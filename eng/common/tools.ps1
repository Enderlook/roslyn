--- conflicted
+++ resolved
@@ -131,26 +131,14 @@
   # otherwise install the dotnet CLI and SDK to repo local .dotnet directory to avoid potential permission issues.
   if ((-not $globalJsonHasRuntimes) -and ($env:DOTNET_INSTALL_DIR -ne $null) -and (Test-Path(Join-Path $env:DOTNET_INSTALL_DIR "sdk\$dotnetSdkVersion"))) {
     $dotnetRoot = $env:DOTNET_INSTALL_DIR
-<<<<<<< HEAD
-  }
-  else {
-    $dotnetRoot = Join-Path $RepoRoot '.dotnet'
-=======
   } else {
     $dotnetRoot = Join-Path $RepoRoot ".dotnet"
->>>>>>> 92d51e59
 
     if (-not (Test-Path(Join-Path $dotnetRoot "sdk\$dotnetSdkVersion"))) {
       if ($install) {
         InstallDotNetSdk $dotnetRoot $dotnetSdkVersion
-<<<<<<< HEAD
-      }
-      else {
-        Write-PipelineTelemetryError -Category 'InitializeToolset' -Message "Unable to find dotnet with SDK version '$dotnetSdkVersion'"
-=======
       } else {
         Write-PipelineTelemetryError -Category "InitializeToolset" -Message "Unable to find dotnet with SDK version '$dotnetSdkVersion'"
->>>>>>> 92d51e59
         ExitWithExitCode 1
       }
     }
@@ -158,28 +146,6 @@
     $env:DOTNET_INSTALL_DIR = $dotnetRoot
   }
 
-<<<<<<< HEAD
-  # Creates a temporary file under the toolset dir.
-  # The following code block is protecting against concurrent access so that this function can
-  # be called in parallel.
-  if ($createSdkLocationFile) {
-    do {
-      $sdkCacheFileTemp = Join-Path $ToolsetDir $([System.IO.Path]::GetRandomFileName())
-    }
-    until (!(Test-Path $sdkCacheFileTemp))
-    Set-Content -Path $sdkCacheFileTemp -Value $dotnetRoot
-
-    try {
-      Rename-Item -Force -Path $sdkCacheFileTemp 'sdk.txt'
-    }
-    catch {
-      # Somebody beat us
-      Remove-Item -Path $sdkCacheFileTemp
-    }
-  }
-
-=======
->>>>>>> 92d51e59
   # Add dotnet to PATH. This prevents any bare invocation of dotnet in custom
   # build steps from using anything other than what we've downloaded.
   # It also ensures that VS msbuild will use the downloaded sdk targets.
@@ -208,37 +174,7 @@
   if (!(Test-Path $installScript)) {
     Create-Directory $dotnetRoot
     $ProgressPreference = 'SilentlyContinue' # Don't display the console progress UI - it's a huge perf hit
-<<<<<<< HEAD
-
-    $maxRetries = 5
-    $retries = 1
-
-    $uri = "https://dot.net/$dotnetInstallScriptVersion/dotnet-install.ps1"
-
-    while ($true) {
-      try {
-        Write-Host "GET $uri"
-        Invoke-WebRequest $uri -OutFile $installScript
-        break
-      }
-      catch {
-        Write-Host "Failed to download '$uri'"
-        Write-Error $_.Exception.Message -ErrorAction Continue
-      }
-
-      if (++$retries -le $maxRetries) {
-        $delayInSeconds = [math]::Pow(2, $retries) - 1 # Exponential backoff
-        Write-Host "Retrying. Waiting for $delayInSeconds seconds before next attempt ($retries of $maxRetries)."
-        Start-Sleep -Seconds $delayInSeconds
-      }
-      else {
-        throw "Unable to download file in $maxRetries attempts."
-      }
-
-    }
-=======
     Invoke-WebRequest "https://dot.net/$dotnetInstallScriptVersion/dotnet-install.ps1" -OutFile $installScript
->>>>>>> 92d51e59
   }
 
   return $installScript
@@ -352,14 +288,7 @@
       $xcopyMSBuildVersion = "$vsMajorVersion.$($vsMinVersion.Minor).0-alpha"
     }
 
-<<<<<<< HEAD
-    $vsInstallDir = $null
-    if ($xcopyMSBuildVersion.Trim() -ine "none") {
-      $vsInstallDir = InitializeXCopyMSBuild $xcopyMSBuildVersion $install
-    }
-=======
     $vsInstallDir = InitializeXCopyMSBuild $xcopyMSBuildVersion $install
->>>>>>> 92d51e59
     if ($vsInstallDir -eq $null) {
       throw "Unable to find Visual Studio that has required version and components installed"
     }
@@ -417,20 +346,11 @@
 # Returns JSON describing the located VS instance (same format as returned by vswhere),
 # or $null if no instance meeting the requirements is found on the machine.
 #
-<<<<<<< HEAD
-function LocateVisualStudio([object]$vsRequirements = $null) {
-  if (Get-Member -InputObject $GlobalJson.tools -Name 'vswhere') {
-    $vswhereVersion = $GlobalJson.tools.vswhere
-  }
-  else {
-    $vswhereVersion = '2.5.2'
-=======
 function LocateVisualStudio([object]$vsRequirements = $null){
   if (Get-Member -InputObject $GlobalJson.tools -Name "vswhere") {
     $vswhereVersion = $GlobalJson.tools.vswhere
   } else {
     $vswhereVersion = "2.5.2"
->>>>>>> 92d51e59
   }
 
   $vsWhereDir = Join-Path $ToolsDir "vswhere\$vswhereVersion"
@@ -487,35 +407,18 @@
       Write-PipelineTelemetryError -Category "InitializeToolset" -Message "/global.json must specify 'tools.dotnet'."
       ExitWithExitCode 1
     }
-<<<<<<< HEAD
-    $buildTool = @{ Path = Join-Path $dotnetRoot 'dotnet.exe'; Command = 'msbuild'; Tool = 'dotnet'; Framework = 'netcoreapp2.1' }
-  }
-  elseif ($msbuildEngine -eq "vs") {
-    try {
-      $msbuildPath = InitializeVisualStudioMSBuild -install:$restore
-    }
-    catch {
-      Write-PipelineTelemetryError -Category 'InitializeToolset' -Message $_
-=======
     $buildTool = @{ Path = Join-Path $dotnetRoot "dotnet.exe"; Command = "msbuild"; Tool = "dotnet"; Framework = "netcoreapp2.1" }
   } elseif ($msbuildEngine -eq "vs") {
     try {
       $msbuildPath = InitializeVisualStudioMSBuild -install:$restore
     } catch {
       Write-PipelineTelemetryError -Category "InitializeToolset" -Message $_
->>>>>>> 92d51e59
       ExitWithExitCode 1
     }
 
     $buildTool = @{ Path = $msbuildPath; Command = ""; Tool = "vs"; Framework = "net472" }
-<<<<<<< HEAD
-  }
-  else {
-    Write-PipelineTelemetryError -Category 'InitializeToolset' -Message "Unexpected value of -msbuildEngine: '$msbuildEngine'."
-=======
   } else {
     Write-PipelineTelemetryError -Category "InitializeToolset" -Message "Unexpected value of -msbuildEngine: '$msbuildEngine'."
->>>>>>> 92d51e59
     ExitWithExitCode 1
   }
 
@@ -541,16 +444,9 @@
     # Use local cache on CI to ensure deterministic build,
     # use global cache in dev builds to avoid cost of downloading packages.
     if ($useGlobalNuGetCache) {
-<<<<<<< HEAD
-      $env:NUGET_PACKAGES = Join-Path $env:UserProfile '.nuget\packages'
-    }
-    else {
-      $env:NUGET_PACKAGES = Join-Path $RepoRoot '.packages'
-=======
       $env:NUGET_PACKAGES = Join-Path $env:UserProfile ".nuget\packages"
     } else {
       $env:NUGET_PACKAGES = Join-Path $RepoRoot ".packages"
->>>>>>> 92d51e59
     }
   }
 
@@ -563,13 +459,8 @@
 }
 
 function InitializeNativeTools() {
-<<<<<<< HEAD
-  if (-Not (Test-Path variable:DisableNativeToolsetInstalls) -And (Get-Member -InputObject $GlobalJson -Name "native-tools")) {
-    $nativeArgs = @{ }
-=======
   if (Get-Member -InputObject $GlobalJson -Name "native-tools") {
     $nativeArgs= @{}
->>>>>>> 92d51e59
     if ($ci) {
       $nativeArgs = @{
         InstallDirectory = "$ToolsDir"
