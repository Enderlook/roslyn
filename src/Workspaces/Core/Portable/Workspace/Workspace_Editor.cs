﻿// Copyright (c) Microsoft.  All Rights Reserved.  Licensed under the Apache License, Version 2.0.  See License.txt in the project root for license information.

using System;
using System.Collections.Generic;
using System.Collections.Immutable;
using System.Diagnostics;
using System.Linq;
using System.Threading;
using System.Threading.Tasks;
using Microsoft.CodeAnalysis.ErrorReporting;
using Microsoft.CodeAnalysis.Text;
using Roslyn.Utilities;

namespace Microsoft.CodeAnalysis
{
    // The parts of a workspace that deal with open documents
    public abstract partial class Workspace
    {
        // open documents
        private readonly Dictionary<ProjectId, HashSet<DocumentId>> _projectToOpenDocumentsMap = new Dictionary<ProjectId, HashSet<DocumentId>>();

        // text buffer maps
        /// <summary>
        /// Tracks the document ID in the current context for a source text container for an opened text buffer.
        /// </summary>
        /// <remarks>For each entry in this map, there must be a corresponding entry in <see cref="_bufferToAssociatedDocumentsMap"/> where the document ID in current context is one of associated document IDs.</remarks>
        private readonly Dictionary<SourceTextContainer, DocumentId> _bufferToDocumentInCurrentContextMap = new Dictionary<SourceTextContainer, DocumentId>();

        /// <summary>
        /// Tracks all the associated document IDs for a source text container for an opened text buffer.
        /// </summary>
        private readonly Dictionary<SourceTextContainer, OneOrMany<DocumentId>> _bufferToAssociatedDocumentsMap = new Dictionary<SourceTextContainer, OneOrMany<DocumentId>>();

        private readonly Dictionary<DocumentId, TextTracker> _textTrackers = new Dictionary<DocumentId, TextTracker>();

        /// <summary>
        /// True if this workspace supports manually opening and closing documents.
        /// </summary>
        public virtual bool CanOpenDocuments => false;

        /// <summary>
        /// True if this workspace supports manually changing the active context document of a text buffer by calling <see cref="SetDocumentContext(DocumentId)" />.
        /// </summary>
        internal virtual bool CanChangeActiveContextDocument => false;

        private void ClearOpenDocuments()
        {
            List<DocumentId> docIds;
            using (_stateLock.DisposableWait())
            {
                docIds = _projectToOpenDocumentsMap.Values.SelectMany(x => x).ToList();
            }

            foreach (var docId in docIds)
            {
                this.ClearOpenDocument(docId);
            }
        }

        private void ClearOpenDocuments(ProjectId projectId)
        {
            HashSet<DocumentId> openDocs;
            using (_stateLock.DisposableWait())
            {
                _projectToOpenDocumentsMap.TryGetValue(projectId, out openDocs);
            }

            if (openDocs != null)
            {
                // ClearOpenDocument will remove the document from the original set.
                var copyOfOpenDocs = openDocs.ToList();
                foreach (var docId in copyOfOpenDocs)
                {
                    this.ClearOpenDocument(docId);
                }
            }
        }

        protected void ClearOpenDocument(DocumentId documentId)
        {
            using (_stateLock.DisposableWait())
            {
                _projectToOpenDocumentsMap.MultiRemove(documentId.ProjectId, documentId);

                // Stop tracking the buffer or update the documentId associated with the buffer.
                if (_textTrackers.TryGetValue(documentId, out var tracker))
                {
                    tracker.Disconnect();
                    _textTrackers.Remove(documentId);

                    var currentContextDocumentId = UpdateCurrentContextMapping_NoLock(tracker.TextContainer, documentId);
                    if (currentContextDocumentId == null)
                    {
                        // No documentIds are attached to this buffer, so stop tracking it.
                        this.UnregisterText(tracker.TextContainer);
                    }
                }
            }
        }

        [Obsolete("The isSolutionClosing parameter is now obsolete. Please call the overload without that parameter.")]
        protected void ClearOpenDocument(DocumentId documentId, bool isSolutionClosing)
        {
            ClearOpenDocument(documentId);
        }

        /// <summary>
        /// Open the specified document in the host environment.
        /// </summary>
        public virtual void OpenDocument(DocumentId documentId, bool activate = true)
        {
            this.CheckCanOpenDocuments();
        }

        /// <summary>
        /// Close the specified document in the host environment.
        /// </summary>
        public virtual void CloseDocument(DocumentId documentId)
        {
            this.CheckCanOpenDocuments();
        }

        /// <summary>
        /// Open the specified additional document in the host environment.
        /// </summary>
        public virtual void OpenAdditionalDocument(DocumentId documentId, bool activate = true)
        {
            this.CheckCanOpenDocuments();
        }

        /// <summary>
        /// Close the specified additional document in the host environment.
        /// </summary>
        public virtual void CloseAdditionalDocument(DocumentId documentId)
        {
            this.CheckCanOpenDocuments();
        }

        protected void CheckCanOpenDocuments()
        {
            if (!this.CanOpenDocuments)
            {
                throw new NotSupportedException(WorkspacesResources.This_workspace_does_not_support_opening_and_closing_documents);
            }
        }

        protected void CheckProjectDoesNotContainOpenDocuments(ProjectId projectId)
        {
            if (ProjectHasOpenDocuments(projectId))
            {
                throw new ArgumentException(string.Format(WorkspacesResources._0_still_contains_open_documents, this.GetProjectName(projectId)));
            }
        }

        private bool ProjectHasOpenDocuments(ProjectId projectId)
        {
            using (_stateLock.DisposableWait())
            {
                return _projectToOpenDocumentsMap.ContainsKey(projectId);
            }
        }

        /// <summary>
        /// Determines if the document is currently open in the host environment.
        /// </summary>
        public virtual bool IsDocumentOpen(DocumentId documentId)
        {
            using (_stateLock.DisposableWait())
            {
                return _projectToOpenDocumentsMap.TryGetValue(documentId.ProjectId, out var openDocuments) &&
                       openDocuments.Contains(documentId);
            }
        }

        /// <summary>
        /// Gets a list of the currently opened documents.
        /// </summary>
        public virtual IEnumerable<DocumentId> GetOpenDocumentIds(ProjectId projectId = null)
        {
            using (_stateLock.DisposableWait())
            {
                if (_projectToOpenDocumentsMap.Count == 0)
                {
                    return SpecializedCollections.EmptyEnumerable<DocumentId>();
                }

                if (projectId != null)
                {
                    if (_projectToOpenDocumentsMap.TryGetValue(projectId, out var documentIds))
                    {
                        return documentIds;
                    }

                    return SpecializedCollections.EmptyEnumerable<DocumentId>();
                }

                return _projectToOpenDocumentsMap.SelectMany(kvp => kvp.Value).ToImmutableArray();
            }
        }

        /// <summary>
        /// Gets the ids for documents associated with a text container.
        /// Documents are normally associated with a text container when the documents are opened.
        /// </summary>
        public virtual IEnumerable<DocumentId> GetRelatedDocumentIds(SourceTextContainer container)
        {
            if (container == null)
            {
                throw new ArgumentNullException(nameof(container));
            }

            using (_stateLock.DisposableWait())
            {
                return GetRelatedDocumentIds_NoLock(container);
            }
        }

        private ImmutableArray<DocumentId> GetRelatedDocumentIds_NoLock(SourceTextContainer container)
        {
            if (!_bufferToDocumentInCurrentContextMap.TryGetValue(container, out var documentId))
            {
                // it is not an opened file
                return ImmutableArray<DocumentId>.Empty;
            }

            return this.CurrentSolution.GetRelatedDocumentIds(documentId);
        }

        /// <summary>
        /// Gets the id for the document associated with the given text container in its current context.
        /// Documents are normally associated with a text container when the documents are opened.
        /// </summary>
        public virtual DocumentId GetDocumentIdInCurrentContext(SourceTextContainer container)
        {
            if (container == null)
            {
                throw new ArgumentNullException(nameof(container));
            }

            using (_stateLock.DisposableWait())
            {
                return GetDocumentIdInCurrentContext_NoLock(container);
            }
        }

        /// <summary>
        /// Finds the <see cref="DocumentId"/> related to the given <see cref="DocumentId"/> that
        /// is in the current context. If the <see cref="DocumentId"/> is currently closed, then 
        /// it is returned directly. If it is open, then this returns the same result that 
        /// <see cref="GetDocumentIdInCurrentContext(SourceTextContainer)"/> would return for the
        /// <see cref="SourceTextContainer"/>.
        /// </summary>
        internal DocumentId GetDocumentIdInCurrentContext(DocumentId documentId)
        {
            if (documentId == null)
            {
                throw new ArgumentNullException(nameof(documentId));
            }

            using (_stateLock.DisposableWait())
            {
                var container = GetOpenDocumentSourceTextContainer_NoLock(documentId);
                return container != null ? GetDocumentIdInCurrentContext_NoLock(container) : documentId;
            }
        }

        private SourceTextContainer GetOpenDocumentSourceTextContainer_NoLock(DocumentId documentId)
        {
            // TODO: remove linear search
            return _bufferToAssociatedDocumentsMap.Where(kvp => kvp.Value.Contains(documentId)).Select(kvp => kvp.Key).FirstOrDefault();
        }

        private DocumentId GetDocumentIdInCurrentContext_NoLock(SourceTextContainer container)
        {
            bool foundValue = _bufferToDocumentInCurrentContextMap.TryGetValue(container, out var docId);

            if (foundValue)
            {
                return docId;
            }
            else
            {
                return null;
            }
        }

        /// <summary>
        /// Call this method to tell the host environment to change the current active context to this document. Only supported if
        /// <see cref="CanChangeActiveContextDocument"/> returns true.
        /// </summary>
        internal virtual void SetDocumentContext(DocumentId documentId)
        {
            throw new NotSupportedException();
        }

        /// <summary>
        /// Call this method when a document has been made the active context in the host environment.
        /// </summary>
        protected internal void OnDocumentContextUpdated(DocumentId documentId)
        {
            using (_serializationLock.DisposableWait())
            {
                DocumentId oldActiveContextDocumentId;
                SourceTextContainer container;

                using (_stateLock.DisposableWait())
                {
                    container = GetOpenDocumentSourceTextContainer_NoLock(documentId);

                    if (container == null)
                    {
                        return;
                    }

                    oldActiveContextDocumentId = _bufferToDocumentInCurrentContextMap[container];
                    if (documentId == oldActiveContextDocumentId)
                    {
                        return;
                    }

                    UpdateCurrentContextMapping_NoLock(container, documentId, isCurrentContext: true);
                }

                // fire and forget
                this.RaiseDocumentActiveContextChangedEventAsync(container, oldActiveContextDocumentId: oldActiveContextDocumentId, newActiveContextDocumentId: documentId);
            }
        }

        protected void CheckDocumentIsClosed(DocumentId documentId)
        {
            if (this.IsDocumentOpen(documentId))
            {
                throw new ArgumentException(
                    string.Format(WorkspacesResources._0_is_still_open,
                    this.GetDocumentName(documentId)));
            }
        }

        protected void CheckDocumentIsOpen(DocumentId documentId)
        {
            if (!this.IsDocumentOpen(documentId))
            {
                throw new ArgumentException(string.Format(
                    WorkspacesResources._0_is_not_open,
                    this.GetDocumentName(documentId)));
            }
        }

        protected internal void OnDocumentOpened(
            DocumentId documentId, SourceTextContainer textContainer,
            bool isCurrentContext = true)
        {
            using (_serializationLock.DisposableWait())
            {
                CheckDocumentIsInCurrentSolution(documentId);
                CheckDocumentIsClosed(documentId);

                var oldSolution = this.CurrentSolution;
                var oldDocument = oldSolution.GetDocument(documentId);
                var oldDocumentState = oldDocument.State;

                AddToOpenDocumentMap(documentId);

                var newText = textContainer.CurrentText;
                Solution currentSolution;
                if (oldDocument.TryGetText(out var oldText) &&
                    oldDocument.TryGetTextVersion(out var version))
                {
                    // Optimize the case where we've already got the previous text and version.
                    var newTextAndVersion = GetProperTextAndVersion(oldText, newText, version, oldDocumentState.FilePath);

                    // keep open document text alive by using PreserveIdentity
                    currentSolution = oldSolution.WithDocumentText(documentId, newTextAndVersion, PreservationMode.PreserveIdentity);
                }
                else
                {
                    // We don't have the old text or version.  And we don't want to retrieve them
                    // just yet (as that would cause blocking in this synchronous method).  So just
                    // make a simple loader to do that for us later when requested.
                    //
                    // keep open document text alive by using PreserveIdentity
                    //
                    // Note: we pass along the newText here so that clients can easily get the text
                    // of an opened document just by calling TryGetText without any blocking.
                    currentSolution = oldSolution.WithDocumentTextLoader(documentId,
                        new ReuseVersionLoader((DocumentState)oldDocument.State, newText), newText, PreservationMode.PreserveIdentity);
                }

                var newSolution = this.SetCurrentSolution(currentSolution);
                SignupForTextChanges(documentId, textContainer, isCurrentContext, (w, id, text, mode) => w.OnDocumentTextChanged(id, text, mode));

                var newDoc = newSolution.GetDocument(documentId);
                this.OnDocumentTextChanged(newDoc);

                // Fire and forget that the workspace is changing.
                RaiseWorkspaceChangedEventAsync(WorkspaceChangeKind.DocumentChanged, oldSolution, newSolution, documentId: documentId);
                this.RaiseDocumentOpenedEventAsync(newDoc);
            }

            this.RegisterText(textContainer);
        }

        private class ReuseVersionLoader : TextLoader
        {
            // Capture DocumentState instead of Document so that we don't hold onto the old solution.
            private readonly DocumentState _oldDocumentState;
            private readonly SourceText _newText;

            public ReuseVersionLoader(DocumentState oldDocumentState, SourceText newText)
            {
                _oldDocumentState = oldDocumentState;
                _newText = newText;
            }

            public override async Task<TextAndVersion> LoadTextAndVersionAsync(
                Workspace workspace, DocumentId documentId, CancellationToken cancellationToken)
            {
                var oldText = await _oldDocumentState.GetTextAsync(cancellationToken).ConfigureAwait(false);
                var version = await _oldDocumentState.GetTextVersionAsync(cancellationToken).ConfigureAwait(false);

                return GetProperTextAndVersion(oldText, _newText, version, _oldDocumentState.FilePath);
            }

            internal override TextAndVersion LoadTextAndVersionSynchronously(Workspace workspace, DocumentId documentId, CancellationToken cancellationToken)
            {
                var oldText = _oldDocumentState.GetTextSynchronously(cancellationToken);
                var version = _oldDocumentState.GetTextVersionSynchronously(cancellationToken);

                return GetProperTextAndVersion(oldText, _newText, version, _oldDocumentState.FilePath);
            }
        }

        private static TextAndVersion GetProperTextAndVersion(SourceText oldText, SourceText newText, VersionStamp version, string filePath)
        {
            // if the supplied text is the same as the previous text, then also use same version
            // otherwise use new version
            return oldText.ContentEquals(newText)
                ? TextAndVersion.Create(newText, version, filePath)
                : TextAndVersion.Create(newText, version.GetNewerVersion(), filePath);
        }

        private void SignupForTextChanges(DocumentId documentId, SourceTextContainer textContainer, bool isCurrentContext, Action<Workspace, DocumentId, SourceText, PreservationMode> onChangedHandler)
        {
            var tracker = new TextTracker(this, documentId, textContainer, onChangedHandler);
            _textTrackers.Add(documentId, tracker);
            this.UpdateCurrentContextMapping_NoLock(textContainer, documentId, isCurrentContext);
            tracker.Connect();
        }

        private void AddToOpenDocumentMap(DocumentId documentId)
        {
            using (_stateLock.DisposableWait())
            {
                _projectToOpenDocumentsMap.MultiAdd(documentId.ProjectId, documentId);
            }
        }

        protected internal void OnAdditionalDocumentOpened(DocumentId documentId, SourceTextContainer textContainer, bool isCurrentContext = true)
        {
            using (_serializationLock.DisposableWait())
            {
                CheckAdditionalDocumentIsInCurrentSolution(documentId);
                CheckDocumentIsClosed(documentId);

                var oldSolution = this.CurrentSolution;
                var oldDocument = oldSolution.GetAdditionalDocument(documentId);
                var oldText = oldDocument.GetTextSynchronously(CancellationToken.None);

                AddToOpenDocumentMap(documentId);

                // keep open document text alive by using PreserveIdentity
                var newText = textContainer.CurrentText;
                Solution currentSolution;

                if (oldText == newText || oldText.ContentEquals(newText))
                {
                    // if the supplied text is the same as the previous text, then also use same version
                    var version = oldDocument.GetTextVersionSynchronously(CancellationToken.None);
                    var newTextAndVersion = TextAndVersion.Create(newText, version, oldDocument.FilePath);
                    currentSolution = oldSolution.WithAdditionalDocumentText(documentId, newTextAndVersion, PreservationMode.PreserveIdentity);
                }
                else
                {
                    currentSolution = oldSolution.WithAdditionalDocumentText(documentId, newText, PreservationMode.PreserveIdentity);
                }

                var newSolution = this.SetCurrentSolution(currentSolution);

                SignupForTextChanges(documentId, textContainer, isCurrentContext, (w, id, text, mode) => w.OnAdditionalDocumentTextChanged(id, text, mode));

                // Fire and forget.
                this.RaiseWorkspaceChangedEventAsync(WorkspaceChangeKind.AdditionalDocumentChanged, oldSolution, newSolution, documentId: documentId);
            }

            this.RegisterText(textContainer);
        }

        protected internal void OnDocumentClosed(DocumentId documentId, TextLoader reloader, bool updateActiveContext = false)
        {
<<<<<<< HEAD
            using (_serializationLock.DisposableWait())
            {
                this.CheckDocumentIsInCurrentSolution(documentId);
                this.CheckDocumentIsOpen(documentId);

                // forget any open document info
                ClearOpenDocument(documentId);
=======
            this.CheckDocumentIsInCurrentSolution(documentId);
            this.CheckDocumentIsOpen(documentId);

            // The try/catch here is to find additional telemetry for https://devdiv.visualstudio.com/DevDiv/_queries/query/71ee8553-7220-4b2a-98cf-20edab701fd1/,
            // where we have one theory that OnDocumentClosed is running but failing somewhere in the middle and thus failing to get to the RaiseDocumentClosedEventAsync() line. 
            // We are choosing ReportWithoutCrashAndPropagate because this is a public API that has callers outside VS and also non-VisualStudioWorkspace callers inside VS, and
            // we don't want to be crashing underneath them if they were already handling exceptions or (worse) was using those exceptions for expected code flow.
            try
            {
                using (_serializationLock.DisposableWait())
                {
                    // forget any open document info
                    ClearOpenDocument(documentId);
>>>>>>> 3e7e1e99

                    var oldSolution = this.CurrentSolution;
                    var oldDocument = oldSolution.GetDocument(documentId);

                    this.OnDocumentClosing(documentId);

                    var newSolution = oldSolution.WithDocumentTextLoader(documentId, reloader, PreservationMode.PreserveValue);
                    newSolution = this.SetCurrentSolution(newSolution);

                    var newDoc = newSolution.GetDocument(documentId);
                    this.OnDocumentTextChanged(newDoc);

                    this.RaiseWorkspaceChangedEventAsync(WorkspaceChangeKind.DocumentChanged, oldSolution, newSolution, documentId: documentId); // don't wait for this
                    this.RaiseDocumentClosedEventAsync(newDoc); // don't wait for this
                }
            }
            catch (Exception e) when (FatalError.ReportWithoutCrashAndPropagate(e))
            {
                throw ExceptionUtilities.Unreachable;
            }
        }

        protected internal void OnAdditionalDocumentClosed(DocumentId documentId, TextLoader reloader)
        {
            using (_serializationLock.DisposableWait())
            {
                this.CheckAdditionalDocumentIsInCurrentSolution(documentId);
                this.CheckDocumentIsOpen(documentId);

                // forget any open document info
                ClearOpenDocument(documentId);

                var oldSolution = this.CurrentSolution;
                var oldDocument = oldSolution.GetAdditionalDocument(documentId);

                var newSolution = oldSolution.WithAdditionalDocumentTextLoader(documentId, reloader, PreservationMode.PreserveValue);
                newSolution = this.SetCurrentSolution(newSolution);

                this.RaiseWorkspaceChangedEventAsync(WorkspaceChangeKind.AdditionalDocumentChanged, oldSolution, newSolution, documentId: documentId); // don't wait for this
            }
        }

        private void UpdateCurrentContextMapping_NoLock(SourceTextContainer textContainer, DocumentId id, bool isCurrentContext)
        {
            if (_bufferToAssociatedDocumentsMap.TryGetValue(textContainer, out OneOrMany<DocumentId> docIds))
            {
                Contract.ThrowIfFalse(_bufferToDocumentInCurrentContextMap.ContainsKey(textContainer));
                if (!docIds.Contains(id))
                {
                    docIds = docIds.Add(id);
                }
            }
            else
            {
                Contract.ThrowIfFalse(!_bufferToDocumentInCurrentContextMap.ContainsKey(textContainer));
                docIds = new OneOrMany<DocumentId>(id);
            }

            if (isCurrentContext || !_bufferToDocumentInCurrentContextMap.ContainsKey(textContainer))
            {
                _bufferToDocumentInCurrentContextMap[textContainer] = id;
            }

            _bufferToAssociatedDocumentsMap[textContainer] = docIds;
        }

        /// <returns>The DocumentId of the current context document attached to the textContainer, if any.</returns>
        private DocumentId UpdateCurrentContextMapping_NoLock(SourceTextContainer textContainer, DocumentId closedDocumentId)
        {
            // Check if we are tracking this textContainer.
            if (!_bufferToAssociatedDocumentsMap.TryGetValue(textContainer, out OneOrMany<DocumentId> docIds))
            {
                Contract.ThrowIfFalse(!_bufferToDocumentInCurrentContextMap.ContainsKey(textContainer));
                return null;
            }

            Contract.ThrowIfFalse(_bufferToDocumentInCurrentContextMap.ContainsKey(textContainer));

            // Remove closedDocumentId
            docIds = docIds.RemoveAll(closedDocumentId);

            // Remove the entry if there are no more documents attached to given textContainer.
            if (docIds.Equals(default(OneOrMany<DocumentId>)))
            {
                _bufferToAssociatedDocumentsMap.Remove(textContainer);
                _bufferToDocumentInCurrentContextMap.Remove(textContainer);
                return null;
            }

            // Update the new list of documents attached to the given textContainer and the current context document, and return the latter.
            _bufferToAssociatedDocumentsMap[textContainer] = docIds;
            _bufferToDocumentInCurrentContextMap[textContainer] = docIds[0];
            return docIds[0];
        }

        private SourceText GetOpenDocumentText(Solution solution, DocumentId documentId)
        {
            CheckDocumentIsOpen(documentId);
            var doc = solution.GetDocument(documentId);
            // text should always be preserved, so TryGetText will succeed.
            var success = doc.TryGetText(out var text);
            Debug.Assert(success);
            return text;
        }

        private SourceText GetOpenAdditionalDocumentText(Solution solution, DocumentId documentId)
        {
            CheckDocumentIsOpen(documentId);
            var doc = solution.GetAdditionalDocument(documentId);
            // text should always be preserved, so TryGetText will succeed.
            var success = doc.TryGetText(out var text);
            Debug.Assert(success);
            return text;
        }

        /// <summary>
        ///  This method is called during OnSolutionReload.  Override this method if you want to manipulate
        ///  the reloaded solution.
        /// </summary>
        protected virtual Solution AdjustReloadedSolution(Solution oldSolution, Solution reloadedSolution)
        {
            var newSolution = reloadedSolution;

            // keep open documents using same text
            foreach (var docId in this.GetOpenDocumentIds())
            {
                if (newSolution.ContainsDocument(docId))
                {
                    newSolution = newSolution.WithDocumentText(docId, this.GetOpenDocumentText(oldSolution, docId), PreservationMode.PreserveIdentity);
                }
                else if (newSolution.ContainsAdditionalDocument(docId))
                {
                    newSolution = newSolution.WithAdditionalDocumentText(docId, this.GetOpenAdditionalDocumentText(oldSolution, docId), PreservationMode.PreserveIdentity);
                }
            }

            return newSolution;
        }

        protected virtual Project AdjustReloadedProject(Project oldProject, Project reloadedProject)
        {
            var oldSolution = oldProject.Solution;
            var newSolution = reloadedProject.Solution;

            // keep open documents open using same text
            foreach (var docId in this.GetOpenDocumentIds(oldProject.Id))
            {
                if (newSolution.ContainsDocument(docId))
                {
                    newSolution = newSolution.WithDocumentText(docId, this.GetOpenDocumentText(oldSolution, docId), PreservationMode.PreserveIdentity);
                }
                else if (newSolution.ContainsAdditionalDocument(docId))
                {
                    newSolution = newSolution.WithAdditionalDocumentText(docId, this.GetOpenAdditionalDocumentText(oldSolution, docId), PreservationMode.PreserveIdentity);
                }
            }

            return newSolution.GetProject(oldProject.Id);
        }

        /// <summary>
        /// Update a project as a result of option changes.
        /// 
        /// this is a temporary workaround until editorconfig becomes real part of roslyn solution snapshot.
        /// until then, this will explicitly move current solution forward when such event happened
        /// </summary>
        internal void OnProjectOptionsChanged(ProjectId projectId)
        {
            using (_serializationLock.DisposableWait())
            {
                var oldSolution = CurrentSolution;
                var newSolution = this.SetCurrentSolution(oldSolution.WithProjectOptionsChanged(projectId));

                RaiseWorkspaceChangedEventAsync(WorkspaceChangeKind.ProjectChanged, oldSolution, newSolution, projectId);
            }
        }
    }
}<|MERGE_RESOLUTION|>--- conflicted
+++ resolved
@@ -497,18 +497,6 @@
 
         protected internal void OnDocumentClosed(DocumentId documentId, TextLoader reloader, bool updateActiveContext = false)
         {
-<<<<<<< HEAD
-            using (_serializationLock.DisposableWait())
-            {
-                this.CheckDocumentIsInCurrentSolution(documentId);
-                this.CheckDocumentIsOpen(documentId);
-
-                // forget any open document info
-                ClearOpenDocument(documentId);
-=======
-            this.CheckDocumentIsInCurrentSolution(documentId);
-            this.CheckDocumentIsOpen(documentId);
-
             // The try/catch here is to find additional telemetry for https://devdiv.visualstudio.com/DevDiv/_queries/query/71ee8553-7220-4b2a-98cf-20edab701fd1/,
             // where we have one theory that OnDocumentClosed is running but failing somewhere in the middle and thus failing to get to the RaiseDocumentClosedEventAsync() line. 
             // We are choosing ReportWithoutCrashAndPropagate because this is a public API that has callers outside VS and also non-VisualStudioWorkspace callers inside VS, and
@@ -517,9 +505,11 @@
             {
                 using (_serializationLock.DisposableWait())
                 {
+                    this.CheckDocumentIsInCurrentSolution(documentId);
+                    this.CheckDocumentIsOpen(documentId);
+
                     // forget any open document info
                     ClearOpenDocument(documentId);
->>>>>>> 3e7e1e99
 
                     var oldSolution = this.CurrentSolution;
                     var oldDocument = oldSolution.GetDocument(documentId);
