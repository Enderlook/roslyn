﻿// Copyright (c) Microsoft.  All Rights Reserved.  Licensed under the Apache License, Version 2.0.  See License.txt in the project root for license information.

using System;
using System.Collections.Generic;
using System.Collections.Immutable;
using System.Threading;
using Microsoft.CodeAnalysis.Host;
using Microsoft.CodeAnalysis.Text;

namespace Microsoft.CodeAnalysis.LanguageServices
{
    internal interface ISyntaxFactsService : ILanguageService
    {
        bool IsCaseSensitive { get; }
        StringComparer StringComparer { get; }

        SyntaxTrivia ElasticMarker { get; }
        SyntaxTrivia ElasticCarriageReturnLineFeed { get; }

        bool SupportsIndexingInitializer(ParseOptions options);
        bool SupportsThrowExpression(ParseOptions options);

        SyntaxToken ParseToken(string text);

        bool IsAwaitKeyword(SyntaxToken token);
        bool IsIdentifier(SyntaxToken token);
        bool IsGlobalNamespaceKeyword(SyntaxToken token);
        bool IsVerbatimIdentifier(SyntaxToken token);
        bool IsOperator(SyntaxToken token);
        bool IsPredefinedType(SyntaxToken token);
        bool IsPredefinedType(SyntaxToken token, PredefinedType type);
        bool IsPredefinedOperator(SyntaxToken token);
        bool IsPredefinedOperator(SyntaxToken token, PredefinedOperator op);
        bool IsKeyword(SyntaxToken token);
        bool IsContextualKeyword(SyntaxToken token);
        bool IsPreprocessorKeyword(SyntaxToken token);
        bool IsHashToken(SyntaxToken token);
        bool IsLiteral(SyntaxToken token);
        bool IsStringLiteralOrInterpolatedStringLiteral(SyntaxToken token);

        bool IsNumericLiteral(SyntaxToken token);
        bool IsCharacterLiteral(SyntaxToken token);
        bool IsStringLiteral(SyntaxToken token);
        bool IsVerbatimStringLiteral(SyntaxToken token);
        bool IsInterpolatedStringTextToken(SyntaxToken token);
        bool IsStringLiteralExpression(SyntaxNode node);

        bool IsTypeNamedVarInVariableOrFieldDeclaration(SyntaxToken token, SyntaxNode parent);
        bool IsTypeNamedDynamic(SyntaxToken token, SyntaxNode parent);
        bool IsUsingOrExternOrImport(SyntaxNode node);
        bool IsGlobalAttribute(SyntaxNode node);
        bool IsDeclaration(SyntaxNode node);

        bool IsRegularComment(SyntaxTrivia trivia);
        bool IsDocumentationComment(SyntaxTrivia trivia);
        bool IsElastic(SyntaxTrivia trivia);

        bool IsDocumentationComment(SyntaxNode node);
        bool IsNumericLiteralExpression(SyntaxNode node);
        bool IsNullLiteralExpression(SyntaxNode node);
        bool IsDefaultLiteralExpression(SyntaxNode node);
        bool IsLiteralExpression(SyntaxNode node);
        bool IsFalseLiteralExpression(SyntaxNode expression);
        bool IsTrueLiteralExpression(SyntaxNode expression);


        string GetText(int kind);
        bool IsInInactiveRegion(SyntaxTree syntaxTree, int position, CancellationToken cancellationToken);
        bool IsInNonUserCode(SyntaxTree syntaxTree, int position, CancellationToken cancellationToken);
        bool IsEntirelyWithinStringOrCharOrNumericLiteral(SyntaxTree syntaxTree, int position, CancellationToken cancellationToken);
        bool IsPossibleTupleContext(SyntaxTree syntaxTree, int position, CancellationToken cancellationToken);

        bool TryGetPredefinedType(SyntaxToken token, out PredefinedType type);
        bool TryGetPredefinedOperator(SyntaxToken token, out PredefinedOperator op);
        bool TryGetExternalSourceInfo(SyntaxNode directive, out ExternalSourceInfo info);

        bool IsObjectCreationExpressionType(SyntaxNode node);
        bool IsObjectCreationExpression(SyntaxNode node);
        SyntaxNode GetObjectCreationInitializer(SyntaxNode node);
        SyntaxNode GetObjectCreationType(SyntaxNode node);

        bool IsBinaryExpression(SyntaxNode node);
<<<<<<< HEAD
        void GetPartsOfBinaryExpression(SyntaxNode node, out SyntaxNode left, out SyntaxToken operatorToken, out SyntaxNode right);
=======
        void GetPartsOfBinaryExpression(SyntaxNode node, out SyntaxNode left, out SyntaxToken token, out SyntaxNode right);

>>>>>>> f04c1288
        void GetPartsOfConditionalExpression(SyntaxNode node, out SyntaxNode condition, out SyntaxNode whenTrue, out SyntaxNode whenFalse);

        bool IsCastExpression(SyntaxNode node);
        void GetPartsOfCastExpression(SyntaxNode node, out SyntaxNode type, out SyntaxNode expression);

        bool IsInvocationExpression(SyntaxNode node);
        bool IsExpressionOfInvocationExpression(SyntaxNode node);
        SyntaxNode GetExpressionOfInvocationExpression(SyntaxNode node);

        SyntaxNode GetExpressionOfExpressionStatement(SyntaxNode node);

        bool IsExpressionOfAwaitExpression(SyntaxNode node);
        SyntaxNode GetExpressionOfAwaitExpression(SyntaxNode node);

        bool IsLogicalAndExpression(SyntaxNode node);
        bool IsLogicalOrExpression(SyntaxNode node);
        bool IsLogicalNotExpression(SyntaxNode node);
        bool IsConditionalAnd(SyntaxNode node);
        bool IsConditionalOr(SyntaxNode node);

        SyntaxNode GetOperandOfPrefixUnaryExpression(SyntaxNode node);
        SyntaxToken GetOperatorTokenOfPrefixUnaryExpression(SyntaxNode node);

        // Left side of = assignment.
        bool IsLeftSideOfAssignment(SyntaxNode node);

        bool IsSimpleAssignmentStatement(SyntaxNode statement);
        void GetPartsOfAssignmentStatement(SyntaxNode statement, out SyntaxNode left, out SyntaxToken operatorToken, out SyntaxNode right);

        // Left side of any assignment (for example  *=  or += )
        bool IsLeftSideOfAnyAssignment(SyntaxNode node);
        SyntaxNode GetRightHandSideOfAssignment(SyntaxNode node);

        bool IsInferredAnonymousObjectMemberDeclarator(SyntaxNode node);
        bool IsOperandOfIncrementExpression(SyntaxNode node);
        bool IsOperandOfIncrementOrDecrementExpression(SyntaxNode node);

        bool IsLeftSideOfDot(SyntaxNode node);
        SyntaxNode GetRightSideOfDot(SyntaxNode node);

        bool IsRightSideOfQualifiedName(SyntaxNode node);

        bool IsNameOfMemberAccessExpression(SyntaxNode node);
        bool IsExpressionOfMemberAccessExpression(SyntaxNode node);

        SyntaxNode GetNameOfMemberAccessExpression(SyntaxNode node);

        /// <summary>
        /// Returns the expression node the member is being accessed off of.  If <paramref name="allowImplicitTarget"/>
        /// is <code>false</code>, this will be the node directly to the left of the dot-token.  If <paramref name="allowImplicitTarget"/>
        /// is <code>true</code>, then this can return another node in the tree that the member will be accessed
        /// off of.  For example, in VB, if you have a member-access-expression of the form ".Length" then this
        /// may return the expression in the surrounding With-statement.
        /// </summary>
        SyntaxNode GetExpressionOfMemberAccessExpression(SyntaxNode node, bool allowImplicitTarget = false);
        SyntaxToken GetOperatorTokenOfMemberAccessExpression(SyntaxNode node);
        void GetPartsOfMemberAccessExpression(SyntaxNode node, out SyntaxNode expression, out SyntaxNode name);

        SyntaxNode GetTargetOfMemberBinding(SyntaxNode node);

        bool IsSimpleMemberAccessExpression(SyntaxNode node);
        bool IsPointerMemberAccessExpression(SyntaxNode node);

        bool IsNamedParameter(SyntaxNode node);
        SyntaxNode GetDefaultOfParameter(SyntaxNode node);
        SyntaxNode GetParameterList(SyntaxNode node);

        bool IsSkippedTokensTrivia(SyntaxNode node);

        bool IsWhitespaceTrivia(SyntaxTrivia trivia);
        bool IsEndOfLineTrivia(SyntaxTrivia trivia);
        bool IsDocumentationCommentExteriorTrivia(SyntaxTrivia trivia);

        SyntaxNode GetExpressionOfConditionalAccessExpression(SyntaxNode node);

        SyntaxNode GetExpressionOfElementAccessExpression(SyntaxNode node);
        SyntaxNode GetArgumentListOfElementAccessExpression(SyntaxNode node);

        SyntaxNode GetExpressionOfArgument(SyntaxNode node);
        SyntaxNode GetExpressionOfInterpolation(SyntaxNode node);
        bool IsConditionalMemberAccessExpression(SyntaxNode node);
        SyntaxNode GetNameOfAttribute(SyntaxNode node);

        bool IsParenthesizedExpression(SyntaxNode node);
        SyntaxNode GetExpressionOfParenthesizedExpression(SyntaxNode node);

        bool IsIfStatement(SyntaxNode node);

        SyntaxToken GetIdentifierOfGenericName(SyntaxNode node);
        SyntaxToken GetIdentifierOfSimpleName(SyntaxNode node);
        SyntaxToken GetIdentifierOfVariableDeclarator(SyntaxNode node);
        SyntaxNode GetTypeOfVariableDeclarator(SyntaxNode node);

        /// <summary>
        /// True if this is an argument with just an expression and nothing else (i.e. no ref/out,
        /// no named params, no omitted args).
        /// </summary>
        bool IsSimpleArgument(SyntaxNode node);
        bool IsArgument(SyntaxNode node);
        RefKind GetRefKindOfArgument(SyntaxNode node);

        void GetNameAndArityOfSimpleName(SyntaxNode node, out string name, out int arity);
        bool LooksGeneric(SyntaxNode simpleName);

        SyntaxList<SyntaxNode> GetContentsOfInterpolatedString(SyntaxNode interpolatedString);

        SeparatedSyntaxList<SyntaxNode> GetArgumentsOfInvocationExpression(SyntaxNode node);
        SeparatedSyntaxList<SyntaxNode> GetArgumentsOfObjectCreationExpression(SyntaxNode node);
        SeparatedSyntaxList<SyntaxNode> GetArgumentsOfArgumentList(SyntaxNode node);

        bool IsUsingDirectiveName(SyntaxNode node);
        bool IsIdentifierName(SyntaxNode node);
        bool IsGenericName(SyntaxNode node);

        bool IsAttribute(SyntaxNode node);
        bool IsAttributeName(SyntaxNode node);

        bool IsAttributeNamedArgumentIdentifier(SyntaxNode node);
        bool IsObjectInitializerNamedAssignmentIdentifier(SyntaxNode node);
        bool IsObjectInitializerNamedAssignmentIdentifier(SyntaxNode node, out SyntaxNode initializedInstance);

        bool IsDirective(SyntaxNode node);
        bool IsForEachStatement(SyntaxNode node);
        bool IsLockStatement(SyntaxNode node);
        bool IsUsingStatement(SyntaxNode node);
        bool IsStatement(SyntaxNode node);
        bool IsParameter(SyntaxNode node);
        bool IsVariableDeclarator(SyntaxNode node);
        bool IsDeconstructionAssignment(SyntaxNode node);
        bool IsDeconstructionForEachStatement(SyntaxNode node);

        /// <summary>
        /// Returns true for nodes that represent the body of a method.
        /// 
        /// For VB this will be 
        /// MethodBlockBaseSyntax.  This will be true for things like constructor, method, operator
        /// bodies as well as accessor bodies.  It will not be true for things like sub() function()
        /// lambdas.  
        /// 
        /// For C# this will be the BlockSyntax or ArrowExpressionSyntax for a 
        /// method/constructor/deconstructor/operator/accessor.  It will not be included for local
        /// functions.
        /// </summary>
        bool IsMethodBody(SyntaxNode node);

        bool IsReturnStatement(SyntaxNode node);
        SyntaxNode GetExpressionOfReturnStatement(SyntaxNode node);

        bool IsLocalDeclarationStatement(SyntaxNode node);
        bool IsLocalFunctionStatement(SyntaxNode node);

        bool IsDeclaratorOfLocalDeclarationStatement(SyntaxNode declarator, SyntaxNode localDeclarationStatement);
        SeparatedSyntaxList<SyntaxNode> GetVariablesOfLocalDeclarationStatement(SyntaxNode node);
        SyntaxNode GetInitializerOfVariableDeclarator(SyntaxNode node);
        SyntaxNode GetValueOfEqualsValueClause(SyntaxNode node);

        bool IsThisConstructorInitializer(SyntaxToken token);
        bool IsBaseConstructorInitializer(SyntaxToken token);
        bool IsQueryExpression(SyntaxNode node);
        bool IsQueryKeyword(SyntaxToken token);
        bool IsThrowExpression(SyntaxNode node);
        bool IsElementAccessExpression(SyntaxNode node);
        bool IsIndexerMemberCRef(SyntaxNode node);

        bool IsIdentifierStartCharacter(char c);
        bool IsIdentifierPartCharacter(char c);
        bool IsIdentifierEscapeCharacter(char c);
        bool IsStartOfUnicodeEscapeSequence(char c);

        bool IsValidIdentifier(string identifier);
        bool IsVerbatimIdentifier(string identifier);

        /// <summary>
        /// Returns true if the given character is a character which may be included in an
        /// identifier to specify the type of a variable.
        /// </summary>
        bool IsTypeCharacter(char c);

        bool IsBindableToken(SyntaxToken token);

        bool IsInStaticContext(SyntaxNode node);
        bool IsUnsafeContext(SyntaxNode node);

        bool IsInNamespaceOrTypeContext(SyntaxNode node);

        bool IsAnonymousFunction(SyntaxNode n);

        bool IsLocalFunction(SyntaxNode n);

        bool IsInConstantContext(SyntaxNode node);
        bool IsInConstructor(SyntaxNode node);
        bool IsMethodLevelMember(SyntaxNode node);
        bool IsTopLevelNodeWithMembers(SyntaxNode node);
        bool HasIncompleteParentMember(SyntaxNode node);

        bool IsExecutableBlock(SyntaxNode node);
        SyntaxList<SyntaxNode> GetExecutableBlockStatements(SyntaxNode node);
        SyntaxNode FindInnermostCommonExecutableBlock(IEnumerable<SyntaxNode> nodes);

        bool AreEquivalent(SyntaxToken token1, SyntaxToken token2);
        bool AreEquivalent(SyntaxNode node1, SyntaxNode node2);

        string GetDisplayName(SyntaxNode node, DisplayNameOptions options, string rootNamespace = null);

        SyntaxNode GetContainingTypeDeclaration(SyntaxNode root, int position);
        SyntaxNode GetContainingMemberDeclaration(SyntaxNode root, int position, bool useFullSpan = true);
        SyntaxNode GetContainingVariableDeclaratorOfFieldDeclaration(SyntaxNode node);

        SyntaxToken FindTokenOnLeftOfPosition(SyntaxNode node, int position, bool includeSkipped = true, bool includeDirectives = false, bool includeDocumentationComments = false);
        SyntaxToken FindTokenOnRightOfPosition(SyntaxNode node, int position, bool includeSkipped = true, bool includeDirectives = false, bool includeDocumentationComments = false);

        void GetPartsOfParenthesizedExpression(SyntaxNode node, out SyntaxToken openParen, out SyntaxNode expression, out SyntaxToken closeParen);
        SyntaxNode Parenthesize(SyntaxNode expression, bool includeElasticTrivia = true, bool addSimplifierAnnotation = true);
        SyntaxNode WalkDownParentheses(SyntaxNode node);

        SyntaxNode ConvertToSingleLine(SyntaxNode node, bool useElasticTrivia = false);

        SyntaxToken ToIdentifierToken(string name);
        List<SyntaxNode> GetMethodLevelMembers(SyntaxNode root);

        bool ContainsInMemberBody(SyntaxNode node, TextSpan span);
        int GetMethodLevelMemberId(SyntaxNode root, SyntaxNode node);
        SyntaxNode GetMethodLevelMember(SyntaxNode root, int memberId);
        TextSpan GetInactiveRegionSpanAroundPosition(SyntaxTree tree, int position, CancellationToken cancellationToken);

        /// <summary>
        /// Given a <see cref="SyntaxNode"/>, return the <see cref="TextSpan"/> representing the span of the member body
        /// it is contained within. This <see cref="TextSpan"/> is used to determine whether speculative binding should be
        /// used in performance-critical typing scenarios. Note: if this method fails to find a relevant span, it returns
        /// an empty <see cref="TextSpan"/> at position 0.
        /// </summary>
        TextSpan GetMemberBodySpanForSpeculativeBinding(SyntaxNode node);

        /// <summary>
        /// Returns the parent node that binds to the symbols that the IDE prefers for features like
        /// Quick Info and Find All References. For example, if the token is part of the type of
        /// an object creation, the parenting object creation expression is returned so that binding
        /// will return constructor symbols.
        /// </summary>
        SyntaxNode GetBindableParent(SyntaxToken token);

        IEnumerable<SyntaxNode> GetConstructors(SyntaxNode root, CancellationToken cancellationToken);
        bool TryGetCorrespondingOpenBrace(SyntaxToken token, out SyntaxToken openBrace);

        /// <summary>
        /// Given a <see cref="SyntaxNode"/>, that represents and argument return the string representation of
        /// that arguments name.
        /// </summary>
        string GetNameForArgument(SyntaxNode argument);

        ImmutableArray<SyntaxNode> GetSelectedMembers(SyntaxNode root, TextSpan textSpan);
        bool IsOnTypeHeader(SyntaxNode root, int position);
        bool IsBetweenTypeMembers(SourceText sourceText, SyntaxNode root, int position);

        // Walks the tree, starting from contextNode, looking for the first construct
        // with a missing close brace.  If found, the close brace will be added and the
        // updates root will be returned.  The context node in that new tree will also
        // be returned.
        void AddFirstMissingCloseBrace(
            SyntaxNode root, SyntaxNode contextNode, 
            out SyntaxNode newRoot, out SyntaxNode newContextNode);

        SyntaxNode GetNextExecutableStatement(SyntaxNode statement);

        ImmutableArray<SyntaxTrivia> GetLeadingBlankLines(SyntaxNode node);
        TSyntaxNode GetNodeWithoutLeadingBlankLines<TSyntaxNode>(TSyntaxNode node) where TSyntaxNode : SyntaxNode;

        ImmutableArray<SyntaxTrivia> GetFileBanner(SyntaxNode root);
        ImmutableArray<SyntaxTrivia> GetFileBanner(SyntaxToken firstToken);

        bool ContainsInterleavedDirective(SyntaxNode node, CancellationToken cancellationToken);
        bool ContainsInterleavedDirective(ImmutableArray<SyntaxNode> nodes, CancellationToken cancellationToken);

        string GetBannerText(SyntaxNode documentationCommentTriviaSyntax, int maxBannerLength, CancellationToken cancellationToken);

        SyntaxTokenList GetModifiers(SyntaxNode node);
        SyntaxNode WithModifiers(SyntaxNode node, SyntaxTokenList modifiers);

        Location GetDeconstructionReferenceLocation(SyntaxNode node);

        SyntaxToken? GetDeclarationIdentifierIfOverride(SyntaxToken token);

        bool SpansPreprocessorDirective(IEnumerable<SyntaxNode> nodes);
    }

    [Flags]
    internal enum DisplayNameOptions
    {
        None = 0,
        IncludeMemberKeyword = 1,
        IncludeNamespaces = 1 << 1,
        IncludeParameters = 1 << 2,
        IncludeType = 1 << 3,
        IncludeTypeParameters = 1 << 4
    }
}<|MERGE_RESOLUTION|>--- conflicted
+++ resolved
@@ -80,12 +80,8 @@
         SyntaxNode GetObjectCreationType(SyntaxNode node);
 
         bool IsBinaryExpression(SyntaxNode node);
-<<<<<<< HEAD
         void GetPartsOfBinaryExpression(SyntaxNode node, out SyntaxNode left, out SyntaxToken operatorToken, out SyntaxNode right);
-=======
-        void GetPartsOfBinaryExpression(SyntaxNode node, out SyntaxNode left, out SyntaxToken token, out SyntaxNode right);
-
->>>>>>> f04c1288
+
         void GetPartsOfConditionalExpression(SyntaxNode node, out SyntaxNode condition, out SyntaxNode whenTrue, out SyntaxNode whenFalse);
 
         bool IsCastExpression(SyntaxNode node);
