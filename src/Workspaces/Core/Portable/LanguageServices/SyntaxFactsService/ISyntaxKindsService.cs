﻿// Copyright (c) Microsoft.  All Rights Reserved.  Licensed under the Apache License, Version 2.0.  See License.txt in the project root for license information.

using Microsoft.CodeAnalysis.Host;

namespace Microsoft.CodeAnalysis.LanguageServices
{
    /// <summary>
    /// Provides a uniform view of SyntaxKinds over C# and VB for constructs they have
    /// in common.
    /// </summary>
    internal interface ISyntaxKindsService : ILanguageService
    {
        int DotToken { get; }
        int QuestionToken { get; }

        int IfKeyword { get; }

        /// <summary>
        /// A short-circuiting logical 'and'. In C#, 'LogicalAndExpression'. In VB, 'AndAlsoExpression'.
        /// </summary>
        int LogicalAndExpression { get; }

        /// <summary>
        /// A short-circuiting logical 'or'. In C#, 'LogicalOrExpression'. In VB, 'OrElseExpression'.
        /// </summary>
        int LogicalOrExpression { get; }

        int EndOfFileToken { get; }
        int AwaitKeyword { get; }
        int IdentifierToken { get; }
        int GlobalKeyword { get; }
        int IncompleteMember { get; }
        int UsingStatement { get; }
        int ReturnStatement { get; }
        int HashToken { get; }
    }

    internal abstract class AbstractSyntaxKindsService : ISyntaxKindsService
    {
        public abstract int DotToken { get; }
        public abstract int QuestionToken { get; }

        public abstract int IfKeyword { get; }

        public abstract int LogicalAndExpression { get; }
        public abstract int LogicalOrExpression { get; }
<<<<<<< HEAD

=======
>>>>>>> 968a764a
        public abstract int EndOfFileToken { get; }
        public abstract int IdentifierToken { get; }

        public abstract int AwaitKeyword { get; }
        public abstract int GlobalKeyword { get; }
        public abstract int IncompleteMember { get; }
        public abstract int UsingStatement { get; }
        public abstract int ReturnStatement { get; }
        public abstract int HashToken { get; }
    }
}<|MERGE_RESOLUTION|>--- conflicted
+++ resolved
@@ -44,10 +44,6 @@
 
         public abstract int LogicalAndExpression { get; }
         public abstract int LogicalOrExpression { get; }
-<<<<<<< HEAD
-
-=======
->>>>>>> 968a764a
         public abstract int EndOfFileToken { get; }
         public abstract int IdentifierToken { get; }
 
