﻿<?xml version="1.0" encoding="utf-8"?>
<xliff xmlns="urn:oasis:names:tc:xliff:document:1.2" xmlns:xsi="http://www.w3.org/2001/XMLSchema-instance" version="1.2" xsi:schemaLocation="urn:oasis:names:tc:xliff:document:1.2 xliff-core-1.2-transitional.xsd">
  <file datatype="xml" source-language="en" target-language="zh-Hant" original="../WorkspacesResources.resx">
    <body>
      <trans-unit id="An_error_occurred_while_reading_the_specified_configuration_file_colon_0">
        <source>An error occurred while reading the specified configuration file: {0}</source>
        <target state="translated">讀取指定的組態檔時發生錯誤: {0}</target>
        <note />
      </trans-unit>
      <trans-unit id="CSharp_files">
        <source>C# files</source>
        <target state="translated">C# 檔案</target>
        <note />
      </trans-unit>
      <trans-unit id="Changing_document_0_is_not_supported">
        <source>Changing document '{0}' is not supported.</source>
        <target state="translated">不支援變更文件 '{0}'。</target>
        <note />
      </trans-unit>
      <trans-unit id="Core_EditorConfig_Options">
        <source>Core EditorConfig Options</source>
        <target state="translated">核心 EditorConfig 選項</target>
        <note />
      </trans-unit>
      <trans-unit id="DateTimeKind_must_be_Utc">
        <source>DateTimeKind must be Utc</source>
        <target state="new">DateTimeKind must be Utc</target>
        <note />
      </trans-unit>
      <trans-unit id="Expression_level_preferences">
        <source>Expression-level preferences</source>
        <target state="translated">運算式層級喜好設定</target>
        <note />
      </trans-unit>
      <trans-unit id="Field_preferences">
        <source>Field preferences</source>
        <target state="translated">欄位喜好設定</target>
        <note />
      </trans-unit>
      <trans-unit id="Indentation_and_spacing">
        <source>Indentation and spacing</source>
        <target state="translated">縮排和間距</target>
        <note />
      </trans-unit>
      <trans-unit id="Language_keywords_vs_BCL_types_preferences">
        <source>Language keywords vs BCL types preferences</source>
        <target state="translated">語言關鍵字與 BCL 類型喜好設定</target>
        <note />
      </trans-unit>
      <trans-unit id="Modifier_preferences">
        <source>Modifier preferences</source>
        <target state="translated">修飾詞喜好設定</target>
        <note />
      </trans-unit>
      <trans-unit id="New_line_preferences">
        <source>New line preferences</source>
        <target state="translated">新行喜好設定</target>
        <note />
      </trans-unit>
      <trans-unit id="Organize_usings">
        <source>Organize usings</source>
        <target state="translated">組合管理 Using</target>
        <note />
      </trans-unit>
      <trans-unit id="Parentheses_preferences">
        <source>Parentheses preferences</source>
        <target state="translated">括號喜好設定</target>
        <note />
      </trans-unit>
      <trans-unit id="Prefix_0_does_not_match_expected_prefix_1">
        <source>Prefix '{0}' does not match expected prefix '{1}'</source>
        <target state="new">Prefix '{0}' does not match expected prefix '{1}'</target>
        <note />
      </trans-unit>
      <trans-unit id="Prefix_0_is_not_expected">
        <source>Prefix '{0}' is not expected</source>
        <target state="new">Prefix '{0}' is not expected</target>
        <note />
      </trans-unit>
      <trans-unit id="Refactoring_Only">
        <source>Refactoring Only</source>
        <target state="translated">僅重構</target>
        <note />
      </trans-unit>
      <trans-unit id="Regex_all_control_characters_long">
        <source>All control characters. This includes the Cc, Cf, Cs, Co, and Cn categories.</source>
        <target state="new">All control characters. This includes the Cc, Cf, Cs, Co, and Cn categories.</target>
<<<<<<< HEAD
        <note />
      </trans-unit>
      <trans-unit id="Regex_all_control_characters_short">
        <source>all control characters</source>
        <target state="new">all control characters</target>
        <note />
      </trans-unit>
      <trans-unit id="Regex_all_diacritic_marks_long">
        <source>All diacritic marks. This includes the Mn, Mc, and Me categories.</source>
        <target state="new">All diacritic marks. This includes the Mn, Mc, and Me categories.</target>
        <note />
      </trans-unit>
      <trans-unit id="Regex_all_diacritic_marks_short">
        <source>all diacritic marks</source>
        <target state="new">all diacritic marks</target>
        <note />
      </trans-unit>
      <trans-unit id="Regex_all_letter_characters_long">
        <source>All letter characters. This includes the Lu, Ll, Lt, Lm, and Lo characters.</source>
        <target state="new">All letter characters. This includes the Lu, Ll, Lt, Lm, and Lo characters.</target>
        <note />
      </trans-unit>
      <trans-unit id="Regex_all_letter_characters_short">
        <source>all letter characters</source>
        <target state="new">all letter characters</target>
        <note />
      </trans-unit>
      <trans-unit id="Regex_all_numbers_long">
        <source>All numbers. This includes the Nd, Nl, and No categories.</source>
        <target state="new">All numbers. This includes the Nd, Nl, and No categories.</target>
        <note />
      </trans-unit>
      <trans-unit id="Regex_all_numbers_short">
        <source>all numbers</source>
        <target state="new">all numbers</target>
        <note />
      </trans-unit>
      <trans-unit id="Regex_all_punctuation_characters_long">
        <source>All punctuation characters. This includes the Pc, Pd, Ps, Pe, Pi, Pf, and Po categories.</source>
        <target state="new">All punctuation characters. This includes the Pc, Pd, Ps, Pe, Pi, Pf, and Po categories.</target>
        <note />
      </trans-unit>
      <trans-unit id="Regex_all_punctuation_characters_short">
        <source>all punctuation characters</source>
        <target state="new">all punctuation characters</target>
        <note />
      </trans-unit>
      <trans-unit id="Regex_all_separator_characters_long">
        <source>All separator characters. This includes the Zs, Zl, and Zp categories.</source>
        <target state="new">All separator characters. This includes the Zs, Zl, and Zp categories.</target>
        <note />
      </trans-unit>
      <trans-unit id="Regex_all_separator_characters_short">
        <source>all separator characters</source>
        <target state="new">all separator characters</target>
        <note />
      </trans-unit>
      <trans-unit id="Regex_all_symbols_long">
        <source>All symbols. This includes the Sm, Sc, Sk, and So categories.</source>
        <target state="new">All symbols. This includes the Sm, Sc, Sk, and So categories.</target>
        <note />
      </trans-unit>
      <trans-unit id="Regex_all_symbols_short">
        <source>all symbols</source>
        <target state="new">all symbols</target>
        <note />
      </trans-unit>
      <trans-unit id="Regex_alternation_long">
        <source>You can use the vertical bar (|) character to match any one of a series of patterns, where the | character separates each pattern.</source>
        <target state="new">You can use the vertical bar (|) character to match any one of a series of patterns, where the | character separates each pattern.</target>
        <note />
      </trans-unit>
      <trans-unit id="Regex_alternation_short">
        <source>alternation</source>
        <target state="new">alternation</target>
        <note />
      </trans-unit>
      <trans-unit id="Regex_any_character_group_long">
        <source>The period character (.) matches any character except \n (the newline character, \u000A).  If a regular expression pattern is modified by the RegexOptions.Singleline option, or if the portion of the pattern that contains the . character class is modified by the 's' option, . matches any character.</source>
        <target state="new">The period character (.) matches any character except \n (the newline character, \u000A).  If a regular expression pattern is modified by the RegexOptions.Singleline option, or if the portion of the pattern that contains the . character class is modified by the 's' option, . matches any character.</target>
        <note />
      </trans-unit>
      <trans-unit id="Regex_any_character_group_short">
        <source>any character</source>
        <target state="new">any character</target>
        <note />
      </trans-unit>
      <trans-unit id="Regex_backspace_character_long">
        <source>Matches a backspace character, \u0008</source>
        <target state="new">Matches a backspace character, \u0008</target>
        <note />
      </trans-unit>
      <trans-unit id="Regex_backspace_character_short">
        <source>backspace character</source>
        <target state="new">backspace character</target>
        <note />
      </trans-unit>
      <trans-unit id="Regex_balancing_group_long">
        <source>A balancing group definition deletes the definition of a previously defined group and stores, in the current group, the interval between the previously defined group and the current group.
    
'name1' is the current group (optional), 'name2' is a previously defined group, and 'subexpression' is any valid regular expression pattern. The balancing group definition deletes the definition of name2 and stores the interval between name2 and name1 in name1. If no name2 group is defined, the match backtracks. Because deleting the last definition of name2 reveals the previous definition of name2, this construct lets you use the stack of captures for group name2 as a counter for keeping track of nested constructs such as parentheses or opening and closing brackets.

The balancing group definition uses 'name2' as a stack. The beginning character of each nested construct is placed in the group and in its Group.Captures collection. When the closing character is matched, its corresponding opening character is removed from the group, and the Captures collection is decreased by one. After the opening and closing characters of all nested constructs have been matched, 'name1' is empty.</source>
        <target state="new">A balancing group definition deletes the definition of a previously defined group and stores, in the current group, the interval between the previously defined group and the current group.
    
'name1' is the current group (optional), 'name2' is a previously defined group, and 'subexpression' is any valid regular expression pattern. The balancing group definition deletes the definition of name2 and stores the interval between name2 and name1 in name1. If no name2 group is defined, the match backtracks. Because deleting the last definition of name2 reveals the previous definition of name2, this construct lets you use the stack of captures for group name2 as a counter for keeping track of nested constructs such as parentheses or opening and closing brackets.

The balancing group definition uses 'name2' as a stack. The beginning character of each nested construct is placed in the group and in its Group.Captures collection. When the closing character is matched, its corresponding opening character is removed from the group, and the Captures collection is decreased by one. After the opening and closing characters of all nested constructs have been matched, 'name1' is empty.</target>
        <note />
      </trans-unit>
      <trans-unit id="Regex_balancing_group_short">
        <source>balancing group</source>
        <target state="new">balancing group</target>
        <note />
      </trans-unit>
      <trans-unit id="Regex_base_group">
        <source>base-group</source>
        <target state="new">base-group</target>
        <note />
      </trans-unit>
      <trans-unit id="Regex_bell_character_long">
        <source>Matches a bell (alarm) character, \u0007</source>
        <target state="new">Matches a bell (alarm) character, \u0007</target>
        <note />
      </trans-unit>
      <trans-unit id="Regex_bell_character_short">
        <source>bell character</source>
        <target state="new">bell character</target>
        <note />
      </trans-unit>
      <trans-unit id="Regex_carriage_return_character_long">
        <source>Matches a carriage-return character, \u000D.  Note that \r is not equivalent to the newline character, \n.</source>
        <target state="new">Matches a carriage-return character, \u000D.  Note that \r is not equivalent to the newline character, \n.</target>
        <note />
      </trans-unit>
      <trans-unit id="Regex_carriage_return_character_short">
        <source>carriage-return character</source>
        <target state="new">carriage-return character</target>
        <note />
      </trans-unit>
      <trans-unit id="Regex_character_class_subtraction_long">
        <source>Character class subtraction yields a set of characters that is the result of excluding the characters in one character class from another character class.

'base_group' is a positive or negative character group or range. The 'excluded_group' component is another positive or negative character group, or another character class subtraction expression (that is, you can nest character class subtraction expressions).</source>
        <target state="new">Character class subtraction yields a set of characters that is the result of excluding the characters in one character class from another character class.

'base_group' is a positive or negative character group or range. The 'excluded_group' component is another positive or negative character group, or another character class subtraction expression (that is, you can nest character class subtraction expressions).</target>
        <note />
      </trans-unit>
      <trans-unit id="Regex_character_class_subtraction_short">
        <source>character class subtraction</source>
        <target state="new">character class subtraction</target>
        <note />
      </trans-unit>
      <trans-unit id="Regex_character_group">
        <source>character-group</source>
        <target state="new">character-group</target>
        <note />
      </trans-unit>
      <trans-unit id="Regex_comment">
        <source>comment</source>
        <target state="new">comment</target>
        <note />
      </trans-unit>
      <trans-unit id="Regex_conditional_expression_match_long">
        <source>This language element attempts to match one of two patterns depending on whether it can match an initial pattern.

'expression' is the initial pattern to match, 'yes' is the pattern to match if expression is matched, and 'no' is the optional pattern to match if expression is not matched.</source>
        <target state="new">This language element attempts to match one of two patterns depending on whether it can match an initial pattern.

'expression' is the initial pattern to match, 'yes' is the pattern to match if expression is matched, and 'no' is the optional pattern to match if expression is not matched.</target>
        <note />
      </trans-unit>
      <trans-unit id="Regex_conditional_expression_match_short">
        <source>conditional expression match</source>
        <target state="new">conditional expression match</target>
        <note />
      </trans-unit>
      <trans-unit id="Regex_conditional_group_match_long">
        <source>This language element attempts to match one of two patterns depending on whether it has matched a specified capturing group.

'name' is the name (or number) of a capturing group, 'yes' is the expression to match if 'name' (or 'number') has a match, and 'no' is the optional expression to match if it does not.</source>
        <target state="new">This language element attempts to match one of two patterns depending on whether it has matched a specified capturing group.

'name' is the name (or number) of a capturing group, 'yes' is the expression to match if 'name' (or 'number') has a match, and 'no' is the optional expression to match if it does not.</target>
        <note />
      </trans-unit>
      <trans-unit id="Regex_conditional_group_match_short">
        <source>conditional group match</source>
        <target state="new">conditional group match</target>
        <note />
      </trans-unit>
      <trans-unit id="Regex_contiguous_matches_long">
        <source>The \G anchor specifies that a match must occur at the point where the previous match ended. When you use this anchor with the Regex.Matches or Match.NextMatch method, it ensures that all matches are contiguous.</source>
        <target state="new">The \G anchor specifies that a match must occur at the point where the previous match ended. When you use this anchor with the Regex.Matches or Match.NextMatch method, it ensures that all matches are contiguous.</target>
        <note />
      </trans-unit>
      <trans-unit id="Regex_contiguous_matches_short">
        <source>contiguous matches</source>
        <target state="new">contiguous matches</target>
        <note />
      </trans-unit>
      <trans-unit id="Regex_control_character_long">
        <source>Matches an ASCII control character, where X is the letter of the control character. For example, \cC is CTRL-C.</source>
        <target state="new">Matches an ASCII control character, where X is the letter of the control character. For example, \cC is CTRL-C.</target>
        <note />
      </trans-unit>
      <trans-unit id="Regex_control_character_short">
        <source>control character</source>
        <target state="new">control character</target>
        <note />
      </trans-unit>
      <trans-unit id="Regex_decimal_digit_character_long">
        <source>\d matches any decimal digit. It is equivalent to the \p{Nd} regular expression pattern, which includes the standard decimal digits 0-9 as well as the decimal digits of a number of other character sets.

If ECMAScript-compliant behavior is specified, \d is equivalent to [0-9]</source>
        <target state="new">\d matches any decimal digit. It is equivalent to the \p{Nd} regular expression pattern, which includes the standard decimal digits 0-9 as well as the decimal digits of a number of other character sets.

If ECMAScript-compliant behavior is specified, \d is equivalent to [0-9]</target>
        <note />
      </trans-unit>
      <trans-unit id="Regex_decimal_digit_character_short">
        <source>decimal-digit character</source>
        <target state="new">decimal-digit character</target>
        <note />
      </trans-unit>
      <trans-unit id="Regex_end_of_line_comment_long">
        <source>A number sign (#) marks an x-mode comment, which starts at the unescaped # character at the end of the regular expression pattern and continues until the end of the line. To use this construct, you must either enable the x option (through inline options) or supply the RegexOptions.IgnorePatternWhitespace value to the option parameter when instantiating the Regex object or calling a static Regex method.</source>
        <target state="new">A number sign (#) marks an x-mode comment, which starts at the unescaped # character at the end of the regular expression pattern and continues until the end of the line. To use this construct, you must either enable the x option (through inline options) or supply the RegexOptions.IgnorePatternWhitespace value to the option parameter when instantiating the Regex object or calling a static Regex method.</target>
        <note />
      </trans-unit>
      <trans-unit id="Regex_end_of_line_comment_short">
        <source>end-of-line comment</source>
        <target state="new">end-of-line comment</target>
        <note />
      </trans-unit>
      <trans-unit id="Regex_end_of_string_only_long">
        <source>The \z anchor specifies that a match must occur at the end of the input string. Like the $ language element, \z ignores the RegexOptions.Multiline option. Unlike the \Z language element, \z does not match a \n character at the end of a string. Therefore, it can only match the last line of the input string.</source>
        <target state="new">The \z anchor specifies that a match must occur at the end of the input string. Like the $ language element, \z ignores the RegexOptions.Multiline option. Unlike the \Z language element, \z does not match a \n character at the end of a string. Therefore, it can only match the last line of the input string.</target>
        <note />
      </trans-unit>
      <trans-unit id="Regex_end_of_string_only_short">
        <source>end of string only</source>
        <target state="new">end of string only</target>
        <note />
      </trans-unit>
      <trans-unit id="Regex_end_of_string_or_before_ending_newline_long">
        <source>The \Z anchor specifies that a match must occur at the end of the input string, or before \n at the end of the input string. It is identical to the $ anchor, except that \Z ignores the RegexOptions.Multiline option. Therefore, in a multiline string, it can only match the end of the last line, or the last line before \n.

The \Z anchor matches \n but does not match \r\n (the CR/LF character combination). To match CR/LF, include \r?\Z in the regular expression pattern.</source>
        <target state="new">The \Z anchor specifies that a match must occur at the end of the input string, or before \n at the end of the input string. It is identical to the $ anchor, except that \Z ignores the RegexOptions.Multiline option. Therefore, in a multiline string, it can only match the end of the last line, or the last line before \n.

The \Z anchor matches \n but does not match \r\n (the CR/LF character combination). To match CR/LF, include \r?\Z in the regular expression pattern.</target>
        <note />
      </trans-unit>
      <trans-unit id="Regex_end_of_string_or_before_ending_newline_short">
        <source>end of string or before ending newline</source>
        <target state="new">end of string or before ending newline</target>
        <note />
      </trans-unit>
      <trans-unit id="Regex_end_of_string_or_line_long">
        <source>The $ anchor specifies that the preceding pattern must occur at the end of the input string, or before \n at the end of the input string. If you use $ with the RegexOptions.Multiline option, the match can also occur at the end of a line.

The $ anchor matches \n but does not match \r\n (the combination of carriage return and newline characters, or CR/LF). To match the CR/LF character combination, include \r?$ in the regular expression pattern.</source>
        <target state="new">The $ anchor specifies that the preceding pattern must occur at the end of the input string, or before \n at the end of the input string. If you use $ with the RegexOptions.Multiline option, the match can also occur at the end of a line.

The $ anchor matches \n but does not match \r\n (the combination of carriage return and newline characters, or CR/LF). To match the CR/LF character combination, include \r?$ in the regular expression pattern.</target>
        <note />
      </trans-unit>
      <trans-unit id="Regex_end_of_string_or_line_short">
        <source>end of string or line</source>
        <target state="new">end of string or line</target>
        <note />
      </trans-unit>
      <trans-unit id="Regex_escape_character_long">
        <source>Matches an escape character, \u001B</source>
        <target state="new">Matches an escape character, \u001B</target>
        <note />
      </trans-unit>
      <trans-unit id="Regex_escape_character_short">
        <source>escape character</source>
        <target state="new">escape character</target>
        <note />
      </trans-unit>
      <trans-unit id="Regex_excluded_group">
        <source>excluded-group</source>
        <target state="new">excluded-group</target>
        <note />
      </trans-unit>
      <trans-unit id="Regex_expression">
        <source>expression</source>
        <target state="new">expression</target>
        <note />
      </trans-unit>
      <trans-unit id="Regex_form_feed_character_long">
        <source>Matches a form-feed character, \u000C</source>
        <target state="new">Matches a form-feed character, \u000C</target>
        <note />
      </trans-unit>
      <trans-unit id="Regex_form_feed_character_short">
        <source>form-feed character</source>
        <target state="new">form-feed character</target>
        <note />
      </trans-unit>
      <trans-unit id="Regex_group_options_long">
        <source>This grouping construct applies or disables the specified options within a subexpression. The options to enable are specified after the question mark, and the options to disable after the minus sign. The allowed options are:

    i	Use case-insensitive matching.
    m	Use multiline mode, where ^ and $ match the beginning and end of each line
	(instead of the beginning and end of the input string).
    s	Use single-line mode, where the period (.) matches every character
	(instead of every character except \n).
    n	Do not capture unnamed groups. The only valid captures are explicitly
	named or numbered groups of the form (?&lt;name&gt; subexpression).
    x	Exclude unescaped white space from the pattern, and enable comments
	after a number sign (#).</source>
        <target state="new">This grouping construct applies or disables the specified options within a subexpression. The options to enable are specified after the question mark, and the options to disable after the minus sign. The allowed options are:

    i	Use case-insensitive matching.
    m	Use multiline mode, where ^ and $ match the beginning and end of each line
	(instead of the beginning and end of the input string).
    s	Use single-line mode, where the period (.) matches every character
	(instead of every character except \n).
    n	Do not capture unnamed groups. The only valid captures are explicitly
	named or numbered groups of the form (?&lt;name&gt; subexpression).
    x	Exclude unescaped white space from the pattern, and enable comments
	after a number sign (#).</target>
        <note />
      </trans-unit>
      <trans-unit id="Regex_group_options_short">
        <source>group options</source>
        <target state="new">group options</target>
        <note />
      </trans-unit>
      <trans-unit id="Regex_hexadecimal_escape_long">
        <source>Matches an ASCII character, where ## is a two-digit hexadecimal character code.</source>
        <target state="new">Matches an ASCII character, where ## is a two-digit hexadecimal character code.</target>
        <note />
      </trans-unit>
      <trans-unit id="Regex_hexadecimal_escape_short">
        <source>hexidecimal escape</source>
        <target state="new">hexidecimal escape</target>
        <note />
      </trans-unit>
      <trans-unit id="Regex_inline_comment_long">
        <source>The (?# comment) construct lets you include an inline comment in a regular expression. The regular expression engine does not use any part of the comment in pattern matching, although the comment is included in the string that is returned by the Regex.ToString method. The comment ends at the first closing parenthesis.</source>
        <target state="new">The (?# comment) construct lets you include an inline comment in a regular expression. The regular expression engine does not use any part of the comment in pattern matching, although the comment is included in the string that is returned by the Regex.ToString method. The comment ends at the first closing parenthesis.</target>
        <note />
      </trans-unit>
      <trans-unit id="Regex_inline_comment_short">
        <source>inline comment</source>
        <target state="new">inline comment</target>
        <note />
      </trans-unit>
      <trans-unit id="Regex_inline_options_long">
        <source>Enables or disables specific pattern matching options for the remainder of a regular expression. The options to enable are specified after the question mark, and the options to disable after the minus sign. The allowed options are:

    i	Use case-insensitive matching.
    m	Use multiline mode, where ^ and $ match the beginning and end of each line
	(instead of the beginning and end of the input string).
    s	Use single-line mode, where the period (.) matches every character
	(instead of every character except \n).
    n	Do not capture unnamed groups. The only valid captures are explicitly named
	or numbered groups of the form (?&lt;name&gt; subexpression).
    x	Exclude unescaped white space from the pattern, and enable comments
	after a number sign (#).</source>
        <target state="new">Enables or disables specific pattern matching options for the remainder of a regular expression. The options to enable are specified after the question mark, and the options to disable after the minus sign. The allowed options are:

    i	Use case-insensitive matching.
    m	Use multiline mode, where ^ and $ match the beginning and end of each line
	(instead of the beginning and end of the input string).
    s	Use single-line mode, where the period (.) matches every character
	(instead of every character except \n).
    n	Do not capture unnamed groups. The only valid captures are explicitly named
	or numbered groups of the form (?&lt;name&gt; subexpression).
    x	Exclude unescaped white space from the pattern, and enable comments
	after a number sign (#).</target>
        <note />
      </trans-unit>
      <trans-unit id="Regex_inline_options_short">
        <source>inline options</source>
        <target state="new">inline options</target>
        <note />
      </trans-unit>
      <trans-unit id="Regex_letter_lowercase">
        <source>letter, lowercase</source>
        <target state="new">letter, lowercase</target>
        <note />
      </trans-unit>
      <trans-unit id="Regex_letter_modifier">
        <source>letter, modifier</source>
        <target state="new">letter, modifier</target>
        <note />
      </trans-unit>
      <trans-unit id="Regex_letter_other">
        <source>letter, other</source>
        <target state="new">letter, other</target>
        <note />
      </trans-unit>
      <trans-unit id="Regex_letter_titlecase">
        <source>letter, titlecase</source>
        <target state="new">letter, titlecase</target>
        <note />
      </trans-unit>
      <trans-unit id="Regex_letter_uppercase">
        <source>letter, uppercase</source>
        <target state="new">letter, uppercase</target>
        <note />
      </trans-unit>
      <trans-unit id="Regex_mark_enclosing">
        <source>mark, enclosing</source>
        <target state="new">mark, enclosing</target>
        <note />
      </trans-unit>
      <trans-unit id="Regex_mark_nonspacing">
        <source>mark, nonspacing</source>
        <target state="new">mark, nonspacing</target>
        <note />
      </trans-unit>
      <trans-unit id="Regex_mark_spacing_combining">
        <source>mark, spacing combining</source>
        <target state="new">mark, spacing combining</target>
        <note />
      </trans-unit>
      <trans-unit id="Regex_match_at_least_n_times_lazy_long">
        <source>The {n,}? quantifier matches the preceding element at least n times, where n is any integer, but as few times as possible. It is the lazy counterpart of the greedy quantifier {n,}</source>
        <target state="new">The {n,}? quantifier matches the preceding element at least n times, where n is any integer, but as few times as possible. It is the lazy counterpart of the greedy quantifier {n,}</target>
        <note />
      </trans-unit>
      <trans-unit id="Regex_match_at_least_n_times_lazy_short">
        <source>match at least 'n' times (lazy)</source>
        <target state="new">match at least 'n' times (lazy)</target>
        <note />
      </trans-unit>
      <trans-unit id="Regex_match_at_least_n_times_long">
        <source>The {n,} quantifier matches the preceding element at least n times, where n is any integer. {n,} is a greedy quantifier whose lazy equivalent is {n,}?</source>
        <target state="new">The {n,} quantifier matches the preceding element at least n times, where n is any integer. {n,} is a greedy quantifier whose lazy equivalent is {n,}?</target>
        <note />
      </trans-unit>
      <trans-unit id="Regex_match_at_least_n_times_short">
        <source>match at least 'n' times</source>
        <target state="new">match at least 'n' times</target>
        <note />
      </trans-unit>
      <trans-unit id="Regex_match_between_m_and_n_times_lazy_long">
        <source>The {n,m}? quantifier matches the preceding element between n and m times, where n and m are integers, but as few times as possible. It is the lazy counterpart of the greedy quantifier {n,m}</source>
        <target state="new">The {n,m}? quantifier matches the preceding element between n and m times, where n and m are integers, but as few times as possible. It is the lazy counterpart of the greedy quantifier {n,m}</target>
        <note />
      </trans-unit>
      <trans-unit id="Regex_match_between_m_and_n_times_lazy_short">
        <source>match at least 'n' times (lazy)</source>
        <target state="new">match at least 'n' times (lazy)</target>
        <note />
      </trans-unit>
      <trans-unit id="Regex_match_between_m_and_n_times_long">
        <source>The {n,m} quantifier matches the preceding element at least n times, but no more than m times, where n and m are integers. {n,m} is a greedy quantifier whose lazy equivalent is {n,m}?</source>
        <target state="new">The {n,m} quantifier matches the preceding element at least n times, but no more than m times, where n and m are integers. {n,m} is a greedy quantifier whose lazy equivalent is {n,m}?</target>
        <note />
      </trans-unit>
      <trans-unit id="Regex_match_between_m_and_n_times_short">
        <source>match between 'm' and 'n' times</source>
        <target state="new">match between 'm' and 'n' times</target>
        <note />
      </trans-unit>
      <trans-unit id="Regex_match_exactly_n_times_lazy_long">
        <source>The {n}? quantifier matches the preceding element exactly n times, where n is any integer. It is the lazy counterpart of the greedy quantifier {n}+</source>
        <target state="new">The {n}? quantifier matches the preceding element exactly n times, where n is any integer. It is the lazy counterpart of the greedy quantifier {n}+</target>
        <note />
      </trans-unit>
      <trans-unit id="Regex_match_exactly_n_times_lazy_short">
        <source>match exactly 'n' times (lazy)</source>
        <target state="new">match exactly 'n' times (lazy)</target>
        <note />
      </trans-unit>
      <trans-unit id="Regex_match_exactly_n_times_long">
        <source>The {n} quantifier matches the preceding element exactly n times, where n is any integer. {n} is a greedy quantifier whose lazy equivalent is {n}?</source>
        <target state="new">The {n} quantifier matches the preceding element exactly n times, where n is any integer. {n} is a greedy quantifier whose lazy equivalent is {n}?</target>
        <note />
      </trans-unit>
      <trans-unit id="Regex_match_exactly_n_times_short">
        <source>match exactly 'n' times</source>
        <target state="new">match exactly 'n' times</target>
        <note />
      </trans-unit>
      <trans-unit id="Regex_match_one_or_more_times_lazy_long">
        <source>The +? quantifier matches the preceding element one or more times, but as few times as possible. It is the lazy counterpart of the greedy quantifier +</source>
        <target state="new">The +? quantifier matches the preceding element one or more times, but as few times as possible. It is the lazy counterpart of the greedy quantifier +</target>
        <note />
      </trans-unit>
      <trans-unit id="Regex_match_one_or_more_times_lazy_short">
        <source>match one or more times (lazy)</source>
        <target state="new">match one or more times (lazy)</target>
        <note />
      </trans-unit>
      <trans-unit id="Regex_match_one_or_more_times_long">
        <source>The + quantifier matches the preceding element one or more times. It is equivalent to the {1,} quantifier. + is a greedy quantifier whose lazy equivalent is +?.</source>
        <target state="new">The + quantifier matches the preceding element one or more times. It is equivalent to the {1,} quantifier. + is a greedy quantifier whose lazy equivalent is +?.</target>
        <note />
      </trans-unit>
=======
        <note />
      </trans-unit>
      <trans-unit id="Regex_all_control_characters_short">
        <source>all control characters</source>
        <target state="new">all control characters</target>
        <note />
      </trans-unit>
      <trans-unit id="Regex_all_diacritic_marks_long">
        <source>All diacritic marks. This includes the Mn, Mc, and Me categories.</source>
        <target state="new">All diacritic marks. This includes the Mn, Mc, and Me categories.</target>
        <note />
      </trans-unit>
      <trans-unit id="Regex_all_diacritic_marks_short">
        <source>all diacritic marks</source>
        <target state="new">all diacritic marks</target>
        <note />
      </trans-unit>
      <trans-unit id="Regex_all_letter_characters_long">
        <source>All letter characters. This includes the Lu, Ll, Lt, Lm, and Lo characters.</source>
        <target state="new">All letter characters. This includes the Lu, Ll, Lt, Lm, and Lo characters.</target>
        <note />
      </trans-unit>
      <trans-unit id="Regex_all_letter_characters_short">
        <source>all letter characters</source>
        <target state="new">all letter characters</target>
        <note />
      </trans-unit>
      <trans-unit id="Regex_all_numbers_long">
        <source>All numbers. This includes the Nd, Nl, and No categories.</source>
        <target state="new">All numbers. This includes the Nd, Nl, and No categories.</target>
        <note />
      </trans-unit>
      <trans-unit id="Regex_all_numbers_short">
        <source>all numbers</source>
        <target state="new">all numbers</target>
        <note />
      </trans-unit>
      <trans-unit id="Regex_all_punctuation_characters_long">
        <source>All punctuation characters. This includes the Pc, Pd, Ps, Pe, Pi, Pf, and Po categories.</source>
        <target state="new">All punctuation characters. This includes the Pc, Pd, Ps, Pe, Pi, Pf, and Po categories.</target>
        <note />
      </trans-unit>
      <trans-unit id="Regex_all_punctuation_characters_short">
        <source>all punctuation characters</source>
        <target state="new">all punctuation characters</target>
        <note />
      </trans-unit>
      <trans-unit id="Regex_all_separator_characters_long">
        <source>All separator characters. This includes the Zs, Zl, and Zp categories.</source>
        <target state="new">All separator characters. This includes the Zs, Zl, and Zp categories.</target>
        <note />
      </trans-unit>
      <trans-unit id="Regex_all_separator_characters_short">
        <source>all separator characters</source>
        <target state="new">all separator characters</target>
        <note />
      </trans-unit>
      <trans-unit id="Regex_all_symbols_long">
        <source>All symbols. This includes the Sm, Sc, Sk, and So categories.</source>
        <target state="new">All symbols. This includes the Sm, Sc, Sk, and So categories.</target>
        <note />
      </trans-unit>
      <trans-unit id="Regex_all_symbols_short">
        <source>all symbols</source>
        <target state="new">all symbols</target>
        <note />
      </trans-unit>
      <trans-unit id="Regex_alternation_long">
        <source>You can use the vertical bar (|) character to match any one of a series of patterns, where the | character separates each pattern.</source>
        <target state="new">You can use the vertical bar (|) character to match any one of a series of patterns, where the | character separates each pattern.</target>
        <note />
      </trans-unit>
      <trans-unit id="Regex_alternation_short">
        <source>alternation</source>
        <target state="new">alternation</target>
        <note />
      </trans-unit>
      <trans-unit id="Regex_any_character_group_long">
        <source>The period character (.) matches any character except \n (the newline character, \u000A).  If a regular expression pattern is modified by the RegexOptions.Singleline option, or if the portion of the pattern that contains the . character class is modified by the 's' option, . matches any character.</source>
        <target state="new">The period character (.) matches any character except \n (the newline character, \u000A).  If a regular expression pattern is modified by the RegexOptions.Singleline option, or if the portion of the pattern that contains the . character class is modified by the 's' option, . matches any character.</target>
        <note />
      </trans-unit>
      <trans-unit id="Regex_any_character_group_short">
        <source>any character</source>
        <target state="new">any character</target>
        <note />
      </trans-unit>
      <trans-unit id="Regex_backspace_character_long">
        <source>Matches a backspace character, \u0008</source>
        <target state="new">Matches a backspace character, \u0008</target>
        <note />
      </trans-unit>
      <trans-unit id="Regex_backspace_character_short">
        <source>backspace character</source>
        <target state="new">backspace character</target>
        <note />
      </trans-unit>
      <trans-unit id="Regex_balancing_group_long">
        <source>A balancing group definition deletes the definition of a previously defined group and stores, in the current group, the interval between the previously defined group and the current group.
    
'name1' is the current group (optional), 'name2' is a previously defined group, and 'subexpression' is any valid regular expression pattern. The balancing group definition deletes the definition of name2 and stores the interval between name2 and name1 in name1. If no name2 group is defined, the match backtracks. Because deleting the last definition of name2 reveals the previous definition of name2, this construct lets you use the stack of captures for group name2 as a counter for keeping track of nested constructs such as parentheses or opening and closing brackets.

The balancing group definition uses 'name2' as a stack. The beginning character of each nested construct is placed in the group and in its Group.Captures collection. When the closing character is matched, its corresponding opening character is removed from the group, and the Captures collection is decreased by one. After the opening and closing characters of all nested constructs have been matched, 'name1' is empty.</source>
        <target state="new">A balancing group definition deletes the definition of a previously defined group and stores, in the current group, the interval between the previously defined group and the current group.
    
'name1' is the current group (optional), 'name2' is a previously defined group, and 'subexpression' is any valid regular expression pattern. The balancing group definition deletes the definition of name2 and stores the interval between name2 and name1 in name1. If no name2 group is defined, the match backtracks. Because deleting the last definition of name2 reveals the previous definition of name2, this construct lets you use the stack of captures for group name2 as a counter for keeping track of nested constructs such as parentheses or opening and closing brackets.

The balancing group definition uses 'name2' as a stack. The beginning character of each nested construct is placed in the group and in its Group.Captures collection. When the closing character is matched, its corresponding opening character is removed from the group, and the Captures collection is decreased by one. After the opening and closing characters of all nested constructs have been matched, 'name1' is empty.</target>
        <note />
      </trans-unit>
      <trans-unit id="Regex_balancing_group_short">
        <source>balancing group</source>
        <target state="new">balancing group</target>
        <note />
      </trans-unit>
      <trans-unit id="Regex_base_group">
        <source>base-group</source>
        <target state="new">base-group</target>
        <note />
      </trans-unit>
      <trans-unit id="Regex_bell_character_long">
        <source>Matches a bell (alarm) character, \u0007</source>
        <target state="new">Matches a bell (alarm) character, \u0007</target>
        <note />
      </trans-unit>
      <trans-unit id="Regex_bell_character_short">
        <source>bell character</source>
        <target state="new">bell character</target>
        <note />
      </trans-unit>
      <trans-unit id="Regex_carriage_return_character_long">
        <source>Matches a carriage-return character, \u000D.  Note that \r is not equivalent to the newline character, \n.</source>
        <target state="new">Matches a carriage-return character, \u000D.  Note that \r is not equivalent to the newline character, \n.</target>
        <note />
      </trans-unit>
      <trans-unit id="Regex_carriage_return_character_short">
        <source>carriage-return character</source>
        <target state="new">carriage-return character</target>
        <note />
      </trans-unit>
      <trans-unit id="Regex_character_class_subtraction_long">
        <source>Character class subtraction yields a set of characters that is the result of excluding the characters in one character class from another character class.

'base_group' is a positive or negative character group or range. The 'excluded_group' component is another positive or negative character group, or another character class subtraction expression (that is, you can nest character class subtraction expressions).</source>
        <target state="new">Character class subtraction yields a set of characters that is the result of excluding the characters in one character class from another character class.

'base_group' is a positive or negative character group or range. The 'excluded_group' component is another positive or negative character group, or another character class subtraction expression (that is, you can nest character class subtraction expressions).</target>
        <note />
      </trans-unit>
      <trans-unit id="Regex_character_class_subtraction_short">
        <source>character class subtraction</source>
        <target state="new">character class subtraction</target>
        <note />
      </trans-unit>
      <trans-unit id="Regex_character_group">
        <source>character-group</source>
        <target state="new">character-group</target>
        <note />
      </trans-unit>
      <trans-unit id="Regex_comment">
        <source>comment</source>
        <target state="new">comment</target>
        <note />
      </trans-unit>
      <trans-unit id="Regex_conditional_expression_match_long">
        <source>This language element attempts to match one of two patterns depending on whether it can match an initial pattern.

'expression' is the initial pattern to match, 'yes' is the pattern to match if expression is matched, and 'no' is the optional pattern to match if expression is not matched.</source>
        <target state="new">This language element attempts to match one of two patterns depending on whether it can match an initial pattern.

'expression' is the initial pattern to match, 'yes' is the pattern to match if expression is matched, and 'no' is the optional pattern to match if expression is not matched.</target>
        <note />
      </trans-unit>
      <trans-unit id="Regex_conditional_expression_match_short">
        <source>conditional expression match</source>
        <target state="new">conditional expression match</target>
        <note />
      </trans-unit>
      <trans-unit id="Regex_conditional_group_match_long">
        <source>This language element attempts to match one of two patterns depending on whether it has matched a specified capturing group.

'name' is the name (or number) of a capturing group, 'yes' is the expression to match if 'name' (or 'number') has a match, and 'no' is the optional expression to match if it does not.</source>
        <target state="new">This language element attempts to match one of two patterns depending on whether it has matched a specified capturing group.

'name' is the name (or number) of a capturing group, 'yes' is the expression to match if 'name' (or 'number') has a match, and 'no' is the optional expression to match if it does not.</target>
        <note />
      </trans-unit>
      <trans-unit id="Regex_conditional_group_match_short">
        <source>conditional group match</source>
        <target state="new">conditional group match</target>
        <note />
      </trans-unit>
      <trans-unit id="Regex_contiguous_matches_long">
        <source>The \G anchor specifies that a match must occur at the point where the previous match ended. When you use this anchor with the Regex.Matches or Match.NextMatch method, it ensures that all matches are contiguous.</source>
        <target state="new">The \G anchor specifies that a match must occur at the point where the previous match ended. When you use this anchor with the Regex.Matches or Match.NextMatch method, it ensures that all matches are contiguous.</target>
        <note />
      </trans-unit>
      <trans-unit id="Regex_contiguous_matches_short">
        <source>contiguous matches</source>
        <target state="new">contiguous matches</target>
        <note />
      </trans-unit>
      <trans-unit id="Regex_control_character_long">
        <source>Matches an ASCII control character, where X is the letter of the control character. For example, \cC is CTRL-C.</source>
        <target state="new">Matches an ASCII control character, where X is the letter of the control character. For example, \cC is CTRL-C.</target>
        <note />
      </trans-unit>
      <trans-unit id="Regex_control_character_short">
        <source>control character</source>
        <target state="new">control character</target>
        <note />
      </trans-unit>
      <trans-unit id="Regex_decimal_digit_character_long">
        <source>\d matches any decimal digit. It is equivalent to the \p{Nd} regular expression pattern, which includes the standard decimal digits 0-9 as well as the decimal digits of a number of other character sets.

If ECMAScript-compliant behavior is specified, \d is equivalent to [0-9]</source>
        <target state="new">\d matches any decimal digit. It is equivalent to the \p{Nd} regular expression pattern, which includes the standard decimal digits 0-9 as well as the decimal digits of a number of other character sets.

If ECMAScript-compliant behavior is specified, \d is equivalent to [0-9]</target>
        <note />
      </trans-unit>
      <trans-unit id="Regex_decimal_digit_character_short">
        <source>decimal-digit character</source>
        <target state="new">decimal-digit character</target>
        <note />
      </trans-unit>
      <trans-unit id="Regex_end_of_line_comment_long">
        <source>A number sign (#) marks an x-mode comment, which starts at the unescaped # character at the end of the regular expression pattern and continues until the end of the line. To use this construct, you must either enable the x option (through inline options) or supply the RegexOptions.IgnorePatternWhitespace value to the option parameter when instantiating the Regex object or calling a static Regex method.</source>
        <target state="new">A number sign (#) marks an x-mode comment, which starts at the unescaped # character at the end of the regular expression pattern and continues until the end of the line. To use this construct, you must either enable the x option (through inline options) or supply the RegexOptions.IgnorePatternWhitespace value to the option parameter when instantiating the Regex object or calling a static Regex method.</target>
        <note />
      </trans-unit>
      <trans-unit id="Regex_end_of_line_comment_short">
        <source>end-of-line comment</source>
        <target state="new">end-of-line comment</target>
        <note />
      </trans-unit>
      <trans-unit id="Regex_end_of_string_only_long">
        <source>The \z anchor specifies that a match must occur at the end of the input string. Like the $ language element, \z ignores the RegexOptions.Multiline option. Unlike the \Z language element, \z does not match a \n character at the end of a string. Therefore, it can only match the last line of the input string.</source>
        <target state="new">The \z anchor specifies that a match must occur at the end of the input string. Like the $ language element, \z ignores the RegexOptions.Multiline option. Unlike the \Z language element, \z does not match a \n character at the end of a string. Therefore, it can only match the last line of the input string.</target>
        <note />
      </trans-unit>
      <trans-unit id="Regex_end_of_string_only_short">
        <source>end of string only</source>
        <target state="new">end of string only</target>
        <note />
      </trans-unit>
      <trans-unit id="Regex_end_of_string_or_before_ending_newline_long">
        <source>The \Z anchor specifies that a match must occur at the end of the input string, or before \n at the end of the input string. It is identical to the $ anchor, except that \Z ignores the RegexOptions.Multiline option. Therefore, in a multiline string, it can only match the end of the last line, or the last line before \n.

The \Z anchor matches \n but does not match \r\n (the CR/LF character combination). To match CR/LF, include \r?\Z in the regular expression pattern.</source>
        <target state="new">The \Z anchor specifies that a match must occur at the end of the input string, or before \n at the end of the input string. It is identical to the $ anchor, except that \Z ignores the RegexOptions.Multiline option. Therefore, in a multiline string, it can only match the end of the last line, or the last line before \n.

The \Z anchor matches \n but does not match \r\n (the CR/LF character combination). To match CR/LF, include \r?\Z in the regular expression pattern.</target>
        <note />
      </trans-unit>
      <trans-unit id="Regex_end_of_string_or_before_ending_newline_short">
        <source>end of string or before ending newline</source>
        <target state="new">end of string or before ending newline</target>
        <note />
      </trans-unit>
      <trans-unit id="Regex_end_of_string_or_line_long">
        <source>The $ anchor specifies that the preceding pattern must occur at the end of the input string, or before \n at the end of the input string. If you use $ with the RegexOptions.Multiline option, the match can also occur at the end of a line.

The $ anchor matches \n but does not match \r\n (the combination of carriage return and newline characters, or CR/LF). To match the CR/LF character combination, include \r?$ in the regular expression pattern.</source>
        <target state="new">The $ anchor specifies that the preceding pattern must occur at the end of the input string, or before \n at the end of the input string. If you use $ with the RegexOptions.Multiline option, the match can also occur at the end of a line.

The $ anchor matches \n but does not match \r\n (the combination of carriage return and newline characters, or CR/LF). To match the CR/LF character combination, include \r?$ in the regular expression pattern.</target>
        <note />
      </trans-unit>
      <trans-unit id="Regex_end_of_string_or_line_short">
        <source>end of string or line</source>
        <target state="new">end of string or line</target>
        <note />
      </trans-unit>
      <trans-unit id="Regex_escape_character_long">
        <source>Matches an escape character, \u001B</source>
        <target state="new">Matches an escape character, \u001B</target>
        <note />
      </trans-unit>
      <trans-unit id="Regex_escape_character_short">
        <source>escape character</source>
        <target state="new">escape character</target>
        <note />
      </trans-unit>
      <trans-unit id="Regex_excluded_group">
        <source>excluded-group</source>
        <target state="new">excluded-group</target>
        <note />
      </trans-unit>
      <trans-unit id="Regex_expression">
        <source>expression</source>
        <target state="new">expression</target>
        <note />
      </trans-unit>
      <trans-unit id="Regex_form_feed_character_long">
        <source>Matches a form-feed character, \u000C</source>
        <target state="new">Matches a form-feed character, \u000C</target>
        <note />
      </trans-unit>
      <trans-unit id="Regex_form_feed_character_short">
        <source>form-feed character</source>
        <target state="new">form-feed character</target>
        <note />
      </trans-unit>
      <trans-unit id="Regex_group_options_long">
        <source>This grouping construct applies or disables the specified options within a subexpression. The options to enable are specified after the question mark, and the options to disable after the minus sign. The allowed options are:

    i	Use case-insensitive matching.
    m	Use multiline mode, where ^ and $ match the beginning and end of each line
	(instead of the beginning and end of the input string).
    s	Use single-line mode, where the period (.) matches every character
	(instead of every character except \n).
    n	Do not capture unnamed groups. The only valid captures are explicitly
	named or numbered groups of the form (?&lt;name&gt; subexpression).
    x	Exclude unescaped white space from the pattern, and enable comments
	after a number sign (#).</source>
        <target state="new">This grouping construct applies or disables the specified options within a subexpression. The options to enable are specified after the question mark, and the options to disable after the minus sign. The allowed options are:

    i	Use case-insensitive matching.
    m	Use multiline mode, where ^ and $ match the beginning and end of each line
	(instead of the beginning and end of the input string).
    s	Use single-line mode, where the period (.) matches every character
	(instead of every character except \n).
    n	Do not capture unnamed groups. The only valid captures are explicitly
	named or numbered groups of the form (?&lt;name&gt; subexpression).
    x	Exclude unescaped white space from the pattern, and enable comments
	after a number sign (#).</target>
        <note />
      </trans-unit>
      <trans-unit id="Regex_group_options_short">
        <source>group options</source>
        <target state="new">group options</target>
        <note />
      </trans-unit>
      <trans-unit id="Regex_hexadecimal_escape_long">
        <source>Matches an ASCII character, where ## is a two-digit hexadecimal character code.</source>
        <target state="new">Matches an ASCII character, where ## is a two-digit hexadecimal character code.</target>
        <note />
      </trans-unit>
      <trans-unit id="Regex_hexadecimal_escape_short">
        <source>hexidecimal escape</source>
        <target state="new">hexidecimal escape</target>
        <note />
      </trans-unit>
      <trans-unit id="Regex_inline_comment_long">
        <source>The (?# comment) construct lets you include an inline comment in a regular expression. The regular expression engine does not use any part of the comment in pattern matching, although the comment is included in the string that is returned by the Regex.ToString method. The comment ends at the first closing parenthesis.</source>
        <target state="new">The (?# comment) construct lets you include an inline comment in a regular expression. The regular expression engine does not use any part of the comment in pattern matching, although the comment is included in the string that is returned by the Regex.ToString method. The comment ends at the first closing parenthesis.</target>
        <note />
      </trans-unit>
      <trans-unit id="Regex_inline_comment_short">
        <source>inline comment</source>
        <target state="new">inline comment</target>
        <note />
      </trans-unit>
      <trans-unit id="Regex_inline_options_long">
        <source>Enables or disables specific pattern matching options for the remainder of a regular expression. The options to enable are specified after the question mark, and the options to disable after the minus sign. The allowed options are:

    i	Use case-insensitive matching.
    m	Use multiline mode, where ^ and $ match the beginning and end of each line
	(instead of the beginning and end of the input string).
    s	Use single-line mode, where the period (.) matches every character
	(instead of every character except \n).
    n	Do not capture unnamed groups. The only valid captures are explicitly named
	or numbered groups of the form (?&lt;name&gt; subexpression).
    x	Exclude unescaped white space from the pattern, and enable comments
	after a number sign (#).</source>
        <target state="new">Enables or disables specific pattern matching options for the remainder of a regular expression. The options to enable are specified after the question mark, and the options to disable after the minus sign. The allowed options are:

    i	Use case-insensitive matching.
    m	Use multiline mode, where ^ and $ match the beginning and end of each line
	(instead of the beginning and end of the input string).
    s	Use single-line mode, where the period (.) matches every character
	(instead of every character except \n).
    n	Do not capture unnamed groups. The only valid captures are explicitly named
	or numbered groups of the form (?&lt;name&gt; subexpression).
    x	Exclude unescaped white space from the pattern, and enable comments
	after a number sign (#).</target>
        <note />
      </trans-unit>
      <trans-unit id="Regex_inline_options_short">
        <source>inline options</source>
        <target state="new">inline options</target>
        <note />
      </trans-unit>
      <trans-unit id="Regex_letter_lowercase">
        <source>letter, lowercase</source>
        <target state="new">letter, lowercase</target>
        <note />
      </trans-unit>
      <trans-unit id="Regex_letter_modifier">
        <source>letter, modifier</source>
        <target state="new">letter, modifier</target>
        <note />
      </trans-unit>
      <trans-unit id="Regex_letter_other">
        <source>letter, other</source>
        <target state="new">letter, other</target>
        <note />
      </trans-unit>
      <trans-unit id="Regex_letter_titlecase">
        <source>letter, titlecase</source>
        <target state="new">letter, titlecase</target>
        <note />
      </trans-unit>
      <trans-unit id="Regex_letter_uppercase">
        <source>letter, uppercase</source>
        <target state="new">letter, uppercase</target>
        <note />
      </trans-unit>
      <trans-unit id="Regex_mark_enclosing">
        <source>mark, enclosing</source>
        <target state="new">mark, enclosing</target>
        <note />
      </trans-unit>
      <trans-unit id="Regex_mark_nonspacing">
        <source>mark, nonspacing</source>
        <target state="new">mark, nonspacing</target>
        <note />
      </trans-unit>
      <trans-unit id="Regex_mark_spacing_combining">
        <source>mark, spacing combining</source>
        <target state="new">mark, spacing combining</target>
        <note />
      </trans-unit>
      <trans-unit id="Regex_match_at_least_n_times_lazy_long">
        <source>The {n,}? quantifier matches the preceding element at least n times, where n is any integer, but as few times as possible. It is the lazy counterpart of the greedy quantifier {n,}</source>
        <target state="new">The {n,}? quantifier matches the preceding element at least n times, where n is any integer, but as few times as possible. It is the lazy counterpart of the greedy quantifier {n,}</target>
        <note />
      </trans-unit>
      <trans-unit id="Regex_match_at_least_n_times_lazy_short">
        <source>match at least 'n' times (lazy)</source>
        <target state="new">match at least 'n' times (lazy)</target>
        <note />
      </trans-unit>
      <trans-unit id="Regex_match_at_least_n_times_long">
        <source>The {n,} quantifier matches the preceding element at least n times, where n is any integer. {n,} is a greedy quantifier whose lazy equivalent is {n,}?</source>
        <target state="new">The {n,} quantifier matches the preceding element at least n times, where n is any integer. {n,} is a greedy quantifier whose lazy equivalent is {n,}?</target>
        <note />
      </trans-unit>
      <trans-unit id="Regex_match_at_least_n_times_short">
        <source>match at least 'n' times</source>
        <target state="new">match at least 'n' times</target>
        <note />
      </trans-unit>
      <trans-unit id="Regex_match_between_m_and_n_times_lazy_long">
        <source>The {n,m}? quantifier matches the preceding element between n and m times, where n and m are integers, but as few times as possible. It is the lazy counterpart of the greedy quantifier {n,m}</source>
        <target state="new">The {n,m}? quantifier matches the preceding element between n and m times, where n and m are integers, but as few times as possible. It is the lazy counterpart of the greedy quantifier {n,m}</target>
        <note />
      </trans-unit>
      <trans-unit id="Regex_match_between_m_and_n_times_lazy_short">
        <source>match at least 'n' times (lazy)</source>
        <target state="new">match at least 'n' times (lazy)</target>
        <note />
      </trans-unit>
      <trans-unit id="Regex_match_between_m_and_n_times_long">
        <source>The {n,m} quantifier matches the preceding element at least n times, but no more than m times, where n and m are integers. {n,m} is a greedy quantifier whose lazy equivalent is {n,m}?</source>
        <target state="new">The {n,m} quantifier matches the preceding element at least n times, but no more than m times, where n and m are integers. {n,m} is a greedy quantifier whose lazy equivalent is {n,m}?</target>
        <note />
      </trans-unit>
      <trans-unit id="Regex_match_between_m_and_n_times_short">
        <source>match between 'm' and 'n' times</source>
        <target state="new">match between 'm' and 'n' times</target>
        <note />
      </trans-unit>
      <trans-unit id="Regex_match_exactly_n_times_lazy_long">
        <source>The {n}? quantifier matches the preceding element exactly n times, where n is any integer. It is the lazy counterpart of the greedy quantifier {n}+</source>
        <target state="new">The {n}? quantifier matches the preceding element exactly n times, where n is any integer. It is the lazy counterpart of the greedy quantifier {n}+</target>
        <note />
      </trans-unit>
      <trans-unit id="Regex_match_exactly_n_times_lazy_short">
        <source>match exactly 'n' times (lazy)</source>
        <target state="new">match exactly 'n' times (lazy)</target>
        <note />
      </trans-unit>
      <trans-unit id="Regex_match_exactly_n_times_long">
        <source>The {n} quantifier matches the preceding element exactly n times, where n is any integer. {n} is a greedy quantifier whose lazy equivalent is {n}?</source>
        <target state="new">The {n} quantifier matches the preceding element exactly n times, where n is any integer. {n} is a greedy quantifier whose lazy equivalent is {n}?</target>
        <note />
      </trans-unit>
      <trans-unit id="Regex_match_exactly_n_times_short">
        <source>match exactly 'n' times</source>
        <target state="new">match exactly 'n' times</target>
        <note />
      </trans-unit>
      <trans-unit id="Regex_match_one_or_more_times_lazy_long">
        <source>The +? quantifier matches the preceding element one or more times, but as few times as possible. It is the lazy counterpart of the greedy quantifier +</source>
        <target state="new">The +? quantifier matches the preceding element one or more times, but as few times as possible. It is the lazy counterpart of the greedy quantifier +</target>
        <note />
      </trans-unit>
      <trans-unit id="Regex_match_one_or_more_times_lazy_short">
        <source>match one or more times (lazy)</source>
        <target state="new">match one or more times (lazy)</target>
        <note />
      </trans-unit>
      <trans-unit id="Regex_match_one_or_more_times_long">
        <source>The + quantifier matches the preceding element one or more times. It is equivalent to the {1,} quantifier. + is a greedy quantifier whose lazy equivalent is +?.</source>
        <target state="new">The + quantifier matches the preceding element one or more times. It is equivalent to the {1,} quantifier. + is a greedy quantifier whose lazy equivalent is +?.</target>
        <note />
      </trans-unit>
>>>>>>> cbcaa2ac
      <trans-unit id="Regex_match_one_or_more_times_short">
        <source>match one or more times</source>
        <target state="new">match one or more times</target>
        <note />
      </trans-unit>
      <trans-unit id="Regex_match_zero_or_more_times_lazy_long">
        <source>The *? quantifier matches the preceding element zero or more times, but as few times as possible. It is the lazy counterpart of the greedy quantifier *</source>
        <target state="new">The *? quantifier matches the preceding element zero or more times, but as few times as possible. It is the lazy counterpart of the greedy quantifier *</target>
        <note />
      </trans-unit>
      <trans-unit id="Regex_match_zero_or_more_times_lazy_short">
        <source>match zero or more times (lazy)</source>
        <target state="new">match zero or more times (lazy)</target>
        <note />
      </trans-unit>
      <trans-unit id="Regex_match_zero_or_more_times_long">
        <source>The * quantifier matches the preceding element zero or more times. It is equivalent to the {0,} quantifier. * is a greedy quantifier whose lazy equivalent is *?.</source>
        <target state="new">The * quantifier matches the preceding element zero or more times. It is equivalent to the {0,} quantifier. * is a greedy quantifier whose lazy equivalent is *?.</target>
        <note />
      </trans-unit>
      <trans-unit id="Regex_match_zero_or_more_times_short">
        <source>match zero or more times</source>
        <target state="new">match zero or more times</target>
        <note />
      </trans-unit>
      <trans-unit id="Regex_match_zero_or_one_time_lazy_long">
        <source>The ?? quantifier matches the preceding element zero or one time, but as few times as possible. It is the lazy counterpart of the greedy quantifier ?</source>
        <target state="new">The ?? quantifier matches the preceding element zero or one time, but as few times as possible. It is the lazy counterpart of the greedy quantifier ?</target>
        <note />
      </trans-unit>
      <trans-unit id="Regex_match_zero_or_one_time_lazy_short">
        <source>match zero or one time (lazy)</source>
        <target state="new">match zero or one time (lazy)</target>
        <note />
      </trans-unit>
      <trans-unit id="Regex_match_zero_or_one_time_long">
        <source>The ? quantifier matches the preceding element zero or one time. It is equivalent to the {0,1} quantifier. ? is a greedy quantifier whose lazy equivalent is ??.</source>
        <target state="new">The ? quantifier matches the preceding element zero or one time. It is equivalent to the {0,1} quantifier. ? is a greedy quantifier whose lazy equivalent is ??.</target>
        <note />
      </trans-unit>
      <trans-unit id="Regex_match_zero_or_one_time_short">
        <source>match zero or one time</source>
        <target state="new">match zero or one time</target>
        <note />
      </trans-unit>
      <trans-unit id="Regex_matched_subexpression_long">
        <source>This grouping construct captures a matched 'subexpression', where 'subexpression' is any valid regular expression pattern. Captures that use parentheses are numbered automatically from left to right based on the order of the opening parentheses in the regular expression, starting from one. The capture that is numbered zero is the text matched by the entire regular expression pattern.</source>
        <target state="new">This grouping construct captures a matched 'subexpression', where 'subexpression' is any valid regular expression pattern. Captures that use parentheses are numbered automatically from left to right based on the order of the opening parentheses in the regular expression, starting from one. The capture that is numbered zero is the text matched by the entire regular expression pattern.</target>
        <note />
      </trans-unit>
      <trans-unit id="Regex_matched_subexpression_short">
        <source>matched subexpression</source>
        <target state="new">matched subexpression</target>
        <note />
      </trans-unit>
      <trans-unit id="Regex_name">
        <source>name</source>
        <target state="new">name</target>
        <note />
      </trans-unit>
      <trans-unit id="Regex_name1">
        <source>name1</source>
        <target state="new">name1</target>
        <note />
      </trans-unit>
      <trans-unit id="Regex_name2">
        <source>name2</source>
        <target state="new">name2</target>
        <note />
      </trans-unit>
      <trans-unit id="Regex_name_or_number">
        <source>name-or-number</source>
        <target state="new">name-or-number</target>
        <note />
      </trans-unit>
      <trans-unit id="Regex_named_backreference_long">
        <source>A named or numbered backreference.

'name' is the name of a capturing group defined in the regular expression pattern.</source>
        <target state="new">A named or numbered backreference.

'name' is the name of a capturing group defined in the regular expression pattern.</target>
        <note />
      </trans-unit>
      <trans-unit id="Regex_named_backreference_short">
        <source>named backreference</source>
        <target state="new">named backreference</target>
        <note />
      </trans-unit>
      <trans-unit id="Regex_named_matched_subexpression_long">
        <source>Captures a matched subexpression and lets you access it by name or by number.

'name' is a valid group name, and 'subexpression' is any valid regular expression pattern. 'name' must not contain any punctuation characters and cannot begin with a number.

If the RegexOptions parameter of a regular expression pattern matching method includes the RegexOptions.ExplicitCapture flag, or if the n option is applied to this subexpression, the only way to capture a subexpression is to explicitly name capturing groups.</source>
        <target state="new">Captures a matched subexpression and lets you access it by name or by number.

'name' is a valid group name, and 'subexpression' is any valid regular expression pattern. 'name' must not contain any punctuation characters and cannot begin with a number.

If the RegexOptions parameter of a regular expression pattern matching method includes the RegexOptions.ExplicitCapture flag, or if the n option is applied to this subexpression, the only way to capture a subexpression is to explicitly name capturing groups.</target>
        <note />
      </trans-unit>
      <trans-unit id="Regex_named_matched_subexpression_short">
        <source>named matched subexpression</source>
        <target state="new">named matched subexpression</target>
        <note />
      </trans-unit>
      <trans-unit id="Regex_negative_character_group_long">
        <source>A negative character group specifies a list of characters that must not appear in an input string for a match to occur. The list of characters are specified individually.

Two or more character ranges can be concatenated. For example, to specify the range of decimal digits from "0" through "9", the range of lowercase letters from "a" through "f", and the range of uppercase letters from "A" through "F", use [0-9a-fA-F].</source>
        <target state="new">A negative character group specifies a list of characters that must not appear in an input string for a match to occur. The list of characters are specified individually.

Two or more character ranges can be concatenated. For example, to specify the range of decimal digits from "0" through "9", the range of lowercase letters from "a" through "f", and the range of uppercase letters from "A" through "F", use [0-9a-fA-F].</target>
        <note />
      </trans-unit>
      <trans-unit id="Regex_negative_character_group_short">
        <source>negative character group</source>
        <target state="new">negative character group</target>
        <note />
      </trans-unit>
      <trans-unit id="Regex_negative_character_range_long">
        <source>A negative character range specifies a list of characters that must not appear in an input string for a match to occur. 'firstCharacter' is the character that begins the range, and 'lastCharacter' is the character that ends the range.

Two or more character ranges can be concatenated. For example, to specify the range of decimal digits from "0" through "9", the range of lowercase letters from "a" through "f", and the range of uppercase letters from "A" through "F", use [0-9a-fA-F].</source>
        <target state="new">A negative character range specifies a list of characters that must not appear in an input string for a match to occur. 'firstCharacter' is the character that begins the range, and 'lastCharacter' is the character that ends the range.

Two or more character ranges can be concatenated. For example, to specify the range of decimal digits from "0" through "9", the range of lowercase letters from "a" through "f", and the range of uppercase letters from "A" through "F", use [0-9a-fA-F].</target>
        <note />
      </trans-unit>
      <trans-unit id="Regex_negative_character_range_short">
        <source>negative character range</source>
        <target state="new">negative character range</target>
        <note />
      </trans-unit>
      <trans-unit id="Regex_negative_unicode_category_long">
        <source>The regular expression construct \P{ name } matches any character that does not belong to a Unicode general category or named block, where name is the category abbreviation or named block name.</source>
        <target state="new">The regular expression construct \P{ name } matches any character that does not belong to a Unicode general category or named block, where name is the category abbreviation or named block name.</target>
        <note />
      </trans-unit>
      <trans-unit id="Regex_negative_unicode_category_short">
        <source>negative unicode category</source>
        <target state="new">negative unicode category</target>
        <note />
      </trans-unit>
      <trans-unit id="Regex_new_line_character_long">
        <source>Matches a new-line character, \u000A</source>
        <target state="new">Matches a new-line character, \u000A</target>
        <note />
      </trans-unit>
      <trans-unit id="Regex_new_line_character_short">
        <source>new-line character</source>
        <target state="new">new-line character</target>
        <note />
      </trans-unit>
      <trans-unit id="Regex_no">
        <source>no</source>
        <target state="new">no</target>
        <note />
      </trans-unit>
      <trans-unit id="Regex_non_digit_character_long">
        <source>\D matches any non-digit character. It is equivalent to the \P{Nd} regular expression pattern.

If ECMAScript-compliant behavior is specified, \D is equivalent to [^0-9]</source>
        <target state="new">\D matches any non-digit character. It is equivalent to the \P{Nd} regular expression pattern.

If ECMAScript-compliant behavior is specified, \D is equivalent to [^0-9]</target>
        <note />
      </trans-unit>
      <trans-unit id="Regex_non_digit_character_short">
        <source>non-digit character</source>
        <target state="new">non-digit character</target>
        <note />
      </trans-unit>
      <trans-unit id="Regex_non_white_space_character_long">
        <source>\S matches any non-white-space character. It is equivalent to the [^\f\n\r\t\v\x85\p{Z}] regular expression pattern, or the opposite of the regular expression pattern that is equivalent to \s, which matches white-space characters.

If ECMAScript-compliant behavior is specified, \S is equivalent to [^ \f\n\r\t\v]</source>
        <target state="new">\S matches any non-white-space character. It is equivalent to the [^\f\n\r\t\v\x85\p{Z}] regular expression pattern, or the opposite of the regular expression pattern that is equivalent to \s, which matches white-space characters.

If ECMAScript-compliant behavior is specified, \S is equivalent to [^ \f\n\r\t\v]</target>
        <note />
      </trans-unit>
      <trans-unit id="Regex_non_white_space_character_short">
        <source>non-white-space character</source>
        <target state="new">non-white-space character</target>
        <note />
      </trans-unit>
      <trans-unit id="Regex_non_word_boundary_long">
        <source>The \B anchor specifies that the match must not occur on a word boundary. It is the opposite of the \b anchor.</source>
        <target state="new">The \B anchor specifies that the match must not occur on a word boundary. It is the opposite of the \b anchor.</target>
        <note />
      </trans-unit>
      <trans-unit id="Regex_non_word_boundary_short">
        <source>non-word boundary</source>
        <target state="new">non-word boundary</target>
        <note />
      </trans-unit>
      <trans-unit id="Regex_non_word_character_long">
        <source>\W matches any non-word character. It matches any character except for those in the following Unicode categories:

    Ll	Letter, Lowercase
    Lu	Letter, Uppercase
    Lt	Letter, Titlecase
    Lo	Letter, Other
    Lm	Letter, Modifier
    Mn	Mark, Nonspacing
    Nd	Number, Decimal Digit
    Pc	Punctuation, Connector

If ECMAScript-compliant behavior is specified, \W is equivalent to [^a-zA-Z_0-9]</source>
        <target state="new">\W matches any non-word character. It matches any character except for those in the following Unicode categories:

    Ll	Letter, Lowercase
    Lu	Letter, Uppercase
    Lt	Letter, Titlecase
    Lo	Letter, Other
    Lm	Letter, Modifier
    Mn	Mark, Nonspacing
    Nd	Number, Decimal Digit
    Pc	Punctuation, Connector

If ECMAScript-compliant behavior is specified, \W is equivalent to [^a-zA-Z_0-9]</target>
        <note>Note: Ll, Lu, Lt, Lo, Lm, Mn, Nd, and Pc are all things that should not be localized. </note>
      </trans-unit>
      <trans-unit id="Regex_non_word_character_short">
        <source>non-word character</source>
        <target state="new">non-word character</target>
        <note />
      </trans-unit>
      <trans-unit id="Regex_nonbacktracking_subexpression_long">
        <source>This construct disables backtracking. The regular expression engine will match as many characters in the input string as it can. When no further match is possible, it will not backtrack to attempt alternate pattern matches. (That is, the subexpression matches only strings that would be matched by the subexpression alone; it does not attempt to match a string based on the subexpression and any subexpressions that follow it.)

This option is recommended if you know that backtracking will not succeed. Preventing the regular expression engine from performing unnecessary searching improves performance.</source>
        <target state="new">This construct disables backtracking. The regular expression engine will match as many characters in the input string as it can. When no further match is possible, it will not backtrack to attempt alternate pattern matches. (That is, the subexpression matches only strings that would be matched by the subexpression alone; it does not attempt to match a string based on the subexpression and any subexpressions that follow it.)

This option is recommended if you know that backtracking will not succeed. Preventing the regular expression engine from performing unnecessary searching improves performance.</target>
        <note />
      </trans-unit>
      <trans-unit id="Regex_nonbacktracking_subexpression_short">
        <source>nonbacktracking subexpression</source>
        <target state="new">nonbacktracking subexpression</target>
        <note />
      </trans-unit>
      <trans-unit id="Regex_noncapturing_group_long">
        <source>This construct does not capture the substring that is matched by a subexpression:

The noncapturing group construct is typically used when a quantifier is applied to a group, but the substrings captured by the group are of no interest.

If a regular expression includes nested grouping constructs, an outer noncapturing group construct does not apply to the inner nested group constructs.</source>
        <target state="new">This construct does not capture the substring that is matched by a subexpression:

The noncapturing group construct is typically used when a quantifier is applied to a group, but the substrings captured by the group are of no interest.

If a regular expression includes nested grouping constructs, an outer noncapturing group construct does not apply to the inner nested group constructs.</target>
        <note />
      </trans-unit>
      <trans-unit id="Regex_noncapturing_group_short">
        <source>noncapturing group</source>
        <target state="new">noncapturing group</target>
        <note />
      </trans-unit>
      <trans-unit id="Regex_number_decimal_digit">
        <source>number, decimal digit</source>
        <target state="new">number, decimal digit</target>
        <note />
      </trans-unit>
      <trans-unit id="Regex_number_letter">
        <source>number, letter</source>
        <target state="new">number, letter</target>
        <note />
      </trans-unit>
      <trans-unit id="Regex_number_other">
        <source>number, other</source>
        <target state="new">number, other</target>
        <note />
      </trans-unit>
      <trans-unit id="Regex_numbered_backreference_long">
        <source>A numbered backreference, where 'number' is the ordinal position of the capturing group in the regular expression. For example, \4 matches the contents of the fourth capturing group.

There is an ambiguity between octal escape codes (such as \16) and \number backreferences that use the same notation. If the ambiguity is a problem, you can use the \k&lt;name&gt; notation, which is unambiguous and cannot be confused with octal character codes. Similarly, hexadecimal codes such as \xdd are unambiguous and cannot be confused with backreferences.</source>
        <target state="new">A numbered backreference, where 'number' is the ordinal position of the capturing group in the regular expression. For example, \4 matches the contents of the fourth capturing group.

There is an ambiguity between octal escape codes (such as \16) and \number backreferences that use the same notation. If the ambiguity is a problem, you can use the \k&lt;name&gt; notation, which is unambiguous and cannot be confused with octal character codes. Similarly, hexadecimal codes such as \xdd are unambiguous and cannot be confused with backreferences.</target>
        <note />
      </trans-unit>
      <trans-unit id="Regex_numbered_backreference_short">
        <source>numbered backreference</source>
        <target state="new">numbered backreference</target>
        <note />
      </trans-unit>
      <trans-unit id="Regex_other_control">
        <source>other, control</source>
        <target state="new">other, control</target>
        <note />
      </trans-unit>
      <trans-unit id="Regex_other_format">
        <source>other, format</source>
        <target state="new">other, format</target>
        <note />
      </trans-unit>
      <trans-unit id="Regex_other_not_assigned">
        <source>other, not assigned</source>
        <target state="new">other, not assigned</target>
        <note />
      </trans-unit>
      <trans-unit id="Regex_other_private_use">
        <source>other, private use</source>
        <target state="new">other, private use</target>
        <note />
      </trans-unit>
      <trans-unit id="Regex_other_surrogate">
        <source>other, surrogate</source>
        <target state="new">other, surrogate</target>
        <note />
      </trans-unit>
      <trans-unit id="Regex_positive_character_group_long">
        <source>A positive character group specifies a list of characters, any one of which may appear in an input string for a match to occur.</source>
        <target state="new">A positive character group specifies a list of characters, any one of which may appear in an input string for a match to occur.</target>
        <note />
      </trans-unit>
      <trans-unit id="Regex_positive_character_group_short">
        <source>positive character group</source>
        <target state="new">positive character group</target>
        <note />
      </trans-unit>
      <trans-unit id="Regex_positive_character_range_long">
        <source>A positive character range specifies a range of characters, any one of which may appear in an input string for a match to occur.  'firstCharacter' is the character that begins the range and 'lastCharacter' is the character that ends the range. </source>
        <target state="new">A positive character range specifies a range of characters, any one of which may appear in an input string for a match to occur.  'firstCharacter' is the character that begins the range and 'lastCharacter' is the character that ends the range. </target>
        <note />
      </trans-unit>
      <trans-unit id="Regex_positive_character_range_short">
        <source>positive character range</source>
        <target state="new">positive character range</target>
        <note />
      </trans-unit>
      <trans-unit id="Regex_punctuation_close">
        <source>punctuation, close</source>
        <target state="new">punctuation, close</target>
        <note />
      </trans-unit>
      <trans-unit id="Regex_punctuation_connector">
        <source>punctuation, connector</source>
        <target state="new">punctuation, connector</target>
        <note />
      </trans-unit>
      <trans-unit id="Regex_punctuation_dash">
        <source>punctuation, dash</source>
        <target state="new">punctuation, dash</target>
        <note />
      </trans-unit>
      <trans-unit id="Regex_punctuation_final_quote">
        <source>punctuation, final quote</source>
        <target state="new">punctuation, final quote</target>
        <note />
      </trans-unit>
      <trans-unit id="Regex_punctuation_initial_quote">
        <source>punctuation, initial quote</source>
        <target state="new">punctuation, initial quote</target>
        <note />
      </trans-unit>
      <trans-unit id="Regex_punctuation_open">
        <source>punctuation, open</source>
        <target state="new">punctuation, open</target>
        <note />
      </trans-unit>
      <trans-unit id="Regex_punctuation_other">
        <source>punctuation, other</source>
        <target state="new">punctuation, other</target>
        <note />
      </trans-unit>
      <trans-unit id="Regex_separator_line">
        <source>separator, line</source>
        <target state="new">separator, line</target>
        <note />
      </trans-unit>
      <trans-unit id="Regex_separator_paragraph">
        <source>separator, paragraph</source>
        <target state="new">separator, paragraph</target>
        <note />
      </trans-unit>
      <trans-unit id="Regex_separator_space">
        <source>separator, space</source>
        <target state="new">separator, space</target>
        <note />
      </trans-unit>
      <trans-unit id="Regex_start_of_string_only_long">
        <source>The \A anchor specifies that a match must occur at the beginning of the input string. It is identical to the ^ anchor, except that \A ignores the RegexOptions.Multiline option. Therefore, it can only match the start of the first line in a multiline input string.</source>
        <target state="new">The \A anchor specifies that a match must occur at the beginning of the input string. It is identical to the ^ anchor, except that \A ignores the RegexOptions.Multiline option. Therefore, it can only match the start of the first line in a multiline input string.</target>
        <note />
      </trans-unit>
      <trans-unit id="Regex_start_of_string_only_short">
        <source>start of string only</source>
        <target state="new">start of string only</target>
        <note />
      </trans-unit>
      <trans-unit id="Regex_start_of_string_or_line_long">
        <source>The ^ anchor specifies that the following pattern must begin at the first character position of the string. If you use ^ with the RegexOptions.Multiline option, the match must occur at the beginning of each line.</source>
        <target state="new">The ^ anchor specifies that the following pattern must begin at the first character position of the string. If you use ^ with the RegexOptions.Multiline option, the match must occur at the beginning of each line.</target>
        <note />
      </trans-unit>
      <trans-unit id="Regex_start_of_string_or_line_short">
        <source>start of string or line</source>
        <target state="new">start of string or line</target>
        <note />
      </trans-unit>
      <trans-unit id="Regex_subexpression">
        <source>subexpression</source>
        <target state="new">subexpression</target>
        <note />
      </trans-unit>
      <trans-unit id="Regex_symbol_currency">
        <source>symbol, currency</source>
        <target state="new">symbol, currency</target>
        <note />
      </trans-unit>
      <trans-unit id="Regex_symbol_math">
        <source>symbol, math</source>
        <target state="new">symbol, math</target>
        <note />
      </trans-unit>
      <trans-unit id="Regex_symbol_modifier">
        <source>symbol, modifier</source>
        <target state="new">symbol, modifier</target>
        <note />
      </trans-unit>
      <trans-unit id="Regex_symbol_other">
        <source>symbol, other</source>
        <target state="new">symbol, other</target>
        <note />
      </trans-unit>
      <trans-unit id="Regex_tab_character_long">
        <source>Matches a tab character, \u0009</source>
        <target state="new">Matches a tab character, \u0009</target>
        <note />
      </trans-unit>
      <trans-unit id="Regex_tab_character_short">
        <source>tab character</source>
        <target state="new">tab character</target>
        <note />
      </trans-unit>
      <trans-unit id="Regex_unicode_category_long">
        <source>The regular expression construct \p{ name } matches any character that belongs to a Unicode general category or named block, where name is the category abbreviation or named block name.</source>
        <target state="new">The regular expression construct \p{ name } matches any character that belongs to a Unicode general category or named block, where name is the category abbreviation or named block name.</target>
        <note />
      </trans-unit>
      <trans-unit id="Regex_unicode_category_short">
        <source>unicode category</source>
        <target state="new">unicode category</target>
        <note />
      </trans-unit>
      <trans-unit id="Regex_unicode_escape_long">
        <source>Matches a UTF-16 code unit whose value is #### hexadecimal.</source>
        <target state="new">Matches a UTF-16 code unit whose value is #### hexadecimal.</target>
        <note />
      </trans-unit>
      <trans-unit id="Regex_unicode_escape_short">
        <source>unicode escape</source>
        <target state="new">unicode escape</target>
        <note />
      </trans-unit>
      <trans-unit id="Regex_unicode_general_category_0">
        <source>Unicode General Category: {0}</source>
        <target state="new">Unicode General Category: {0}</target>
        <note />
      </trans-unit>
      <trans-unit id="Regex_vertical_tab_character_long">
        <source>Matches a vertical-tab character, \u000B</source>
        <target state="new">Matches a vertical-tab character, \u000B</target>
        <note />
      </trans-unit>
      <trans-unit id="Regex_vertical_tab_character_short">
        <source>vertical-tab character</source>
        <target state="new">vertical-tab character</target>
<<<<<<< HEAD
        <note />
      </trans-unit>
      <trans-unit id="Regex_white_space_character_long">
        <source>\s matches any white-space character. It is equivalent to the following escape sequences and Unicode categories:

    \f	The form feed character, \u000C
    \n	The newline character, \u000A
    \r	The carriage return character, \u000D
    \t	The tab character, \u0009
    \v	The vertical tab character, \u000B
    \x85	The ellipsis or NEXT LINE (NEL) character (…), \u0085
    \p{Z}	Matches any separator character

If ECMAScript-compliant behavior is specified, \s is equivalent to [ \f\n\r\t\v]</source>
        <target state="new">\s matches any white-space character. It is equivalent to the following escape sequences and Unicode categories:

    \f	The form feed character, \u000C
    \n	The newline character, \u000A
    \r	The carriage return character, \u000D
    \t	The tab character, \u0009
    \v	The vertical tab character, \u000B
    \x85	The ellipsis or NEXT LINE (NEL) character (…), \u0085
    \p{Z}	Matches any separator character

If ECMAScript-compliant behavior is specified, \s is equivalent to [ \f\n\r\t\v]</target>
        <note />
      </trans-unit>
      <trans-unit id="Regex_white_space_character_short">
        <source>white-space character</source>
        <target state="new">white-space character</target>
        <note />
      </trans-unit>
      <trans-unit id="Regex_word_boundary_long">
        <source>The \b anchor specifies that the match must occur on a boundary between a word character (the \w language element) and a non-word character (the \W language element). Word characters consist of alphanumeric characters and underscores; a non-word character is any character that is not alphanumeric or an underscore. The match may also occur on a word boundary at the beginning or end of the string.

The \b anchor is frequently used to ensure that a subexpression matches an entire word instead of just the beginning or end of a word.</source>
        <target state="new">The \b anchor specifies that the match must occur on a boundary between a word character (the \w language element) and a non-word character (the \W language element). Word characters consist of alphanumeric characters and underscores; a non-word character is any character that is not alphanumeric or an underscore. The match may also occur on a word boundary at the beginning or end of the string.

The \b anchor is frequently used to ensure that a subexpression matches an entire word instead of just the beginning or end of a word.</target>
        <note />
      </trans-unit>
      <trans-unit id="Regex_word_boundary_short">
        <source>word boundary</source>
        <target state="new">word boundary</target>
        <note />
      </trans-unit>
      <trans-unit id="Regex_word_character_long">
        <source>\w matches any word character. A word character is a member of any of the following Unicode categories:

    Ll	Letter, Lowercase
    Lu	Letter, Uppercase
    Lt	Letter, Titlecase
    Lo	Letter, Other
    Lm	Letter, Modifier
    Mn	Mark, Nonspacing
    Nd	Number, Decimal Digit
    Pc	Punctuation, Connector

If ECMAScript-compliant behavior is specified, \w is equivalent to [a-zA-Z_0-9]</source>
        <target state="new">\w matches any word character. A word character is a member of any of the following Unicode categories:

    Ll	Letter, Lowercase
    Lu	Letter, Uppercase
    Lt	Letter, Titlecase
    Lo	Letter, Other
    Lm	Letter, Modifier
    Mn	Mark, Nonspacing
    Nd	Number, Decimal Digit
    Pc	Punctuation, Connector

If ECMAScript-compliant behavior is specified, \w is equivalent to [a-zA-Z_0-9]</target>
        <note />
      </trans-unit>
      <trans-unit id="Regex_word_character_short">
        <source>word character</source>
        <target state="new">word character</target>
        <note />
      </trans-unit>
      <trans-unit id="Regex_yes">
        <source>yes</source>
        <target state="new">yes</target>
        <note />
      </trans-unit>
      <trans-unit id="Regex_zero_width_negative_lookahead_assertion_long">
        <source>A zero-width negative lookahead assertion, where for the match to be successful, the input string must not match the regular expression pattern in subexpression. The matched string is not included in the match result.

A zero-width negative lookahead assertion is typically used either at the beginning or at the end of a regular expression. At the beginning of a regular expression, it can define a specific pattern that should not be matched when the beginning of the regular expression defines a similar but more general pattern to be matched. In this case, it is often used to limit backtracking. At the end of a regular expression, it can define a subexpression that cannot occur at the end of a match.</source>
        <target state="new">A zero-width negative lookahead assertion, where for the match to be successful, the input string must not match the regular expression pattern in subexpression. The matched string is not included in the match result.

A zero-width negative lookahead assertion is typically used either at the beginning or at the end of a regular expression. At the beginning of a regular expression, it can define a specific pattern that should not be matched when the beginning of the regular expression defines a similar but more general pattern to be matched. In this case, it is often used to limit backtracking. At the end of a regular expression, it can define a subexpression that cannot occur at the end of a match.</target>
        <note />
      </trans-unit>
      <trans-unit id="Regex_zero_width_negative_lookahead_assertion_short">
        <source>zero-width negative lookahead assertion</source>
        <target state="new">zero-width negative lookahead assertion</target>
        <note />
      </trans-unit>
      <trans-unit id="Regex_zero_width_negative_lookbehind_assertion_long">
        <source>A zero-width negative lookbehind assertion, where for a match to be successful, 'subexpression' must not occur at the input string to the left of the current position. Any substring that does not match 'subexpression' is not included in the match result.

Zero-width negative lookbehind assertions are typically used at the beginning of regular expressions. The pattern that they define precludes a match in the string that follows. They are also used to limit backtracking when the last character or characters in a captured group must not be one or more of the characters that match that group's regular expression pattern.</source>
        <target state="new">A zero-width negative lookbehind assertion, where for a match to be successful, 'subexpression' must not occur at the input string to the left of the current position. Any substring that does not match 'subexpression' is not included in the match result.

Zero-width negative lookbehind assertions are typically used at the beginning of regular expressions. The pattern that they define precludes a match in the string that follows. They are also used to limit backtracking when the last character or characters in a captured group must not be one or more of the characters that match that group's regular expression pattern.</target>
        <note />
      </trans-unit>
      <trans-unit id="Regex_zero_width_negative_lookbehind_assertion_short">
        <source>zero-width negative lookbehind assertion</source>
        <target state="new">zero-width negative lookbehind assertion</target>
        <note />
      </trans-unit>
      <trans-unit id="Regex_zero_width_positive_lookahead_assertion_long">
        <source>A zero-width positive lookahead assertion, where for a match to be successful, the input string must match the regular expression pattern in 'subexpression'. The matched substring is not included in the match result. A zero-width positive lookahead assertion does not backtrack.

Typically, a zero-width positive lookahead assertion is found at the end of a regular expression pattern. It defines a substring that must be found at the end of a string for a match to occur but that should not be included in the match. It is also useful for preventing excessive backtracking. You can use a zero-width positive lookahead assertion to ensure that a particular captured group begins with text that matches a subset of the pattern defined for that captured group.</source>
        <target state="new">A zero-width positive lookahead assertion, where for a match to be successful, the input string must match the regular expression pattern in 'subexpression'. The matched substring is not included in the match result. A zero-width positive lookahead assertion does not backtrack.

Typically, a zero-width positive lookahead assertion is found at the end of a regular expression pattern. It defines a substring that must be found at the end of a string for a match to occur but that should not be included in the match. It is also useful for preventing excessive backtracking. You can use a zero-width positive lookahead assertion to ensure that a particular captured group begins with text that matches a subset of the pattern defined for that captured group.</target>
        <note />
      </trans-unit>
      <trans-unit id="Regex_zero_width_positive_lookahead_assertion_short">
        <source>zero-width positive lookahead assertion</source>
        <target state="new">zero-width positive lookahead assertion</target>
        <note />
      </trans-unit>
      <trans-unit id="Regex_zero_width_positive_lookbehind_assertion_long">
        <source>A zero-width positive lookbehind assertion, where for a match to be successful, 'subexpression' must occur at the input string to the left of the current position. 'subexpression' is not included in the match result. A zero-width positive lookbehind assertion does not backtrack.

Zero-width positive lookbehind assertions are typically used at the beginning of regular expressions. The pattern that they define is a precondition for a match, although it is not a part of the match result.</source>
        <target state="new">A zero-width positive lookbehind assertion, where for a match to be successful, 'subexpression' must occur at the input string to the left of the current position. 'subexpression' is not included in the match result. A zero-width positive lookbehind assertion does not backtrack.

Zero-width positive lookbehind assertions are typically used at the beginning of regular expressions. The pattern that they define is a precondition for a match, although it is not a part of the match result.</target>
        <note />
      </trans-unit>
      <trans-unit id="Regex_zero_width_positive_lookbehind_assertion_short">
        <source>zero-width positive lookbehind assertion</source>
        <target state="new">zero-width positive lookbehind assertion</target>
        <note />
      </trans-unit>
      <trans-unit id="Remove_the_line_below_if_you_want_to_inherit_dot_editorconfig_settings_from_higher_directories">
        <source>Remove the line below if you want to inherit .editorconfig settings from higher directories</source>
        <target state="new">Remove the line below if you want to inherit .editorconfig settings from higher directories</target>
        <note />
      </trans-unit>
      <trans-unit id="Symbol_0_is_not_from_source">
        <source>Symbol "{0}" is not from source.</source>
        <target state="translated">符號 "{0}" 非來自來源。</target>
        <note />
      </trans-unit>
      <trans-unit id="Documentation_comment_id_must_start_with_E_F_M_N_P_or_T">
        <source>Documentation comment id must start with E, F, M, N, P or T</source>
        <target state="translated">文件註解 ID 必須以 E、F、M、N、P 或 T 開頭</target>
        <note />
      </trans-unit>
      <trans-unit id="Cycle_detected_in_extensions">
        <source>Cycle detected in extensions</source>
        <target state="translated">在擴充功能中偵測到循環</target>
        <note />
      </trans-unit>
      <trans-unit id="Destination_type_must_be_a_0_but_given_one_is_1">
        <source>Destination type must be a {0}, but given one is {1}.</source>
        <target state="translated">目的地類型必須是 {0}，但提供的是 {1}。</target>
        <note />
      </trans-unit>
      <trans-unit id="Destination_type_must_be_a_0_or_a_1_but_given_one_is_2">
        <source>Destination type must be a {0} or a {1}, but given one is {2}.</source>
        <target state="translated">目的地類型必須是 {0} 或 {1}，但提供的是 {2}。</target>
        <note />
      </trans-unit>
      <trans-unit id="Destination_type_must_be_a_0_1_or_2_but_given_one_is_3">
        <source>Destination type must be a {0}, {1} or {2}, but given one is {3}.</source>
        <target state="translated">目的地類型必須是 {0}、{1} 或 {2}，但提供的是 {3}。</target>
        <note />
      </trans-unit>
      <trans-unit id="Could_not_find_location_to_generation_symbol_into">
        <source>Could not find location to generation symbol into.</source>
        <target state="translated">找不到產生符號目的地位置。</target>
        <note />
      </trans-unit>
      <trans-unit id="No_location_provided_to_add_statements_to">
        <source>No location provided to add statements to.</source>
        <target state="translated">未提供加入陳述式的位置。</target>
        <note />
      </trans-unit>
      <trans-unit id="Destination_location_was_not_in_source">
        <source>Destination location was not in source.</source>
        <target state="translated">目的地位置不在來源中。</target>
        <note />
      </trans-unit>
      <trans-unit id="Destination_location_was_from_a_different_tree">
        <source>Destination location was from a different tree.</source>
        <target state="translated">目的地位置來自不同的樹狀目錄。</target>
        <note />
      </trans-unit>
      <trans-unit id="Node_is_of_the_wrong_type">
        <source>Node is of the wrong type.</source>
        <target state="translated">節點類型不正確。</target>
        <note />
      </trans-unit>
      <trans-unit id="Location_must_be_null_or_from_source">
        <source>Location must be null or from source.</source>
        <target state="translated">位置必須是 null 或源自來源。</target>
        <note />
      </trans-unit>
      <trans-unit id="Duplicate_source_file_0_in_project_1">
        <source>Duplicate source file '{0}' in project '{1}'</source>
        <target state="translated">複製專案 '{1}' 中的原始程式檔 '{0}'</target>
        <note />
      </trans-unit>
      <trans-unit id="Removing_projects_is_not_supported">
        <source>Removing projects is not supported.</source>
        <target state="translated">不支援移除專案。</target>
        <note />
      </trans-unit>
      <trans-unit id="Adding_projects_is_not_supported">
        <source>Adding projects is not supported.</source>
        <target state="translated">不支援新增專案。</target>
        <note />
      </trans-unit>
      <trans-unit id="Visual_Basic_files">
        <source>Visual Basic files</source>
        <target state="new">Visual Basic files</target>
        <note />
      </trans-unit>
      <trans-unit id="ValueUsageInfo_NameOnly">
        <source>NameOnly</source>
        <target state="new">NameOnly</target>
        <note />
      </trans-unit>
      <trans-unit id="ValueUsageInfo_Read">
        <source>Read</source>
        <target state="new">Read</target>
        <note />
      </trans-unit>
      <trans-unit id="ValueUsageInfo_Reference">
        <source>Reference</source>
        <target state="new">Reference</target>
        <note />
      </trans-unit>
      <trans-unit id="ValueUsageInfo_Write">
        <source>Write</source>
        <target state="new">Write</target>
        <note />
      </trans-unit>
      <trans-unit id="Workspace_is_not_empty">
        <source>Workspace is not empty.</source>
        <target state="translated">工作區不是空的。</target>
        <note />
      </trans-unit>
      <trans-unit id="_0_is_not_part_of_the_workspace">
        <source>'{0}' is not part of the workspace.</source>
        <target state="translated">'{0}' 不是工作區的一部分。</target>
        <note />
      </trans-unit>
      <trans-unit id="_0_is_already_part_of_the_workspace">
        <source>'{0}' is already part of the workspace.</source>
        <target state="translated">'{0}' 已經是工作區的一部分。</target>
        <note />
      </trans-unit>
      <trans-unit id="_0_is_not_referenced">
        <source>'{0}' is not referenced.</source>
        <target state="translated">'未參考 '{0}'。</target>
        <note />
      </trans-unit>
      <trans-unit id="_0_is_already_referenced">
        <source>'{0}' is already referenced.</source>
        <target state="translated">'已經參考 '{0}'。</target>
        <note />
      </trans-unit>
      <trans-unit id="Adding_project_reference_from_0_to_1_will_cause_a_circular_reference">
        <source>Adding project reference from '{0}' to '{1}' will cause a circular reference.</source>
        <target state="translated">將專案參考從 '{0}' 加入 '{1}' 會造成循環參考。</target>
        <note />
      </trans-unit>
      <trans-unit id="Metadata_is_not_referenced">
        <source>Metadata is not referenced.</source>
        <target state="translated">未參考中繼資料。</target>
        <note />
      </trans-unit>
      <trans-unit id="Metadata_is_already_referenced">
        <source>Metadata is already referenced.</source>
        <target state="translated">已參考中繼資料。</target>
        <note />
      </trans-unit>
      <trans-unit id="_0_is_not_present">
        <source>{0} is not present.</source>
        <target state="translated">{0} 不存在。</target>
        <note />
      </trans-unit>
      <trans-unit id="_0_is_already_present">
        <source>{0} is already present.</source>
        <target state="translated">{0} 已經存在。</target>
        <note />
      </trans-unit>
      <trans-unit id="The_specified_document_is_not_a_version_of_this_document">
        <source>The specified document is not a version of this document.</source>
        <target state="translated">指定的文件不是此文件的版本。</target>
        <note />
      </trans-unit>
      <trans-unit id="The_language_0_is_not_supported">
        <source>The language '{0}' is not supported.</source>
        <target state="translated">不支援語言 '{0}'。</target>
        <note />
      </trans-unit>
      <trans-unit id="The_solution_already_contains_the_specified_project">
        <source>The solution already contains the specified project.</source>
        <target state="translated">此方案已經含有指定的專案。</target>
        <note />
      </trans-unit>
      <trans-unit id="The_solution_does_not_contain_the_specified_project">
        <source>The solution does not contain the specified project.</source>
        <target state="translated">此方案不包含指定的專案。</target>
        <note />
      </trans-unit>
      <trans-unit id="The_project_already_references_the_target_project">
        <source>The project already references the target project.</source>
        <target state="translated">此專案已經參考目標專案。</target>
        <note />
      </trans-unit>
      <trans-unit id="The_project_already_transitively_references_the_target_project">
        <source>The project already transitively references the target project.</source>
        <target state="translated">此專案已經以可轉移方式參考目標專案。</target>
        <note />
      </trans-unit>
      <trans-unit id="The_solution_already_contains_the_specified_document">
        <source>The solution already contains the specified document.</source>
        <target state="translated">此方案已含有指定的文件。</target>
        <note />
      </trans-unit>
      <trans-unit id="The_solution_does_not_contain_the_specified_document">
        <source>The solution does not contain the specified document.</source>
        <target state="translated">此方案不包含指定的文件。</target>
        <note />
      </trans-unit>
      <trans-unit id="Temporary_storage_cannot_be_written_more_than_once">
        <source>Temporary storage cannot be written more than once.</source>
        <target state="translated">無法多次寫入暫時儲存區。</target>
        <note />
      </trans-unit>
      <trans-unit id="_0_is_not_open">
        <source>'{0}' is not open.</source>
        <target state="translated">'{0}' 未開啟。</target>
        <note />
      </trans-unit>
      <trans-unit id="A_language_name_cannot_be_specified_for_this_option">
        <source>A language name cannot be specified for this option.</source>
        <target state="translated">無法指定此選項的語言名稱。</target>
        <note />
      </trans-unit>
      <trans-unit id="A_language_name_must_be_specified_for_this_option">
        <source>A language name must be specified for this option.</source>
        <target state="translated">必須指定此選項的語言名稱。</target>
        <note />
      </trans-unit>
      <trans-unit id="File_was_externally_modified_colon_0">
        <source>File was externally modified: {0}.</source>
        <target state="translated">已在外部修改檔案: {0}。</target>
        <note />
      </trans-unit>
      <trans-unit id="Unrecognized_language_name">
        <source>Unrecognized language name.</source>
        <target state="translated">無法辨認的語言名稱。</target>
        <note />
      </trans-unit>
      <trans-unit id="Can_t_resolve_metadata_reference_colon_0">
        <source>Can't resolve metadata reference: '{0}'.</source>
        <target state="translated">無法解析中繼資料參考: '{0}'。</target>
        <note />
      </trans-unit>
      <trans-unit id="Can_t_resolve_analyzer_reference_colon_0">
        <source>Can't resolve analyzer reference: '{0}'.</source>
        <target state="translated">無法解析分析器參考: '{0}'。</target>
        <note />
      </trans-unit>
      <trans-unit id="Invalid_project_block_expected_after_Project">
        <source>Invalid project block, expected "=" after Project.</source>
        <target state="translated">專案區塊無效，專案之後必須是 "="。</target>
        <note />
      </trans-unit>
      <trans-unit id="Invalid_project_block_expected_after_project_name">
        <source>Invalid project block, expected "," after project name.</source>
        <target state="translated">專案區塊無效，專案名稱之後必須是 ","。</target>
        <note />
      </trans-unit>
      <trans-unit id="Invalid_project_block_expected_after_project_path">
        <source>Invalid project block, expected "," after project path.</source>
        <target state="translated">專案區塊無效，專案路徑之後必須是 ","。</target>
        <note />
      </trans-unit>
      <trans-unit id="Expected_0">
        <source>Expected {0}.</source>
        <target state="translated">必須是 {0}。</target>
        <note />
      </trans-unit>
      <trans-unit id="_0_must_be_a_non_null_and_non_empty_string">
        <source>"{0}" must be a non-null and non-empty string.</source>
        <target state="translated">"{0}" 必須是非 null 和非空白的字串。</target>
        <note />
      </trans-unit>
      <trans-unit id="Expected_header_colon_0">
        <source>Expected header: "{0}".</source>
        <target state="translated">預期的標頭: "{0}"。</target>
        <note />
      </trans-unit>
      <trans-unit id="Expected_end_of_file">
        <source>Expected end-of-file.</source>
        <target state="translated">預期的檔案結尾。</target>
        <note />
      </trans-unit>
      <trans-unit id="Expected_0_line">
        <source>Expected {0} line.</source>
        <target state="translated">必須要有 {0} 行。</target>
        <note />
      </trans-unit>
      <trans-unit id="This_submission_already_references_another_submission_project">
        <source>This submission already references another submission project.</source>
        <target state="translated">此提交作業已參考其他提交專案。</target>
        <note />
      </trans-unit>
      <trans-unit id="_0_still_contains_open_documents">
        <source>{0} still contains open documents.</source>
        <target state="translated">{0} 仍包含開啟中的文件。</target>
        <note />
      </trans-unit>
      <trans-unit id="_0_is_still_open">
        <source>{0} is still open.</source>
        <target state="translated">{0} 仍在開啟中。</target>
        <note />
      </trans-unit>
      <trans-unit id="An_element_with_the_same_key_but_a_different_value_already_exists">
        <source>An element with the same key but a different value already exists.</source>
        <target state="translated">已經有相同索引鍵但不同值的項目。</target>
        <note />
      </trans-unit>
      <trans-unit id="Arrays_with_more_than_one_dimension_cannot_be_serialized">
        <source>Arrays with more than one dimension cannot be serialized.</source>
        <target state="translated">無法序列化包含多個維度的陣列。</target>
        <note />
      </trans-unit>
      <trans-unit id="Value_too_large_to_be_represented_as_a_30_bit_unsigned_integer">
        <source>Value too large to be represented as a 30 bit unsigned integer.</source>
        <target state="translated">值太大，無法呈現為 30 位元不帶正負號的整數。</target>
        <note />
      </trans-unit>
      <trans-unit id="Specified_path_must_be_absolute">
        <source>Specified path must be absolute.</source>
        <target state="translated">指定的路徑必須是絕對路徑。</target>
        <note />
      </trans-unit>
      <trans-unit id="Cast_is_redundant">
        <source>Cast is redundant.</source>
        <target state="translated">多餘的 Cast。</target>
        <note />
      </trans-unit>
      <trans-unit id="Name_can_be_simplified">
        <source>Name can be simplified.</source>
        <target state="translated">可以簡化名稱。</target>
        <note />
      </trans-unit>
      <trans-unit id="Unknown_identifier">
        <source>Unknown identifier.</source>
        <target state="translated">未知的識別項。</target>
        <note />
      </trans-unit>
      <trans-unit id="Cannot_generate_code_for_unsupported_operator_0">
        <source>Cannot generate code for unsupported operator '{0}'</source>
        <target state="translated">無法產生不受支援之運算子 '{0}' 的程式碼</target>
        <note />
      </trans-unit>
      <trans-unit id="Invalid_number_of_parameters_for_binary_operator">
        <source>Invalid number of parameters for binary operator.</source>
        <target state="translated">二元運算子的參數數目無效。</target>
        <note />
      </trans-unit>
      <trans-unit id="Invalid_number_of_parameters_for_unary_operator">
        <source>Invalid number of parameters for unary operator.</source>
        <target state="translated">一元運算子的參數數目無效。</target>
        <note />
      </trans-unit>
      <trans-unit id="Absolute_path_expected">
        <source>Absolute path expected.</source>
        <target state="translated">必須是絕對路徑。</target>
        <note />
      </trans-unit>
      <trans-unit id="Cannot_open_project_0_because_the_file_extension_1_is_not_associated_with_a_language">
        <source>Cannot open project '{0}' because the file extension '{1}' is not associated with a language.</source>
        <target state="translated">無法開啟專案 '{0}'，因為副檔名 '{1}' 未與語言相關聯。</target>
        <note />
      </trans-unit>
      <trans-unit id="Cannot_open_project_0_because_the_language_1_is_not_supported">
        <source>Cannot open project '{0}' because the language '{1}' is not supported.</source>
        <target state="translated">無法開啟專案 '{0}'，因為不支援語言 '{1}'。</target>
        <note />
      </trans-unit>
      <trans-unit id="Invalid_project_file_path_colon_0">
        <source>Invalid project file path: '{0}'</source>
        <target state="translated">專案檔路徑無效: '{0}'</target>
        <note />
      </trans-unit>
      <trans-unit id="Invalid_solution_file_path_colon_0">
        <source>Invalid solution file path: '{0}'</source>
        <target state="translated">方案檔路徑無效: '{0}'</target>
        <note />
      </trans-unit>
      <trans-unit id="Project_file_not_found_colon_0">
        <source>Project file not found: '{0}'</source>
        <target state="translated">找不到專案檔: '{0}'</target>
        <note />
      </trans-unit>
      <trans-unit id="Solution_file_not_found_colon_0">
        <source>Solution file not found: '{0}'</source>
        <target state="translated">找不到方案檔: '{0}'</target>
        <note />
      </trans-unit>
      <trans-unit id="Unmerged_change_from_project_0">
        <source>Unmerged change from project '{0}'</source>
        <target state="translated">取消合併專案 '{0}' 的變更</target>
        <note />
      </trans-unit>
      <trans-unit id="Added_colon">
        <source>Added:</source>
        <target state="translated">已加入:</target>
        <note />
      </trans-unit>
      <trans-unit id="Fix_all_0">
        <source>Fix all '{0}'</source>
        <target state="translated">修正所有 '{0}'</target>
        <note />
      </trans-unit>
      <trans-unit id="Fix_all_0_in_1">
        <source>Fix all '{0}' in '{1}'</source>
        <target state="translated">修正 '{1}' 中的所有 '{0}'</target>
        <note />
      </trans-unit>
      <trans-unit id="Fix_all_0_in_Solution">
        <source>Fix all '{0}' in Solution</source>
        <target state="translated">修正方案中的所有 '{0}'</target>
        <note />
      </trans-unit>
      <trans-unit id="After_colon">
        <source>After:</source>
        <target state="translated">之後:</target>
        <note />
      </trans-unit>
      <trans-unit id="Before_colon">
        <source>Before:</source>
        <target state="translated">之前:</target>
        <note />
      </trans-unit>
      <trans-unit id="Removed_colon">
        <source>Removed:</source>
        <target state="translated">已移除:</target>
        <note />
      </trans-unit>
      <trans-unit id="Invalid_CodePage_value_colon_0">
        <source>Invalid CodePage value: {0}</source>
        <target state="translated">無效的字碼頁值: {0}</target>
        <note />
      </trans-unit>
      <trans-unit id="Adding_additional_documents_is_not_supported">
        <source>Adding additional documents is not supported.</source>
        <target state="translated">不支援新增其他文件。</target>
        <note />
      </trans-unit>
      <trans-unit id="Adding_analyzer_references_is_not_supported">
        <source>Adding analyzer references is not supported.</source>
        <target state="translated">不支援新增分析器參考。</target>
        <note />
      </trans-unit>
      <trans-unit id="Adding_documents_is_not_supported">
        <source>Adding documents is not supported.</source>
        <target state="translated">不支援新增文件。</target>
        <note />
      </trans-unit>
      <trans-unit id="Adding_metadata_references_is_not_supported">
        <source>Adding metadata references is not supported.</source>
        <target state="translated">不支援新增中繼資料參考。</target>
        <note />
      </trans-unit>
      <trans-unit id="Adding_project_references_is_not_supported">
        <source>Adding project references is not supported.</source>
        <target state="translated">不支援新增專案參考。</target>
        <note />
      </trans-unit>
      <trans-unit id="Changing_additional_documents_is_not_supported">
        <source>Changing additional documents is not supported.</source>
        <target state="translated">不支援變更其他文件。</target>
        <note />
      </trans-unit>
      <trans-unit id="Changing_documents_is_not_supported">
        <source>Changing documents is not supported.</source>
        <target state="translated">不支援變更文件。</target>
        <note />
      </trans-unit>
      <trans-unit id="Changing_project_properties_is_not_supported">
        <source>Changing project properties is not supported.</source>
        <target state="translated">不支援變更專案屬性。</target>
        <note />
      </trans-unit>
      <trans-unit id="Removing_additional_documents_is_not_supported">
        <source>Removing additional documents is not supported.</source>
        <target state="translated">不支援移除其他文件。</target>
        <note />
      </trans-unit>
      <trans-unit id="Removing_analyzer_references_is_not_supported">
        <source>Removing analyzer references is not supported.</source>
        <target state="translated">不支援移除分析器參考。</target>
        <note />
      </trans-unit>
      <trans-unit id="Removing_documents_is_not_supported">
        <source>Removing documents is not supported.</source>
        <target state="translated">不支援移除文件。</target>
        <note />
      </trans-unit>
      <trans-unit id="Removing_metadata_references_is_not_supported">
        <source>Removing metadata references is not supported.</source>
        <target state="translated">不支援移除中繼資料參考。</target>
        <note />
      </trans-unit>
      <trans-unit id="Removing_project_references_is_not_supported">
        <source>Removing project references is not supported.</source>
        <target state="translated">不支援移除專案參考。</target>
        <note />
      </trans-unit>
      <trans-unit id="Service_of_type_0_is_required_to_accomplish_the_task_but_is_not_available_from_the_workspace">
        <source>Service of type '{0}' is required to accomplish the task but is not available from the workspace.</source>
        <target state="translated">完成工作需要 '{0}' 類型的服務，但是無法從工作區取得。</target>
        <note />
      </trans-unit>
      <trans-unit id="Supplied_diagnostic_cannot_be_null">
        <source>Supplied diagnostic cannot be null.</source>
        <target state="translated">提供的診斷不可為 null。</target>
        <note />
      </trans-unit>
      <trans-unit id="At_least_one_diagnostic_must_be_supplied">
        <source>At least one diagnostic must be supplied.</source>
        <target state="translated">至少必須提供一項診斷。</target>
        <note />
      </trans-unit>
      <trans-unit id="Diagnostic_must_have_span_0">
        <source>Diagnostic must have span '{0}'</source>
        <target state="translated">診斷範圍必須涵蓋 '{0}'</target>
        <note />
      </trans-unit>
      <trans-unit id="Cannot_deserialize_type_0">
        <source>Cannot deserialize type '{0}'.</source>
        <target state="translated">無法將類型 '{0}' 還原序列化。</target>
        <note />
      </trans-unit>
      <trans-unit id="Cannot_serialize_type_0">
        <source>Cannot serialize type '{0}'.</source>
        <target state="translated">無法將類型 '{0}' 序列化。</target>
        <note />
      </trans-unit>
      <trans-unit id="The_type_0_is_not_understood_by_the_serialization_binder">
        <source>The type '{0}' is not understood by the serialization binder.</source>
        <target state="translated">序列化繫結器無法辨識類型 '{0}'。</target>
        <note />
      </trans-unit>
      <trans-unit id="Label_for_node_0_is_invalid_it_must_be_within_bracket_0_1">
        <source>Label for node '{0}' is invalid, it must be within [0, {1}).</source>
        <target state="translated">節點 '{0}' 的標籤無效，它必須位於 [0, {1}) 內。</target>
        <note />
      </trans-unit>
      <trans-unit id="Matching_nodes_0_and_1_must_have_the_same_label">
        <source>Matching nodes '{0}' and '{1}' must have the same label.</source>
        <target state="translated">相符節點 '{0}' 與 '{1}' 必須具有相同標籤。</target>
        <note />
      </trans-unit>
      <trans-unit id="Node_0_must_be_contained_in_the_new_tree">
        <source>Node '{0}' must be contained in the new tree.</source>
        <target state="translated">新的樹狀結構中必須包含節點 '{0}'。</target>
        <note />
      </trans-unit>
      <trans-unit id="Node_0_must_be_contained_in_the_old_tree">
        <source>Node '{0}' must be contained in the old tree.</source>
        <target state="translated">舊的樹狀結構中必須包含節點 '{0}'。</target>
        <note />
      </trans-unit>
      <trans-unit id="The_member_0_is_not_declared_within_the_declaration_of_the_symbol">
        <source>The member '{0}' is not declared within the declaration of the symbol.</source>
        <target state="translated">符號的宣告中並未宣告成員 '{0}'。</target>
        <note />
      </trans-unit>
      <trans-unit id="The_position_is_not_within_the_symbol_s_declaration">
        <source>The position is not within the symbol's declaration</source>
        <target state="translated">位置不在符號的宣告中。</target>
        <note />
      </trans-unit>
      <trans-unit id="The_symbol_0_cannot_be_located_within_the_current_solution">
        <source>The symbol '{0}' cannot be located within the current solution.</source>
        <target state="translated">在目前的方案中找不到符號 '{0}'。</target>
        <note />
      </trans-unit>
      <trans-unit id="Changing_compilation_options_is_not_supported">
        <source>Changing compilation options is not supported.</source>
        <target state="translated">不支援變更編譯選項。</target>
        <note />
      </trans-unit>
      <trans-unit id="Changing_parse_options_is_not_supported">
        <source>Changing parse options is not supported.</source>
        <target state="translated">不支援變更剖析選項。</target>
        <note />
      </trans-unit>
      <trans-unit id="The_node_is_not_part_of_the_tree">
        <source>The node is not part of the tree.</source>
        <target state="translated">這個節點不屬於樹狀結構的一部分。</target>
        <note />
      </trans-unit>
      <trans-unit id="This_workspace_does_not_support_opening_and_closing_documents">
        <source>This workspace does not support opening and closing documents.</source>
        <target state="translated">這個工作區不支援開啟及關閉文件。</target>
        <note />
      </trans-unit>
      <trans-unit id="Usage_colon">
        <source>Usage:</source>
        <target state="translated">使用方式:</target>
        <note />
      </trans-unit>
      <trans-unit id="Exceptions_colon">
        <source>Exceptions:</source>
        <target state="translated">例外狀況:</target>
        <note />
      </trans-unit>
      <trans-unit id="_0_returned_an_uninitialized_ImmutableArray">
        <source>'{0}' returned an uninitialized ImmutableArray</source>
        <target state="translated">'{0}' 傳回未初始化的 ImmutableArray</target>
        <note />
      </trans-unit>
      <trans-unit id="Failure">
        <source>Failure</source>
        <target state="translated">失敗</target>
        <note />
      </trans-unit>
      <trans-unit id="Warning">
        <source>Warning</source>
        <target state="translated">警告</target>
        <note />
      </trans-unit>
      <trans-unit id="Populate_switch">
        <source>Populate switch</source>
        <target state="translated">填入切換</target>
        <note />
      </trans-unit>
      <trans-unit id="Member_access_should_be_qualified">
        <source>Member access should be qualified.</source>
        <target state="translated">必須限定成員存取。</target>
        <note />
      </trans-unit>
      <trans-unit id="Add_braces_to_0_statement">
        <source>Add braces to '{0}' statement.</source>
        <target state="translated">為 '{0}' 陳述式加入大括號。</target>
        <note />
      </trans-unit>
      <trans-unit id="Options_did_not_come_from_Workspace">
        <source>Options did not come from Workspace</source>
        <target state="translated">選項並非來自工作工作區</target>
        <note />
      </trans-unit>
      <trans-unit id="Enable">
        <source>Enable</source>
        <target state="translated">啟用</target>
        <note />
      </trans-unit>
      <trans-unit id="Enable_and_ignore_future_errors">
        <source>Enable and ignore future errors</source>
        <target state="translated">啟用並忽略未來的錯誤</target>
        <note />
      </trans-unit>
      <trans-unit id="_0_encountered_an_error_and_has_been_disabled">
        <source>'{0}' encountered an error and has been disabled.</source>
        <target state="translated">'{0}' 發生錯誤並已停用。</target>
        <note />
      </trans-unit>
      <trans-unit id="Show_Stack_Trace">
        <source>Show Stack Trace</source>
        <target state="translated">顯示堆疊追蹤</target>
        <note />
      </trans-unit>
      <trans-unit id="Stream_is_too_long">
        <source>Stream is too long.</source>
        <target state="translated">資料流過長。</target>
        <note />
      </trans-unit>
      <trans-unit id="Deserialization_reader_for_0_read_incorrect_number_of_values">
        <source>Deserialization reader for '{0}' read incorrect number of values.</source>
        <target state="translated">{0}' 的還原序列化讀取器所讀取的值數目不正確。</target>
        <note />
      </trans-unit>
      <trans-unit id="Pascal_Case">
        <source>Pascal Case</source>
        <target state="translated">Pascal 命名法的大小寫</target>
        <note />
      </trans-unit>
      <trans-unit id="Abstract_Method">
        <source>Abstract Method</source>
        <target state="translated">抽象方法</target>
        <note>{locked: abstract}{locked: method} These are keywords (unless the order of words or capitalization should be handled differently)</note>
      </trans-unit>
      <trans-unit id="Async_Method">
        <source>Async Method</source>
        <target state="translated">非同步方法</target>
        <note>{locked: async}{locked: method} These are keywords (unless the order of words or capitalization should be handled differently)</note>
      </trans-unit>
      <trans-unit id="Begins_with_I">
        <source>Begins with I</source>
        <target state="translated">以 I 開頭</target>
        <note>{locked:I}</note>
      </trans-unit>
      <trans-unit id="Class">
        <source>Class</source>
        <target state="translated">類別</target>
        <note>{locked} unless the capitalization should be handled differently</note>
      </trans-unit>
      <trans-unit id="Delegate">
        <source>Delegate</source>
        <target state="translated">委派</target>
        <note>{locked} unless the capitalization should be handled differently</note>
      </trans-unit>
      <trans-unit id="Enum">
        <source>Enum</source>
        <target state="translated">列舉</target>
        <note>{locked} unless the capitalization should be handled differently</note>
      </trans-unit>
      <trans-unit id="Event">
        <source>Event</source>
        <target state="translated">事件</target>
        <note>{locked} unless the capitalization should be handled differently</note>
      </trans-unit>
      <trans-unit id="Interface">
        <source>Interface</source>
        <target state="translated">介面</target>
        <note>{locked} unless the capitalization should be handled differently</note>
      </trans-unit>
      <trans-unit id="Non_Field_Members">
        <source>Non-Field Members</source>
        <target state="translated">非欄位成員</target>
        <note>{locked:field}</note>
      </trans-unit>
      <trans-unit id="Private_Method">
        <source>Private Method</source>
        <target state="translated">私人方法</target>
        <note>{locked: private}{locked: method} These are keywords (unless the order of words or capitalization should be handled differently)</note>
      </trans-unit>
      <trans-unit id="Private_or_Internal_Field">
        <source>Private or Internal Field</source>
        <target state="translated">私人或內部欄位</target>
        <note>{locked: private}{locked: internal}{locked:field}</note>
      </trans-unit>
      <trans-unit id="Private_or_Internal_Static_Field">
        <source>Private or Internal Static Field</source>
        <target state="translated">私人或內部靜態欄位</target>
        <note>{locked: private}{locked: internal}{locked:static}{locked:field}</note>
      </trans-unit>
      <trans-unit id="Property">
        <source>Property</source>
        <target state="translated">屬性</target>
        <note>{locked} unless the capitalization should be handled differently</note>
      </trans-unit>
      <trans-unit id="Public_or_Protected_Field">
        <source>Public or Protected Field</source>
        <target state="translated">公用或受保護欄位</target>
        <note>{locked: public}{locked: protected}{locked:field}</note>
      </trans-unit>
      <trans-unit id="Static_Field">
        <source>Static Field</source>
        <target state="translated">靜態欄位</target>
        <note>{locked:static}{locked:field} (unless the capitalization should be handled differently)</note>
      </trans-unit>
      <trans-unit id="Static_Method">
        <source>Static Method</source>
        <target state="translated">靜態方法</target>
        <note>{locked: static}{locked: method} These are keywords (unless the order of words or capitalization should be handled differently)</note>
      </trans-unit>
      <trans-unit id="Struct">
        <source>Struct</source>
        <target state="translated">結構</target>
        <note>{locked} unless the capitalization should be handled differently</note>
      </trans-unit>
      <trans-unit id="Types">
        <source>Types</source>
        <target state="translated">類型</target>
        <note>{locked:types} unless the capitalization should be handled differently</note>
      </trans-unit>
      <trans-unit id="Method">
        <source>Method</source>
        <target state="translated">方法</target>
        <note>{locked:method} unless the capitalization should be handled differently</note>
      </trans-unit>
      <trans-unit id="Missing_prefix_colon_0">
        <source>Missing prefix: '{0}'</source>
        <target state="translated">遺漏前置詞: '{0}'</target>
        <note />
      </trans-unit>
      <trans-unit id="Error">
        <source>Error</source>
        <target state="translated">錯誤</target>
        <note />
      </trans-unit>
      <trans-unit id="None">
        <source>None</source>
        <target state="translated">無</target>
        <note />
      </trans-unit>
      <trans-unit id="Missing_suffix_colon_0">
        <source>Missing suffix: '{0}'</source>
        <target state="translated">遺漏尾碼: '{0}'</target>
        <note />
      </trans-unit>
      <trans-unit id="These_non_leading_words_must_begin_with_an_upper_case_letter_colon_0">
        <source>These non-leading words must begin with an upper case letter: {0}</source>
        <target state="translated">非前置字組必須以大寫字母開頭: {0}</target>
        <note />
      </trans-unit>
      <trans-unit id="Suggestion">
        <source>Suggestion</source>
        <target state="translated">建議</target>
        <note />
      </trans-unit>
      <trans-unit id="These_non_leading_words_must_begin_with_a_lowercase_letter_colon_0">
        <source>These non-leading words must begin with a lowercase letter: {0}</source>
        <target state="translated">非前置字組必須以小寫字母開頭: {0}</target>
        <note />
      </trans-unit>
      <trans-unit id="These_words_cannot_contain_lower_case_characters_colon_0">
        <source>These words cannot contain lower case characters: {0}</source>
        <target state="translated">這些字組不可包含小寫字母: {0}</target>
        <note />
      </trans-unit>
      <trans-unit id="These_words_cannot_contain_upper_case_characters_colon_0">
        <source>These words cannot contain upper case characters: {0}</source>
        <target state="translated">這些字組不可包含大寫字母: {0}</target>
        <note />
      </trans-unit>
      <trans-unit id="These_words_must_begin_with_upper_case_characters_colon_0">
        <source>These words must begin with upper case characters: {0}</source>
        <target state="translated">這些字組必須包含大寫字母: {0}</target>
        <note />
      </trans-unit>
      <trans-unit id="The_first_word_0_must_begin_with_an_upper_case_character">
        <source>The first word, '{0}', must begin with an upper case character</source>
        <target state="translated">第一個字組 '{0}' 必須以大寫字母開頭</target>
        <note />
      </trans-unit>
      <trans-unit id="The_first_word_0_must_begin_with_a_lower_case_character">
        <source>The first word, '{0}', must begin with a lower case character</source>
        <target state="translated">第一個字組 '{0}' 必須以小寫字母開頭</target>
        <note />
      </trans-unit>
      <trans-unit id="File_0_size_of_1_exceeds_maximum_allowed_size_of_2">
        <source>File '{0}' size of {1} exceeds maximum allowed size of {2}</source>
        <target state="translated">檔案 '{0}' 的大小 {1} 超過允許的大小上限 {2}</target>
        <note />
      </trans-unit>
      <trans-unit id="Changing_document_property_is_not_supported">
        <source>Changing document properties is not supported</source>
        <target state="translated">不支援變更文件屬性</target>
        <note />
      </trans-unit>
      <trans-unit id="Alternation_conditions_cannot_be_comments">
        <source>Alternation conditions cannot be comments</source>
        <target state="new">Alternation conditions cannot be comments</target>
        <note>This is an error message shown to the user when they write an invalid Regular Expression. Example: a|(?#b)</note>
      </trans-unit>
      <trans-unit id="Alternation_conditions_do_not_capture_and_cannot_be_named">
        <source>Alternation conditions do not capture and cannot be named</source>
        <target state="new">Alternation conditions do not capture and cannot be named</target>
        <note>This is an error message shown to the user when they write an invalid Regular Expression. Example: (?(?'x'))</note>
      </trans-unit>
      <trans-unit id="A_subtraction_must_be_the_last_element_in_a_character_class">
        <source>A subtraction must be the last element in a character class</source>
        <target state="new">A subtraction must be the last element in a character class</target>
        <note>This is an error message shown to the user when they write an invalid Regular Expression. Example: [a-[b]-c]</note>
      </trans-unit>
      <trans-unit id="Cannot_include_class_0_in_character_range">
        <source>Cannot include class \{0} in character range</source>
        <target state="new">Cannot include class \{0} in character range</target>
        <note>This is an error message shown to the user when they write an invalid Regular Expression. Example: [a-\w]. {0} is the invalid class (\w here)</note>
      </trans-unit>
      <trans-unit id="Capture_group_numbers_must_be_less_than_or_equal_to_Int32_MaxValue">
        <source>Capture group numbers must be less than or equal to Int32.MaxValue</source>
        <target state="new">Capture group numbers must be less than or equal to Int32.MaxValue</target>
        <note>This is an error message shown to the user when they write an invalid Regular Expression. Example: a{2147483648}</note>
      </trans-unit>
      <trans-unit id="Capture_number_cannot_be_zero">
        <source>Capture number cannot be zero</source>
        <target state="new">Capture number cannot be zero</target>
        <note>This is an error message shown to the user when they write an invalid Regular Expression. Example: (?&lt;0&gt;a)</note>
      </trans-unit>
      <trans-unit id="Illegal_backslash_at_end_of_pattern">
        <source>Illegal \ at end of pattern</source>
        <target state="new">Illegal \ at end of pattern</target>
        <note>This is an error message shown to the user when they write an invalid Regular Expression. Example: \</note>
      </trans-unit>
      <trans-unit id="Illegal_x_y_with_x_less_than_y">
        <source>Illegal {x,y} with x &gt; y</source>
        <target state="new">Illegal {x,y} with x &gt; y</target>
        <note>This is an error message shown to the user when they write an invalid Regular Expression. Example: a{1,0}</note>
      </trans-unit>
      <trans-unit id="Incomplete_character_escape">
        <source>Incomplete \p{X} character escape</source>
        <target state="new">Incomplete \p{X} character escape</target>
        <note>This is an error message shown to the user when they write an invalid Regular Expression. Example: \p{ Cc }</note>
      </trans-unit>
      <trans-unit id="Insufficient_hexadecimal_digits">
        <source>Insufficient hexadecimal digits</source>
        <target state="new">Insufficient hexadecimal digits</target>
        <note>This is an error message shown to the user when they write an invalid Regular Expression. Example: \x</note>
      </trans-unit>
      <trans-unit id="Invalid_group_name_Group_names_must_begin_with_a_word_character">
        <source>Invalid group name: Group names must begin with a word character</source>
        <target state="new">Invalid group name: Group names must begin with a word character</target>
        <note>This is an error message shown to the user when they write an invalid Regular Expression. Example: (?&lt;a &gt;a)</note>
      </trans-unit>
      <trans-unit id="Malformed">
        <source>malformed</source>
        <target state="new">malformed</target>
        <note>This is an error message shown to the user when they write an invalid Regular Expression. Example: (?(0</note>
      </trans-unit>
      <trans-unit id="Malformed_character_escape">
        <source>Malformed \p{X} character escape</source>
        <target state="new">Malformed \p{X} character escape</target>
        <note>This is an error message shown to the user when they write an invalid Regular Expression. Example: \p {Cc}</note>
      </trans-unit>
      <trans-unit id="Malformed_named_back_reference">
        <source>Malformed \k&lt;...&gt; named back reference</source>
        <target state="new">Malformed \k&lt;...&gt; named back reference</target>
        <note>This is an error message shown to the user when they write an invalid Regular Expression. Example: \k'</note>
      </trans-unit>
      <trans-unit id="Missing_control_character">
        <source>Missing control character</source>
        <target state="new">Missing control character</target>
        <note>This is an error message shown to the user when they write an invalid Regular Expression. Example: \c</note>
      </trans-unit>
      <trans-unit id="Nested_quantifier_0">
        <source>Nested quantifier {0}</source>
        <target state="new">Nested quantifier {0}</target>
        <note>This is an error message shown to the user when they write an invalid Regular Expression. Example: a**. In this case {0} will be '*', the extra unnecessary quantifier.</note>
      </trans-unit>
      <trans-unit id="Not_enough_close_parens">
        <source>Not enough )'s</source>
        <target state="new">Not enough )'s</target>
        <note>This is an error message shown to the user when they write an invalid Regular Expression. Example: (a</note>
      </trans-unit>
      <trans-unit id="Quantifier_x_y_following_nothing">
        <source>Quantifier {x,y} following nothing</source>
        <target state="new">Quantifier {x,y} following nothing</target>
        <note>This is an error message shown to the user when they write an invalid Regular Expression. Example: *</note>
      </trans-unit>
      <trans-unit id="Reference_to_undefined_group">
        <source>reference to undefined group</source>
        <target state="new">reference to undefined group</target>
        <note>This is an error message shown to the user when they write an invalid Regular Expression. Example: (?(1))</note>
      </trans-unit>
      <trans-unit id="Reference_to_undefined_group_name_0">
        <source>Reference to undefined group name {0}</source>
        <target state="new">Reference to undefined group name {0}</target>
        <note>This is an error message shown to the user when they write an invalid Regular Expression. Example: \k&lt;a&gt;. Here, {0} will be the name of the undefined group ('a')</note>
      </trans-unit>
      <trans-unit id="Reference_to_undefined_group_number_0">
        <source>Reference to undefined group number {0}</source>
        <target state="new">Reference to undefined group number {0}</target>
        <note>This is an error message shown to the user when they write an invalid Regular Expression. Example: (?&lt;-1&gt;). Here, {0} will be the number of the undefined group ('1')</note>
      </trans-unit>
      <trans-unit id="Too_many_bars_in_conditional_grouping">
        <source>Too many | in (?()|)</source>
        <target state="new">Too many | in (?()|)</target>
        <note>This is an error message shown to the user when they write an invalid Regular Expression. Example: (?(0)a|b|)</note>
      </trans-unit>
      <trans-unit id="Too_many_close_parens">
        <source>Too many )'s</source>
        <target state="new">Too many )'s</target>
        <note>This is an error message shown to the user when they write an invalid Regular Expression. Example: )</note>
      </trans-unit>
      <trans-unit id="Unknown_property">
        <source>Unknown property</source>
        <target state="new">Unknown property</target>
        <note>This is an error message shown to the user when they write an invalid Regular Expression. Example: \p{}</note>
      </trans-unit>
      <trans-unit id="Unknown_property_0">
        <source>Unknown property '{0}'</source>
        <target state="new">Unknown property '{0}'</target>
        <note>This is an error message shown to the user when they write an invalid Regular Expression. Example: \p{xxx}. Here, {0} will be the name of the unknown property ('xxx')</note>
      </trans-unit>
      <trans-unit id="Unrecognized_control_character">
        <source>Unrecognized control character</source>
        <target state="new">Unrecognized control character</target>
        <note>This is an error message shown to the user when they write an invalid Regular Expression. Example: [\c]</note>
      </trans-unit>
      <trans-unit id="Unrecognized_escape_sequence_0">
        <source>Unrecognized escape sequence \{0}</source>
        <target state="new">Unrecognized escape sequence \{0}</target>
        <note>This is an error message shown to the user when they write an invalid Regular Expression. Example: \m. Here, {0} will be the unrecognized character ('m')</note>
      </trans-unit>
      <trans-unit id="Unrecognized_grouping_construct">
        <source>Unrecognized grouping construct</source>
        <target state="new">Unrecognized grouping construct</target>
        <note>This is an error message shown to the user when they write an invalid Regular Expression. Example: (?&lt;</note>
      </trans-unit>
      <trans-unit id="Unterminated_character_class_set">
        <source>Unterminated [] set</source>
        <target state="new">Unterminated [] set</target>
        <note>This is an error message shown to the user when they write an invalid Regular Expression. Example: [</note>
      </trans-unit>
      <trans-unit id="Unterminated_regex_comment">
        <source>Unterminated (?#...) comment</source>
        <target state="new">Unterminated (?#...) comment</target>
        <note>This is an error message shown to the user when they write an invalid Regular Expression. Example: (?#</note>
      </trans-unit>
      <trans-unit id="dot_NET_Coding_Conventions">
        <source>.NET Coding Conventions</source>
        <target state="new">.NET Coding Conventions</target>
=======
        <note />
      </trans-unit>
      <trans-unit id="Regex_white_space_character_long">
        <source>\s matches any white-space character. It is equivalent to the following escape sequences and Unicode categories:

    \f	The form feed character, \u000C
    \n	The newline character, \u000A
    \r	The carriage return character, \u000D
    \t	The tab character, \u0009
    \v	The vertical tab character, \u000B
    \x85	The ellipsis or NEXT LINE (NEL) character (…), \u0085
    \p{Z}	Matches any separator character

If ECMAScript-compliant behavior is specified, \s is equivalent to [ \f\n\r\t\v]</source>
        <target state="new">\s matches any white-space character. It is equivalent to the following escape sequences and Unicode categories:

    \f	The form feed character, \u000C
    \n	The newline character, \u000A
    \r	The carriage return character, \u000D
    \t	The tab character, \u0009
    \v	The vertical tab character, \u000B
    \x85	The ellipsis or NEXT LINE (NEL) character (…), \u0085
    \p{Z}	Matches any separator character

If ECMAScript-compliant behavior is specified, \s is equivalent to [ \f\n\r\t\v]</target>
        <note />
      </trans-unit>
      <trans-unit id="Regex_white_space_character_short">
        <source>white-space character</source>
        <target state="new">white-space character</target>
        <note />
      </trans-unit>
      <trans-unit id="Regex_word_boundary_long">
        <source>The \b anchor specifies that the match must occur on a boundary between a word character (the \w language element) and a non-word character (the \W language element). Word characters consist of alphanumeric characters and underscores; a non-word character is any character that is not alphanumeric or an underscore. The match may also occur on a word boundary at the beginning or end of the string.

The \b anchor is frequently used to ensure that a subexpression matches an entire word instead of just the beginning or end of a word.</source>
        <target state="new">The \b anchor specifies that the match must occur on a boundary between a word character (the \w language element) and a non-word character (the \W language element). Word characters consist of alphanumeric characters and underscores; a non-word character is any character that is not alphanumeric or an underscore. The match may also occur on a word boundary at the beginning or end of the string.

The \b anchor is frequently used to ensure that a subexpression matches an entire word instead of just the beginning or end of a word.</target>
        <note />
      </trans-unit>
      <trans-unit id="Regex_word_boundary_short">
        <source>word boundary</source>
        <target state="new">word boundary</target>
        <note />
      </trans-unit>
      <trans-unit id="Regex_word_character_long">
        <source>\w matches any word character. A word character is a member of any of the following Unicode categories:

    Ll	Letter, Lowercase
    Lu	Letter, Uppercase
    Lt	Letter, Titlecase
    Lo	Letter, Other
    Lm	Letter, Modifier
    Mn	Mark, Nonspacing
    Nd	Number, Decimal Digit
    Pc	Punctuation, Connector

If ECMAScript-compliant behavior is specified, \w is equivalent to [a-zA-Z_0-9]</source>
        <target state="new">\w matches any word character. A word character is a member of any of the following Unicode categories:

    Ll	Letter, Lowercase
    Lu	Letter, Uppercase
    Lt	Letter, Titlecase
    Lo	Letter, Other
    Lm	Letter, Modifier
    Mn	Mark, Nonspacing
    Nd	Number, Decimal Digit
    Pc	Punctuation, Connector

If ECMAScript-compliant behavior is specified, \w is equivalent to [a-zA-Z_0-9]</target>
        <note>Note: Ll, Lu, Lt, Lo, Lm, Mn, Nd, and Pc are all things that should not be localized.</note>
      </trans-unit>
      <trans-unit id="Regex_word_character_short">
        <source>word character</source>
        <target state="new">word character</target>
        <note />
      </trans-unit>
      <trans-unit id="Regex_yes">
        <source>yes</source>
        <target state="new">yes</target>
        <note />
      </trans-unit>
      <trans-unit id="Regex_zero_width_negative_lookahead_assertion_long">
        <source>A zero-width negative lookahead assertion, where for the match to be successful, the input string must not match the regular expression pattern in subexpression. The matched string is not included in the match result.

A zero-width negative lookahead assertion is typically used either at the beginning or at the end of a regular expression. At the beginning of a regular expression, it can define a specific pattern that should not be matched when the beginning of the regular expression defines a similar but more general pattern to be matched. In this case, it is often used to limit backtracking. At the end of a regular expression, it can define a subexpression that cannot occur at the end of a match.</source>
        <target state="new">A zero-width negative lookahead assertion, where for the match to be successful, the input string must not match the regular expression pattern in subexpression. The matched string is not included in the match result.

A zero-width negative lookahead assertion is typically used either at the beginning or at the end of a regular expression. At the beginning of a regular expression, it can define a specific pattern that should not be matched when the beginning of the regular expression defines a similar but more general pattern to be matched. In this case, it is often used to limit backtracking. At the end of a regular expression, it can define a subexpression that cannot occur at the end of a match.</target>
        <note />
      </trans-unit>
      <trans-unit id="Regex_zero_width_negative_lookahead_assertion_short">
        <source>zero-width negative lookahead assertion</source>
        <target state="new">zero-width negative lookahead assertion</target>
        <note />
      </trans-unit>
      <trans-unit id="Regex_zero_width_negative_lookbehind_assertion_long">
        <source>A zero-width negative lookbehind assertion, where for a match to be successful, 'subexpression' must not occur at the input string to the left of the current position. Any substring that does not match 'subexpression' is not included in the match result.

Zero-width negative lookbehind assertions are typically used at the beginning of regular expressions. The pattern that they define precludes a match in the string that follows. They are also used to limit backtracking when the last character or characters in a captured group must not be one or more of the characters that match that group's regular expression pattern.</source>
        <target state="new">A zero-width negative lookbehind assertion, where for a match to be successful, 'subexpression' must not occur at the input string to the left of the current position. Any substring that does not match 'subexpression' is not included in the match result.

Zero-width negative lookbehind assertions are typically used at the beginning of regular expressions. The pattern that they define precludes a match in the string that follows. They are also used to limit backtracking when the last character or characters in a captured group must not be one or more of the characters that match that group's regular expression pattern.</target>
        <note />
      </trans-unit>
      <trans-unit id="Regex_zero_width_negative_lookbehind_assertion_short">
        <source>zero-width negative lookbehind assertion</source>
        <target state="new">zero-width negative lookbehind assertion</target>
        <note />
      </trans-unit>
      <trans-unit id="Regex_zero_width_positive_lookahead_assertion_long">
        <source>A zero-width positive lookahead assertion, where for a match to be successful, the input string must match the regular expression pattern in 'subexpression'. The matched substring is not included in the match result. A zero-width positive lookahead assertion does not backtrack.

Typically, a zero-width positive lookahead assertion is found at the end of a regular expression pattern. It defines a substring that must be found at the end of a string for a match to occur but that should not be included in the match. It is also useful for preventing excessive backtracking. You can use a zero-width positive lookahead assertion to ensure that a particular captured group begins with text that matches a subset of the pattern defined for that captured group.</source>
        <target state="new">A zero-width positive lookahead assertion, where for a match to be successful, the input string must match the regular expression pattern in 'subexpression'. The matched substring is not included in the match result. A zero-width positive lookahead assertion does not backtrack.

Typically, a zero-width positive lookahead assertion is found at the end of a regular expression pattern. It defines a substring that must be found at the end of a string for a match to occur but that should not be included in the match. It is also useful for preventing excessive backtracking. You can use a zero-width positive lookahead assertion to ensure that a particular captured group begins with text that matches a subset of the pattern defined for that captured group.</target>
        <note />
      </trans-unit>
      <trans-unit id="Regex_zero_width_positive_lookahead_assertion_short">
        <source>zero-width positive lookahead assertion</source>
        <target state="new">zero-width positive lookahead assertion</target>
        <note />
      </trans-unit>
      <trans-unit id="Regex_zero_width_positive_lookbehind_assertion_long">
        <source>A zero-width positive lookbehind assertion, where for a match to be successful, 'subexpression' must occur at the input string to the left of the current position. 'subexpression' is not included in the match result. A zero-width positive lookbehind assertion does not backtrack.

Zero-width positive lookbehind assertions are typically used at the beginning of regular expressions. The pattern that they define is a precondition for a match, although it is not a part of the match result.</source>
        <target state="new">A zero-width positive lookbehind assertion, where for a match to be successful, 'subexpression' must occur at the input string to the left of the current position. 'subexpression' is not included in the match result. A zero-width positive lookbehind assertion does not backtrack.

Zero-width positive lookbehind assertions are typically used at the beginning of regular expressions. The pattern that they define is a precondition for a match, although it is not a part of the match result.</target>
        <note />
      </trans-unit>
      <trans-unit id="Regex_zero_width_positive_lookbehind_assertion_short">
        <source>zero-width positive lookbehind assertion</source>
        <target state="new">zero-width positive lookbehind assertion</target>
        <note />
      </trans-unit>
      <trans-unit id="Remove_the_line_below_if_you_want_to_inherit_dot_editorconfig_settings_from_higher_directories">
        <source>Remove the line below if you want to inherit .editorconfig settings from higher directories</source>
        <target state="translated">如果要從更高的目錄繼承 .editorconfig 設定，請移除以下行</target>
        <note />
      </trans-unit>
      <trans-unit id="Symbol_0_is_not_from_source">
        <source>Symbol "{0}" is not from source.</source>
        <target state="translated">符號 "{0}" 非來自來源。</target>
        <note />
      </trans-unit>
      <trans-unit id="Documentation_comment_id_must_start_with_E_F_M_N_P_or_T">
        <source>Documentation comment id must start with E, F, M, N, P or T</source>
        <target state="translated">文件註解 ID 必須以 E、F、M、N、P 或 T 開頭</target>
        <note />
      </trans-unit>
      <trans-unit id="Cycle_detected_in_extensions">
        <source>Cycle detected in extensions</source>
        <target state="translated">在擴充功能中偵測到循環</target>
        <note />
      </trans-unit>
      <trans-unit id="Destination_type_must_be_a_0_but_given_one_is_1">
        <source>Destination type must be a {0}, but given one is {1}.</source>
        <target state="translated">目的地類型必須是 {0}，但提供的是 {1}。</target>
        <note />
      </trans-unit>
      <trans-unit id="Destination_type_must_be_a_0_or_a_1_but_given_one_is_2">
        <source>Destination type must be a {0} or a {1}, but given one is {2}.</source>
        <target state="translated">目的地類型必須是 {0} 或 {1}，但提供的是 {2}。</target>
        <note />
      </trans-unit>
      <trans-unit id="Destination_type_must_be_a_0_1_or_2_but_given_one_is_3">
        <source>Destination type must be a {0}, {1} or {2}, but given one is {3}.</source>
        <target state="translated">目的地類型必須是 {0}、{1} 或 {2}，但提供的是 {3}。</target>
        <note />
      </trans-unit>
      <trans-unit id="Could_not_find_location_to_generation_symbol_into">
        <source>Could not find location to generation symbol into.</source>
        <target state="translated">找不到產生符號目的地位置。</target>
        <note />
      </trans-unit>
      <trans-unit id="No_location_provided_to_add_statements_to">
        <source>No location provided to add statements to.</source>
        <target state="translated">未提供加入陳述式的位置。</target>
        <note />
      </trans-unit>
      <trans-unit id="Destination_location_was_not_in_source">
        <source>Destination location was not in source.</source>
        <target state="translated">目的地位置不在來源中。</target>
        <note />
      </trans-unit>
      <trans-unit id="Destination_location_was_from_a_different_tree">
        <source>Destination location was from a different tree.</source>
        <target state="translated">目的地位置來自不同的樹狀目錄。</target>
        <note />
      </trans-unit>
      <trans-unit id="Node_is_of_the_wrong_type">
        <source>Node is of the wrong type.</source>
        <target state="translated">節點類型不正確。</target>
        <note />
      </trans-unit>
      <trans-unit id="Location_must_be_null_or_from_source">
        <source>Location must be null or from source.</source>
        <target state="translated">位置必須是 null 或源自來源。</target>
        <note />
      </trans-unit>
      <trans-unit id="Duplicate_source_file_0_in_project_1">
        <source>Duplicate source file '{0}' in project '{1}'</source>
        <target state="translated">複製專案 '{1}' 中的原始程式檔 '{0}'</target>
        <note />
      </trans-unit>
      <trans-unit id="Removing_projects_is_not_supported">
        <source>Removing projects is not supported.</source>
        <target state="translated">不支援移除專案。</target>
        <note />
      </trans-unit>
      <trans-unit id="Adding_projects_is_not_supported">
        <source>Adding projects is not supported.</source>
        <target state="translated">不支援新增專案。</target>
        <note />
      </trans-unit>
      <trans-unit id="TypeOrNamespaceUsageInfo_BaseType">
        <source>Base Type</source>
        <target state="new">Base Type</target>
        <note>See xml doc comments on 'TypeOrNamespaceUsageInfo' enum for context</note>
      </trans-unit>
      <trans-unit id="TypeOrNamespaceUsageInfo_Construct">
        <source>Construct</source>
        <target state="new">Construct</target>
        <note>See xml doc comments on 'TypeOrNamespaceUsageInfo' enum for context</note>
      </trans-unit>
      <trans-unit id="TypeOrNamespaceUsageInfo_Declare">
        <source>Declare</source>
        <target state="new">Declare</target>
        <note>See xml doc comments on 'TypeOrNamespaceUsageInfo' enum for context</note>
      </trans-unit>
      <trans-unit id="TypeOrNamespaceUsageInfo_Qualify">
        <source>Qualify</source>
        <target state="new">Qualify</target>
        <note>See xml doc comments on 'TypeOrNamespaceUsageInfo' enum for context</note>
      </trans-unit>
      <trans-unit id="TypeOrNamespaceUsageInfo_TypeConstraint">
        <source>Type Constraint</source>
        <target state="new">Type Constraint</target>
        <note>See xml doc comments on 'TypeOrNamespaceUsageInfo' enum for context</note>
      </trans-unit>
      <trans-unit id="Visual_Basic_files">
        <source>Visual Basic files</source>
        <target state="translated">Visual Basic 檔案</target>
        <note />
      </trans-unit>
      <trans-unit id="TypeOrNamespaceUsageInfo_Import">
        <source>Import</source>
        <target state="new">Import</target>
        <note>See xml doc comments on 'TypeOrNamespaceUsageInfo' enum for context</note>
      </trans-unit>
      <trans-unit id="TypeOrNamespaceUsageInfo_TypeArgument">
        <source>Type Argument</source>
        <target state="new">Type Argument</target>
        <note>See xml doc comments on 'TypeOrNamespaceUsageInfo' enum for context</note>
      </trans-unit>
      <trans-unit id="ValueUsageInfo_Name">
        <source>Name</source>
        <target state="new">Name</target>
        <note>See xml doc comments on 'ValueUsageInfo' enum for context</note>
      </trans-unit>
      <trans-unit id="ValueUsageInfo_Read">
        <source>Read</source>
        <target state="new">Read</target>
        <note>See xml doc comments on 'ValueUsageInfo' enum for context</note>
      </trans-unit>
      <trans-unit id="ValueUsageInfo_Reference">
        <source>Reference</source>
        <target state="new">Reference</target>
        <note>See xml doc comments on 'ValueUsageInfo' enum for context</note>
      </trans-unit>
      <trans-unit id="ValueUsageInfo_Write">
        <source>Write</source>
        <target state="new">Write</target>
        <note>See xml doc comments on 'ValueUsageInfo' enum for context</note>
      </trans-unit>
      <trans-unit id="Workspace_is_not_empty">
        <source>Workspace is not empty.</source>
        <target state="translated">工作區不是空的。</target>
        <note />
      </trans-unit>
      <trans-unit id="_0_is_not_part_of_the_workspace">
        <source>'{0}' is not part of the workspace.</source>
        <target state="translated">'{0}' 不是工作區的一部分。</target>
        <note />
      </trans-unit>
      <trans-unit id="_0_is_already_part_of_the_workspace">
        <source>'{0}' is already part of the workspace.</source>
        <target state="translated">'{0}' 已經是工作區的一部分。</target>
        <note />
      </trans-unit>
      <trans-unit id="_0_is_not_referenced">
        <source>'{0}' is not referenced.</source>
        <target state="translated">'未參考 '{0}'。</target>
        <note />
      </trans-unit>
      <trans-unit id="_0_is_already_referenced">
        <source>'{0}' is already referenced.</source>
        <target state="translated">'已經參考 '{0}'。</target>
        <note />
      </trans-unit>
      <trans-unit id="Adding_project_reference_from_0_to_1_will_cause_a_circular_reference">
        <source>Adding project reference from '{0}' to '{1}' will cause a circular reference.</source>
        <target state="translated">將專案參考從 '{0}' 加入 '{1}' 會造成循環參考。</target>
        <note />
      </trans-unit>
      <trans-unit id="Metadata_is_not_referenced">
        <source>Metadata is not referenced.</source>
        <target state="translated">未參考中繼資料。</target>
        <note />
      </trans-unit>
      <trans-unit id="Metadata_is_already_referenced">
        <source>Metadata is already referenced.</source>
        <target state="translated">已參考中繼資料。</target>
        <note />
      </trans-unit>
      <trans-unit id="_0_is_not_present">
        <source>{0} is not present.</source>
        <target state="translated">{0} 不存在。</target>
        <note />
      </trans-unit>
      <trans-unit id="_0_is_already_present">
        <source>{0} is already present.</source>
        <target state="translated">{0} 已經存在。</target>
        <note />
      </trans-unit>
      <trans-unit id="The_specified_document_is_not_a_version_of_this_document">
        <source>The specified document is not a version of this document.</source>
        <target state="translated">指定的文件不是此文件的版本。</target>
        <note />
      </trans-unit>
      <trans-unit id="The_language_0_is_not_supported">
        <source>The language '{0}' is not supported.</source>
        <target state="translated">不支援語言 '{0}'。</target>
        <note />
      </trans-unit>
      <trans-unit id="The_solution_already_contains_the_specified_project">
        <source>The solution already contains the specified project.</source>
        <target state="translated">此方案已經含有指定的專案。</target>
        <note />
      </trans-unit>
      <trans-unit id="The_solution_does_not_contain_the_specified_project">
        <source>The solution does not contain the specified project.</source>
        <target state="translated">此方案不包含指定的專案。</target>
        <note />
      </trans-unit>
      <trans-unit id="The_project_already_references_the_target_project">
        <source>The project already references the target project.</source>
        <target state="translated">此專案已經參考目標專案。</target>
        <note />
      </trans-unit>
      <trans-unit id="The_project_already_transitively_references_the_target_project">
        <source>The project already transitively references the target project.</source>
        <target state="translated">此專案已經以可轉移方式參考目標專案。</target>
        <note />
      </trans-unit>
      <trans-unit id="The_solution_already_contains_the_specified_document">
        <source>The solution already contains the specified document.</source>
        <target state="translated">此方案已含有指定的文件。</target>
        <note />
      </trans-unit>
      <trans-unit id="The_solution_does_not_contain_the_specified_document">
        <source>The solution does not contain the specified document.</source>
        <target state="translated">此方案不包含指定的文件。</target>
        <note />
      </trans-unit>
      <trans-unit id="Temporary_storage_cannot_be_written_more_than_once">
        <source>Temporary storage cannot be written more than once.</source>
        <target state="translated">無法多次寫入暫時儲存區。</target>
        <note />
      </trans-unit>
      <trans-unit id="_0_is_not_open">
        <source>'{0}' is not open.</source>
        <target state="translated">'{0}' 未開啟。</target>
        <note />
      </trans-unit>
      <trans-unit id="A_language_name_cannot_be_specified_for_this_option">
        <source>A language name cannot be specified for this option.</source>
        <target state="translated">無法指定此選項的語言名稱。</target>
        <note />
      </trans-unit>
      <trans-unit id="A_language_name_must_be_specified_for_this_option">
        <source>A language name must be specified for this option.</source>
        <target state="translated">必須指定此選項的語言名稱。</target>
        <note />
      </trans-unit>
      <trans-unit id="File_was_externally_modified_colon_0">
        <source>File was externally modified: {0}.</source>
        <target state="translated">已在外部修改檔案: {0}。</target>
        <note />
      </trans-unit>
      <trans-unit id="Unrecognized_language_name">
        <source>Unrecognized language name.</source>
        <target state="translated">無法辨認的語言名稱。</target>
        <note />
      </trans-unit>
      <trans-unit id="Can_t_resolve_metadata_reference_colon_0">
        <source>Can't resolve metadata reference: '{0}'.</source>
        <target state="translated">無法解析中繼資料參考: '{0}'。</target>
        <note />
      </trans-unit>
      <trans-unit id="Can_t_resolve_analyzer_reference_colon_0">
        <source>Can't resolve analyzer reference: '{0}'.</source>
        <target state="translated">無法解析分析器參考: '{0}'。</target>
        <note />
      </trans-unit>
      <trans-unit id="Invalid_project_block_expected_after_Project">
        <source>Invalid project block, expected "=" after Project.</source>
        <target state="translated">專案區塊無效，專案之後必須是 "="。</target>
        <note />
      </trans-unit>
      <trans-unit id="Invalid_project_block_expected_after_project_name">
        <source>Invalid project block, expected "," after project name.</source>
        <target state="translated">專案區塊無效，專案名稱之後必須是 ","。</target>
        <note />
      </trans-unit>
      <trans-unit id="Invalid_project_block_expected_after_project_path">
        <source>Invalid project block, expected "," after project path.</source>
        <target state="translated">專案區塊無效，專案路徑之後必須是 ","。</target>
        <note />
      </trans-unit>
      <trans-unit id="Expected_0">
        <source>Expected {0}.</source>
        <target state="translated">必須是 {0}。</target>
        <note />
      </trans-unit>
      <trans-unit id="_0_must_be_a_non_null_and_non_empty_string">
        <source>"{0}" must be a non-null and non-empty string.</source>
        <target state="translated">"{0}" 必須是非 null 和非空白的字串。</target>
        <note />
      </trans-unit>
      <trans-unit id="Expected_header_colon_0">
        <source>Expected header: "{0}".</source>
        <target state="translated">預期的標頭: "{0}"。</target>
        <note />
      </trans-unit>
      <trans-unit id="Expected_end_of_file">
        <source>Expected end-of-file.</source>
        <target state="translated">預期的檔案結尾。</target>
        <note />
      </trans-unit>
      <trans-unit id="Expected_0_line">
        <source>Expected {0} line.</source>
        <target state="translated">必須要有 {0} 行。</target>
        <note />
      </trans-unit>
      <trans-unit id="This_submission_already_references_another_submission_project">
        <source>This submission already references another submission project.</source>
        <target state="translated">此提交作業已參考其他提交專案。</target>
        <note />
      </trans-unit>
      <trans-unit id="_0_still_contains_open_documents">
        <source>{0} still contains open documents.</source>
        <target state="translated">{0} 仍包含開啟中的文件。</target>
        <note />
      </trans-unit>
      <trans-unit id="_0_is_still_open">
        <source>{0} is still open.</source>
        <target state="translated">{0} 仍在開啟中。</target>
        <note />
      </trans-unit>
      <trans-unit id="An_element_with_the_same_key_but_a_different_value_already_exists">
        <source>An element with the same key but a different value already exists.</source>
        <target state="translated">已經有相同索引鍵但不同值的項目。</target>
        <note />
      </trans-unit>
      <trans-unit id="Arrays_with_more_than_one_dimension_cannot_be_serialized">
        <source>Arrays with more than one dimension cannot be serialized.</source>
        <target state="translated">無法序列化包含多個維度的陣列。</target>
        <note />
      </trans-unit>
      <trans-unit id="Value_too_large_to_be_represented_as_a_30_bit_unsigned_integer">
        <source>Value too large to be represented as a 30 bit unsigned integer.</source>
        <target state="translated">值太大，無法呈現為 30 位元不帶正負號的整數。</target>
        <note />
      </trans-unit>
      <trans-unit id="Specified_path_must_be_absolute">
        <source>Specified path must be absolute.</source>
        <target state="translated">指定的路徑必須是絕對路徑。</target>
        <note />
      </trans-unit>
      <trans-unit id="Cast_is_redundant">
        <source>Cast is redundant.</source>
        <target state="translated">多餘的 Cast。</target>
        <note />
      </trans-unit>
      <trans-unit id="Name_can_be_simplified">
        <source>Name can be simplified.</source>
        <target state="translated">可以簡化名稱。</target>
        <note />
      </trans-unit>
      <trans-unit id="Unknown_identifier">
        <source>Unknown identifier.</source>
        <target state="translated">未知的識別項。</target>
        <note />
      </trans-unit>
      <trans-unit id="Cannot_generate_code_for_unsupported_operator_0">
        <source>Cannot generate code for unsupported operator '{0}'</source>
        <target state="translated">無法產生不受支援之運算子 '{0}' 的程式碼</target>
        <note />
      </trans-unit>
      <trans-unit id="Invalid_number_of_parameters_for_binary_operator">
        <source>Invalid number of parameters for binary operator.</source>
        <target state="translated">二元運算子的參數數目無效。</target>
        <note />
      </trans-unit>
      <trans-unit id="Invalid_number_of_parameters_for_unary_operator">
        <source>Invalid number of parameters for unary operator.</source>
        <target state="translated">一元運算子的參數數目無效。</target>
        <note />
      </trans-unit>
      <trans-unit id="Absolute_path_expected">
        <source>Absolute path expected.</source>
        <target state="translated">必須是絕對路徑。</target>
        <note />
      </trans-unit>
      <trans-unit id="Cannot_open_project_0_because_the_file_extension_1_is_not_associated_with_a_language">
        <source>Cannot open project '{0}' because the file extension '{1}' is not associated with a language.</source>
        <target state="translated">無法開啟專案 '{0}'，因為副檔名 '{1}' 未與語言相關聯。</target>
        <note />
      </trans-unit>
      <trans-unit id="Cannot_open_project_0_because_the_language_1_is_not_supported">
        <source>Cannot open project '{0}' because the language '{1}' is not supported.</source>
        <target state="translated">無法開啟專案 '{0}'，因為不支援語言 '{1}'。</target>
        <note />
      </trans-unit>
      <trans-unit id="Invalid_project_file_path_colon_0">
        <source>Invalid project file path: '{0}'</source>
        <target state="translated">專案檔路徑無效: '{0}'</target>
        <note />
      </trans-unit>
      <trans-unit id="Invalid_solution_file_path_colon_0">
        <source>Invalid solution file path: '{0}'</source>
        <target state="translated">方案檔路徑無效: '{0}'</target>
        <note />
      </trans-unit>
      <trans-unit id="Project_file_not_found_colon_0">
        <source>Project file not found: '{0}'</source>
        <target state="translated">找不到專案檔: '{0}'</target>
        <note />
      </trans-unit>
      <trans-unit id="Solution_file_not_found_colon_0">
        <source>Solution file not found: '{0}'</source>
        <target state="translated">找不到方案檔: '{0}'</target>
        <note />
      </trans-unit>
      <trans-unit id="Unmerged_change_from_project_0">
        <source>Unmerged change from project '{0}'</source>
        <target state="translated">取消合併專案 '{0}' 的變更</target>
        <note />
      </trans-unit>
      <trans-unit id="Added_colon">
        <source>Added:</source>
        <target state="translated">已加入:</target>
        <note />
      </trans-unit>
      <trans-unit id="Fix_all_0">
        <source>Fix all '{0}'</source>
        <target state="translated">修正所有 '{0}'</target>
        <note />
      </trans-unit>
      <trans-unit id="Fix_all_0_in_1">
        <source>Fix all '{0}' in '{1}'</source>
        <target state="translated">修正 '{1}' 中的所有 '{0}'</target>
        <note />
      </trans-unit>
      <trans-unit id="Fix_all_0_in_Solution">
        <source>Fix all '{0}' in Solution</source>
        <target state="translated">修正方案中的所有 '{0}'</target>
        <note />
      </trans-unit>
      <trans-unit id="After_colon">
        <source>After:</source>
        <target state="translated">之後:</target>
        <note />
      </trans-unit>
      <trans-unit id="Before_colon">
        <source>Before:</source>
        <target state="translated">之前:</target>
        <note />
      </trans-unit>
      <trans-unit id="Removed_colon">
        <source>Removed:</source>
        <target state="translated">已移除:</target>
        <note />
      </trans-unit>
      <trans-unit id="Invalid_CodePage_value_colon_0">
        <source>Invalid CodePage value: {0}</source>
        <target state="translated">無效的字碼頁值: {0}</target>
        <note />
      </trans-unit>
      <trans-unit id="Adding_additional_documents_is_not_supported">
        <source>Adding additional documents is not supported.</source>
        <target state="translated">不支援新增其他文件。</target>
        <note />
      </trans-unit>
      <trans-unit id="Adding_analyzer_references_is_not_supported">
        <source>Adding analyzer references is not supported.</source>
        <target state="translated">不支援新增分析器參考。</target>
        <note />
      </trans-unit>
      <trans-unit id="Adding_documents_is_not_supported">
        <source>Adding documents is not supported.</source>
        <target state="translated">不支援新增文件。</target>
        <note />
      </trans-unit>
      <trans-unit id="Adding_metadata_references_is_not_supported">
        <source>Adding metadata references is not supported.</source>
        <target state="translated">不支援新增中繼資料參考。</target>
        <note />
      </trans-unit>
      <trans-unit id="Adding_project_references_is_not_supported">
        <source>Adding project references is not supported.</source>
        <target state="translated">不支援新增專案參考。</target>
        <note />
      </trans-unit>
      <trans-unit id="Changing_additional_documents_is_not_supported">
        <source>Changing additional documents is not supported.</source>
        <target state="translated">不支援變更其他文件。</target>
        <note />
      </trans-unit>
      <trans-unit id="Changing_documents_is_not_supported">
        <source>Changing documents is not supported.</source>
        <target state="translated">不支援變更文件。</target>
        <note />
      </trans-unit>
      <trans-unit id="Changing_project_properties_is_not_supported">
        <source>Changing project properties is not supported.</source>
        <target state="translated">不支援變更專案屬性。</target>
        <note />
      </trans-unit>
      <trans-unit id="Removing_additional_documents_is_not_supported">
        <source>Removing additional documents is not supported.</source>
        <target state="translated">不支援移除其他文件。</target>
        <note />
      </trans-unit>
      <trans-unit id="Removing_analyzer_references_is_not_supported">
        <source>Removing analyzer references is not supported.</source>
        <target state="translated">不支援移除分析器參考。</target>
        <note />
      </trans-unit>
      <trans-unit id="Removing_documents_is_not_supported">
        <source>Removing documents is not supported.</source>
        <target state="translated">不支援移除文件。</target>
        <note />
      </trans-unit>
      <trans-unit id="Removing_metadata_references_is_not_supported">
        <source>Removing metadata references is not supported.</source>
        <target state="translated">不支援移除中繼資料參考。</target>
        <note />
      </trans-unit>
      <trans-unit id="Removing_project_references_is_not_supported">
        <source>Removing project references is not supported.</source>
        <target state="translated">不支援移除專案參考。</target>
        <note />
      </trans-unit>
      <trans-unit id="Service_of_type_0_is_required_to_accomplish_the_task_but_is_not_available_from_the_workspace">
        <source>Service of type '{0}' is required to accomplish the task but is not available from the workspace.</source>
        <target state="translated">完成工作需要 '{0}' 類型的服務，但是無法從工作區取得。</target>
        <note />
      </trans-unit>
      <trans-unit id="Supplied_diagnostic_cannot_be_null">
        <source>Supplied diagnostic cannot be null.</source>
        <target state="translated">提供的診斷不可為 null。</target>
        <note />
      </trans-unit>
      <trans-unit id="At_least_one_diagnostic_must_be_supplied">
        <source>At least one diagnostic must be supplied.</source>
        <target state="translated">至少必須提供一項診斷。</target>
        <note />
      </trans-unit>
      <trans-unit id="Diagnostic_must_have_span_0">
        <source>Diagnostic must have span '{0}'</source>
        <target state="translated">診斷範圍必須涵蓋 '{0}'</target>
        <note />
      </trans-unit>
      <trans-unit id="Cannot_deserialize_type_0">
        <source>Cannot deserialize type '{0}'.</source>
        <target state="translated">無法將類型 '{0}' 還原序列化。</target>
        <note />
      </trans-unit>
      <trans-unit id="Cannot_serialize_type_0">
        <source>Cannot serialize type '{0}'.</source>
        <target state="translated">無法將類型 '{0}' 序列化。</target>
        <note />
      </trans-unit>
      <trans-unit id="The_type_0_is_not_understood_by_the_serialization_binder">
        <source>The type '{0}' is not understood by the serialization binder.</source>
        <target state="translated">序列化繫結器無法辨識類型 '{0}'。</target>
        <note />
      </trans-unit>
      <trans-unit id="Label_for_node_0_is_invalid_it_must_be_within_bracket_0_1">
        <source>Label for node '{0}' is invalid, it must be within [0, {1}).</source>
        <target state="translated">節點 '{0}' 的標籤無效，它必須位於 [0, {1}) 內。</target>
        <note />
      </trans-unit>
      <trans-unit id="Matching_nodes_0_and_1_must_have_the_same_label">
        <source>Matching nodes '{0}' and '{1}' must have the same label.</source>
        <target state="translated">相符節點 '{0}' 與 '{1}' 必須具有相同標籤。</target>
        <note />
      </trans-unit>
      <trans-unit id="Node_0_must_be_contained_in_the_new_tree">
        <source>Node '{0}' must be contained in the new tree.</source>
        <target state="translated">新的樹狀結構中必須包含節點 '{0}'。</target>
        <note />
      </trans-unit>
      <trans-unit id="Node_0_must_be_contained_in_the_old_tree">
        <source>Node '{0}' must be contained in the old tree.</source>
        <target state="translated">舊的樹狀結構中必須包含節點 '{0}'</target>
        <note />
      </trans-unit>
      <trans-unit id="The_member_0_is_not_declared_within_the_declaration_of_the_symbol">
        <source>The member '{0}' is not declared within the declaration of the symbol.</source>
        <target state="translated">符號的宣告中並未宣告成員 '{0}'。</target>
        <note />
      </trans-unit>
      <trans-unit id="The_position_is_not_within_the_symbol_s_declaration">
        <source>The position is not within the symbol's declaration</source>
        <target state="translated">位置不在符號的宣告中。</target>
        <note />
      </trans-unit>
      <trans-unit id="The_symbol_0_cannot_be_located_within_the_current_solution">
        <source>The symbol '{0}' cannot be located within the current solution.</source>
        <target state="translated">在目前的方案中找不到符號 '{0}'。</target>
        <note />
      </trans-unit>
      <trans-unit id="Changing_compilation_options_is_not_supported">
        <source>Changing compilation options is not supported.</source>
        <target state="translated">不支援變更編譯選項。</target>
        <note />
      </trans-unit>
      <trans-unit id="Changing_parse_options_is_not_supported">
        <source>Changing parse options is not supported.</source>
        <target state="translated">不支援變更剖析選項。</target>
        <note />
      </trans-unit>
      <trans-unit id="The_node_is_not_part_of_the_tree">
        <source>The node is not part of the tree.</source>
        <target state="translated">這個節點不屬於樹狀結構的一部分。</target>
        <note />
      </trans-unit>
      <trans-unit id="This_workspace_does_not_support_opening_and_closing_documents">
        <source>This workspace does not support opening and closing documents.</source>
        <target state="translated">這個工作區不支援開啟及關閉文件。</target>
        <note />
      </trans-unit>
      <trans-unit id="Usage_colon">
        <source>Usage:</source>
        <target state="translated">使用方式:</target>
        <note />
      </trans-unit>
      <trans-unit id="Exceptions_colon">
        <source>Exceptions:</source>
        <target state="translated">例外狀況:</target>
        <note />
      </trans-unit>
      <trans-unit id="_0_returned_an_uninitialized_ImmutableArray">
        <source>'{0}' returned an uninitialized ImmutableArray</source>
        <target state="translated">'{0}' 傳回未初始化的 ImmutableArray</target>
        <note />
      </trans-unit>
      <trans-unit id="Failure">
        <source>Failure</source>
        <target state="translated">失敗</target>
        <note />
      </trans-unit>
      <trans-unit id="Warning">
        <source>Warning</source>
        <target state="translated">警告</target>
        <note />
      </trans-unit>
      <trans-unit id="Populate_switch">
        <source>Populate switch</source>
        <target state="translated">填入切換</target>
        <note />
      </trans-unit>
      <trans-unit id="Member_access_should_be_qualified">
        <source>Member access should be qualified.</source>
        <target state="translated">必須限定成員存取。</target>
        <note />
      </trans-unit>
      <trans-unit id="Add_braces_to_0_statement">
        <source>Add braces to '{0}' statement.</source>
        <target state="translated">為 '{0}' 陳述式加入大括號。</target>
        <note />
      </trans-unit>
      <trans-unit id="Options_did_not_come_from_Workspace">
        <source>Options did not come from Workspace</source>
        <target state="translated">選項並非來自工作工作區</target>
        <note />
      </trans-unit>
      <trans-unit id="Enable">
        <source>Enable</source>
        <target state="translated">啟用</target>
        <note />
      </trans-unit>
      <trans-unit id="Enable_and_ignore_future_errors">
        <source>Enable and ignore future errors</source>
        <target state="translated">啟用並忽略未來的錯誤</target>
        <note />
      </trans-unit>
      <trans-unit id="_0_encountered_an_error_and_has_been_disabled">
        <source>'{0}' encountered an error and has been disabled.</source>
        <target state="translated">'{0}' 發生錯誤並已停用。</target>
        <note />
      </trans-unit>
      <trans-unit id="Show_Stack_Trace">
        <source>Show Stack Trace</source>
        <target state="translated">顯示堆疊追蹤</target>
        <note />
      </trans-unit>
      <trans-unit id="Stream_is_too_long">
        <source>Stream is too long.</source>
        <target state="translated">資料流過長。</target>
        <note />
      </trans-unit>
      <trans-unit id="Deserialization_reader_for_0_read_incorrect_number_of_values">
        <source>Deserialization reader for '{0}' read incorrect number of values.</source>
        <target state="translated">{0}' 的還原序列化讀取器所讀取的值數目不正確。</target>
        <note />
      </trans-unit>
      <trans-unit id="Pascal_Case">
        <source>Pascal Case</source>
        <target state="translated">Pascal 命名法的大小寫</target>
        <note />
      </trans-unit>
      <trans-unit id="Abstract_Method">
        <source>Abstract Method</source>
        <target state="translated">抽象方法</target>
        <note>{locked: abstract}{locked: method} These are keywords (unless the order of words or capitalization should be handled differently)</note>
      </trans-unit>
      <trans-unit id="Async_Method">
        <source>Async Method</source>
        <target state="translated">非同步方法</target>
        <note>{locked: async}{locked: method} These are keywords (unless the order of words or capitalization should be handled differently)</note>
      </trans-unit>
      <trans-unit id="Begins_with_I">
        <source>Begins with I</source>
        <target state="translated">以 I 開頭</target>
        <note>{locked:I}</note>
      </trans-unit>
      <trans-unit id="Class">
        <source>Class</source>
        <target state="new">Class</target>
        <note>{locked} unless the capitalization should be handled differently</note>
      </trans-unit>
      <trans-unit id="Delegate">
        <source>Delegate</source>
        <target state="new">Delegate</target>
        <note>{locked} unless the capitalization should be handled differently</note>
      </trans-unit>
      <trans-unit id="Enum">
        <source>Enum</source>
        <target state="new">Enum</target>
        <note>{locked} unless the capitalization should be handled differently</note>
      </trans-unit>
      <trans-unit id="Event">
        <source>Event</source>
        <target state="new">Event</target>
        <note>{locked} unless the capitalization should be handled differently</note>
      </trans-unit>
      <trans-unit id="Interface">
        <source>Interface</source>
        <target state="new">Interface</target>
        <note>{locked} unless the capitalization should be handled differently</note>
      </trans-unit>
      <trans-unit id="Non_Field_Members">
        <source>Non-Field Members</source>
        <target state="translated">非欄位成員</target>
        <note>{locked:field}</note>
      </trans-unit>
      <trans-unit id="Private_Method">
        <source>Private Method</source>
        <target state="translated">私人方法</target>
        <note>{locked: private}{locked: method} These are keywords (unless the order of words or capitalization should be handled differently)</note>
      </trans-unit>
      <trans-unit id="Private_or_Internal_Field">
        <source>Private or Internal Field</source>
        <target state="translated">私人或內部欄位</target>
        <note>{locked: private}{locked: internal}{locked:field}</note>
      </trans-unit>
      <trans-unit id="Private_or_Internal_Static_Field">
        <source>Private or Internal Static Field</source>
        <target state="translated">私人或內部靜態欄位</target>
        <note>{locked: private}{locked: internal}{locked:static}{locked:field}</note>
      </trans-unit>
      <trans-unit id="Property">
        <source>Property</source>
        <target state="new">Property</target>
        <note>{locked} unless the capitalization should be handled differently</note>
      </trans-unit>
      <trans-unit id="Public_or_Protected_Field">
        <source>Public or Protected Field</source>
        <target state="translated">公用或受保護欄位</target>
        <note>{locked: public}{locked: protected}{locked:field}</note>
      </trans-unit>
      <trans-unit id="Static_Field">
        <source>Static Field</source>
        <target state="translated">靜態欄位</target>
        <note>{locked:static}{locked:field} (unless the capitalization should be handled differently)</note>
      </trans-unit>
      <trans-unit id="Static_Method">
        <source>Static Method</source>
        <target state="translated">靜態方法</target>
        <note>{locked: static}{locked: method} These are keywords (unless the order of words or capitalization should be handled differently)</note>
      </trans-unit>
      <trans-unit id="Struct">
        <source>Struct</source>
        <target state="new">Struct</target>
        <note>{locked} unless the capitalization should be handled differently</note>
      </trans-unit>
      <trans-unit id="Types">
        <source>Types</source>
        <target state="translated">型別</target>
        <note>{locked:types} unless the capitalization should be handled differently</note>
      </trans-unit>
      <trans-unit id="Method">
        <source>Method</source>
        <target state="translated">方法</target>
        <note>{locked:method} unless the capitalization should be handled differently</note>
      </trans-unit>
      <trans-unit id="Missing_prefix_colon_0">
        <source>Missing prefix: '{0}'</source>
        <target state="translated">遺漏前置詞: '{0}'</target>
        <note />
      </trans-unit>
      <trans-unit id="Error">
        <source>Error</source>
        <target state="translated">錯誤</target>
        <note />
      </trans-unit>
      <trans-unit id="None">
        <source>None</source>
        <target state="translated">無</target>
        <note />
      </trans-unit>
      <trans-unit id="Missing_suffix_colon_0">
        <source>Missing suffix: '{0}'</source>
        <target state="translated">遺漏尾碼: '{0}'</target>
        <note />
      </trans-unit>
      <trans-unit id="These_non_leading_words_must_begin_with_an_upper_case_letter_colon_0">
        <source>These non-leading words must begin with an upper case letter: {0}</source>
        <target state="translated">非前置字組必須以大寫字母開頭: {0}</target>
        <note />
      </trans-unit>
      <trans-unit id="Suggestion">
        <source>Suggestion</source>
        <target state="translated">建議</target>
        <note />
      </trans-unit>
      <trans-unit id="These_non_leading_words_must_begin_with_a_lowercase_letter_colon_0">
        <source>These non-leading words must begin with a lowercase letter: {0}</source>
        <target state="translated">非前置字組必須以小寫字母開頭: {0}</target>
        <note />
      </trans-unit>
      <trans-unit id="These_words_cannot_contain_lower_case_characters_colon_0">
        <source>These words cannot contain lower case characters: {0}</source>
        <target state="translated">這些字組不可包含小寫字母: {0}</target>
        <note />
      </trans-unit>
      <trans-unit id="These_words_cannot_contain_upper_case_characters_colon_0">
        <source>These words cannot contain upper case characters: {0}</source>
        <target state="translated">這些字組不可包含大寫字母: {0}</target>
        <note />
      </trans-unit>
      <trans-unit id="These_words_must_begin_with_upper_case_characters_colon_0">
        <source>These words must begin with upper case characters: {0}</source>
        <target state="translated">這些字組必須包含大寫字母: {0}</target>
        <note />
      </trans-unit>
      <trans-unit id="The_first_word_0_must_begin_with_an_upper_case_character">
        <source>The first word, '{0}', must begin with an upper case character</source>
        <target state="translated">第一個字組 '{0}' 必須以大寫字母開頭</target>
        <note />
      </trans-unit>
      <trans-unit id="The_first_word_0_must_begin_with_a_lower_case_character">
        <source>The first word, '{0}', must begin with a lower case character</source>
        <target state="translated">第一個字組 '{0}' 必須以小寫字母開頭</target>
        <note />
      </trans-unit>
      <trans-unit id="File_0_size_of_1_exceeds_maximum_allowed_size_of_2">
        <source>File '{0}' size of {1} exceeds maximum allowed size of {2}</source>
        <target state="translated">檔案 '{0}' 的大小 {1} 超過允許的大小上限 {2}</target>
        <note />
      </trans-unit>
      <trans-unit id="Changing_document_property_is_not_supported">
        <source>Changing document properties is not supported</source>
        <target state="translated">不支援變更文件屬性</target>
        <note />
      </trans-unit>
      <trans-unit id="Alternation_conditions_cannot_be_comments">
        <source>Alternation conditions cannot be comments</source>
        <target state="translated">替代條件不可為註解</target>
        <note>This is an error message shown to the user when they write an invalid Regular Expression. Example: a|(?#b)</note>
      </trans-unit>
      <trans-unit id="Alternation_conditions_do_not_capture_and_cannot_be_named">
        <source>Alternation conditions do not capture and cannot be named</source>
        <target state="translated">替代條件不會擷取，也無法命名</target>
        <note>This is an error message shown to the user when they write an invalid Regular Expression. Example: (?(?'x'))</note>
      </trans-unit>
      <trans-unit id="A_subtraction_must_be_the_last_element_in_a_character_class">
        <source>A subtraction must be the last element in a character class</source>
        <target state="translated">減法必須是字元類別中的最後一個元素</target>
        <note>This is an error message shown to the user when they write an invalid Regular Expression. Example: [a-[b]-c]</note>
      </trans-unit>
      <trans-unit id="Cannot_include_class_0_in_character_range">
        <source>Cannot include class \{0} in character range</source>
        <target state="translated">無法在字元範圍內包含類別 \{0}</target>
        <note>This is an error message shown to the user when they write an invalid Regular Expression. Example: [a-\w]. {0} is the invalid class (\w here)</note>
      </trans-unit>
      <trans-unit id="Capture_group_numbers_must_be_less_than_or_equal_to_Int32_MaxValue">
        <source>Capture group numbers must be less than or equal to Int32.MaxValue</source>
        <target state="translated">擷取群組號碼必須小於或等於 Int32.MaxValue</target>
        <note>This is an error message shown to the user when they write an invalid Regular Expression. Example: a{2147483648}</note>
      </trans-unit>
      <trans-unit id="Capture_number_cannot_be_zero">
        <source>Capture number cannot be zero</source>
        <target state="translated">擷取號碼不可為零</target>
        <note>This is an error message shown to the user when they write an invalid Regular Expression. Example: (?&lt;0&gt;a)</note>
      </trans-unit>
      <trans-unit id="Illegal_backslash_at_end_of_pattern">
        <source>Illegal \ at end of pattern</source>
        <target state="translated">模式結尾使用 \ 不符合格式規定</target>
        <note>This is an error message shown to the user when they write an invalid Regular Expression. Example: \</note>
      </trans-unit>
      <trans-unit id="Illegal_x_y_with_x_less_than_y">
        <source>Illegal {x,y} with x &gt; y</source>
        <target state="translated">x 大於 y 的 {x,y} 不符合格式</target>
        <note>This is an error message shown to the user when they write an invalid Regular Expression. Example: a{1,0}</note>
      </trans-unit>
      <trans-unit id="Incomplete_character_escape">
        <source>Incomplete \p{X} character escape</source>
        <target state="translated">不完整的 \p{X} 字元逸出</target>
        <note>This is an error message shown to the user when they write an invalid Regular Expression. Example: \p{ Cc }</note>
      </trans-unit>
      <trans-unit id="Insufficient_hexadecimal_digits">
        <source>Insufficient hexadecimal digits</source>
        <target state="translated">十六進位數位不足</target>
        <note>This is an error message shown to the user when they write an invalid Regular Expression. Example: \x</note>
      </trans-unit>
      <trans-unit id="Invalid_group_name_Group_names_must_begin_with_a_word_character">
        <source>Invalid group name: Group names must begin with a word character</source>
        <target state="translated">群組名稱無效: 群組名稱必須以文字字元開頭</target>
        <note>This is an error message shown to the user when they write an invalid Regular Expression. Example: (?&lt;a &gt;a)</note>
      </trans-unit>
      <trans-unit id="Malformed">
        <source>malformed</source>
        <target state="translated">語式錯誤</target>
        <note>This is an error message shown to the user when they write an invalid Regular Expression. Example: (?(0</note>
      </trans-unit>
      <trans-unit id="Malformed_character_escape">
        <source>Malformed \p{X} character escape</source>
        <target state="translated">\p{X} 字元逸出語式錯誤</target>
        <note>This is an error message shown to the user when they write an invalid Regular Expression. Example: \p {Cc}</note>
      </trans-unit>
      <trans-unit id="Malformed_named_back_reference">
        <source>Malformed \k&lt;...&gt; named back reference</source>
        <target state="translated">以 \k&lt;...&gt; 命名的反向參考語式錯誤</target>
        <note>This is an error message shown to the user when they write an invalid Regular Expression. Example: \k'</note>
      </trans-unit>
      <trans-unit id="Missing_control_character">
        <source>Missing control character</source>
        <target state="translated">缺少控制字元</target>
        <note>This is an error message shown to the user when they write an invalid Regular Expression. Example: \c</note>
      </trans-unit>
      <trans-unit id="Nested_quantifier_0">
        <source>Nested quantifier {0}</source>
        <target state="translated">巢狀數量詞 {0}</target>
        <note>This is an error message shown to the user when they write an invalid Regular Expression. Example: a**. In this case {0} will be '*', the extra unnecessary quantifier.</note>
      </trans-unit>
      <trans-unit id="Not_enough_close_parens">
        <source>Not enough )'s</source>
        <target state="translated">) 不夠</target>
        <note>This is an error message shown to the user when they write an invalid Regular Expression. Example: (a</note>
      </trans-unit>
      <trans-unit id="Quantifier_x_y_following_nothing">
        <source>Quantifier {x,y} following nothing</source>
        <target state="translated">數量詞 {x,y} 前面沒有任何項目</target>
        <note>This is an error message shown to the user when they write an invalid Regular Expression. Example: *</note>
      </trans-unit>
      <trans-unit id="Reference_to_undefined_group">
        <source>reference to undefined group</source>
        <target state="translated">對未定義群組的參考</target>
        <note>This is an error message shown to the user when they write an invalid Regular Expression. Example: (?(1))</note>
      </trans-unit>
      <trans-unit id="Reference_to_undefined_group_name_0">
        <source>Reference to undefined group name {0}</source>
        <target state="translated">對未定義群組名稱 {0} 的參考</target>
        <note>This is an error message shown to the user when they write an invalid Regular Expression. Example: \k&lt;a&gt;. Here, {0} will be the name of the undefined group ('a')</note>
      </trans-unit>
      <trans-unit id="Reference_to_undefined_group_number_0">
        <source>Reference to undefined group number {0}</source>
        <target state="translated">參考未定義的群組號碼 {0}</target>
        <note>This is an error message shown to the user when they write an invalid Regular Expression. Example: (?&lt;-1&gt;). Here, {0} will be the number of the undefined group ('1')</note>
      </trans-unit>
      <trans-unit id="Too_many_bars_in_conditional_grouping">
        <source>Too many | in (?()|)</source>
        <target state="translated">(?()|) 中太多 |</target>
        <note>This is an error message shown to the user when they write an invalid Regular Expression. Example: (?(0)a|b|)</note>
      </trans-unit>
      <trans-unit id="Too_many_close_parens">
        <source>Too many )'s</source>
        <target state="translated">太多 )</target>
        <note>This is an error message shown to the user when they write an invalid Regular Expression. Example: )</note>
      </trans-unit>
      <trans-unit id="Unknown_property">
        <source>Unknown property</source>
        <target state="translated">未知屬性</target>
        <note>This is an error message shown to the user when they write an invalid Regular Expression. Example: \p{}</note>
      </trans-unit>
      <trans-unit id="Unknown_property_0">
        <source>Unknown property '{0}'</source>
        <target state="translated">未知屬性 '{0}’</target>
        <note>This is an error message shown to the user when they write an invalid Regular Expression. Example: \p{xxx}. Here, {0} will be the name of the unknown property ('xxx')</note>
      </trans-unit>
      <trans-unit id="Unrecognized_control_character">
        <source>Unrecognized control character</source>
        <target state="translated">無法識別的控制字元</target>
        <note>This is an error message shown to the user when they write an invalid Regular Expression. Example: [\c]</note>
      </trans-unit>
      <trans-unit id="Unrecognized_escape_sequence_0">
        <source>Unrecognized escape sequence \{0}</source>
        <target state="translated">無法識別的逸出序列 \{0}</target>
        <note>This is an error message shown to the user when they write an invalid Regular Expression. Example: \m. Here, {0} will be the unrecognized character ('m')</note>
      </trans-unit>
      <trans-unit id="Unrecognized_grouping_construct">
        <source>Unrecognized grouping construct</source>
        <target state="translated">無法識別的群組建構</target>
        <note>This is an error message shown to the user when they write an invalid Regular Expression. Example: (?&lt;</note>
      </trans-unit>
      <trans-unit id="Unterminated_character_class_set">
        <source>Unterminated [] set</source>
        <target state="translated">未結束的 [] 組合</target>
        <note>This is an error message shown to the user when they write an invalid Regular Expression. Example: [</note>
      </trans-unit>
      <trans-unit id="Unterminated_regex_comment">
        <source>Unterminated (?#...) comment</source>
        <target state="translated">未結束的 (?#...) 註解</target>
        <note>This is an error message shown to the user when they write an invalid Regular Expression. Example: (?#</note>
      </trans-unit>
      <trans-unit id="dot_NET_Coding_Conventions">
        <source>.NET Coding Conventions</source>
        <target state="translated">.NET 編碼慣例</target>
>>>>>>> cbcaa2ac
        <note />
      </trans-unit>
      <trans-unit id="this_dot_and_Me_dot_preferences">
        <source>this. and Me. preferences</source>
        <target state="translated">this. 和 Me. 喜好設定</target>
        <note />
      </trans-unit>
      <trans-unit id="x_y_range_in_reverse_order">
        <source>[x-y] range in reverse order</source>
        <target state="translated">反向排序的 [x-y] 範圍</target>
        <note>This is an error message shown to the user when they write an invalid Regular Expression. Example: [b-a]</note>
      </trans-unit>
      <trans-unit id="Variables_captured_colon">
        <source>Variables captured:</source>
        <target state="translated">已擷取的變數:</target>
        <note />
      </trans-unit>
      <trans-unit id="Regex_issue_0">
        <source>Regex issue: {0}</source>
        <target state="translated">Regex 問題: {0}</target>
        <note>This is an error message shown to the user when they write an invalid Regular Expression. {0} will be the actual text of one of the above Regular Expression errors.</note>
      </trans-unit>
      <trans-unit id="Parameter_preferences">
        <source>Parameter preferences</source>
        <target state="new">Parameter preferences</target>
        <note />
      </trans-unit>
    </body>
  </file>
</xliff><|MERGE_RESOLUTION|>--- conflicted
+++ resolved
@@ -85,7 +85,6 @@
       <trans-unit id="Regex_all_control_characters_long">
         <source>All control characters. This includes the Cc, Cf, Cs, Co, and Cn categories.</source>
         <target state="new">All control characters. This includes the Cc, Cf, Cs, Co, and Cn categories.</target>
-<<<<<<< HEAD
         <note />
       </trans-unit>
       <trans-unit id="Regex_all_control_characters_short">
@@ -585,507 +584,6 @@
         <target state="new">The + quantifier matches the preceding element one or more times. It is equivalent to the {1,} quantifier. + is a greedy quantifier whose lazy equivalent is +?.</target>
         <note />
       </trans-unit>
-=======
-        <note />
-      </trans-unit>
-      <trans-unit id="Regex_all_control_characters_short">
-        <source>all control characters</source>
-        <target state="new">all control characters</target>
-        <note />
-      </trans-unit>
-      <trans-unit id="Regex_all_diacritic_marks_long">
-        <source>All diacritic marks. This includes the Mn, Mc, and Me categories.</source>
-        <target state="new">All diacritic marks. This includes the Mn, Mc, and Me categories.</target>
-        <note />
-      </trans-unit>
-      <trans-unit id="Regex_all_diacritic_marks_short">
-        <source>all diacritic marks</source>
-        <target state="new">all diacritic marks</target>
-        <note />
-      </trans-unit>
-      <trans-unit id="Regex_all_letter_characters_long">
-        <source>All letter characters. This includes the Lu, Ll, Lt, Lm, and Lo characters.</source>
-        <target state="new">All letter characters. This includes the Lu, Ll, Lt, Lm, and Lo characters.</target>
-        <note />
-      </trans-unit>
-      <trans-unit id="Regex_all_letter_characters_short">
-        <source>all letter characters</source>
-        <target state="new">all letter characters</target>
-        <note />
-      </trans-unit>
-      <trans-unit id="Regex_all_numbers_long">
-        <source>All numbers. This includes the Nd, Nl, and No categories.</source>
-        <target state="new">All numbers. This includes the Nd, Nl, and No categories.</target>
-        <note />
-      </trans-unit>
-      <trans-unit id="Regex_all_numbers_short">
-        <source>all numbers</source>
-        <target state="new">all numbers</target>
-        <note />
-      </trans-unit>
-      <trans-unit id="Regex_all_punctuation_characters_long">
-        <source>All punctuation characters. This includes the Pc, Pd, Ps, Pe, Pi, Pf, and Po categories.</source>
-        <target state="new">All punctuation characters. This includes the Pc, Pd, Ps, Pe, Pi, Pf, and Po categories.</target>
-        <note />
-      </trans-unit>
-      <trans-unit id="Regex_all_punctuation_characters_short">
-        <source>all punctuation characters</source>
-        <target state="new">all punctuation characters</target>
-        <note />
-      </trans-unit>
-      <trans-unit id="Regex_all_separator_characters_long">
-        <source>All separator characters. This includes the Zs, Zl, and Zp categories.</source>
-        <target state="new">All separator characters. This includes the Zs, Zl, and Zp categories.</target>
-        <note />
-      </trans-unit>
-      <trans-unit id="Regex_all_separator_characters_short">
-        <source>all separator characters</source>
-        <target state="new">all separator characters</target>
-        <note />
-      </trans-unit>
-      <trans-unit id="Regex_all_symbols_long">
-        <source>All symbols. This includes the Sm, Sc, Sk, and So categories.</source>
-        <target state="new">All symbols. This includes the Sm, Sc, Sk, and So categories.</target>
-        <note />
-      </trans-unit>
-      <trans-unit id="Regex_all_symbols_short">
-        <source>all symbols</source>
-        <target state="new">all symbols</target>
-        <note />
-      </trans-unit>
-      <trans-unit id="Regex_alternation_long">
-        <source>You can use the vertical bar (|) character to match any one of a series of patterns, where the | character separates each pattern.</source>
-        <target state="new">You can use the vertical bar (|) character to match any one of a series of patterns, where the | character separates each pattern.</target>
-        <note />
-      </trans-unit>
-      <trans-unit id="Regex_alternation_short">
-        <source>alternation</source>
-        <target state="new">alternation</target>
-        <note />
-      </trans-unit>
-      <trans-unit id="Regex_any_character_group_long">
-        <source>The period character (.) matches any character except \n (the newline character, \u000A).  If a regular expression pattern is modified by the RegexOptions.Singleline option, or if the portion of the pattern that contains the . character class is modified by the 's' option, . matches any character.</source>
-        <target state="new">The period character (.) matches any character except \n (the newline character, \u000A).  If a regular expression pattern is modified by the RegexOptions.Singleline option, or if the portion of the pattern that contains the . character class is modified by the 's' option, . matches any character.</target>
-        <note />
-      </trans-unit>
-      <trans-unit id="Regex_any_character_group_short">
-        <source>any character</source>
-        <target state="new">any character</target>
-        <note />
-      </trans-unit>
-      <trans-unit id="Regex_backspace_character_long">
-        <source>Matches a backspace character, \u0008</source>
-        <target state="new">Matches a backspace character, \u0008</target>
-        <note />
-      </trans-unit>
-      <trans-unit id="Regex_backspace_character_short">
-        <source>backspace character</source>
-        <target state="new">backspace character</target>
-        <note />
-      </trans-unit>
-      <trans-unit id="Regex_balancing_group_long">
-        <source>A balancing group definition deletes the definition of a previously defined group and stores, in the current group, the interval between the previously defined group and the current group.
-    
-'name1' is the current group (optional), 'name2' is a previously defined group, and 'subexpression' is any valid regular expression pattern. The balancing group definition deletes the definition of name2 and stores the interval between name2 and name1 in name1. If no name2 group is defined, the match backtracks. Because deleting the last definition of name2 reveals the previous definition of name2, this construct lets you use the stack of captures for group name2 as a counter for keeping track of nested constructs such as parentheses or opening and closing brackets.
-
-The balancing group definition uses 'name2' as a stack. The beginning character of each nested construct is placed in the group and in its Group.Captures collection. When the closing character is matched, its corresponding opening character is removed from the group, and the Captures collection is decreased by one. After the opening and closing characters of all nested constructs have been matched, 'name1' is empty.</source>
-        <target state="new">A balancing group definition deletes the definition of a previously defined group and stores, in the current group, the interval between the previously defined group and the current group.
-    
-'name1' is the current group (optional), 'name2' is a previously defined group, and 'subexpression' is any valid regular expression pattern. The balancing group definition deletes the definition of name2 and stores the interval between name2 and name1 in name1. If no name2 group is defined, the match backtracks. Because deleting the last definition of name2 reveals the previous definition of name2, this construct lets you use the stack of captures for group name2 as a counter for keeping track of nested constructs such as parentheses or opening and closing brackets.
-
-The balancing group definition uses 'name2' as a stack. The beginning character of each nested construct is placed in the group and in its Group.Captures collection. When the closing character is matched, its corresponding opening character is removed from the group, and the Captures collection is decreased by one. After the opening and closing characters of all nested constructs have been matched, 'name1' is empty.</target>
-        <note />
-      </trans-unit>
-      <trans-unit id="Regex_balancing_group_short">
-        <source>balancing group</source>
-        <target state="new">balancing group</target>
-        <note />
-      </trans-unit>
-      <trans-unit id="Regex_base_group">
-        <source>base-group</source>
-        <target state="new">base-group</target>
-        <note />
-      </trans-unit>
-      <trans-unit id="Regex_bell_character_long">
-        <source>Matches a bell (alarm) character, \u0007</source>
-        <target state="new">Matches a bell (alarm) character, \u0007</target>
-        <note />
-      </trans-unit>
-      <trans-unit id="Regex_bell_character_short">
-        <source>bell character</source>
-        <target state="new">bell character</target>
-        <note />
-      </trans-unit>
-      <trans-unit id="Regex_carriage_return_character_long">
-        <source>Matches a carriage-return character, \u000D.  Note that \r is not equivalent to the newline character, \n.</source>
-        <target state="new">Matches a carriage-return character, \u000D.  Note that \r is not equivalent to the newline character, \n.</target>
-        <note />
-      </trans-unit>
-      <trans-unit id="Regex_carriage_return_character_short">
-        <source>carriage-return character</source>
-        <target state="new">carriage-return character</target>
-        <note />
-      </trans-unit>
-      <trans-unit id="Regex_character_class_subtraction_long">
-        <source>Character class subtraction yields a set of characters that is the result of excluding the characters in one character class from another character class.
-
-'base_group' is a positive or negative character group or range. The 'excluded_group' component is another positive or negative character group, or another character class subtraction expression (that is, you can nest character class subtraction expressions).</source>
-        <target state="new">Character class subtraction yields a set of characters that is the result of excluding the characters in one character class from another character class.
-
-'base_group' is a positive or negative character group or range. The 'excluded_group' component is another positive or negative character group, or another character class subtraction expression (that is, you can nest character class subtraction expressions).</target>
-        <note />
-      </trans-unit>
-      <trans-unit id="Regex_character_class_subtraction_short">
-        <source>character class subtraction</source>
-        <target state="new">character class subtraction</target>
-        <note />
-      </trans-unit>
-      <trans-unit id="Regex_character_group">
-        <source>character-group</source>
-        <target state="new">character-group</target>
-        <note />
-      </trans-unit>
-      <trans-unit id="Regex_comment">
-        <source>comment</source>
-        <target state="new">comment</target>
-        <note />
-      </trans-unit>
-      <trans-unit id="Regex_conditional_expression_match_long">
-        <source>This language element attempts to match one of two patterns depending on whether it can match an initial pattern.
-
-'expression' is the initial pattern to match, 'yes' is the pattern to match if expression is matched, and 'no' is the optional pattern to match if expression is not matched.</source>
-        <target state="new">This language element attempts to match one of two patterns depending on whether it can match an initial pattern.
-
-'expression' is the initial pattern to match, 'yes' is the pattern to match if expression is matched, and 'no' is the optional pattern to match if expression is not matched.</target>
-        <note />
-      </trans-unit>
-      <trans-unit id="Regex_conditional_expression_match_short">
-        <source>conditional expression match</source>
-        <target state="new">conditional expression match</target>
-        <note />
-      </trans-unit>
-      <trans-unit id="Regex_conditional_group_match_long">
-        <source>This language element attempts to match one of two patterns depending on whether it has matched a specified capturing group.
-
-'name' is the name (or number) of a capturing group, 'yes' is the expression to match if 'name' (or 'number') has a match, and 'no' is the optional expression to match if it does not.</source>
-        <target state="new">This language element attempts to match one of two patterns depending on whether it has matched a specified capturing group.
-
-'name' is the name (or number) of a capturing group, 'yes' is the expression to match if 'name' (or 'number') has a match, and 'no' is the optional expression to match if it does not.</target>
-        <note />
-      </trans-unit>
-      <trans-unit id="Regex_conditional_group_match_short">
-        <source>conditional group match</source>
-        <target state="new">conditional group match</target>
-        <note />
-      </trans-unit>
-      <trans-unit id="Regex_contiguous_matches_long">
-        <source>The \G anchor specifies that a match must occur at the point where the previous match ended. When you use this anchor with the Regex.Matches or Match.NextMatch method, it ensures that all matches are contiguous.</source>
-        <target state="new">The \G anchor specifies that a match must occur at the point where the previous match ended. When you use this anchor with the Regex.Matches or Match.NextMatch method, it ensures that all matches are contiguous.</target>
-        <note />
-      </trans-unit>
-      <trans-unit id="Regex_contiguous_matches_short">
-        <source>contiguous matches</source>
-        <target state="new">contiguous matches</target>
-        <note />
-      </trans-unit>
-      <trans-unit id="Regex_control_character_long">
-        <source>Matches an ASCII control character, where X is the letter of the control character. For example, \cC is CTRL-C.</source>
-        <target state="new">Matches an ASCII control character, where X is the letter of the control character. For example, \cC is CTRL-C.</target>
-        <note />
-      </trans-unit>
-      <trans-unit id="Regex_control_character_short">
-        <source>control character</source>
-        <target state="new">control character</target>
-        <note />
-      </trans-unit>
-      <trans-unit id="Regex_decimal_digit_character_long">
-        <source>\d matches any decimal digit. It is equivalent to the \p{Nd} regular expression pattern, which includes the standard decimal digits 0-9 as well as the decimal digits of a number of other character sets.
-
-If ECMAScript-compliant behavior is specified, \d is equivalent to [0-9]</source>
-        <target state="new">\d matches any decimal digit. It is equivalent to the \p{Nd} regular expression pattern, which includes the standard decimal digits 0-9 as well as the decimal digits of a number of other character sets.
-
-If ECMAScript-compliant behavior is specified, \d is equivalent to [0-9]</target>
-        <note />
-      </trans-unit>
-      <trans-unit id="Regex_decimal_digit_character_short">
-        <source>decimal-digit character</source>
-        <target state="new">decimal-digit character</target>
-        <note />
-      </trans-unit>
-      <trans-unit id="Regex_end_of_line_comment_long">
-        <source>A number sign (#) marks an x-mode comment, which starts at the unescaped # character at the end of the regular expression pattern and continues until the end of the line. To use this construct, you must either enable the x option (through inline options) or supply the RegexOptions.IgnorePatternWhitespace value to the option parameter when instantiating the Regex object or calling a static Regex method.</source>
-        <target state="new">A number sign (#) marks an x-mode comment, which starts at the unescaped # character at the end of the regular expression pattern and continues until the end of the line. To use this construct, you must either enable the x option (through inline options) or supply the RegexOptions.IgnorePatternWhitespace value to the option parameter when instantiating the Regex object or calling a static Regex method.</target>
-        <note />
-      </trans-unit>
-      <trans-unit id="Regex_end_of_line_comment_short">
-        <source>end-of-line comment</source>
-        <target state="new">end-of-line comment</target>
-        <note />
-      </trans-unit>
-      <trans-unit id="Regex_end_of_string_only_long">
-        <source>The \z anchor specifies that a match must occur at the end of the input string. Like the $ language element, \z ignores the RegexOptions.Multiline option. Unlike the \Z language element, \z does not match a \n character at the end of a string. Therefore, it can only match the last line of the input string.</source>
-        <target state="new">The \z anchor specifies that a match must occur at the end of the input string. Like the $ language element, \z ignores the RegexOptions.Multiline option. Unlike the \Z language element, \z does not match a \n character at the end of a string. Therefore, it can only match the last line of the input string.</target>
-        <note />
-      </trans-unit>
-      <trans-unit id="Regex_end_of_string_only_short">
-        <source>end of string only</source>
-        <target state="new">end of string only</target>
-        <note />
-      </trans-unit>
-      <trans-unit id="Regex_end_of_string_or_before_ending_newline_long">
-        <source>The \Z anchor specifies that a match must occur at the end of the input string, or before \n at the end of the input string. It is identical to the $ anchor, except that \Z ignores the RegexOptions.Multiline option. Therefore, in a multiline string, it can only match the end of the last line, or the last line before \n.
-
-The \Z anchor matches \n but does not match \r\n (the CR/LF character combination). To match CR/LF, include \r?\Z in the regular expression pattern.</source>
-        <target state="new">The \Z anchor specifies that a match must occur at the end of the input string, or before \n at the end of the input string. It is identical to the $ anchor, except that \Z ignores the RegexOptions.Multiline option. Therefore, in a multiline string, it can only match the end of the last line, or the last line before \n.
-
-The \Z anchor matches \n but does not match \r\n (the CR/LF character combination). To match CR/LF, include \r?\Z in the regular expression pattern.</target>
-        <note />
-      </trans-unit>
-      <trans-unit id="Regex_end_of_string_or_before_ending_newline_short">
-        <source>end of string or before ending newline</source>
-        <target state="new">end of string or before ending newline</target>
-        <note />
-      </trans-unit>
-      <trans-unit id="Regex_end_of_string_or_line_long">
-        <source>The $ anchor specifies that the preceding pattern must occur at the end of the input string, or before \n at the end of the input string. If you use $ with the RegexOptions.Multiline option, the match can also occur at the end of a line.
-
-The $ anchor matches \n but does not match \r\n (the combination of carriage return and newline characters, or CR/LF). To match the CR/LF character combination, include \r?$ in the regular expression pattern.</source>
-        <target state="new">The $ anchor specifies that the preceding pattern must occur at the end of the input string, or before \n at the end of the input string. If you use $ with the RegexOptions.Multiline option, the match can also occur at the end of a line.
-
-The $ anchor matches \n but does not match \r\n (the combination of carriage return and newline characters, or CR/LF). To match the CR/LF character combination, include \r?$ in the regular expression pattern.</target>
-        <note />
-      </trans-unit>
-      <trans-unit id="Regex_end_of_string_or_line_short">
-        <source>end of string or line</source>
-        <target state="new">end of string or line</target>
-        <note />
-      </trans-unit>
-      <trans-unit id="Regex_escape_character_long">
-        <source>Matches an escape character, \u001B</source>
-        <target state="new">Matches an escape character, \u001B</target>
-        <note />
-      </trans-unit>
-      <trans-unit id="Regex_escape_character_short">
-        <source>escape character</source>
-        <target state="new">escape character</target>
-        <note />
-      </trans-unit>
-      <trans-unit id="Regex_excluded_group">
-        <source>excluded-group</source>
-        <target state="new">excluded-group</target>
-        <note />
-      </trans-unit>
-      <trans-unit id="Regex_expression">
-        <source>expression</source>
-        <target state="new">expression</target>
-        <note />
-      </trans-unit>
-      <trans-unit id="Regex_form_feed_character_long">
-        <source>Matches a form-feed character, \u000C</source>
-        <target state="new">Matches a form-feed character, \u000C</target>
-        <note />
-      </trans-unit>
-      <trans-unit id="Regex_form_feed_character_short">
-        <source>form-feed character</source>
-        <target state="new">form-feed character</target>
-        <note />
-      </trans-unit>
-      <trans-unit id="Regex_group_options_long">
-        <source>This grouping construct applies or disables the specified options within a subexpression. The options to enable are specified after the question mark, and the options to disable after the minus sign. The allowed options are:
-
-    i	Use case-insensitive matching.
-    m	Use multiline mode, where ^ and $ match the beginning and end of each line
-	(instead of the beginning and end of the input string).
-    s	Use single-line mode, where the period (.) matches every character
-	(instead of every character except \n).
-    n	Do not capture unnamed groups. The only valid captures are explicitly
-	named or numbered groups of the form (?&lt;name&gt; subexpression).
-    x	Exclude unescaped white space from the pattern, and enable comments
-	after a number sign (#).</source>
-        <target state="new">This grouping construct applies or disables the specified options within a subexpression. The options to enable are specified after the question mark, and the options to disable after the minus sign. The allowed options are:
-
-    i	Use case-insensitive matching.
-    m	Use multiline mode, where ^ and $ match the beginning and end of each line
-	(instead of the beginning and end of the input string).
-    s	Use single-line mode, where the period (.) matches every character
-	(instead of every character except \n).
-    n	Do not capture unnamed groups. The only valid captures are explicitly
-	named or numbered groups of the form (?&lt;name&gt; subexpression).
-    x	Exclude unescaped white space from the pattern, and enable comments
-	after a number sign (#).</target>
-        <note />
-      </trans-unit>
-      <trans-unit id="Regex_group_options_short">
-        <source>group options</source>
-        <target state="new">group options</target>
-        <note />
-      </trans-unit>
-      <trans-unit id="Regex_hexadecimal_escape_long">
-        <source>Matches an ASCII character, where ## is a two-digit hexadecimal character code.</source>
-        <target state="new">Matches an ASCII character, where ## is a two-digit hexadecimal character code.</target>
-        <note />
-      </trans-unit>
-      <trans-unit id="Regex_hexadecimal_escape_short">
-        <source>hexidecimal escape</source>
-        <target state="new">hexidecimal escape</target>
-        <note />
-      </trans-unit>
-      <trans-unit id="Regex_inline_comment_long">
-        <source>The (?# comment) construct lets you include an inline comment in a regular expression. The regular expression engine does not use any part of the comment in pattern matching, although the comment is included in the string that is returned by the Regex.ToString method. The comment ends at the first closing parenthesis.</source>
-        <target state="new">The (?# comment) construct lets you include an inline comment in a regular expression. The regular expression engine does not use any part of the comment in pattern matching, although the comment is included in the string that is returned by the Regex.ToString method. The comment ends at the first closing parenthesis.</target>
-        <note />
-      </trans-unit>
-      <trans-unit id="Regex_inline_comment_short">
-        <source>inline comment</source>
-        <target state="new">inline comment</target>
-        <note />
-      </trans-unit>
-      <trans-unit id="Regex_inline_options_long">
-        <source>Enables or disables specific pattern matching options for the remainder of a regular expression. The options to enable are specified after the question mark, and the options to disable after the minus sign. The allowed options are:
-
-    i	Use case-insensitive matching.
-    m	Use multiline mode, where ^ and $ match the beginning and end of each line
-	(instead of the beginning and end of the input string).
-    s	Use single-line mode, where the period (.) matches every character
-	(instead of every character except \n).
-    n	Do not capture unnamed groups. The only valid captures are explicitly named
-	or numbered groups of the form (?&lt;name&gt; subexpression).
-    x	Exclude unescaped white space from the pattern, and enable comments
-	after a number sign (#).</source>
-        <target state="new">Enables or disables specific pattern matching options for the remainder of a regular expression. The options to enable are specified after the question mark, and the options to disable after the minus sign. The allowed options are:
-
-    i	Use case-insensitive matching.
-    m	Use multiline mode, where ^ and $ match the beginning and end of each line
-	(instead of the beginning and end of the input string).
-    s	Use single-line mode, where the period (.) matches every character
-	(instead of every character except \n).
-    n	Do not capture unnamed groups. The only valid captures are explicitly named
-	or numbered groups of the form (?&lt;name&gt; subexpression).
-    x	Exclude unescaped white space from the pattern, and enable comments
-	after a number sign (#).</target>
-        <note />
-      </trans-unit>
-      <trans-unit id="Regex_inline_options_short">
-        <source>inline options</source>
-        <target state="new">inline options</target>
-        <note />
-      </trans-unit>
-      <trans-unit id="Regex_letter_lowercase">
-        <source>letter, lowercase</source>
-        <target state="new">letter, lowercase</target>
-        <note />
-      </trans-unit>
-      <trans-unit id="Regex_letter_modifier">
-        <source>letter, modifier</source>
-        <target state="new">letter, modifier</target>
-        <note />
-      </trans-unit>
-      <trans-unit id="Regex_letter_other">
-        <source>letter, other</source>
-        <target state="new">letter, other</target>
-        <note />
-      </trans-unit>
-      <trans-unit id="Regex_letter_titlecase">
-        <source>letter, titlecase</source>
-        <target state="new">letter, titlecase</target>
-        <note />
-      </trans-unit>
-      <trans-unit id="Regex_letter_uppercase">
-        <source>letter, uppercase</source>
-        <target state="new">letter, uppercase</target>
-        <note />
-      </trans-unit>
-      <trans-unit id="Regex_mark_enclosing">
-        <source>mark, enclosing</source>
-        <target state="new">mark, enclosing</target>
-        <note />
-      </trans-unit>
-      <trans-unit id="Regex_mark_nonspacing">
-        <source>mark, nonspacing</source>
-        <target state="new">mark, nonspacing</target>
-        <note />
-      </trans-unit>
-      <trans-unit id="Regex_mark_spacing_combining">
-        <source>mark, spacing combining</source>
-        <target state="new">mark, spacing combining</target>
-        <note />
-      </trans-unit>
-      <trans-unit id="Regex_match_at_least_n_times_lazy_long">
-        <source>The {n,}? quantifier matches the preceding element at least n times, where n is any integer, but as few times as possible. It is the lazy counterpart of the greedy quantifier {n,}</source>
-        <target state="new">The {n,}? quantifier matches the preceding element at least n times, where n is any integer, but as few times as possible. It is the lazy counterpart of the greedy quantifier {n,}</target>
-        <note />
-      </trans-unit>
-      <trans-unit id="Regex_match_at_least_n_times_lazy_short">
-        <source>match at least 'n' times (lazy)</source>
-        <target state="new">match at least 'n' times (lazy)</target>
-        <note />
-      </trans-unit>
-      <trans-unit id="Regex_match_at_least_n_times_long">
-        <source>The {n,} quantifier matches the preceding element at least n times, where n is any integer. {n,} is a greedy quantifier whose lazy equivalent is {n,}?</source>
-        <target state="new">The {n,} quantifier matches the preceding element at least n times, where n is any integer. {n,} is a greedy quantifier whose lazy equivalent is {n,}?</target>
-        <note />
-      </trans-unit>
-      <trans-unit id="Regex_match_at_least_n_times_short">
-        <source>match at least 'n' times</source>
-        <target state="new">match at least 'n' times</target>
-        <note />
-      </trans-unit>
-      <trans-unit id="Regex_match_between_m_and_n_times_lazy_long">
-        <source>The {n,m}? quantifier matches the preceding element between n and m times, where n and m are integers, but as few times as possible. It is the lazy counterpart of the greedy quantifier {n,m}</source>
-        <target state="new">The {n,m}? quantifier matches the preceding element between n and m times, where n and m are integers, but as few times as possible. It is the lazy counterpart of the greedy quantifier {n,m}</target>
-        <note />
-      </trans-unit>
-      <trans-unit id="Regex_match_between_m_and_n_times_lazy_short">
-        <source>match at least 'n' times (lazy)</source>
-        <target state="new">match at least 'n' times (lazy)</target>
-        <note />
-      </trans-unit>
-      <trans-unit id="Regex_match_between_m_and_n_times_long">
-        <source>The {n,m} quantifier matches the preceding element at least n times, but no more than m times, where n and m are integers. {n,m} is a greedy quantifier whose lazy equivalent is {n,m}?</source>
-        <target state="new">The {n,m} quantifier matches the preceding element at least n times, but no more than m times, where n and m are integers. {n,m} is a greedy quantifier whose lazy equivalent is {n,m}?</target>
-        <note />
-      </trans-unit>
-      <trans-unit id="Regex_match_between_m_and_n_times_short">
-        <source>match between 'm' and 'n' times</source>
-        <target state="new">match between 'm' and 'n' times</target>
-        <note />
-      </trans-unit>
-      <trans-unit id="Regex_match_exactly_n_times_lazy_long">
-        <source>The {n}? quantifier matches the preceding element exactly n times, where n is any integer. It is the lazy counterpart of the greedy quantifier {n}+</source>
-        <target state="new">The {n}? quantifier matches the preceding element exactly n times, where n is any integer. It is the lazy counterpart of the greedy quantifier {n}+</target>
-        <note />
-      </trans-unit>
-      <trans-unit id="Regex_match_exactly_n_times_lazy_short">
-        <source>match exactly 'n' times (lazy)</source>
-        <target state="new">match exactly 'n' times (lazy)</target>
-        <note />
-      </trans-unit>
-      <trans-unit id="Regex_match_exactly_n_times_long">
-        <source>The {n} quantifier matches the preceding element exactly n times, where n is any integer. {n} is a greedy quantifier whose lazy equivalent is {n}?</source>
-        <target state="new">The {n} quantifier matches the preceding element exactly n times, where n is any integer. {n} is a greedy quantifier whose lazy equivalent is {n}?</target>
-        <note />
-      </trans-unit>
-      <trans-unit id="Regex_match_exactly_n_times_short">
-        <source>match exactly 'n' times</source>
-        <target state="new">match exactly 'n' times</target>
-        <note />
-      </trans-unit>
-      <trans-unit id="Regex_match_one_or_more_times_lazy_long">
-        <source>The +? quantifier matches the preceding element one or more times, but as few times as possible. It is the lazy counterpart of the greedy quantifier +</source>
-        <target state="new">The +? quantifier matches the preceding element one or more times, but as few times as possible. It is the lazy counterpart of the greedy quantifier +</target>
-        <note />
-      </trans-unit>
-      <trans-unit id="Regex_match_one_or_more_times_lazy_short">
-        <source>match one or more times (lazy)</source>
-        <target state="new">match one or more times (lazy)</target>
-        <note />
-      </trans-unit>
-      <trans-unit id="Regex_match_one_or_more_times_long">
-        <source>The + quantifier matches the preceding element one or more times. It is equivalent to the {1,} quantifier. + is a greedy quantifier whose lazy equivalent is +?.</source>
-        <target state="new">The + quantifier matches the preceding element one or more times. It is equivalent to the {1,} quantifier. + is a greedy quantifier whose lazy equivalent is +?.</target>
-        <note />
-      </trans-unit>
->>>>>>> cbcaa2ac
       <trans-unit id="Regex_match_one_or_more_times_short">
         <source>match one or more times</source>
         <target state="new">match one or more times</target>
@@ -1560,7 +1058,6 @@
       <trans-unit id="Regex_vertical_tab_character_short">
         <source>vertical-tab character</source>
         <target state="new">vertical-tab character</target>
-<<<<<<< HEAD
         <note />
       </trans-unit>
       <trans-unit id="Regex_white_space_character_long">
@@ -1632,7 +1129,7 @@
     Pc	Punctuation, Connector
 
 If ECMAScript-compliant behavior is specified, \w is equivalent to [a-zA-Z_0-9]</target>
-        <note />
+        <note>Note: Ll, Lu, Lt, Lo, Lm, Mn, Nd, and Pc are all things that should not be localized.</note>
       </trans-unit>
       <trans-unit id="Regex_word_character_short">
         <source>word character</source>
@@ -1702,7 +1199,7 @@
       </trans-unit>
       <trans-unit id="Remove_the_line_below_if_you_want_to_inherit_dot_editorconfig_settings_from_higher_directories">
         <source>Remove the line below if you want to inherit .editorconfig settings from higher directories</source>
-        <target state="new">Remove the line below if you want to inherit .editorconfig settings from higher directories</target>
+        <target state="translated">如果要從更高的目錄繼承 .editorconfig 設定，請移除以下行</target>
         <note />
       </trans-unit>
       <trans-unit id="Symbol_0_is_not_from_source">
@@ -1780,30 +1277,65 @@
         <target state="translated">不支援新增專案。</target>
         <note />
       </trans-unit>
+      <trans-unit id="TypeOrNamespaceUsageInfo_BaseType">
+        <source>Base Type</source>
+        <target state="new">Base Type</target>
+        <note>See xml doc comments on 'TypeOrNamespaceUsageInfo' enum for context</note>
+      </trans-unit>
+      <trans-unit id="TypeOrNamespaceUsageInfo_Construct">
+        <source>Construct</source>
+        <target state="new">Construct</target>
+        <note>See xml doc comments on 'TypeOrNamespaceUsageInfo' enum for context</note>
+      </trans-unit>
+      <trans-unit id="TypeOrNamespaceUsageInfo_Declare">
+        <source>Declare</source>
+        <target state="new">Declare</target>
+        <note>See xml doc comments on 'TypeOrNamespaceUsageInfo' enum for context</note>
+      </trans-unit>
+      <trans-unit id="TypeOrNamespaceUsageInfo_Qualify">
+        <source>Qualify</source>
+        <target state="new">Qualify</target>
+        <note>See xml doc comments on 'TypeOrNamespaceUsageInfo' enum for context</note>
+      </trans-unit>
+      <trans-unit id="TypeOrNamespaceUsageInfo_TypeConstraint">
+        <source>Type Constraint</source>
+        <target state="new">Type Constraint</target>
+        <note>See xml doc comments on 'TypeOrNamespaceUsageInfo' enum for context</note>
+      </trans-unit>
       <trans-unit id="Visual_Basic_files">
         <source>Visual Basic files</source>
-        <target state="new">Visual Basic files</target>
-        <note />
-      </trans-unit>
-      <trans-unit id="ValueUsageInfo_NameOnly">
-        <source>NameOnly</source>
-        <target state="new">NameOnly</target>
-        <note />
+        <target state="translated">Visual Basic 檔案</target>
+        <note />
+      </trans-unit>
+      <trans-unit id="TypeOrNamespaceUsageInfo_Import">
+        <source>Import</source>
+        <target state="new">Import</target>
+        <note>See xml doc comments on 'TypeOrNamespaceUsageInfo' enum for context</note>
+      </trans-unit>
+      <trans-unit id="TypeOrNamespaceUsageInfo_TypeArgument">
+        <source>Type Argument</source>
+        <target state="new">Type Argument</target>
+        <note>See xml doc comments on 'TypeOrNamespaceUsageInfo' enum for context</note>
+      </trans-unit>
+      <trans-unit id="ValueUsageInfo_Name">
+        <source>Name</source>
+        <target state="new">Name</target>
+        <note>See xml doc comments on 'ValueUsageInfo' enum for context</note>
       </trans-unit>
       <trans-unit id="ValueUsageInfo_Read">
         <source>Read</source>
         <target state="new">Read</target>
-        <note />
+        <note>See xml doc comments on 'ValueUsageInfo' enum for context</note>
       </trans-unit>
       <trans-unit id="ValueUsageInfo_Reference">
         <source>Reference</source>
         <target state="new">Reference</target>
-        <note />
+        <note>See xml doc comments on 'ValueUsageInfo' enum for context</note>
       </trans-unit>
       <trans-unit id="ValueUsageInfo_Write">
         <source>Write</source>
         <target state="new">Write</target>
-        <note />
+        <note>See xml doc comments on 'ValueUsageInfo' enum for context</note>
       </trans-unit>
       <trans-unit id="Workspace_is_not_empty">
         <source>Workspace is not empty.</source>
@@ -2237,7 +1769,7 @@
       </trans-unit>
       <trans-unit id="Node_0_must_be_contained_in_the_old_tree">
         <source>Node '{0}' must be contained in the old tree.</source>
-        <target state="translated">舊的樹狀結構中必須包含節點 '{0}'。</target>
+        <target state="translated">舊的樹狀結構中必須包含節點 '{0}'</target>
         <note />
       </trans-unit>
       <trans-unit id="The_member_0_is_not_declared_within_the_declaration_of_the_symbol">
@@ -2372,27 +1904,27 @@
       </trans-unit>
       <trans-unit id="Class">
         <source>Class</source>
-        <target state="translated">類別</target>
+        <target state="new">Class</target>
         <note>{locked} unless the capitalization should be handled differently</note>
       </trans-unit>
       <trans-unit id="Delegate">
         <source>Delegate</source>
-        <target state="translated">委派</target>
+        <target state="new">Delegate</target>
         <note>{locked} unless the capitalization should be handled differently</note>
       </trans-unit>
       <trans-unit id="Enum">
         <source>Enum</source>
-        <target state="translated">列舉</target>
+        <target state="new">Enum</target>
         <note>{locked} unless the capitalization should be handled differently</note>
       </trans-unit>
       <trans-unit id="Event">
         <source>Event</source>
-        <target state="translated">事件</target>
+        <target state="new">Event</target>
         <note>{locked} unless the capitalization should be handled differently</note>
       </trans-unit>
       <trans-unit id="Interface">
         <source>Interface</source>
-        <target state="translated">介面</target>
+        <target state="new">Interface</target>
         <note>{locked} unless the capitalization should be handled differently</note>
       </trans-unit>
       <trans-unit id="Non_Field_Members">
@@ -2417,7 +1949,7 @@
       </trans-unit>
       <trans-unit id="Property">
         <source>Property</source>
-        <target state="translated">屬性</target>
+        <target state="new">Property</target>
         <note>{locked} unless the capitalization should be handled differently</note>
       </trans-unit>
       <trans-unit id="Public_or_Protected_Field">
@@ -2437,12 +1969,12 @@
       </trans-unit>
       <trans-unit id="Struct">
         <source>Struct</source>
-        <target state="translated">結構</target>
+        <target state="new">Struct</target>
         <note>{locked} unless the capitalization should be handled differently</note>
       </trans-unit>
       <trans-unit id="Types">
         <source>Types</source>
-        <target state="translated">類型</target>
+        <target state="translated">型別</target>
         <note>{locked:types} unless the capitalization should be handled differently</note>
       </trans-unit>
       <trans-unit id="Method">
@@ -2522,1154 +2054,6 @@
       </trans-unit>
       <trans-unit id="Alternation_conditions_cannot_be_comments">
         <source>Alternation conditions cannot be comments</source>
-        <target state="new">Alternation conditions cannot be comments</target>
-        <note>This is an error message shown to the user when they write an invalid Regular Expression. Example: a|(?#b)</note>
-      </trans-unit>
-      <trans-unit id="Alternation_conditions_do_not_capture_and_cannot_be_named">
-        <source>Alternation conditions do not capture and cannot be named</source>
-        <target state="new">Alternation conditions do not capture and cannot be named</target>
-        <note>This is an error message shown to the user when they write an invalid Regular Expression. Example: (?(?'x'))</note>
-      </trans-unit>
-      <trans-unit id="A_subtraction_must_be_the_last_element_in_a_character_class">
-        <source>A subtraction must be the last element in a character class</source>
-        <target state="new">A subtraction must be the last element in a character class</target>
-        <note>This is an error message shown to the user when they write an invalid Regular Expression. Example: [a-[b]-c]</note>
-      </trans-unit>
-      <trans-unit id="Cannot_include_class_0_in_character_range">
-        <source>Cannot include class \{0} in character range</source>
-        <target state="new">Cannot include class \{0} in character range</target>
-        <note>This is an error message shown to the user when they write an invalid Regular Expression. Example: [a-\w]. {0} is the invalid class (\w here)</note>
-      </trans-unit>
-      <trans-unit id="Capture_group_numbers_must_be_less_than_or_equal_to_Int32_MaxValue">
-        <source>Capture group numbers must be less than or equal to Int32.MaxValue</source>
-        <target state="new">Capture group numbers must be less than or equal to Int32.MaxValue</target>
-        <note>This is an error message shown to the user when they write an invalid Regular Expression. Example: a{2147483648}</note>
-      </trans-unit>
-      <trans-unit id="Capture_number_cannot_be_zero">
-        <source>Capture number cannot be zero</source>
-        <target state="new">Capture number cannot be zero</target>
-        <note>This is an error message shown to the user when they write an invalid Regular Expression. Example: (?&lt;0&gt;a)</note>
-      </trans-unit>
-      <trans-unit id="Illegal_backslash_at_end_of_pattern">
-        <source>Illegal \ at end of pattern</source>
-        <target state="new">Illegal \ at end of pattern</target>
-        <note>This is an error message shown to the user when they write an invalid Regular Expression. Example: \</note>
-      </trans-unit>
-      <trans-unit id="Illegal_x_y_with_x_less_than_y">
-        <source>Illegal {x,y} with x &gt; y</source>
-        <target state="new">Illegal {x,y} with x &gt; y</target>
-        <note>This is an error message shown to the user when they write an invalid Regular Expression. Example: a{1,0}</note>
-      </trans-unit>
-      <trans-unit id="Incomplete_character_escape">
-        <source>Incomplete \p{X} character escape</source>
-        <target state="new">Incomplete \p{X} character escape</target>
-        <note>This is an error message shown to the user when they write an invalid Regular Expression. Example: \p{ Cc }</note>
-      </trans-unit>
-      <trans-unit id="Insufficient_hexadecimal_digits">
-        <source>Insufficient hexadecimal digits</source>
-        <target state="new">Insufficient hexadecimal digits</target>
-        <note>This is an error message shown to the user when they write an invalid Regular Expression. Example: \x</note>
-      </trans-unit>
-      <trans-unit id="Invalid_group_name_Group_names_must_begin_with_a_word_character">
-        <source>Invalid group name: Group names must begin with a word character</source>
-        <target state="new">Invalid group name: Group names must begin with a word character</target>
-        <note>This is an error message shown to the user when they write an invalid Regular Expression. Example: (?&lt;a &gt;a)</note>
-      </trans-unit>
-      <trans-unit id="Malformed">
-        <source>malformed</source>
-        <target state="new">malformed</target>
-        <note>This is an error message shown to the user when they write an invalid Regular Expression. Example: (?(0</note>
-      </trans-unit>
-      <trans-unit id="Malformed_character_escape">
-        <source>Malformed \p{X} character escape</source>
-        <target state="new">Malformed \p{X} character escape</target>
-        <note>This is an error message shown to the user when they write an invalid Regular Expression. Example: \p {Cc}</note>
-      </trans-unit>
-      <trans-unit id="Malformed_named_back_reference">
-        <source>Malformed \k&lt;...&gt; named back reference</source>
-        <target state="new">Malformed \k&lt;...&gt; named back reference</target>
-        <note>This is an error message shown to the user when they write an invalid Regular Expression. Example: \k'</note>
-      </trans-unit>
-      <trans-unit id="Missing_control_character">
-        <source>Missing control character</source>
-        <target state="new">Missing control character</target>
-        <note>This is an error message shown to the user when they write an invalid Regular Expression. Example: \c</note>
-      </trans-unit>
-      <trans-unit id="Nested_quantifier_0">
-        <source>Nested quantifier {0}</source>
-        <target state="new">Nested quantifier {0}</target>
-        <note>This is an error message shown to the user when they write an invalid Regular Expression. Example: a**. In this case {0} will be '*', the extra unnecessary quantifier.</note>
-      </trans-unit>
-      <trans-unit id="Not_enough_close_parens">
-        <source>Not enough )'s</source>
-        <target state="new">Not enough )'s</target>
-        <note>This is an error message shown to the user when they write an invalid Regular Expression. Example: (a</note>
-      </trans-unit>
-      <trans-unit id="Quantifier_x_y_following_nothing">
-        <source>Quantifier {x,y} following nothing</source>
-        <target state="new">Quantifier {x,y} following nothing</target>
-        <note>This is an error message shown to the user when they write an invalid Regular Expression. Example: *</note>
-      </trans-unit>
-      <trans-unit id="Reference_to_undefined_group">
-        <source>reference to undefined group</source>
-        <target state="new">reference to undefined group</target>
-        <note>This is an error message shown to the user when they write an invalid Regular Expression. Example: (?(1))</note>
-      </trans-unit>
-      <trans-unit id="Reference_to_undefined_group_name_0">
-        <source>Reference to undefined group name {0}</source>
-        <target state="new">Reference to undefined group name {0}</target>
-        <note>This is an error message shown to the user when they write an invalid Regular Expression. Example: \k&lt;a&gt;. Here, {0} will be the name of the undefined group ('a')</note>
-      </trans-unit>
-      <trans-unit id="Reference_to_undefined_group_number_0">
-        <source>Reference to undefined group number {0}</source>
-        <target state="new">Reference to undefined group number {0}</target>
-        <note>This is an error message shown to the user when they write an invalid Regular Expression. Example: (?&lt;-1&gt;). Here, {0} will be the number of the undefined group ('1')</note>
-      </trans-unit>
-      <trans-unit id="Too_many_bars_in_conditional_grouping">
-        <source>Too many | in (?()|)</source>
-        <target state="new">Too many | in (?()|)</target>
-        <note>This is an error message shown to the user when they write an invalid Regular Expression. Example: (?(0)a|b|)</note>
-      </trans-unit>
-      <trans-unit id="Too_many_close_parens">
-        <source>Too many )'s</source>
-        <target state="new">Too many )'s</target>
-        <note>This is an error message shown to the user when they write an invalid Regular Expression. Example: )</note>
-      </trans-unit>
-      <trans-unit id="Unknown_property">
-        <source>Unknown property</source>
-        <target state="new">Unknown property</target>
-        <note>This is an error message shown to the user when they write an invalid Regular Expression. Example: \p{}</note>
-      </trans-unit>
-      <trans-unit id="Unknown_property_0">
-        <source>Unknown property '{0}'</source>
-        <target state="new">Unknown property '{0}'</target>
-        <note>This is an error message shown to the user when they write an invalid Regular Expression. Example: \p{xxx}. Here, {0} will be the name of the unknown property ('xxx')</note>
-      </trans-unit>
-      <trans-unit id="Unrecognized_control_character">
-        <source>Unrecognized control character</source>
-        <target state="new">Unrecognized control character</target>
-        <note>This is an error message shown to the user when they write an invalid Regular Expression. Example: [\c]</note>
-      </trans-unit>
-      <trans-unit id="Unrecognized_escape_sequence_0">
-        <source>Unrecognized escape sequence \{0}</source>
-        <target state="new">Unrecognized escape sequence \{0}</target>
-        <note>This is an error message shown to the user when they write an invalid Regular Expression. Example: \m. Here, {0} will be the unrecognized character ('m')</note>
-      </trans-unit>
-      <trans-unit id="Unrecognized_grouping_construct">
-        <source>Unrecognized grouping construct</source>
-        <target state="new">Unrecognized grouping construct</target>
-        <note>This is an error message shown to the user when they write an invalid Regular Expression. Example: (?&lt;</note>
-      </trans-unit>
-      <trans-unit id="Unterminated_character_class_set">
-        <source>Unterminated [] set</source>
-        <target state="new">Unterminated [] set</target>
-        <note>This is an error message shown to the user when they write an invalid Regular Expression. Example: [</note>
-      </trans-unit>
-      <trans-unit id="Unterminated_regex_comment">
-        <source>Unterminated (?#...) comment</source>
-        <target state="new">Unterminated (?#...) comment</target>
-        <note>This is an error message shown to the user when they write an invalid Regular Expression. Example: (?#</note>
-      </trans-unit>
-      <trans-unit id="dot_NET_Coding_Conventions">
-        <source>.NET Coding Conventions</source>
-        <target state="new">.NET Coding Conventions</target>
-=======
-        <note />
-      </trans-unit>
-      <trans-unit id="Regex_white_space_character_long">
-        <source>\s matches any white-space character. It is equivalent to the following escape sequences and Unicode categories:
-
-    \f	The form feed character, \u000C
-    \n	The newline character, \u000A
-    \r	The carriage return character, \u000D
-    \t	The tab character, \u0009
-    \v	The vertical tab character, \u000B
-    \x85	The ellipsis or NEXT LINE (NEL) character (…), \u0085
-    \p{Z}	Matches any separator character
-
-If ECMAScript-compliant behavior is specified, \s is equivalent to [ \f\n\r\t\v]</source>
-        <target state="new">\s matches any white-space character. It is equivalent to the following escape sequences and Unicode categories:
-
-    \f	The form feed character, \u000C
-    \n	The newline character, \u000A
-    \r	The carriage return character, \u000D
-    \t	The tab character, \u0009
-    \v	The vertical tab character, \u000B
-    \x85	The ellipsis or NEXT LINE (NEL) character (…), \u0085
-    \p{Z}	Matches any separator character
-
-If ECMAScript-compliant behavior is specified, \s is equivalent to [ \f\n\r\t\v]</target>
-        <note />
-      </trans-unit>
-      <trans-unit id="Regex_white_space_character_short">
-        <source>white-space character</source>
-        <target state="new">white-space character</target>
-        <note />
-      </trans-unit>
-      <trans-unit id="Regex_word_boundary_long">
-        <source>The \b anchor specifies that the match must occur on a boundary between a word character (the \w language element) and a non-word character (the \W language element). Word characters consist of alphanumeric characters and underscores; a non-word character is any character that is not alphanumeric or an underscore. The match may also occur on a word boundary at the beginning or end of the string.
-
-The \b anchor is frequently used to ensure that a subexpression matches an entire word instead of just the beginning or end of a word.</source>
-        <target state="new">The \b anchor specifies that the match must occur on a boundary between a word character (the \w language element) and a non-word character (the \W language element). Word characters consist of alphanumeric characters and underscores; a non-word character is any character that is not alphanumeric or an underscore. The match may also occur on a word boundary at the beginning or end of the string.
-
-The \b anchor is frequently used to ensure that a subexpression matches an entire word instead of just the beginning or end of a word.</target>
-        <note />
-      </trans-unit>
-      <trans-unit id="Regex_word_boundary_short">
-        <source>word boundary</source>
-        <target state="new">word boundary</target>
-        <note />
-      </trans-unit>
-      <trans-unit id="Regex_word_character_long">
-        <source>\w matches any word character. A word character is a member of any of the following Unicode categories:
-
-    Ll	Letter, Lowercase
-    Lu	Letter, Uppercase
-    Lt	Letter, Titlecase
-    Lo	Letter, Other
-    Lm	Letter, Modifier
-    Mn	Mark, Nonspacing
-    Nd	Number, Decimal Digit
-    Pc	Punctuation, Connector
-
-If ECMAScript-compliant behavior is specified, \w is equivalent to [a-zA-Z_0-9]</source>
-        <target state="new">\w matches any word character. A word character is a member of any of the following Unicode categories:
-
-    Ll	Letter, Lowercase
-    Lu	Letter, Uppercase
-    Lt	Letter, Titlecase
-    Lo	Letter, Other
-    Lm	Letter, Modifier
-    Mn	Mark, Nonspacing
-    Nd	Number, Decimal Digit
-    Pc	Punctuation, Connector
-
-If ECMAScript-compliant behavior is specified, \w is equivalent to [a-zA-Z_0-9]</target>
-        <note>Note: Ll, Lu, Lt, Lo, Lm, Mn, Nd, and Pc are all things that should not be localized.</note>
-      </trans-unit>
-      <trans-unit id="Regex_word_character_short">
-        <source>word character</source>
-        <target state="new">word character</target>
-        <note />
-      </trans-unit>
-      <trans-unit id="Regex_yes">
-        <source>yes</source>
-        <target state="new">yes</target>
-        <note />
-      </trans-unit>
-      <trans-unit id="Regex_zero_width_negative_lookahead_assertion_long">
-        <source>A zero-width negative lookahead assertion, where for the match to be successful, the input string must not match the regular expression pattern in subexpression. The matched string is not included in the match result.
-
-A zero-width negative lookahead assertion is typically used either at the beginning or at the end of a regular expression. At the beginning of a regular expression, it can define a specific pattern that should not be matched when the beginning of the regular expression defines a similar but more general pattern to be matched. In this case, it is often used to limit backtracking. At the end of a regular expression, it can define a subexpression that cannot occur at the end of a match.</source>
-        <target state="new">A zero-width negative lookahead assertion, where for the match to be successful, the input string must not match the regular expression pattern in subexpression. The matched string is not included in the match result.
-
-A zero-width negative lookahead assertion is typically used either at the beginning or at the end of a regular expression. At the beginning of a regular expression, it can define a specific pattern that should not be matched when the beginning of the regular expression defines a similar but more general pattern to be matched. In this case, it is often used to limit backtracking. At the end of a regular expression, it can define a subexpression that cannot occur at the end of a match.</target>
-        <note />
-      </trans-unit>
-      <trans-unit id="Regex_zero_width_negative_lookahead_assertion_short">
-        <source>zero-width negative lookahead assertion</source>
-        <target state="new">zero-width negative lookahead assertion</target>
-        <note />
-      </trans-unit>
-      <trans-unit id="Regex_zero_width_negative_lookbehind_assertion_long">
-        <source>A zero-width negative lookbehind assertion, where for a match to be successful, 'subexpression' must not occur at the input string to the left of the current position. Any substring that does not match 'subexpression' is not included in the match result.
-
-Zero-width negative lookbehind assertions are typically used at the beginning of regular expressions. The pattern that they define precludes a match in the string that follows. They are also used to limit backtracking when the last character or characters in a captured group must not be one or more of the characters that match that group's regular expression pattern.</source>
-        <target state="new">A zero-width negative lookbehind assertion, where for a match to be successful, 'subexpression' must not occur at the input string to the left of the current position. Any substring that does not match 'subexpression' is not included in the match result.
-
-Zero-width negative lookbehind assertions are typically used at the beginning of regular expressions. The pattern that they define precludes a match in the string that follows. They are also used to limit backtracking when the last character or characters in a captured group must not be one or more of the characters that match that group's regular expression pattern.</target>
-        <note />
-      </trans-unit>
-      <trans-unit id="Regex_zero_width_negative_lookbehind_assertion_short">
-        <source>zero-width negative lookbehind assertion</source>
-        <target state="new">zero-width negative lookbehind assertion</target>
-        <note />
-      </trans-unit>
-      <trans-unit id="Regex_zero_width_positive_lookahead_assertion_long">
-        <source>A zero-width positive lookahead assertion, where for a match to be successful, the input string must match the regular expression pattern in 'subexpression'. The matched substring is not included in the match result. A zero-width positive lookahead assertion does not backtrack.
-
-Typically, a zero-width positive lookahead assertion is found at the end of a regular expression pattern. It defines a substring that must be found at the end of a string for a match to occur but that should not be included in the match. It is also useful for preventing excessive backtracking. You can use a zero-width positive lookahead assertion to ensure that a particular captured group begins with text that matches a subset of the pattern defined for that captured group.</source>
-        <target state="new">A zero-width positive lookahead assertion, where for a match to be successful, the input string must match the regular expression pattern in 'subexpression'. The matched substring is not included in the match result. A zero-width positive lookahead assertion does not backtrack.
-
-Typically, a zero-width positive lookahead assertion is found at the end of a regular expression pattern. It defines a substring that must be found at the end of a string for a match to occur but that should not be included in the match. It is also useful for preventing excessive backtracking. You can use a zero-width positive lookahead assertion to ensure that a particular captured group begins with text that matches a subset of the pattern defined for that captured group.</target>
-        <note />
-      </trans-unit>
-      <trans-unit id="Regex_zero_width_positive_lookahead_assertion_short">
-        <source>zero-width positive lookahead assertion</source>
-        <target state="new">zero-width positive lookahead assertion</target>
-        <note />
-      </trans-unit>
-      <trans-unit id="Regex_zero_width_positive_lookbehind_assertion_long">
-        <source>A zero-width positive lookbehind assertion, where for a match to be successful, 'subexpression' must occur at the input string to the left of the current position. 'subexpression' is not included in the match result. A zero-width positive lookbehind assertion does not backtrack.
-
-Zero-width positive lookbehind assertions are typically used at the beginning of regular expressions. The pattern that they define is a precondition for a match, although it is not a part of the match result.</source>
-        <target state="new">A zero-width positive lookbehind assertion, where for a match to be successful, 'subexpression' must occur at the input string to the left of the current position. 'subexpression' is not included in the match result. A zero-width positive lookbehind assertion does not backtrack.
-
-Zero-width positive lookbehind assertions are typically used at the beginning of regular expressions. The pattern that they define is a precondition for a match, although it is not a part of the match result.</target>
-        <note />
-      </trans-unit>
-      <trans-unit id="Regex_zero_width_positive_lookbehind_assertion_short">
-        <source>zero-width positive lookbehind assertion</source>
-        <target state="new">zero-width positive lookbehind assertion</target>
-        <note />
-      </trans-unit>
-      <trans-unit id="Remove_the_line_below_if_you_want_to_inherit_dot_editorconfig_settings_from_higher_directories">
-        <source>Remove the line below if you want to inherit .editorconfig settings from higher directories</source>
-        <target state="translated">如果要從更高的目錄繼承 .editorconfig 設定，請移除以下行</target>
-        <note />
-      </trans-unit>
-      <trans-unit id="Symbol_0_is_not_from_source">
-        <source>Symbol "{0}" is not from source.</source>
-        <target state="translated">符號 "{0}" 非來自來源。</target>
-        <note />
-      </trans-unit>
-      <trans-unit id="Documentation_comment_id_must_start_with_E_F_M_N_P_or_T">
-        <source>Documentation comment id must start with E, F, M, N, P or T</source>
-        <target state="translated">文件註解 ID 必須以 E、F、M、N、P 或 T 開頭</target>
-        <note />
-      </trans-unit>
-      <trans-unit id="Cycle_detected_in_extensions">
-        <source>Cycle detected in extensions</source>
-        <target state="translated">在擴充功能中偵測到循環</target>
-        <note />
-      </trans-unit>
-      <trans-unit id="Destination_type_must_be_a_0_but_given_one_is_1">
-        <source>Destination type must be a {0}, but given one is {1}.</source>
-        <target state="translated">目的地類型必須是 {0}，但提供的是 {1}。</target>
-        <note />
-      </trans-unit>
-      <trans-unit id="Destination_type_must_be_a_0_or_a_1_but_given_one_is_2">
-        <source>Destination type must be a {0} or a {1}, but given one is {2}.</source>
-        <target state="translated">目的地類型必須是 {0} 或 {1}，但提供的是 {2}。</target>
-        <note />
-      </trans-unit>
-      <trans-unit id="Destination_type_must_be_a_0_1_or_2_but_given_one_is_3">
-        <source>Destination type must be a {0}, {1} or {2}, but given one is {3}.</source>
-        <target state="translated">目的地類型必須是 {0}、{1} 或 {2}，但提供的是 {3}。</target>
-        <note />
-      </trans-unit>
-      <trans-unit id="Could_not_find_location_to_generation_symbol_into">
-        <source>Could not find location to generation symbol into.</source>
-        <target state="translated">找不到產生符號目的地位置。</target>
-        <note />
-      </trans-unit>
-      <trans-unit id="No_location_provided_to_add_statements_to">
-        <source>No location provided to add statements to.</source>
-        <target state="translated">未提供加入陳述式的位置。</target>
-        <note />
-      </trans-unit>
-      <trans-unit id="Destination_location_was_not_in_source">
-        <source>Destination location was not in source.</source>
-        <target state="translated">目的地位置不在來源中。</target>
-        <note />
-      </trans-unit>
-      <trans-unit id="Destination_location_was_from_a_different_tree">
-        <source>Destination location was from a different tree.</source>
-        <target state="translated">目的地位置來自不同的樹狀目錄。</target>
-        <note />
-      </trans-unit>
-      <trans-unit id="Node_is_of_the_wrong_type">
-        <source>Node is of the wrong type.</source>
-        <target state="translated">節點類型不正確。</target>
-        <note />
-      </trans-unit>
-      <trans-unit id="Location_must_be_null_or_from_source">
-        <source>Location must be null or from source.</source>
-        <target state="translated">位置必須是 null 或源自來源。</target>
-        <note />
-      </trans-unit>
-      <trans-unit id="Duplicate_source_file_0_in_project_1">
-        <source>Duplicate source file '{0}' in project '{1}'</source>
-        <target state="translated">複製專案 '{1}' 中的原始程式檔 '{0}'</target>
-        <note />
-      </trans-unit>
-      <trans-unit id="Removing_projects_is_not_supported">
-        <source>Removing projects is not supported.</source>
-        <target state="translated">不支援移除專案。</target>
-        <note />
-      </trans-unit>
-      <trans-unit id="Adding_projects_is_not_supported">
-        <source>Adding projects is not supported.</source>
-        <target state="translated">不支援新增專案。</target>
-        <note />
-      </trans-unit>
-      <trans-unit id="TypeOrNamespaceUsageInfo_BaseType">
-        <source>Base Type</source>
-        <target state="new">Base Type</target>
-        <note>See xml doc comments on 'TypeOrNamespaceUsageInfo' enum for context</note>
-      </trans-unit>
-      <trans-unit id="TypeOrNamespaceUsageInfo_Construct">
-        <source>Construct</source>
-        <target state="new">Construct</target>
-        <note>See xml doc comments on 'TypeOrNamespaceUsageInfo' enum for context</note>
-      </trans-unit>
-      <trans-unit id="TypeOrNamespaceUsageInfo_Declare">
-        <source>Declare</source>
-        <target state="new">Declare</target>
-        <note>See xml doc comments on 'TypeOrNamespaceUsageInfo' enum for context</note>
-      </trans-unit>
-      <trans-unit id="TypeOrNamespaceUsageInfo_Qualify">
-        <source>Qualify</source>
-        <target state="new">Qualify</target>
-        <note>See xml doc comments on 'TypeOrNamespaceUsageInfo' enum for context</note>
-      </trans-unit>
-      <trans-unit id="TypeOrNamespaceUsageInfo_TypeConstraint">
-        <source>Type Constraint</source>
-        <target state="new">Type Constraint</target>
-        <note>See xml doc comments on 'TypeOrNamespaceUsageInfo' enum for context</note>
-      </trans-unit>
-      <trans-unit id="Visual_Basic_files">
-        <source>Visual Basic files</source>
-        <target state="translated">Visual Basic 檔案</target>
-        <note />
-      </trans-unit>
-      <trans-unit id="TypeOrNamespaceUsageInfo_Import">
-        <source>Import</source>
-        <target state="new">Import</target>
-        <note>See xml doc comments on 'TypeOrNamespaceUsageInfo' enum for context</note>
-      </trans-unit>
-      <trans-unit id="TypeOrNamespaceUsageInfo_TypeArgument">
-        <source>Type Argument</source>
-        <target state="new">Type Argument</target>
-        <note>See xml doc comments on 'TypeOrNamespaceUsageInfo' enum for context</note>
-      </trans-unit>
-      <trans-unit id="ValueUsageInfo_Name">
-        <source>Name</source>
-        <target state="new">Name</target>
-        <note>See xml doc comments on 'ValueUsageInfo' enum for context</note>
-      </trans-unit>
-      <trans-unit id="ValueUsageInfo_Read">
-        <source>Read</source>
-        <target state="new">Read</target>
-        <note>See xml doc comments on 'ValueUsageInfo' enum for context</note>
-      </trans-unit>
-      <trans-unit id="ValueUsageInfo_Reference">
-        <source>Reference</source>
-        <target state="new">Reference</target>
-        <note>See xml doc comments on 'ValueUsageInfo' enum for context</note>
-      </trans-unit>
-      <trans-unit id="ValueUsageInfo_Write">
-        <source>Write</source>
-        <target state="new">Write</target>
-        <note>See xml doc comments on 'ValueUsageInfo' enum for context</note>
-      </trans-unit>
-      <trans-unit id="Workspace_is_not_empty">
-        <source>Workspace is not empty.</source>
-        <target state="translated">工作區不是空的。</target>
-        <note />
-      </trans-unit>
-      <trans-unit id="_0_is_not_part_of_the_workspace">
-        <source>'{0}' is not part of the workspace.</source>
-        <target state="translated">'{0}' 不是工作區的一部分。</target>
-        <note />
-      </trans-unit>
-      <trans-unit id="_0_is_already_part_of_the_workspace">
-        <source>'{0}' is already part of the workspace.</source>
-        <target state="translated">'{0}' 已經是工作區的一部分。</target>
-        <note />
-      </trans-unit>
-      <trans-unit id="_0_is_not_referenced">
-        <source>'{0}' is not referenced.</source>
-        <target state="translated">'未參考 '{0}'。</target>
-        <note />
-      </trans-unit>
-      <trans-unit id="_0_is_already_referenced">
-        <source>'{0}' is already referenced.</source>
-        <target state="translated">'已經參考 '{0}'。</target>
-        <note />
-      </trans-unit>
-      <trans-unit id="Adding_project_reference_from_0_to_1_will_cause_a_circular_reference">
-        <source>Adding project reference from '{0}' to '{1}' will cause a circular reference.</source>
-        <target state="translated">將專案參考從 '{0}' 加入 '{1}' 會造成循環參考。</target>
-        <note />
-      </trans-unit>
-      <trans-unit id="Metadata_is_not_referenced">
-        <source>Metadata is not referenced.</source>
-        <target state="translated">未參考中繼資料。</target>
-        <note />
-      </trans-unit>
-      <trans-unit id="Metadata_is_already_referenced">
-        <source>Metadata is already referenced.</source>
-        <target state="translated">已參考中繼資料。</target>
-        <note />
-      </trans-unit>
-      <trans-unit id="_0_is_not_present">
-        <source>{0} is not present.</source>
-        <target state="translated">{0} 不存在。</target>
-        <note />
-      </trans-unit>
-      <trans-unit id="_0_is_already_present">
-        <source>{0} is already present.</source>
-        <target state="translated">{0} 已經存在。</target>
-        <note />
-      </trans-unit>
-      <trans-unit id="The_specified_document_is_not_a_version_of_this_document">
-        <source>The specified document is not a version of this document.</source>
-        <target state="translated">指定的文件不是此文件的版本。</target>
-        <note />
-      </trans-unit>
-      <trans-unit id="The_language_0_is_not_supported">
-        <source>The language '{0}' is not supported.</source>
-        <target state="translated">不支援語言 '{0}'。</target>
-        <note />
-      </trans-unit>
-      <trans-unit id="The_solution_already_contains_the_specified_project">
-        <source>The solution already contains the specified project.</source>
-        <target state="translated">此方案已經含有指定的專案。</target>
-        <note />
-      </trans-unit>
-      <trans-unit id="The_solution_does_not_contain_the_specified_project">
-        <source>The solution does not contain the specified project.</source>
-        <target state="translated">此方案不包含指定的專案。</target>
-        <note />
-      </trans-unit>
-      <trans-unit id="The_project_already_references_the_target_project">
-        <source>The project already references the target project.</source>
-        <target state="translated">此專案已經參考目標專案。</target>
-        <note />
-      </trans-unit>
-      <trans-unit id="The_project_already_transitively_references_the_target_project">
-        <source>The project already transitively references the target project.</source>
-        <target state="translated">此專案已經以可轉移方式參考目標專案。</target>
-        <note />
-      </trans-unit>
-      <trans-unit id="The_solution_already_contains_the_specified_document">
-        <source>The solution already contains the specified document.</source>
-        <target state="translated">此方案已含有指定的文件。</target>
-        <note />
-      </trans-unit>
-      <trans-unit id="The_solution_does_not_contain_the_specified_document">
-        <source>The solution does not contain the specified document.</source>
-        <target state="translated">此方案不包含指定的文件。</target>
-        <note />
-      </trans-unit>
-      <trans-unit id="Temporary_storage_cannot_be_written_more_than_once">
-        <source>Temporary storage cannot be written more than once.</source>
-        <target state="translated">無法多次寫入暫時儲存區。</target>
-        <note />
-      </trans-unit>
-      <trans-unit id="_0_is_not_open">
-        <source>'{0}' is not open.</source>
-        <target state="translated">'{0}' 未開啟。</target>
-        <note />
-      </trans-unit>
-      <trans-unit id="A_language_name_cannot_be_specified_for_this_option">
-        <source>A language name cannot be specified for this option.</source>
-        <target state="translated">無法指定此選項的語言名稱。</target>
-        <note />
-      </trans-unit>
-      <trans-unit id="A_language_name_must_be_specified_for_this_option">
-        <source>A language name must be specified for this option.</source>
-        <target state="translated">必須指定此選項的語言名稱。</target>
-        <note />
-      </trans-unit>
-      <trans-unit id="File_was_externally_modified_colon_0">
-        <source>File was externally modified: {0}.</source>
-        <target state="translated">已在外部修改檔案: {0}。</target>
-        <note />
-      </trans-unit>
-      <trans-unit id="Unrecognized_language_name">
-        <source>Unrecognized language name.</source>
-        <target state="translated">無法辨認的語言名稱。</target>
-        <note />
-      </trans-unit>
-      <trans-unit id="Can_t_resolve_metadata_reference_colon_0">
-        <source>Can't resolve metadata reference: '{0}'.</source>
-        <target state="translated">無法解析中繼資料參考: '{0}'。</target>
-        <note />
-      </trans-unit>
-      <trans-unit id="Can_t_resolve_analyzer_reference_colon_0">
-        <source>Can't resolve analyzer reference: '{0}'.</source>
-        <target state="translated">無法解析分析器參考: '{0}'。</target>
-        <note />
-      </trans-unit>
-      <trans-unit id="Invalid_project_block_expected_after_Project">
-        <source>Invalid project block, expected "=" after Project.</source>
-        <target state="translated">專案區塊無效，專案之後必須是 "="。</target>
-        <note />
-      </trans-unit>
-      <trans-unit id="Invalid_project_block_expected_after_project_name">
-        <source>Invalid project block, expected "," after project name.</source>
-        <target state="translated">專案區塊無效，專案名稱之後必須是 ","。</target>
-        <note />
-      </trans-unit>
-      <trans-unit id="Invalid_project_block_expected_after_project_path">
-        <source>Invalid project block, expected "," after project path.</source>
-        <target state="translated">專案區塊無效，專案路徑之後必須是 ","。</target>
-        <note />
-      </trans-unit>
-      <trans-unit id="Expected_0">
-        <source>Expected {0}.</source>
-        <target state="translated">必須是 {0}。</target>
-        <note />
-      </trans-unit>
-      <trans-unit id="_0_must_be_a_non_null_and_non_empty_string">
-        <source>"{0}" must be a non-null and non-empty string.</source>
-        <target state="translated">"{0}" 必須是非 null 和非空白的字串。</target>
-        <note />
-      </trans-unit>
-      <trans-unit id="Expected_header_colon_0">
-        <source>Expected header: "{0}".</source>
-        <target state="translated">預期的標頭: "{0}"。</target>
-        <note />
-      </trans-unit>
-      <trans-unit id="Expected_end_of_file">
-        <source>Expected end-of-file.</source>
-        <target state="translated">預期的檔案結尾。</target>
-        <note />
-      </trans-unit>
-      <trans-unit id="Expected_0_line">
-        <source>Expected {0} line.</source>
-        <target state="translated">必須要有 {0} 行。</target>
-        <note />
-      </trans-unit>
-      <trans-unit id="This_submission_already_references_another_submission_project">
-        <source>This submission already references another submission project.</source>
-        <target state="translated">此提交作業已參考其他提交專案。</target>
-        <note />
-      </trans-unit>
-      <trans-unit id="_0_still_contains_open_documents">
-        <source>{0} still contains open documents.</source>
-        <target state="translated">{0} 仍包含開啟中的文件。</target>
-        <note />
-      </trans-unit>
-      <trans-unit id="_0_is_still_open">
-        <source>{0} is still open.</source>
-        <target state="translated">{0} 仍在開啟中。</target>
-        <note />
-      </trans-unit>
-      <trans-unit id="An_element_with_the_same_key_but_a_different_value_already_exists">
-        <source>An element with the same key but a different value already exists.</source>
-        <target state="translated">已經有相同索引鍵但不同值的項目。</target>
-        <note />
-      </trans-unit>
-      <trans-unit id="Arrays_with_more_than_one_dimension_cannot_be_serialized">
-        <source>Arrays with more than one dimension cannot be serialized.</source>
-        <target state="translated">無法序列化包含多個維度的陣列。</target>
-        <note />
-      </trans-unit>
-      <trans-unit id="Value_too_large_to_be_represented_as_a_30_bit_unsigned_integer">
-        <source>Value too large to be represented as a 30 bit unsigned integer.</source>
-        <target state="translated">值太大，無法呈現為 30 位元不帶正負號的整數。</target>
-        <note />
-      </trans-unit>
-      <trans-unit id="Specified_path_must_be_absolute">
-        <source>Specified path must be absolute.</source>
-        <target state="translated">指定的路徑必須是絕對路徑。</target>
-        <note />
-      </trans-unit>
-      <trans-unit id="Cast_is_redundant">
-        <source>Cast is redundant.</source>
-        <target state="translated">多餘的 Cast。</target>
-        <note />
-      </trans-unit>
-      <trans-unit id="Name_can_be_simplified">
-        <source>Name can be simplified.</source>
-        <target state="translated">可以簡化名稱。</target>
-        <note />
-      </trans-unit>
-      <trans-unit id="Unknown_identifier">
-        <source>Unknown identifier.</source>
-        <target state="translated">未知的識別項。</target>
-        <note />
-      </trans-unit>
-      <trans-unit id="Cannot_generate_code_for_unsupported_operator_0">
-        <source>Cannot generate code for unsupported operator '{0}'</source>
-        <target state="translated">無法產生不受支援之運算子 '{0}' 的程式碼</target>
-        <note />
-      </trans-unit>
-      <trans-unit id="Invalid_number_of_parameters_for_binary_operator">
-        <source>Invalid number of parameters for binary operator.</source>
-        <target state="translated">二元運算子的參數數目無效。</target>
-        <note />
-      </trans-unit>
-      <trans-unit id="Invalid_number_of_parameters_for_unary_operator">
-        <source>Invalid number of parameters for unary operator.</source>
-        <target state="translated">一元運算子的參數數目無效。</target>
-        <note />
-      </trans-unit>
-      <trans-unit id="Absolute_path_expected">
-        <source>Absolute path expected.</source>
-        <target state="translated">必須是絕對路徑。</target>
-        <note />
-      </trans-unit>
-      <trans-unit id="Cannot_open_project_0_because_the_file_extension_1_is_not_associated_with_a_language">
-        <source>Cannot open project '{0}' because the file extension '{1}' is not associated with a language.</source>
-        <target state="translated">無法開啟專案 '{0}'，因為副檔名 '{1}' 未與語言相關聯。</target>
-        <note />
-      </trans-unit>
-      <trans-unit id="Cannot_open_project_0_because_the_language_1_is_not_supported">
-        <source>Cannot open project '{0}' because the language '{1}' is not supported.</source>
-        <target state="translated">無法開啟專案 '{0}'，因為不支援語言 '{1}'。</target>
-        <note />
-      </trans-unit>
-      <trans-unit id="Invalid_project_file_path_colon_0">
-        <source>Invalid project file path: '{0}'</source>
-        <target state="translated">專案檔路徑無效: '{0}'</target>
-        <note />
-      </trans-unit>
-      <trans-unit id="Invalid_solution_file_path_colon_0">
-        <source>Invalid solution file path: '{0}'</source>
-        <target state="translated">方案檔路徑無效: '{0}'</target>
-        <note />
-      </trans-unit>
-      <trans-unit id="Project_file_not_found_colon_0">
-        <source>Project file not found: '{0}'</source>
-        <target state="translated">找不到專案檔: '{0}'</target>
-        <note />
-      </trans-unit>
-      <trans-unit id="Solution_file_not_found_colon_0">
-        <source>Solution file not found: '{0}'</source>
-        <target state="translated">找不到方案檔: '{0}'</target>
-        <note />
-      </trans-unit>
-      <trans-unit id="Unmerged_change_from_project_0">
-        <source>Unmerged change from project '{0}'</source>
-        <target state="translated">取消合併專案 '{0}' 的變更</target>
-        <note />
-      </trans-unit>
-      <trans-unit id="Added_colon">
-        <source>Added:</source>
-        <target state="translated">已加入:</target>
-        <note />
-      </trans-unit>
-      <trans-unit id="Fix_all_0">
-        <source>Fix all '{0}'</source>
-        <target state="translated">修正所有 '{0}'</target>
-        <note />
-      </trans-unit>
-      <trans-unit id="Fix_all_0_in_1">
-        <source>Fix all '{0}' in '{1}'</source>
-        <target state="translated">修正 '{1}' 中的所有 '{0}'</target>
-        <note />
-      </trans-unit>
-      <trans-unit id="Fix_all_0_in_Solution">
-        <source>Fix all '{0}' in Solution</source>
-        <target state="translated">修正方案中的所有 '{0}'</target>
-        <note />
-      </trans-unit>
-      <trans-unit id="After_colon">
-        <source>After:</source>
-        <target state="translated">之後:</target>
-        <note />
-      </trans-unit>
-      <trans-unit id="Before_colon">
-        <source>Before:</source>
-        <target state="translated">之前:</target>
-        <note />
-      </trans-unit>
-      <trans-unit id="Removed_colon">
-        <source>Removed:</source>
-        <target state="translated">已移除:</target>
-        <note />
-      </trans-unit>
-      <trans-unit id="Invalid_CodePage_value_colon_0">
-        <source>Invalid CodePage value: {0}</source>
-        <target state="translated">無效的字碼頁值: {0}</target>
-        <note />
-      </trans-unit>
-      <trans-unit id="Adding_additional_documents_is_not_supported">
-        <source>Adding additional documents is not supported.</source>
-        <target state="translated">不支援新增其他文件。</target>
-        <note />
-      </trans-unit>
-      <trans-unit id="Adding_analyzer_references_is_not_supported">
-        <source>Adding analyzer references is not supported.</source>
-        <target state="translated">不支援新增分析器參考。</target>
-        <note />
-      </trans-unit>
-      <trans-unit id="Adding_documents_is_not_supported">
-        <source>Adding documents is not supported.</source>
-        <target state="translated">不支援新增文件。</target>
-        <note />
-      </trans-unit>
-      <trans-unit id="Adding_metadata_references_is_not_supported">
-        <source>Adding metadata references is not supported.</source>
-        <target state="translated">不支援新增中繼資料參考。</target>
-        <note />
-      </trans-unit>
-      <trans-unit id="Adding_project_references_is_not_supported">
-        <source>Adding project references is not supported.</source>
-        <target state="translated">不支援新增專案參考。</target>
-        <note />
-      </trans-unit>
-      <trans-unit id="Changing_additional_documents_is_not_supported">
-        <source>Changing additional documents is not supported.</source>
-        <target state="translated">不支援變更其他文件。</target>
-        <note />
-      </trans-unit>
-      <trans-unit id="Changing_documents_is_not_supported">
-        <source>Changing documents is not supported.</source>
-        <target state="translated">不支援變更文件。</target>
-        <note />
-      </trans-unit>
-      <trans-unit id="Changing_project_properties_is_not_supported">
-        <source>Changing project properties is not supported.</source>
-        <target state="translated">不支援變更專案屬性。</target>
-        <note />
-      </trans-unit>
-      <trans-unit id="Removing_additional_documents_is_not_supported">
-        <source>Removing additional documents is not supported.</source>
-        <target state="translated">不支援移除其他文件。</target>
-        <note />
-      </trans-unit>
-      <trans-unit id="Removing_analyzer_references_is_not_supported">
-        <source>Removing analyzer references is not supported.</source>
-        <target state="translated">不支援移除分析器參考。</target>
-        <note />
-      </trans-unit>
-      <trans-unit id="Removing_documents_is_not_supported">
-        <source>Removing documents is not supported.</source>
-        <target state="translated">不支援移除文件。</target>
-        <note />
-      </trans-unit>
-      <trans-unit id="Removing_metadata_references_is_not_supported">
-        <source>Removing metadata references is not supported.</source>
-        <target state="translated">不支援移除中繼資料參考。</target>
-        <note />
-      </trans-unit>
-      <trans-unit id="Removing_project_references_is_not_supported">
-        <source>Removing project references is not supported.</source>
-        <target state="translated">不支援移除專案參考。</target>
-        <note />
-      </trans-unit>
-      <trans-unit id="Service_of_type_0_is_required_to_accomplish_the_task_but_is_not_available_from_the_workspace">
-        <source>Service of type '{0}' is required to accomplish the task but is not available from the workspace.</source>
-        <target state="translated">完成工作需要 '{0}' 類型的服務，但是無法從工作區取得。</target>
-        <note />
-      </trans-unit>
-      <trans-unit id="Supplied_diagnostic_cannot_be_null">
-        <source>Supplied diagnostic cannot be null.</source>
-        <target state="translated">提供的診斷不可為 null。</target>
-        <note />
-      </trans-unit>
-      <trans-unit id="At_least_one_diagnostic_must_be_supplied">
-        <source>At least one diagnostic must be supplied.</source>
-        <target state="translated">至少必須提供一項診斷。</target>
-        <note />
-      </trans-unit>
-      <trans-unit id="Diagnostic_must_have_span_0">
-        <source>Diagnostic must have span '{0}'</source>
-        <target state="translated">診斷範圍必須涵蓋 '{0}'</target>
-        <note />
-      </trans-unit>
-      <trans-unit id="Cannot_deserialize_type_0">
-        <source>Cannot deserialize type '{0}'.</source>
-        <target state="translated">無法將類型 '{0}' 還原序列化。</target>
-        <note />
-      </trans-unit>
-      <trans-unit id="Cannot_serialize_type_0">
-        <source>Cannot serialize type '{0}'.</source>
-        <target state="translated">無法將類型 '{0}' 序列化。</target>
-        <note />
-      </trans-unit>
-      <trans-unit id="The_type_0_is_not_understood_by_the_serialization_binder">
-        <source>The type '{0}' is not understood by the serialization binder.</source>
-        <target state="translated">序列化繫結器無法辨識類型 '{0}'。</target>
-        <note />
-      </trans-unit>
-      <trans-unit id="Label_for_node_0_is_invalid_it_must_be_within_bracket_0_1">
-        <source>Label for node '{0}' is invalid, it must be within [0, {1}).</source>
-        <target state="translated">節點 '{0}' 的標籤無效，它必須位於 [0, {1}) 內。</target>
-        <note />
-      </trans-unit>
-      <trans-unit id="Matching_nodes_0_and_1_must_have_the_same_label">
-        <source>Matching nodes '{0}' and '{1}' must have the same label.</source>
-        <target state="translated">相符節點 '{0}' 與 '{1}' 必須具有相同標籤。</target>
-        <note />
-      </trans-unit>
-      <trans-unit id="Node_0_must_be_contained_in_the_new_tree">
-        <source>Node '{0}' must be contained in the new tree.</source>
-        <target state="translated">新的樹狀結構中必須包含節點 '{0}'。</target>
-        <note />
-      </trans-unit>
-      <trans-unit id="Node_0_must_be_contained_in_the_old_tree">
-        <source>Node '{0}' must be contained in the old tree.</source>
-        <target state="translated">舊的樹狀結構中必須包含節點 '{0}'</target>
-        <note />
-      </trans-unit>
-      <trans-unit id="The_member_0_is_not_declared_within_the_declaration_of_the_symbol">
-        <source>The member '{0}' is not declared within the declaration of the symbol.</source>
-        <target state="translated">符號的宣告中並未宣告成員 '{0}'。</target>
-        <note />
-      </trans-unit>
-      <trans-unit id="The_position_is_not_within_the_symbol_s_declaration">
-        <source>The position is not within the symbol's declaration</source>
-        <target state="translated">位置不在符號的宣告中。</target>
-        <note />
-      </trans-unit>
-      <trans-unit id="The_symbol_0_cannot_be_located_within_the_current_solution">
-        <source>The symbol '{0}' cannot be located within the current solution.</source>
-        <target state="translated">在目前的方案中找不到符號 '{0}'。</target>
-        <note />
-      </trans-unit>
-      <trans-unit id="Changing_compilation_options_is_not_supported">
-        <source>Changing compilation options is not supported.</source>
-        <target state="translated">不支援變更編譯選項。</target>
-        <note />
-      </trans-unit>
-      <trans-unit id="Changing_parse_options_is_not_supported">
-        <source>Changing parse options is not supported.</source>
-        <target state="translated">不支援變更剖析選項。</target>
-        <note />
-      </trans-unit>
-      <trans-unit id="The_node_is_not_part_of_the_tree">
-        <source>The node is not part of the tree.</source>
-        <target state="translated">這個節點不屬於樹狀結構的一部分。</target>
-        <note />
-      </trans-unit>
-      <trans-unit id="This_workspace_does_not_support_opening_and_closing_documents">
-        <source>This workspace does not support opening and closing documents.</source>
-        <target state="translated">這個工作區不支援開啟及關閉文件。</target>
-        <note />
-      </trans-unit>
-      <trans-unit id="Usage_colon">
-        <source>Usage:</source>
-        <target state="translated">使用方式:</target>
-        <note />
-      </trans-unit>
-      <trans-unit id="Exceptions_colon">
-        <source>Exceptions:</source>
-        <target state="translated">例外狀況:</target>
-        <note />
-      </trans-unit>
-      <trans-unit id="_0_returned_an_uninitialized_ImmutableArray">
-        <source>'{0}' returned an uninitialized ImmutableArray</source>
-        <target state="translated">'{0}' 傳回未初始化的 ImmutableArray</target>
-        <note />
-      </trans-unit>
-      <trans-unit id="Failure">
-        <source>Failure</source>
-        <target state="translated">失敗</target>
-        <note />
-      </trans-unit>
-      <trans-unit id="Warning">
-        <source>Warning</source>
-        <target state="translated">警告</target>
-        <note />
-      </trans-unit>
-      <trans-unit id="Populate_switch">
-        <source>Populate switch</source>
-        <target state="translated">填入切換</target>
-        <note />
-      </trans-unit>
-      <trans-unit id="Member_access_should_be_qualified">
-        <source>Member access should be qualified.</source>
-        <target state="translated">必須限定成員存取。</target>
-        <note />
-      </trans-unit>
-      <trans-unit id="Add_braces_to_0_statement">
-        <source>Add braces to '{0}' statement.</source>
-        <target state="translated">為 '{0}' 陳述式加入大括號。</target>
-        <note />
-      </trans-unit>
-      <trans-unit id="Options_did_not_come_from_Workspace">
-        <source>Options did not come from Workspace</source>
-        <target state="translated">選項並非來自工作工作區</target>
-        <note />
-      </trans-unit>
-      <trans-unit id="Enable">
-        <source>Enable</source>
-        <target state="translated">啟用</target>
-        <note />
-      </trans-unit>
-      <trans-unit id="Enable_and_ignore_future_errors">
-        <source>Enable and ignore future errors</source>
-        <target state="translated">啟用並忽略未來的錯誤</target>
-        <note />
-      </trans-unit>
-      <trans-unit id="_0_encountered_an_error_and_has_been_disabled">
-        <source>'{0}' encountered an error and has been disabled.</source>
-        <target state="translated">'{0}' 發生錯誤並已停用。</target>
-        <note />
-      </trans-unit>
-      <trans-unit id="Show_Stack_Trace">
-        <source>Show Stack Trace</source>
-        <target state="translated">顯示堆疊追蹤</target>
-        <note />
-      </trans-unit>
-      <trans-unit id="Stream_is_too_long">
-        <source>Stream is too long.</source>
-        <target state="translated">資料流過長。</target>
-        <note />
-      </trans-unit>
-      <trans-unit id="Deserialization_reader_for_0_read_incorrect_number_of_values">
-        <source>Deserialization reader for '{0}' read incorrect number of values.</source>
-        <target state="translated">{0}' 的還原序列化讀取器所讀取的值數目不正確。</target>
-        <note />
-      </trans-unit>
-      <trans-unit id="Pascal_Case">
-        <source>Pascal Case</source>
-        <target state="translated">Pascal 命名法的大小寫</target>
-        <note />
-      </trans-unit>
-      <trans-unit id="Abstract_Method">
-        <source>Abstract Method</source>
-        <target state="translated">抽象方法</target>
-        <note>{locked: abstract}{locked: method} These are keywords (unless the order of words or capitalization should be handled differently)</note>
-      </trans-unit>
-      <trans-unit id="Async_Method">
-        <source>Async Method</source>
-        <target state="translated">非同步方法</target>
-        <note>{locked: async}{locked: method} These are keywords (unless the order of words or capitalization should be handled differently)</note>
-      </trans-unit>
-      <trans-unit id="Begins_with_I">
-        <source>Begins with I</source>
-        <target state="translated">以 I 開頭</target>
-        <note>{locked:I}</note>
-      </trans-unit>
-      <trans-unit id="Class">
-        <source>Class</source>
-        <target state="new">Class</target>
-        <note>{locked} unless the capitalization should be handled differently</note>
-      </trans-unit>
-      <trans-unit id="Delegate">
-        <source>Delegate</source>
-        <target state="new">Delegate</target>
-        <note>{locked} unless the capitalization should be handled differently</note>
-      </trans-unit>
-      <trans-unit id="Enum">
-        <source>Enum</source>
-        <target state="new">Enum</target>
-        <note>{locked} unless the capitalization should be handled differently</note>
-      </trans-unit>
-      <trans-unit id="Event">
-        <source>Event</source>
-        <target state="new">Event</target>
-        <note>{locked} unless the capitalization should be handled differently</note>
-      </trans-unit>
-      <trans-unit id="Interface">
-        <source>Interface</source>
-        <target state="new">Interface</target>
-        <note>{locked} unless the capitalization should be handled differently</note>
-      </trans-unit>
-      <trans-unit id="Non_Field_Members">
-        <source>Non-Field Members</source>
-        <target state="translated">非欄位成員</target>
-        <note>{locked:field}</note>
-      </trans-unit>
-      <trans-unit id="Private_Method">
-        <source>Private Method</source>
-        <target state="translated">私人方法</target>
-        <note>{locked: private}{locked: method} These are keywords (unless the order of words or capitalization should be handled differently)</note>
-      </trans-unit>
-      <trans-unit id="Private_or_Internal_Field">
-        <source>Private or Internal Field</source>
-        <target state="translated">私人或內部欄位</target>
-        <note>{locked: private}{locked: internal}{locked:field}</note>
-      </trans-unit>
-      <trans-unit id="Private_or_Internal_Static_Field">
-        <source>Private or Internal Static Field</source>
-        <target state="translated">私人或內部靜態欄位</target>
-        <note>{locked: private}{locked: internal}{locked:static}{locked:field}</note>
-      </trans-unit>
-      <trans-unit id="Property">
-        <source>Property</source>
-        <target state="new">Property</target>
-        <note>{locked} unless the capitalization should be handled differently</note>
-      </trans-unit>
-      <trans-unit id="Public_or_Protected_Field">
-        <source>Public or Protected Field</source>
-        <target state="translated">公用或受保護欄位</target>
-        <note>{locked: public}{locked: protected}{locked:field}</note>
-      </trans-unit>
-      <trans-unit id="Static_Field">
-        <source>Static Field</source>
-        <target state="translated">靜態欄位</target>
-        <note>{locked:static}{locked:field} (unless the capitalization should be handled differently)</note>
-      </trans-unit>
-      <trans-unit id="Static_Method">
-        <source>Static Method</source>
-        <target state="translated">靜態方法</target>
-        <note>{locked: static}{locked: method} These are keywords (unless the order of words or capitalization should be handled differently)</note>
-      </trans-unit>
-      <trans-unit id="Struct">
-        <source>Struct</source>
-        <target state="new">Struct</target>
-        <note>{locked} unless the capitalization should be handled differently</note>
-      </trans-unit>
-      <trans-unit id="Types">
-        <source>Types</source>
-        <target state="translated">型別</target>
-        <note>{locked:types} unless the capitalization should be handled differently</note>
-      </trans-unit>
-      <trans-unit id="Method">
-        <source>Method</source>
-        <target state="translated">方法</target>
-        <note>{locked:method} unless the capitalization should be handled differently</note>
-      </trans-unit>
-      <trans-unit id="Missing_prefix_colon_0">
-        <source>Missing prefix: '{0}'</source>
-        <target state="translated">遺漏前置詞: '{0}'</target>
-        <note />
-      </trans-unit>
-      <trans-unit id="Error">
-        <source>Error</source>
-        <target state="translated">錯誤</target>
-        <note />
-      </trans-unit>
-      <trans-unit id="None">
-        <source>None</source>
-        <target state="translated">無</target>
-        <note />
-      </trans-unit>
-      <trans-unit id="Missing_suffix_colon_0">
-        <source>Missing suffix: '{0}'</source>
-        <target state="translated">遺漏尾碼: '{0}'</target>
-        <note />
-      </trans-unit>
-      <trans-unit id="These_non_leading_words_must_begin_with_an_upper_case_letter_colon_0">
-        <source>These non-leading words must begin with an upper case letter: {0}</source>
-        <target state="translated">非前置字組必須以大寫字母開頭: {0}</target>
-        <note />
-      </trans-unit>
-      <trans-unit id="Suggestion">
-        <source>Suggestion</source>
-        <target state="translated">建議</target>
-        <note />
-      </trans-unit>
-      <trans-unit id="These_non_leading_words_must_begin_with_a_lowercase_letter_colon_0">
-        <source>These non-leading words must begin with a lowercase letter: {0}</source>
-        <target state="translated">非前置字組必須以小寫字母開頭: {0}</target>
-        <note />
-      </trans-unit>
-      <trans-unit id="These_words_cannot_contain_lower_case_characters_colon_0">
-        <source>These words cannot contain lower case characters: {0}</source>
-        <target state="translated">這些字組不可包含小寫字母: {0}</target>
-        <note />
-      </trans-unit>
-      <trans-unit id="These_words_cannot_contain_upper_case_characters_colon_0">
-        <source>These words cannot contain upper case characters: {0}</source>
-        <target state="translated">這些字組不可包含大寫字母: {0}</target>
-        <note />
-      </trans-unit>
-      <trans-unit id="These_words_must_begin_with_upper_case_characters_colon_0">
-        <source>These words must begin with upper case characters: {0}</source>
-        <target state="translated">這些字組必須包含大寫字母: {0}</target>
-        <note />
-      </trans-unit>
-      <trans-unit id="The_first_word_0_must_begin_with_an_upper_case_character">
-        <source>The first word, '{0}', must begin with an upper case character</source>
-        <target state="translated">第一個字組 '{0}' 必須以大寫字母開頭</target>
-        <note />
-      </trans-unit>
-      <trans-unit id="The_first_word_0_must_begin_with_a_lower_case_character">
-        <source>The first word, '{0}', must begin with a lower case character</source>
-        <target state="translated">第一個字組 '{0}' 必須以小寫字母開頭</target>
-        <note />
-      </trans-unit>
-      <trans-unit id="File_0_size_of_1_exceeds_maximum_allowed_size_of_2">
-        <source>File '{0}' size of {1} exceeds maximum allowed size of {2}</source>
-        <target state="translated">檔案 '{0}' 的大小 {1} 超過允許的大小上限 {2}</target>
-        <note />
-      </trans-unit>
-      <trans-unit id="Changing_document_property_is_not_supported">
-        <source>Changing document properties is not supported</source>
-        <target state="translated">不支援變更文件屬性</target>
-        <note />
-      </trans-unit>
-      <trans-unit id="Alternation_conditions_cannot_be_comments">
-        <source>Alternation conditions cannot be comments</source>
         <target state="translated">替代條件不可為註解</target>
         <note>This is an error message shown to the user when they write an invalid Regular Expression. Example: a|(?#b)</note>
       </trans-unit>
@@ -3821,7 +2205,6 @@
       <trans-unit id="dot_NET_Coding_Conventions">
         <source>.NET Coding Conventions</source>
         <target state="translated">.NET 編碼慣例</target>
->>>>>>> cbcaa2ac
         <note />
       </trans-unit>
       <trans-unit id="this_dot_and_Me_dot_preferences">
