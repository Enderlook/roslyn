--- conflicted
+++ resolved
@@ -365,10 +365,7 @@
         FileTextLoader_FileLengthThresholdExceeded,
         RemoteHost_Connect,
         RemoteHost_Disconnect,
-<<<<<<< HEAD
+        CodeAnalysisService_GetTodoCommentsAsync,
         RemoteHostClientService_Restarted,
-=======
-        CodeAnalysisService_GetTodoCommentsAsync,
->>>>>>> 13b2bfc5
     }
 }