﻿// Copyright (c) Microsoft.  All Rights Reserved.  Licensed under the Apache License, Version 2.0.  See License.txt in the project root for license information.

namespace Microsoft.CodeAnalysis.Internal.Log
{
    /// <summary>
    /// Enum to uniquely identify each function location.
    /// </summary>
    internal enum FunctionId
    {
        // a value to use in unit tests that won't interfere with reporting
        // for our other scenarios.
        TestEvent_NotUsed = 1,

        WorkCoordinator_DocumentWorker_Enqueue,
        WorkCoordinator_ProcessProjectAsync,
        WorkCoordinator_ProcessDocumentAsync,
        WorkCoordinator_SemanticChange_Enqueue,
        WorkCoordinator_SemanticChange_EnqueueFromMember,
        WorkCoordinator_SemanticChange_EnqueueFromType,
        WorkCoordinator_SemanticChange_FullProjects,
        WorkCoordinator_Project_Enqueue,
        WorkCoordinator_AsyncWorkItemQueue_LastItem,
        WorkCoordinator_AsyncWorkItemQueue_FirstItem,

        Diagnostics_SyntaxDiagnostic,
        Diagnostics_SemanticDiagnostic,
        Diagnostics_ProjectDiagnostic,
        Diagnostics_DocumentReset,
        Diagnostics_DocumentOpen,
        Diagnostics_RemoveDocument,
        Diagnostics_RemoveProject,
        Diagnostics_DocumentClose,

        // add new values after this
        Run_Environment,
        Run_Environment_Options,

        Tagger_AdornmentManager_OnLayoutChanged,
        Tagger_AdornmentManager_UpdateInvalidSpans,
        Tagger_BatchChangeNotifier_NotifyEditorNow,
        Tagger_BatchChangeNotifier_NotifyEditor,
        Tagger_TagSource_RecomputeTags,
        Tagger_TagSource_ProcessNewTags,
        Tagger_SyntacticClassification_TagComputer_GetTags,
        Tagger_SemanticClassification_TagProducer_ProduceTags,
        Tagger_BraceHighlighting_TagProducer_ProduceTags,
        Tagger_LineSeparator_TagProducer_ProduceTags,
        Tagger_Outlining_TagProducer_ProduceTags,
        Tagger_Highlighter_TagProducer_ProduceTags,
        Tagger_ReferenceHighlighting_TagProducer_ProduceTags,

        CaseCorrection_CaseCorrect,
        CaseCorrection_ReplaceTokens,
        CaseCorrection_AddReplacements,

        CodeCleanup_CleanupAsync,
        CodeCleanup_Cleanup,
        CodeCleanup_IterateAllCodeCleanupProviders,
        CodeCleanup_IterateOneCodeCleanup,

        CommandHandler_GetCommandState,
        CommandHandler_ExecuteHandlers,
        CommandHandler_FormatCommand,

        Workspace_SourceText_GetChangeRanges,
        Workspace_Recoverable_RecoverRootAsync,
        Workspace_Recoverable_RecoverRoot,
        Workspace_Recoverable_RecoverTextAsync,
        Workspace_Recoverable_RecoverText,
        Workspace_SkeletonAssembly_GetMetadataOnlyImage,
        Workspace_SkeletonAssembly_EmitMetadataOnlyImage,
        Workspace_Document_State_FullyParseSyntaxTree,
        Workspace_Document_State_IncrementallyParseSyntaxTree,
        Workspace_Document_GetSemanticModel,
        Workspace_Document_GetSyntaxTree,
        Workspace_Document_GetTextChanges,
        Workspace_Project_GetCompilation,
        Workspace_Project_CompilationTracker_BuildCompilationAsync,
        Workspace_ApplyChanges,
        Workspace_TryGetDocument,
        Workspace_TryGetDocumentFromInProgressSolution,
        Workspace_Solution_LinkedFileDiffMergingSession,
        Workspace_Solution_LinkedFileDiffMergingSession_LinkedFileGroup,

        EndConstruct_DoStatement,
        EndConstruct_XmlCData,
        EndConstruct_XmlComment,
        EndConstruct_XmlElement,
        EndConstruct_XmlEmbeddedExpression,
        EndConstruct_XmlProcessingInstruction,

        FindReference_Rename,
        FindReference_ChangeSignature,
        FindReference,
        FindReference_DetermineAllSymbolsAsync,
        FindReference_CreateProjectMapAsync,
        FindReference_CreateDocumentMapAsync,
        FindReference_ProcessAsync,
        FindReference_ProcessProjectAsync,
        FindReference_ProcessDocumentAsync,

        LineCommit_CommitRegion,

        Formatting_TokenStreamConstruction,
        Formatting_ContextInitialization,
        Formatting_Format,
        Formatting_ApplyResultToBuffer,
        Formatting_IterateNodes,
        Formatting_CollectIndentBlock,
        Formatting_CollectSuppressOperation,
        Formatting_CollectAlignOperation,
        Formatting_CollectAnchorOperation,
        Formatting_CollectTokenOperation,
        Formatting_BuildContext,
        Formatting_ApplySpaceAndLine,
        Formatting_ApplyAnchorOperation,
        Formatting_ApplyAlignOperation,
        Formatting_AggregateCreateTextChanges,
        Formatting_AggregateCreateFormattedRoot,
        Formatting_CreateTextChanges,
        Formatting_CreateFormattedRoot,
        Formatting_Partitions,

        SmartIndentation_Start,
        SmartIndentation_OpenCurly,
        SmartIndentation_CloseCurly,

        Rename_InlineSession,
        Rename_InlineSession_Session,
        Rename_FindLinkedSpans,
        Rename_GetSymbolRenameInfo,
        Rename_OnTextBufferChanged,
        Rename_ApplyReplacementText,
        Rename_CommitCore,
        Rename_CommitCoreWithPreview,
        Rename_GetAsynchronousLocationsSource,
        Rename_AllRenameLocations,
        Rename_StartSearchingForSpansInAllOpenDocuments,
        Rename_StartSearchingForSpansInOpenDocument,
        Rename_CreateOpenTextBufferManagerForAllOpenDocs,
        Rename_CreateOpenTextBufferManagerForAllOpenDocument,
        Rename_ReportSpan,
        Rename_GetNoChangeConflictResolution,
        Rename_Tracking_BufferChanged,

        TPLTask_TaskScheduled,
        TPLTask_TaskStarted,
        TPLTask_TaskCompleted,

        QuickInfo_ModelComputation_ComputeModelInBackground,

        Completion_ModelComputer_DoInBackground,
        Completion_ModelComputation_FilterModelInBackground,
        Completion_ModelComputation_WaitForModel,
        Completion_SymbolCompletionProvider_GetItemsWorker,
        Completion_KeywordCompletionProvider_GetItemsWorker,
        Completion_SnippetCompletionProvider_GetItemsWorker_CSharp,

        SignatureHelp_ModelComputation_ComputeModelInBackground,
        SignatureHelp_ModelComputation_UpdateModelInBackground,

        Refactoring_CodeRefactoringService_GetRefactoringsAsync,
        Refactoring_AddImport,
        Refactoring_FullyQualify,
        Refactoring_GenerateFromMembers_AddConstructorParametersFromMembers,
        Refactoring_GenerateFromMembers_GenerateConstructorFromMembers,
        Refactoring_GenerateFromMembers_GenerateEqualsAndGetHashCode,
        Refactoring_GenerateMember_GenerateConstructor,
        Refactoring_GenerateMember_GenerateDefaultConstructors,
        Refactoring_GenerateMember_GenerateEnumMember,
        Refactoring_GenerateMember_GenerateMethod,
        Refactoring_GenerateMember_GenerateVariable,
        Refactoring_ImplementAbstractClass,
        Refactoring_ImplementInterface,
        Refactoring_IntroduceVariable,
        Refactoring_GenerateType,
        Refactoring_RemoveUnnecessaryImports_CSharp,
        Refactoring_RemoveUnnecessaryImports_VisualBasic,

        Snippet_OnBeforeInsertion,
        Snippet_OnAfterInsertion,

        Misc_NonReentrantLock_BlockingWait,
        Misc_VisualStudioWaitIndicator_Wait,
        Misc_SaveEventsSink_OnBeforeSave,

        TaskList_Refresh,
        TaskList_NavigateTo,

        WinformDesigner_GenerateXML,

        NavigateTo_Search,

        NavigationService_VSDocumentNavigationService_NavigateTo,

        NavigationBar_ComputeModelAsync,
        NavigationBar_ItemService_GetMembersInTypes_CSharp,
        NavigationBar_ItemService_GetTypesInFile_CSharp,
        NavigationBar_UpdateDropDownsSynchronously_WaitForModel,
        NavigationBar_UpdateDropDownsSynchronously_WaitForSelectedItemInfo,

        EventHookup_Determine_If_Event_Hookup,
        EventHookup_Generate_Handler,
        EventHookup_Type_Char,

        Cache_Created,
        Cache_AddOrAccess,
        Cache_Remove,
        Cache_Evict,
        Cache_EvictAll,
        Cache_ItemRank,

        TextStructureNavigator_GetExtentOfWord,
        TextStructureNavigator_GetSpanOfEnclosing,
        TextStructureNavigator_GetSpanOfFirstChild,
        TextStructureNavigator_GetSpanOfNextSibling,
        TextStructureNavigator_GetSpanOfPreviousSibling,

        Debugging_LanguageDebugInfoService_GetDataTipSpanAndText,
        Debugging_VsLanguageDebugInfo_ValidateBreakpointLocation,
        Debugging_VsLanguageDebugInfo_GetProximityExpressions,
        Debugging_VsLanguageDebugInfo_ResolveName,
        Debugging_VsLanguageDebugInfo_GetNameOfLocation,
        Debugging_VsLanguageDebugInfo_GetDataTipText,
        Debugging_EncSession,
        Debugging_EncSession_EditSession,
        Debugging_EncSession_EditSession_EmitDeltaErrorId,
        Debugging_EncSession_EditSession_RudeEdit,

        Simplifier_ReduceAsync,
        Simplifier_ExpandNode,
        Simplifier_ExpandToken,

        ForegroundNotificationService_Processed,
        ForegroundNotificationService_NotifyOnForeground,

        BackgroundCompiler_BuildCompilationsAsync,

        PersistenceService_ReadAsync,
        PersistenceService_WriteAsync,
        PersistenceService_ReadAsyncFailed,
        PersistenceService_WriteAsyncFailed,
        PersistenceService_Initialization,

        TemporaryStorageServiceFactory_ReadText,
        TemporaryStorageServiceFactory_WriteText,
        TemporaryStorageServiceFactory_ReadStream,
        TemporaryStorageServiceFactory_WriteStream,

        // currently no-one uses these
        SmartTags_RefreshSession,
        SmartTags_SmartTagInitializeFixes,
        SmartTags_ApplyQuickFix,

        EditorTestApp_RefreshTask,
        EditorTestApp_UpdateDiagnostics,

        IncrementalAnalyzerProcessor_Analyzers,
        IncrementalAnalyzerProcessor_Analyzer,
        IncrementalAnalyzerProcessor_ActiveFileAnalyzers,
        IncrementalAnalyzerProcessor_ActiveFileAnalyzer,
        IncrementalAnalyzerProcessor_Shutdown,

        WorkCoordinatorRegistrationService_Register,
        WorkCoordinatorRegistrationService_Unregister,
        WorkCoordinatorRegistrationService_Reanalyze,

        WorkCoordinator_SolutionCrawlerOption,
        WorkCoordinator_PersistentStorageAdded,
        WorkCoordinator_PersistentStorageRemoved,
        WorkCoordinator_Shutdown,

        DiagnosticAnalyzerService_Analyzers,
        DiagnosticAnalyzerDriver_AnalyzerCrash,
        DiagnosticAnalyzerDriver_AnalyzerTypeCount,
        PersistedSemanticVersion_Info,
        StorageDatabase_Exceptions,
        WorkCoordinator_ShutdownTimeout,
        Diagnostics_HyperLink,

        CodeFixes_FixAllOccurrencesSession,
        CodeFixes_FixAllOccurrencesContext,
        CodeFixes_FixAllOccurrencesComputation,
        CodeFixes_FixAllOccurrencesComputation_Document_Diagnostics,
        CodeFixes_FixAllOccurrencesComputation_Project_Diagnostics,
        CodeFixes_FixAllOccurrencesComputation_Document_Fixes,
        CodeFixes_FixAllOccurrencesComputation_Project_Fixes,
        CodeFixes_FixAllOccurrencesComputation_Document_Merge,
        CodeFixes_FixAllOccurrencesComputation_Project_Merge,
        CodeFixes_FixAllOccurrencesPreviewChanges,
        CodeFixes_ApplyChanges,

        SolutionExplorer_AnalyzerItemSource_GetItems,
        SolutionExplorer_DiagnosticItemSource_GetItems,
        WorkCoordinator_ActiveFileEnqueue,
        SymbolFinder_FindDeclarationsAsync,
        SymbolFinder_Project_AddDeclarationsAsync,
        SymbolFinder_Assembly_AddDeclarationsAsync,
        SymbolFinder_Solution_Name_FindSourceDeclarationsAsync,
        SymbolFinder_Project_Name_FindSourceDeclarationsAsync,
        SymbolFinder_Solution_Predicate_FindSourceDeclarationsAsync,
        SymbolFinder_Project_Predicate_FindSourceDeclarationsAsync,
        Tagger_Diagnostics_RecomputeTags,
        Tagger_Diagnostics_Updated,
        SuggestedActions_HasSuggestedActionsAsync,
        SuggestedActions_GetSuggestedActions,
        AnalyzerDependencyCheckingService_LogConflict,
        AnalyzerDependencyCheckingService_LogMissingDependency,
        VirtualMemory_MemoryLow,
        Extension_Exception,

        WorkCoordinator_WaitForHigherPriorityOperationsAsync,

        CSharp_Interactive_Window,
        VisualBasic_Interactive_Window,

        NonFatalWatson,
        GlobalOperationRegistration,
        CommandHandler_FindAllReference,

        CodefixInfobar_Enable,
        CodefixInfobar_EnableAndIgnoreFutureErrors,
        CodefixInfobar_LeaveDisabled,
        CodefixInfobar_ErrorIgnored,

        Refactoring_NamingStyle,

        // Caches
        SymbolTreeInfo_ExceptionInCacheRead,
        SpellChecker_ExceptionInCacheRead,
        BKTree_ExceptionInCacheRead,
        IntellisenseBuild_Failed,

        FileTextLoader_FileLengthThresholdExceeded,

        // Generic performance measurement action IDs
        MeasurePerformance_StartAction,
        MeasurePerformance_StopAction,

        Serializer_CreateChecksum,
        Serializer_Serialize,
        Serializer_Deserialize,

        CodeAnalysisService_CalculateDiagnosticsAsync,
        CodeAnalysisService_SerializeDiagnosticResultAsync,
        CodeAnalysisService_GetReferenceCountAsync,
        CodeAnalysisService_FindReferenceLocationsAsync,
        CodeAnalysisService_FindReferenceMethodsAsync,
        CodeAnalysisService_GetFullyQualifiedName,
        CodeAnalysisService_GetTodoCommentsAsync,
        CodeAnalysisService_GetDesignerAttributesAsync,

        ServiceHubRemoteHostClient_CreateAsync,
        PinnedRemotableDataScope_GetRemotableData,

        RemoteHost_Connect,
        RemoteHost_Disconnect,

        RemoteHostClientService_AddGlobalAssetsAsync,
        RemoteHostClientService_RemoveGlobalAssets,
        RemoteHostClientService_Enabled,
        RemoteHostClientService_Restarted,

        RemoteHostService_SynchronizePrimaryWorkspaceAsync,
        RemoteHostService_SynchronizeGlobalAssetsAsync,

        AssetStorage_CleanAssets,
        AssetStorage_TryGetAsset,

        AssetService_GetAssetAsync,
        AssetService_SynchronizeAssetsAsync,
        AssetService_SynchronizeSolutionAssetsAsync,
        AssetService_SynchronizeProjectAssetsAsync,

        CodeLens_GetReferenceCountAsync,
        CodeLens_FindReferenceLocationsAsync,
        CodeLens_FindReferenceMethodsAsync,
        CodeLens_GetFullyQualifiedName,

        SolutionState_ComputeChecksumsAsync,
        ProjectState_ComputeChecksumsAsync,
        DocumentState_ComputeChecksumsAsync,

        SolutionSynchronizationService_GetRemotableData,
        SolutionSynchronizationServiceFactory_CreatePinnedRemotableDataScopeAsync,

        SolutionChecksumUpdater_SynchronizePrimaryWorkspace,

        JsonRpcSession_RequestAssetAsync,

        SolutionService_GetSolutionAsync,
        SolutionService_UpdatePrimaryWorkspaceAsync,

        SnapshotService_RequestAssetAsync,

        CompilationService_GetCompilationAsync,
        SolutionCreator_AssetDifferences,
        Extension_InfoBar,
        Experiment_ABTesting,
        AssetStorage_ForceGC,
        RemoteHost_Bitness,
        Intellisense_Completion,
        MetadataOnlyImage_EmitFailure,
        LiveTableDataSource_OnDiagnosticsUpdated,
        Experiment_KeybindingsReset,
<<<<<<< HEAD

        AbstractProject_SetIntelliSenseBuild,
        AbstractProject_Created,
        AbstractProject_PushedToWorkspace,
=======
        ExternalErrorDiagnosticUpdateSource_AddError,
        DiagnosticIncrementalAnalyzer_SynchronizeWithBuildAsync,
>>>>>>> 09128c9b
    }
}<|MERGE_RESOLUTION|>--- conflicted
+++ resolved
@@ -403,14 +403,10 @@
         MetadataOnlyImage_EmitFailure,
         LiveTableDataSource_OnDiagnosticsUpdated,
         Experiment_KeybindingsReset,
-<<<<<<< HEAD
-
         AbstractProject_SetIntelliSenseBuild,
         AbstractProject_Created,
         AbstractProject_PushedToWorkspace,
-=======
         ExternalErrorDiagnosticUpdateSource_AddError,
         DiagnosticIncrementalAnalyzer_SynchronizeWithBuildAsync,
->>>>>>> 09128c9b
     }
 }