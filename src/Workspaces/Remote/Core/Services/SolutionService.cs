--- conflicted
+++ resolved
@@ -1,10 +1,7 @@
 ﻿// Copyright (c) Microsoft.  All Rights Reserved.  Licensed under the Apache License, Version 2.0.  See License.txt in the project root for license information.
 
 using System;
-<<<<<<< HEAD
-=======
 using System.Collections.Generic;
->>>>>>> bed3959c19858e55cc0c7fca9601cf0034b61f72
 using System.Threading;
 using System.Threading.Tasks;
 using Microsoft.CodeAnalysis.Options;
@@ -66,17 +63,13 @@
 
         public async Task<Solution> GetSolutionAsync(Checksum solutionChecksum, OptionSet optionSet, CancellationToken cancellationToken)
         {
-<<<<<<< HEAD
-            // get solution
-            var baseSolution = await GetSolutionAsync(solutionChecksum, cancellationToken).ConfigureAwait(false);
-=======
             if (optionSet == null)
             {
                 return await GetSolutionAsync(solutionChecksum, cancellationToken).ConfigureAwait(false);
             }
 
-            // since option belong to workspace, we can't share solution
->>>>>>> 591bea8f
+            // get solution
+            var baseSolution = await GetSolutionAsync(solutionChecksum, cancellationToken).ConfigureAwait(false);
 
             // since options belong to workspace, we can't share solution
             // create temporary workspace
