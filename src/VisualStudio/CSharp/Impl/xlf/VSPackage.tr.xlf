﻿<?xml version="1.0" encoding="utf-8"?>
<xliff xmlns="urn:oasis:names:tc:xliff:document:1.2" xmlns:xsi="http://www.w3.org/2001/XMLSchema-instance" version="1.2" xsi:schemaLocation="urn:oasis:names:tc:xliff:document:1.2 xliff-core-1.2-transitional.xsd">
  <file datatype="xml" source-language="en" target-language="tr" original="../VSPackage.resx">
    <body>
      <trans-unit id="101">
        <source>C#</source>
        <target state="translated">C#</target>
        <note>Used many places.</note>
      </trans-unit>
      <trans-unit id="102">
        <source>Advanced</source>
        <target state="translated">Gelişmiş</target>
        <note>"Advanced" node under Tools &gt; Options, Text Editor, C#.</note>
      </trans-unit>
      <trans-unit id="103">
        <source>IntelliSense</source>
        <target state="translated">IntelliSense</target>
        <note>"IntelliSense" node under Tools &gt; Options, Text Editor, C#.</note>
      </trans-unit>
      <trans-unit id="104">
        <source>C# Editor</source>
        <target state="translated">C# Düzenleyicisi</target>
        <note>"C# Editor" node in profile Import/Export.</note>
      </trans-unit>
      <trans-unit id="105">
        <source>Settings for the C# editor found under the Advanced, Formatting, and IntelliSense nodes in the Tools/Options dialog box.</source>
        <target state="translated">C# düzenleyicisi için ayarlar Araçlar/Seçenekler iletişim kutusu içinde Gelişmiş, Biçimlendirme ve IntelliSense düğümleri altında bulunur.</target>
        <note>"C# Editor" node help text in profile Import/Export.</note>
      </trans-unit>
      <trans-unit id="106">
        <source>Settings for general C# options found under the General and Tabs nodes in the Tools/Options dialog box.</source>
        <target state="translated">Genel C# seçenekleri için ayarlar Araçlar/Seçenekler iletişim kutusu içinde Genel ve Sekmeler düğümleri altında bulunur.</target>
        <note>"C#" node help text in profile Import/Export.</note>
      </trans-unit>
      <trans-unit id="306">
        <source>Show diagnostics for closed files;
Colorize regular expression; 
Highlight related components under cursor; 
Report invalid regular expressions;
Enable full solution analysis;
Perform editor feature analysis in external process;
Enable navigation to decompiled sources;
Using directives;
Place system directives first when sorting usings;
Separate using directive groups;
Suggest usings for types in reference assemblies;
Suggest usings for types in NuGet packages;
Highlighting;
Highlight references to symbol under cursor;
Highlight related keywords under cursor;
Outlining;
Enter outlining mode when files open;
Show procedure line separators;
Show outlining for declaration level constructs;
Show outlining for code level constructs;
Show outlining for comments and preprocessor regions;
Collapse regions when collapsing to definitions;
Fading;
Fade out unused usings;
Fade out unreachable code;
Block Structure Guides;
Show guides for declaration level constructs;
Show guides for code level constructs;
Editor Help;
Generate XML documentation comments for ///;
Insert * at the start of new lines when writing /* */ comments;
Show preview for rename tracking;
Split string literals on Enter;
Report invalid placeholders in string.Format calls;
Extract Method;
Don't put ref or out on custom struct;
Implement Interface or Abstract Class;
When inserting properties, events and methods, place them;
with other members of the same kind;
at the end;
When generating property;
prefer throwing properties;
prefer auto properties;
regex;
regular expression;
Use enhanced colors;</source>
        <target state="translated">Kapatılan dosyalara ilişkin tanılamaları göster;
Normal ifadeyi renklendir; 
İmlecin altında ilgili bileşenleri vurgula; 
Geçersiz normal ifadeleri bildir;
Tam çözüm analizini etkinleştir;
Dış işlemde düzenleyici özellik analizi gerçekleştir;
<<<<<<< HEAD
Derlemesi ayrılan kaynaklar için gezintiyi etkinleştir;
=======
Kaynak koda dönüştürülen kaynaklar için gezintiyi etkinleştir;
>>>>>>> 9de7366b
Using yönergeleri;
using deyimlerini sıralarken sistem yönergelerini ilk sıraya yerleştir;
using yönerge gruplarını ayır;
Başvuru bütünleştirilmiş kodlarında türler için using öner;
NuGet paketlerinde türler için using öner;
Vurgulama;
<<<<<<< HEAD
İmlecin altındaki sembole başvuruları vurgula;
=======
İmlecin altındaki sembole yönelik başvuruları vurgula;
>>>>>>> 9de7366b
İmlecin altında ilgili anahtar sözcükleri vurgula;
Ana Hat Oluşturma;
Dosyalar açılırken ana hat oluşturma moduna gir;
Yordam satır ayırıcılarını göster;
Bildirim düzeyinde yapılar için ana hattı göster;
Kod düzeyinde yapılar için ana hattı göster;
Açıklamalar ve ön işlemci bölgeleri için ana hattı göster;
<<<<<<< HEAD
Tanımlara daraltırken region öğelerini daralt;
=======
Tanımlara daraltırken bölgeleri daralt;
>>>>>>> 9de7366b
Soluklaştırma;
Kullanılmayan using deyimlerini soluklaştır;
Erişilemeyen kodu soluklaştır;
Blok Yapısı Kılavuzları;
Bildirim düzeyinde yapılar için kılavuzları göster;
Kod düzeyinde yapılar için kılavuzları göster;
<<<<<<< HEAD
Düzenleyici Yardımı
/// için XML belge açıklamaları oluştur;
/* */ açıklamaları yazarken her yeni satırın başına * ekle;
Yeniden adlandırma izlemesi için önizleme göster;
Enter tuşuna basıldığında dize değişmez değerlerini böl;
string.Format çağrılarındaki geçersiz yer tutucuları bildir;
Ayıklama Metodu;
Özel struct'a ref veya out koyma;
Interface veya Abstract Sınıfı Uygula;
Özellik, olay ve metot eklerken, bunları şuraya yerleştir;
aynı türden başka üyelerle birlikte, sonda;
Özellik oluştururken;
özel durum oluşturan özellikleri tercih et;
otomatik özellikleri tercih et;
=======
Düzenleyici Yardımı;
/// için XML belge açıklamaları oluştur;
/* */ açıklamaları yazarken her yeni satırın başına * ekle;
Yeniden adlandırma izlemesi için önizleme göster;
Enter tuşuna basıldığında dize sabit değerlerini böl;
string.Format çağrılarındaki geçersiz yer tutucuları bildir;
Ayıklama Metodu;
Özel yapıya ref veya out koyma;
Arabirim veya Soyut Sınıfı Uygula;
Özellik, olay ve metot eklerken, bunları;
aynı türden başka üyelerle birlikte;
sona yerleştir;
Özellik oluştururken;
oluşturma özelliklerini tercih et;
otomatik özellikleri tercih et;
normal ifade;
normal ifade;
>>>>>>> 9de7366b
Gelişmiş renkleri kullan;</target>
        <note>C# Advanced options page keywords</note>
      </trans-unit>
      <trans-unit id="307">
        <source>Automatically format when typing;
Automatically format statement on semicolon ;
Automatically format block on end brace;
Automatically format on return;
Automatically format on paste;</source>
        <target state="translated">Yazarken otomatik biçimlendir;
Noktalı virgül girildiğinde deyimi otomatik biçimlendir;
Kapama küme ayracı girildiğinde otomatik biçimlendir
Return tuşuna basıldığında otomatik biçimlendir;
Yapıştırma sonrasında otomatik biçimlendir;</target>
        <note>C# Formatting &gt; General options page keywords</note>
      </trans-unit>
      <trans-unit id="308">
        <source>Indent block contents; 
indent open and close braces; 
indent case contents; 
indent case contents (when block); 
indent case labels; 
label indentation; 
place goto labels in leftmost column; 
indent labels normally; 
place goto labels one indent less than current;</source>
        <target state="translated">Blok içeriğini girintile; 
açma ve kapama küme ayraçlarını girintile; 
case içeriğini girintile; 
case içeriğini girintile (engelliyken); 
case etiketlerini girintile; 
etiket girintileme; 
goto etiketlerini en soldaki sütuna yerleştir; 
etiketleri normal şekilde girintile; 
goto etiketlerinin girintisi geçerli düzeyden bir düzey az olsun;</target>
        <note>C# Formatting &gt; Indentation options page keywords</note>
      </trans-unit>
      <trans-unit id="309">
        <source>New line formatting option for braces;New line formatting options for keywords;New line options for braces;
Place open brace on new line for types;
Place open brace on new line for methods and local functions;
Place open brace on new line for properties, indexers, and events;
Place open brace on new line for property, indexer, and event accessors;
Place open brace on new line for anonymous methods;
Place open brace on new line for control blocks;
Place open brace on new line for anonymous types;
Place open brace on new line for object, collection and array initializers;
New line options for keywords;
Place else on new line;
Place catch on new line;
Place finally on new line;
New line options for expression;
Place members in object initializers on new line;
Place members in anonymous types on new line;
Place query expression clauses on new line;</source>
        <target state="translated">Küme ayraçları için yeni satır biçimlendirme seçeneği;Anahtar sözcükler için yeni satır biçimlendirme seçenekleri;Küme ayraçları için yeni satır seçenekleri;
Türler için yeni satıra açma küme ayracı yerleştir;
Metotlar ve yerel işlemler için yeni satıra açma küme ayracı yerleştir;
Özellikler, dizin oluşturucular ve olaylar için yeni satıra açma küme ayracı yerleştir;
Özellik, dizin oluşturucusu ve olay erişimcileri için yeni satıra açma küme ayracı yerleştir;
Anonim metotlar için yeni satıra açma küme ayracı yerleştir;
Denetim blokları için yeni satıra açma küme ayracı yerleştir;
Anonim türler için yeni satıra açma küme ayracı yerleştir;
Nesne, koleksiyon ve dizi başlatıcıları için yeni satıra açma küme ayracı yerleştir;
Anahtar sözcükler için yeni satır seçenekleri;
Else anahtar sözcüğünü yeni satıra yerleştir;
Catch anahtar sözcüğünü yeni satıra yerleştir;
Finally anahtar sözcüğünü yeni satıra yerleştir;
İfade için yeni satır seçenekleri;
Nesne başlatıcısındaki üyeleri yeni satıra yerleştir;
Anonim türlerdeki üyeleri yeni satıra yerleştir;
Sorgu ifadesi yan tümcelerini yeni satıra yerleştir;</target>
        <note>C# Formatting &gt; New Lines options page keywords</note>
      </trans-unit>
      <trans-unit id="310">
        <source>Set spacing for method declarations;
Insert space between method name and its opening parenthesis;
Insert space within parameter list parentheses;
Insert space within empty parameter list parentheses;
Set spacing for method calls;
Insert space within argument list parentheses;
Insert space within empty argument list parentheses;
Set other spacing options;
Insert space after keywords in control flow statements;
Insert space within parentheses of expressions;
Insert space within parentheses of type casts;
Insert spaces within parentheses of control flow statements;
Insert space after cast;
Ignore spaces in declaration statements;
Set spacing for brackets;
Insert space before open square bracket;
Insert space within empty square brackets;
Insert spaces within square brackets;
Set spacing for delimiters;
Insert space after colon for base or interface in type declaration;
Insert space after comma;
Insert space after dot;
Insert space after semicolon in for statement;
Insert space before colon for base or interface in type declaration;
Insert space before comma;
Insert space before dot;
Insert space before semicolon in for statement;
Set spacing for operators;
Ignore spaces around binary operators;
Remove spaces before and after binary operators;
Insert space before and after binary operators;</source>
        <target state="translated">Metot bildirimleri için boşlukları ayarla;
Metot adı ile metodun açma ayracı arasına boşluk ekle;
Parametre listesi ayraçları içine boşluk ekle;
Boş parametre listesi ayraçları içine boşluk ekle;
Metot çağrıları için boşlukları ayarla;
Bağımsız değişken listesi ayraçları içine boşluk ekle;
Boş bağımsız değişken listesi ayraçları içine boşluk ekle;
Diğer boşluk seçeneklerini ayarla;
Denetim akışı deyimlerinde anahtar sözcüklerden sonra boşluk ekle;
İfadelerin ayraçları içine boşluk ekle;
Tür atamalarının ayraçları içine boşluk ekle;
Denetim akışı deyimlerinin ayraçları içine boşluk ekle;
Atamadan sonra boşluk ekle;
Bildirim deyimlerindeki boşlukları yoksay;
Köşeli ayraçlar için boşlukları ayarla;
Açma köşeli ayracından önce boşluk ekle;
Boş köşeli ayraçların içine boşluk ekle;
Köşeli ayraçlar içine boşluk ekle;
Sınırlayıcılar için boşlukları ayarla;
Tür bildiriminde base veya interface için iki noktadan sonra boşluk ekle;
Virgülden sonra boşluk ekle;
Noktadan sonra boşluk ekle;
for deyiminde noktalı virgülden sonra boşluk ekle;
Tür bildiriminde base veya interface için iki noktadan önce boşluk ekle;
Virgülden önce boşluk ekle;
Noktadan önce boşluk ekle;
for deyiminde noktalı virgülden önce boşluk ekle;
İşleçler için boşlukları ayarla;
İkili işleçlerin çevresindeki boşlukları yoksay;
İkili işleçlerden önceki ve sonraki boşlukları kaldır;
İkili işleçlerden önce ve sonra boşluk ekle;</target>
        <note>C# Formatting &gt; Spacing options page keywords</note>
      </trans-unit>
      <trans-unit id="311">
        <source>Change formatting options for wrapping;leave block on single line;leave statements and member declarations on the same line</source>
        <target state="translated">Sarmalama için biçimlendirme seçeneklerini değiştir;bloğu tek satırda bırak;ifadeleri ve üye bildirimlerini aynı satırda bırak</target>
        <note>C# Formatting &gt; Wrapping options page keywords</note>
      </trans-unit>
      <trans-unit id="312">
        <source>Change completion list settings;Pre-select most recently used member; Completion Lists;
Show completion list after a character is typed;
Show completion list after a character is deleted;
Highlight matching portions of completion list items;
Show completion item filters;
Snippets behavior;
Never include snippets;
Always include snippets;
Include snippets when ?-Tab is typed after an identifier;
Enter key behavior;
Never add new line on enter;
Only add new line on enter after end of fully typed word;
Always add new line on enter;
Show name suggestions;</source>
        <target state="translated">Tamamlanma listesi ayarlarını değiştir;Son kullanılan üyeyi önceden seç; Tamamlanma listesi;
Bir karakter yazıldıktan sonra tamamlanma listesini göster;
Bir karakter silindikten sonra tamamlanma listesini göster;
Tamamlanma listesi öğelerinin eşleşen kısımlarını vurgula;
Tamamlanma öğe filtrelerini göster;
Kod parçacığı davranışı;
Kod parçacıklarını hiçbir zaman dahil etme;
Kod parçacıklarını her zaman dahil et;
Bir tanımlayıcıdan sonra ?-Tab yazılırsa kod parçacıklarını dahil et;
Enter tuşu davranışı;
Enter tuşuna basıldığında hiçbir zaman yeni satır ekleme;
Enter tuşuna basıldığında yalnızca tam bir kelime yazılmışsa sonuna yeni satır ekle;
Enter tuşuna basıldığında her zaman yeni satır ekle;
Ad önerilerini göster;</target>
        <note>C# IntelliSense options page keywords</note>
      </trans-unit>
      <trans-unit id="107">
        <source>Formatting</source>
        <target state="translated">Biçimlendirme</target>
        <note>"Formatting" category node under Tools &gt; Options, Text Editor, C#, Code Style (no corresponding keywords)</note>
      </trans-unit>
      <trans-unit id="108">
        <source>General</source>
        <target state="translated">Genel</target>
        <note>"General" node under Tools &gt; Options, Text Editor, C# (used for Code Style and Formatting)</note>
      </trans-unit>
      <trans-unit id="109">
        <source>Indentation</source>
        <target state="translated">Girinti</target>
        <note>"Indentation" node under Tools &gt; Options, Text Editor, C#, Formatting.</note>
      </trans-unit>
      <trans-unit id="110">
        <source>Wrapping</source>
        <target state="translated">Kaydırma</target>
        <note />
      </trans-unit>
      <trans-unit id="111">
        <source>New Lines</source>
        <target state="translated">Yeni Satırlar</target>
        <note />
      </trans-unit>
      <trans-unit id="112">
        <source>Spacing</source>
        <target state="translated">Boşluklar</target>
        <note />
      </trans-unit>
      <trans-unit id="2358">
        <source>CSharp Editor</source>
        <target state="translated">CSharp Düzenleyici</target>
        <note />
      </trans-unit>
      <trans-unit id="2359">
        <source>CSharp Editor with Encoding</source>
        <target state="translated">Kodlama ile CSharp Düzenleyici</target>
        <note />
      </trans-unit>
      <trans-unit id="113">
        <source>Microsoft Visual C#</source>
        <target state="translated">Microsoft Visual C#</target>
        <note>Used for String in Tools &gt; Options, Text Editor, File Extensions</note>
      </trans-unit>
      <trans-unit id="114">
        <source>Code Style</source>
        <target state="translated">Kod Stili</target>
        <note>"Code Style" category node under Tools &gt; Options, Text Editor, C# (no corresponding keywords)</note>
      </trans-unit>
      <trans-unit id="313">
        <source>Style;Qualify;This;Code Style;var;member access;locals;parameters;var preferences;predefined type;framework type;built-in types;when variable type is apparent;elsewhere;qualify field access;qualify property access; qualify method access;qualify event access;</source>
        <target state="translated">Stil;Nitele;This;Kod Stili;var;üye erişimi;yerel öğeler;parametreler;var tercihleri;önceden tanımlanmış tür;çerçeve türü;yerleşik türler;değişken türü belirgin olduğunda;başka bir yerde;alan erişimini nitele;özellik erişimini nitele; metot erişimini nitele;olay erişimini nitele;</target>
        <note>C# Code Style options page keywords</note>
      </trans-unit>
      <trans-unit id="115">
        <source>Naming</source>
        <target state="translated">Adlandırma</target>
        <note />
      </trans-unit>
      <trans-unit id="314">
        <source>Naming Style;Name Styles;Naming Rule;Naming Conventions</source>
        <target state="translated">Adlandırma Stili;Adlandırma Stilleri;Adlandırma Kuralı;Adlandırma Kuralları</target>
        <note>C# Naming Style options page keywords</note>
      </trans-unit>
      <trans-unit id="116">
        <source>C# Tools</source>
        <target state="translated">C# Araçları</target>
        <note>Help &gt; About</note>
      </trans-unit>
      <trans-unit id="117">
        <source>C# components used in the IDE. Depending on your project type and settings, a different version of the compiler may be used.</source>
        <target state="translated">IDE’de kullanılan C# bileşenleri. Projenizin türüne ve ayarlarına bağlı olarak, derleyicinin farklı bir sürümü kullanılabilir.</target>
        <note>Help &gt; About</note>
      </trans-unit>
      <trans-unit id="An_empty_CSharp_script_file">
        <source>An empty C# script file.</source>
        <target state="translated">Boş C# betik dosyası.</target>
        <note />
      </trans-unit>
      <trans-unit id="Visual_CSharp_Script">
        <source>Visual C# Script</source>
        <target state="translated">Visual C# Betiği</target>
        <note />
      </trans-unit>
    </body>
  </file>
</xliff><|MERGE_RESOLUTION|>--- conflicted
+++ resolved
@@ -85,22 +85,14 @@
 Geçersiz normal ifadeleri bildir;
 Tam çözüm analizini etkinleştir;
 Dış işlemde düzenleyici özellik analizi gerçekleştir;
-<<<<<<< HEAD
-Derlemesi ayrılan kaynaklar için gezintiyi etkinleştir;
-=======
 Kaynak koda dönüştürülen kaynaklar için gezintiyi etkinleştir;
->>>>>>> 9de7366b
 Using yönergeleri;
 using deyimlerini sıralarken sistem yönergelerini ilk sıraya yerleştir;
 using yönerge gruplarını ayır;
 Başvuru bütünleştirilmiş kodlarında türler için using öner;
 NuGet paketlerinde türler için using öner;
 Vurgulama;
-<<<<<<< HEAD
-İmlecin altındaki sembole başvuruları vurgula;
-=======
 İmlecin altındaki sembole yönelik başvuruları vurgula;
->>>>>>> 9de7366b
 İmlecin altında ilgili anahtar sözcükleri vurgula;
 Ana Hat Oluşturma;
 Dosyalar açılırken ana hat oluşturma moduna gir;
@@ -108,33 +100,13 @@
 Bildirim düzeyinde yapılar için ana hattı göster;
 Kod düzeyinde yapılar için ana hattı göster;
 Açıklamalar ve ön işlemci bölgeleri için ana hattı göster;
-<<<<<<< HEAD
-Tanımlara daraltırken region öğelerini daralt;
-=======
 Tanımlara daraltırken bölgeleri daralt;
->>>>>>> 9de7366b
 Soluklaştırma;
 Kullanılmayan using deyimlerini soluklaştır;
 Erişilemeyen kodu soluklaştır;
 Blok Yapısı Kılavuzları;
 Bildirim düzeyinde yapılar için kılavuzları göster;
 Kod düzeyinde yapılar için kılavuzları göster;
-<<<<<<< HEAD
-Düzenleyici Yardımı
-/// için XML belge açıklamaları oluştur;
-/* */ açıklamaları yazarken her yeni satırın başına * ekle;
-Yeniden adlandırma izlemesi için önizleme göster;
-Enter tuşuna basıldığında dize değişmez değerlerini böl;
-string.Format çağrılarındaki geçersiz yer tutucuları bildir;
-Ayıklama Metodu;
-Özel struct'a ref veya out koyma;
-Interface veya Abstract Sınıfı Uygula;
-Özellik, olay ve metot eklerken, bunları şuraya yerleştir;
-aynı türden başka üyelerle birlikte, sonda;
-Özellik oluştururken;
-özel durum oluşturan özellikleri tercih et;
-otomatik özellikleri tercih et;
-=======
 Düzenleyici Yardımı;
 /// için XML belge açıklamaları oluştur;
 /* */ açıklamaları yazarken her yeni satırın başına * ekle;
@@ -152,7 +124,6 @@
 otomatik özellikleri tercih et;
 normal ifade;
 normal ifade;
->>>>>>> 9de7366b
 Gelişmiş renkleri kullan;</target>
         <note>C# Advanced options page keywords</note>
       </trans-unit>
