﻿<?xml version="1.0" encoding="utf-8"?>
<xliff xmlns="urn:oasis:names:tc:xliff:document:1.2" xmlns:xsi="http://www.w3.org/2001/XMLSchema-instance" version="1.2" xsi:schemaLocation="urn:oasis:names:tc:xliff:document:1.2 xliff-core-1.2-transitional.xsd">
  <file datatype="xml" source-language="en" target-language="zh-HANT" original="../VSPackage.resx">
    <body>
      <trans-unit id="101">
        <source>C#</source>
        <target state="translated">C#</target>
        <note>Used many places.</note>
      </trans-unit>
      <trans-unit id="102">
        <source>Advanced</source>
        <target state="translated">進階</target>
        <note>"Advanced" node under Tools &gt; Options, Text Editor, C#.</note>
      </trans-unit>
      <trans-unit id="103">
        <source>IntelliSense</source>
        <target state="translated">IntelliSense</target>
        <note>"IntelliSense" node under Tools &gt; Options, Text Editor, C#.</note>
      </trans-unit>
      <trans-unit id="104">
        <source>C# Editor</source>
        <target state="translated">C# 編輯器</target>
        <note>"C# Editor" node in profile Import/Export.</note>
      </trans-unit>
      <trans-unit id="105">
        <source>Settings for the C# editor found under the Advanced, Formatting, and IntelliSense nodes in the Tools/Options dialog box.</source>
        <target state="translated">在 [工具]/[選項] 對話方塊中的 [進階]、[格式化] 和 [IntelliSense] 節點下，所找到的 C# 編輯器設定。</target>
        <note>"C# Editor" node help text in profile Import/Export.</note>
      </trans-unit>
      <trans-unit id="106">
        <source>Settings for general C# options found under the General and Tabs nodes in the Tools/Options dialog box.</source>
        <target state="translated">在 [工具]/[選項] 對話方塊中的 [一般] 及 [定位點] 節點下，所找到的一般 C# 選項設定。</target>
        <note>"C#" node help text in profile Import/Export.</note>
      </trans-unit>
      <trans-unit id="306">
        <source>Show diagnostics for closed files;
Colorize regular expression; 
Highlight related components under cursor; 
Report invalid regular expressions;
Enable full solution analysis;
Perform editor feature analysis in external process;
Enable navigation to decompiled sources;
Using directives;
Place system directives first when sorting usings;
Separate using directive groups;
Suggest usings for types in reference assemblies;
Suggest usings for types in NuGet packages;
Highlighting;
Highlight references to symbol under cursor;
Highlight related keywords under cursor;
Outlining;
Enter outlining mode when files open;
Show procedure line separators;
Show outlining for declaration level constructs;
Show outlining for code level constructs;
Show outlining for comments and preprocessor regions;
Collapse regions when collapsing to definitions;
Fading;
Fade out unused usings;
Fade out unreachable code;
Block Structure Guides;
Show guides for declaration level constructs;
Show guides for code level constructs;
Editor Help;
Generate XML documentation comments for ///;
Insert * at the start of new lines when writing /* */ comments;
Show preview for rename tracking;
Split string literals on Enter;
Report invalid placeholders in string.Format calls;
Extract Method;
Don't put ref or out on custom struct;
Implement Interface or Abstract Class;
When inserting properties, events and methods, place them;
with other members of the same kind;
at the end;
When generating property;
prefer throwing properties;
prefer auto properties;
regex;
regular expression;
Use enhanced colors;</source>
        <target state="translated">顯示已關閉檔案的診斷;
為規則運算式標示色彩; 
醒目提示游標下的相關元件; 
<<<<<<< HEAD
報告無效的規則運算式;
啟用完整解決方案分析;
在外部處理序中執行編輯器功能分析;
啟用瀏覽以反向組譯來源;
使用指示詞;
排序 using 時先排列系統指示詞;
分隔 using 指示詞群組;
針對參考組件中的類型建議 using;
針對 NuGet 套件中的類型建議 using;
=======
回報無效的規則運算式;
啟用完整解決方案分析;
在外部處理序中執行編輯器功能分析;
允許瀏覽到反向組譯的來源;
Using 指示詞;
排序 using 時先放置系統指示詞;
分隔 using 指示詞群組;
為參考組件中的類型建議 using;
為 NuGet 套件中的類型建議 using;
>>>>>>> 9de7366b
醒目提示;
醒目提示游標下的符號參考;
醒目提示游標下的相關關鍵字;
大綱;
在檔案開啟時進入大綱模式;
顯示程序行分隔符號;
顯示宣告層級建構的大綱;
顯示程式碼層級建構的大綱;
顯示註解和前置處理器區域的大綱;
在摺疊到定義時摺疊區域;
淡化;
淡化未使用的 using;
<<<<<<< HEAD
淡化無法連線的程式碼;
=======
淡化無法執行到的程式碼;
>>>>>>> 9de7366b
區塊結構輔助線;
顯示宣告層級建構的輔助線;
顯示程式碼層級建構的輔助線;
編輯器說明;
產生 /// 的 XML 文件註解;
在撰寫 /* */ 註解時，於新行開頭插入 *;
顯示重新命名追蹤的預覽;
在按 Enter 鍵時分割字串常值;
<<<<<<< HEAD
報告 string.Format 呼叫中的無效預留位置;
擷取方法;
不要在自訂結構上放置 ref 或 out;
實作 Interface 或 Abstract 類別;
在插入屬性、事件和方法時，放置它們;
具有其他同種類的成員;
在結尾;
在產生屬性時;
建議使用擲回屬性;
建議使用自動屬性;
=======
回報 string.Format 呼叫中的無效預留位置;
擷取方法;
不要在自訂結構上放置 ref 或 out;
實作介面或抽象類別;
在插入屬性、事件和方法時，予以放置;
並隨同其他同種類的成員;
在結尾;
在產生屬性時;
建議使用擲回屬性;
建議使用自動屬性;
regex;
規則運算式;
>>>>>>> 9de7366b
使用增強色彩;</target>
        <note>C# Advanced options page keywords</note>
      </trans-unit>
      <trans-unit id="307">
        <source>Automatically format when typing;
Automatically format statement on semicolon ;
Automatically format block on end brace;
Automatically format on return;
Automatically format on paste;</source>
        <target state="translated">在鍵入時自動格式化;
在分號處自動將陳述式格式化;
在右大括號處自動將區塊格式化;
在換行時自動格式化;
在貼上時自動格式化;</target>
        <note>C# Formatting &gt; General options page keywords</note>
      </trans-unit>
      <trans-unit id="308">
        <source>Indent block contents; 
indent open and close braces; 
indent case contents; 
indent case contents (when block); 
indent case labels; 
label indentation; 
place goto labels in leftmost column; 
indent labels normally; 
place goto labels one indent less than current;</source>
        <target state="translated">將區塊內容縮排; 
將左右大括號縮排; 
將 case 內容縮排; 
將 case 內容 (若為區塊) 縮排; 
將 case 標籤縮排; 
標籤縮排; 
將 goto 標籤放入最左方欄位; 
將標籤正常縮排; 
將 goto 標籤在目前的位置凸出一排;</target>
        <note>C# Formatting &gt; Indentation options page keywords</note>
      </trans-unit>
      <trans-unit id="309">
        <source>New line formatting option for braces;New line formatting options for keywords;New line options for braces;
Place open brace on new line for types;
Place open brace on new line for methods and local functions;
Place open brace on new line for properties, indexers, and events;
Place open brace on new line for property, indexer, and event accessors;
Place open brace on new line for anonymous methods;
Place open brace on new line for control blocks;
Place open brace on new line for anonymous types;
Place open brace on new line for object, collection and array initializers;
New line options for keywords;
Place else on new line;
Place catch on new line;
Place finally on new line;
New line options for expression;
Place members in object initializers on new line;
Place members in anonymous types on new line;
Place query expression clauses on new line;</source>
        <target state="translated">大括號的新行格式化選項;關鍵字的新行格式化選項;大括號的新行選項;
針對類型將左大括號換到新行;
針對方法和區域函式將左大括號換到新行;
針對屬性、索引子和事件將左大括號換到新行;
針對屬性、索引子和事件存取子將左大括號換到新行;
針對匿名方法將左大括號換到新行;
針對控制區塊將左大括號換到新行;
針對匿名類型將左大括號換到新行;
針對物件、集合和陣列初始設定式將左大括號換到新行;
關鍵字的新行選項;
將 else 換到新行;
將 catch 換到新行;
將 finally 換到新行;
運算式的新行選項;
將物件初始設定式中的成員換到新行;
將匿名類型中的成員換到新行;
將查詢運算式子句換到新行;</target>
        <note>C# Formatting &gt; New Lines options page keywords</note>
      </trans-unit>
      <trans-unit id="310">
        <source>Set spacing for method declarations;
Insert space between method name and its opening parenthesis;
Insert space within parameter list parentheses;
Insert space within empty parameter list parentheses;
Set spacing for method calls;
Insert space within argument list parentheses;
Insert space within empty argument list parentheses;
Set other spacing options;
Insert space after keywords in control flow statements;
Insert space within parentheses of expressions;
Insert space within parentheses of type casts;
Insert spaces within parentheses of control flow statements;
Insert space after cast;
Ignore spaces in declaration statements;
Set spacing for brackets;
Insert space before open square bracket;
Insert space within empty square brackets;
Insert spaces within square brackets;
Set spacing for delimiters;
Insert space after colon for base or interface in type declaration;
Insert space after comma;
Insert space after dot;
Insert space after semicolon in for statement;
Insert space before colon for base or interface in type declaration;
Insert space before comma;
Insert space before dot;
Insert space before semicolon in for statement;
Set spacing for operators;
Ignore spaces around binary operators;
Remove spaces before and after binary operators;
Insert space before and after binary operators;</source>
        <target state="translated">設定方法宣告的間距;
在方法名稱及其左括號間插入空格;
在參數清單括號內插入空格;
在空白參數清單括號內插入空格;
設定方法呼叫的間距;
在引數清單括號內插入空格;
在空白引數清單括號內插入空格;
設定其他間距選項;
在控制流程陳述式中的關鍵字後插入空格;
在運算式的括號內插入空格;
在類型轉換的括號內插入空格;
在控制流程陳述式的括號內插入空格;
在轉換後插入空格;
略過宣告陳述式中的空格;
設定中括號的空格;
在左方括號前插入空格;
在空白方括號內插入空格;
在方括號內插入空格;
設定分隔符號的空格;
針對類型宣告中的基底或介面在冒號後插入空格;
在逗號後插入空格;
在點號後插入空格;
在 for 陳述式內的分號後插入空格;
針對類型宣告中的基底或介面在冒號前插入空格;
在逗號前插入空格;
在點號前插入空格;
在 for 陳述式內的分號前插入空格;
設定運算子的間距;
略過二元運算子周圍的空格;
移除二元運算子前後的空格;
在二元運算子前後插入空格;</target>
        <note>C# Formatting &gt; Spacing options page keywords</note>
      </trans-unit>
      <trans-unit id="311">
        <source>Change formatting options for wrapping;leave block on single line;leave statements and member declarations on the same line</source>
        <target state="translated">變更換行的格式化選項;將區塊保留在同一行;將陳述式與成員宣告保留在同一行</target>
        <note>C# Formatting &gt; Wrapping options page keywords</note>
      </trans-unit>
      <trans-unit id="312">
        <source>Change completion list settings;Pre-select most recently used member; Completion Lists;
Show completion list after a character is typed;
Show completion list after a character is deleted;
Highlight matching portions of completion list items;
Show completion item filters;
Snippets behavior;
Never include snippets;
Always include snippets;
Include snippets when ?-Tab is typed after an identifier;
Enter key behavior;
Never add new line on enter;
Only add new line on enter after end of fully typed word;
Always add new line on enter;
Show name suggestions;</source>
        <target state="translated">變更完成清單設定;預先選取最近使用的成員; 完成清單;
在鍵入字元後顯示完成清單;
在刪除字元後顯示完成清單;
醒目提示完成清單項目的相符部分;
顯示完成項目篩選;
程式碼片段行為;
永不包含程式碼片段;
永遠包含程式碼片段;
在識別碼後鍵入 ?-Tab 時包含程式碼片段;
輸入按鍵行為;
永不在按下 enter 鍵時新增行;
只在按下 enter 鍵時，於完整鍵入的文字結尾後新增行;
永遠在按下 enter 鍵時新增行;
顯示名稱建議;</target>
        <note>C# IntelliSense options page keywords</note>
      </trans-unit>
      <trans-unit id="107">
        <source>Formatting</source>
        <target state="translated">格式化</target>
        <note>"Formatting" category node under Tools &gt; Options, Text Editor, C#, Code Style (no corresponding keywords)</note>
      </trans-unit>
      <trans-unit id="108">
        <source>General</source>
        <target state="translated">一般</target>
        <note>"General" node under Tools &gt; Options, Text Editor, C# (used for Code Style and Formatting)</note>
      </trans-unit>
      <trans-unit id="109">
        <source>Indentation</source>
        <target state="translated">縮排</target>
        <note>"Indentation" node under Tools &gt; Options, Text Editor, C#, Formatting.</note>
      </trans-unit>
      <trans-unit id="110">
        <source>Wrapping</source>
        <target state="translated">換行</target>
        <note />
      </trans-unit>
      <trans-unit id="111">
        <source>New Lines</source>
        <target state="translated">新行</target>
        <note />
      </trans-unit>
      <trans-unit id="112">
        <source>Spacing</source>
        <target state="translated">間距</target>
        <note />
      </trans-unit>
      <trans-unit id="2358">
        <source>CSharp Editor</source>
        <target state="translated">CSharp 編輯器</target>
        <note />
      </trans-unit>
      <trans-unit id="2359">
        <source>CSharp Editor with Encoding</source>
        <target state="translated">具備編碼功能的 CSharp 編輯器</target>
        <note />
      </trans-unit>
      <trans-unit id="113">
        <source>Microsoft Visual C#</source>
        <target state="translated">Microsoft Visual C#</target>
        <note>Used for String in Tools &gt; Options, Text Editor, File Extensions</note>
      </trans-unit>
      <trans-unit id="114">
        <source>Code Style</source>
        <target state="translated">程式碼樣式</target>
        <note>"Code Style" category node under Tools &gt; Options, Text Editor, C# (no corresponding keywords)</note>
      </trans-unit>
      <trans-unit id="313">
        <source>Style;Qualify;This;Code Style;var;member access;locals;parameters;var preferences;predefined type;framework type;built-in types;when variable type is apparent;elsewhere;qualify field access;qualify property access; qualify method access;qualify event access;</source>
        <target state="translated">樣式;限定;此;程式碼樣式;var;成員存取權;本機;參數;var 偏好;預先定義的類型;架構類型;內建類型;當變數類型明顯時;其他地方;限定欄位存取權;限定屬性存取權;限定方法存取權;限定事件存取權;</target>
        <note>C# Code Style options page keywords</note>
      </trans-unit>
      <trans-unit id="115">
        <source>Naming</source>
        <target state="translated">命名</target>
        <note />
      </trans-unit>
      <trans-unit id="314">
        <source>Naming Style;Name Styles;Naming Rule;Naming Conventions</source>
        <target state="translated">命名樣式;命名樣式;命名規則;命名慣例</target>
        <note>C# Naming Style options page keywords</note>
      </trans-unit>
      <trans-unit id="116">
        <source>C# Tools</source>
        <target state="translated">C# 工具</target>
        <note>Help &gt; About</note>
      </trans-unit>
      <trans-unit id="117">
        <source>C# components used in the IDE. Depending on your project type and settings, a different version of the compiler may be used.</source>
        <target state="translated">在 IDE 中使用的 C# 元件。根據您的專案類型與設定，可能會使用其他版本的編譯器。</target>
        <note>Help &gt; About</note>
      </trans-unit>
      <trans-unit id="An_empty_CSharp_script_file">
        <source>An empty C# script file.</source>
        <target state="translated">空白的 C# 指令碼檔。</target>
        <note />
      </trans-unit>
      <trans-unit id="Visual_CSharp_Script">
        <source>Visual C# Script</source>
        <target state="translated">Visual C# 指令碼</target>
        <note />
      </trans-unit>
    </body>
  </file>
</xliff><|MERGE_RESOLUTION|>--- conflicted
+++ resolved
@@ -82,17 +82,6 @@
         <target state="translated">顯示已關閉檔案的診斷;
 為規則運算式標示色彩; 
 醒目提示游標下的相關元件; 
-<<<<<<< HEAD
-報告無效的規則運算式;
-啟用完整解決方案分析;
-在外部處理序中執行編輯器功能分析;
-啟用瀏覽以反向組譯來源;
-使用指示詞;
-排序 using 時先排列系統指示詞;
-分隔 using 指示詞群組;
-針對參考組件中的類型建議 using;
-針對 NuGet 套件中的類型建議 using;
-=======
 回報無效的規則運算式;
 啟用完整解決方案分析;
 在外部處理序中執行編輯器功能分析;
@@ -102,7 +91,6 @@
 分隔 using 指示詞群組;
 為參考組件中的類型建議 using;
 為 NuGet 套件中的類型建議 using;
->>>>>>> 9de7366b
 醒目提示;
 醒目提示游標下的符號參考;
 醒目提示游標下的相關關鍵字;
@@ -115,11 +103,7 @@
 在摺疊到定義時摺疊區域;
 淡化;
 淡化未使用的 using;
-<<<<<<< HEAD
-淡化無法連線的程式碼;
-=======
 淡化無法執行到的程式碼;
->>>>>>> 9de7366b
 區塊結構輔助線;
 顯示宣告層級建構的輔助線;
 顯示程式碼層級建構的輔助線;
@@ -128,18 +112,6 @@
 在撰寫 /* */ 註解時，於新行開頭插入 *;
 顯示重新命名追蹤的預覽;
 在按 Enter 鍵時分割字串常值;
-<<<<<<< HEAD
-報告 string.Format 呼叫中的無效預留位置;
-擷取方法;
-不要在自訂結構上放置 ref 或 out;
-實作 Interface 或 Abstract 類別;
-在插入屬性、事件和方法時，放置它們;
-具有其他同種類的成員;
-在結尾;
-在產生屬性時;
-建議使用擲回屬性;
-建議使用自動屬性;
-=======
 回報 string.Format 呼叫中的無效預留位置;
 擷取方法;
 不要在自訂結構上放置 ref 或 out;
@@ -152,7 +124,6 @@
 建議使用自動屬性;
 regex;
 規則運算式;
->>>>>>> 9de7366b
 使用增強色彩;</target>
         <note>C# Advanced options page keywords</note>
       </trans-unit>
