--- conflicted
+++ resolved
@@ -738,7 +738,6 @@
 }}
 ";
 
-<<<<<<< HEAD
         private static readonly string s_preferIsNullOverCastAndEqualityOperator = $@"
 using System;
 
@@ -762,9 +761,8 @@
     }}
 }}
 ";
-=======
+
         #region expression and block bodies
->>>>>>> ca2f6ad9
 
         private const string s_preferExpressionBodyForMethods = @"
 using System;
