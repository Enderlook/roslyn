﻿<?xml version="1.0" encoding="utf-8"?>
<xliff xmlns="urn:oasis:names:tc:xliff:document:1.2" xmlns:xsi="http://www.w3.org/2001/XMLSchema-instance" version="1.2" xsi:schemaLocation="urn:oasis:names:tc:xliff:document:1.2 xliff-core-1.2-transitional.xsd">
  <file datatype="xml" source-language="en" target-language="ko" original="../ServicesVSResources.resx">
    <body>
      <trans-unit id="Element_is_not_valid">
        <source>Element is not valid.</source>
        <target state="translated">요소가 잘못되었습니다.</target>
        <note />
      </trans-unit>
      <trans-unit id="You_must_select_at_least_one_member">
        <source>You must select at least one member.</source>
        <target state="translated">멤버를 하나 이상 선택해야 합니다.</target>
        <note />
      </trans-unit>
      <trans-unit id="Interface_name_conflicts_with_an_existing_type_name">
        <source>Interface name conflicts with an existing type name.</source>
        <target state="translated">인터페이스 이름이 기존 형식 이름과 충돌합니다.</target>
        <note />
      </trans-unit>
      <trans-unit id="Interface_name_is_not_a_valid_0_identifier">
        <source>Interface name is not a valid {0} identifier.</source>
        <target state="translated">인터페이스 이름이 올바른 {0} 식별자가 아닙니다.</target>
        <note />
      </trans-unit>
      <trans-unit id="Illegal_characters_in_path">
        <source>Illegal characters in path.</source>
        <target state="translated">경로에 잘못된 문자가 있습니다.</target>
        <note />
      </trans-unit>
      <trans-unit id="File_name_must_have_the_0_extension">
        <source>File name must have the "{0}" extension.</source>
        <target state="translated">파일 이름에 "{0}" 확장이 있어야 합니다.</target>
        <note />
      </trans-unit>
      <trans-unit id="Debugger">
        <source>Debugger</source>
        <target state="translated">디버거</target>
        <note />
      </trans-unit>
      <trans-unit id="Determining_breakpoint_location">
        <source>Determining breakpoint location...</source>
        <target state="translated">중단점 위치를 확인하는 중...</target>
        <note />
      </trans-unit>
      <trans-unit id="Determining_autos">
        <source>Determining autos...</source>
        <target state="translated">자동을 확인하는 중...</target>
        <note />
      </trans-unit>
      <trans-unit id="Resolving_breakpoint_location">
        <source>Resolving breakpoint location...</source>
        <target state="translated">중단점 위치를 확인하는 중...</target>
        <note />
      </trans-unit>
      <trans-unit id="Validating_breakpoint_location">
        <source>Validating breakpoint location...</source>
        <target state="translated">중단점 위치를 확인하는 중...</target>
        <note />
      </trans-unit>
      <trans-unit id="Getting_DataTip_text">
        <source>Getting DataTip text...</source>
        <target state="translated">DataTip 텍스트를 가져오는 중...</target>
        <note />
      </trans-unit>
      <trans-unit id="Preview_unavailable">
        <source>Preview unavailable</source>
        <target state="translated">미리 보기를 사용할 수 없음</target>
        <note />
      </trans-unit>
      <trans-unit id="Overrides_">
        <source>Overrides</source>
        <target state="translated">재정의</target>
        <note />
      </trans-unit>
      <trans-unit id="Overridden_By">
        <source>Overridden By</source>
        <target state="translated">재정의 수행자</target>
        <note />
      </trans-unit>
      <trans-unit id="Inherits_">
        <source>Inherits</source>
        <target state="translated">상속</target>
        <note />
      </trans-unit>
      <trans-unit id="Inherited_By">
        <source>Inherited By</source>
        <target state="translated">상속 대상</target>
        <note />
      </trans-unit>
      <trans-unit id="Implements_">
        <source>Implements</source>
        <target state="translated">구현</target>
        <note />
      </trans-unit>
      <trans-unit id="Implemented_By">
        <source>Implemented By</source>
        <target state="translated">구현자</target>
        <note />
      </trans-unit>
      <trans-unit id="Maximum_number_of_documents_are_open">
        <source>Maximum number of documents are open.</source>
        <target state="translated">최대 수의 문서가 열려 있습니다.</target>
        <note />
      </trans-unit>
      <trans-unit id="Failed_to_create_document_in_miscellaneous_files_project">
        <source>Failed to create document in miscellaneous files project.</source>
        <target state="translated">기타 파일 프로젝트에 문서를 만들지 못했습니다.</target>
        <note />
      </trans-unit>
      <trans-unit id="Invalid_access">
        <source>Invalid access.</source>
        <target state="translated">액세스가 잘못되었습니다.</target>
        <note />
      </trans-unit>
      <trans-unit id="The_following_references_were_not_found_0_Please_locate_and_add_them_manually">
        <source>The following references were not found. {0}Please locate and add them manually.</source>
        <target state="translated">다음 참조를 찾지 못했습니다. {0}수동으로 찾아 추가하세요.</target>
        <note />
      </trans-unit>
      <trans-unit id="End_position_must_be_start_position">
        <source>End position must be &gt;= start position</source>
        <target state="translated">끝 위치는 시작 위치보다 크거나 같아야 합니다.</target>
        <note />
      </trans-unit>
      <trans-unit id="Not_a_valid_value">
        <source>Not a valid value</source>
        <target state="translated">값이 잘못되었습니다.</target>
        <note />
      </trans-unit>
      <trans-unit id="given_workspace_doesn_t_support_undo">
        <source>given workspace doesn't support undo</source>
        <target state="translated">지정한 작업 영역에서 실행을 취소할 수 없습니다.</target>
        <note />
      </trans-unit>
      <trans-unit id="Add_a_reference_to_0">
        <source>Add a reference to '{0}'</source>
        <target state="translated">{0}'에 참조 추가</target>
        <note />
      </trans-unit>
      <trans-unit id="Event_type_is_invalid">
        <source>Event type is invalid</source>
        <target state="translated">이벤트 형식이 잘못되었습니다.</target>
        <note />
      </trans-unit>
      <trans-unit id="Can_t_find_where_to_insert_member">
        <source>Can't find where to insert member</source>
        <target state="translated">멤버를 삽입할 위치를 찾을 수 없습니다.</target>
        <note />
      </trans-unit>
      <trans-unit id="Can_t_rename_other_elements">
        <source>Can't rename 'other' elements</source>
        <target state="translated">other' 요소의 이름을 바꿀 수 없습니다.</target>
        <note />
      </trans-unit>
      <trans-unit id="Unknown_rename_type">
        <source>Unknown rename type</source>
        <target state="translated">알 수 없는 이름 바꾸기 형식</target>
        <note />
      </trans-unit>
      <trans-unit id="IDs_are_not_supported_for_this_symbol_type">
        <source>IDs are not supported for this symbol type.</source>
        <target state="translated">이 기호 형식에 대한 ID가 지원되지 않습니다.</target>
        <note />
      </trans-unit>
      <trans-unit id="Can_t_create_a_node_id_for_this_symbol_kind_colon_0">
        <source>Can't create a node id for this symbol kind: '{0}'</source>
        <target state="translated">{0}' 기호 종류에 대한 노드 ID를 만들 수 없습니다.</target>
        <note />
      </trans-unit>
      <trans-unit id="Project_References">
        <source>Project References</source>
        <target state="translated">프로젝트 참조</target>
        <note />
      </trans-unit>
      <trans-unit id="Base_Types">
        <source>Base Types</source>
        <target state="translated">기본 형식</target>
        <note />
      </trans-unit>
      <trans-unit id="Miscellaneous_Files">
        <source>Miscellaneous Files</source>
        <target state="translated">기타 파일</target>
        <note />
      </trans-unit>
      <trans-unit id="Could_not_find_project_0">
        <source>Could not find project '{0}'</source>
        <target state="translated">{0}' 프로젝트를 찾을 수 없습니다.</target>
        <note />
      </trans-unit>
      <trans-unit id="Could_not_find_location_of_folder_on_disk">
        <source>Could not find location of folder on disk</source>
        <target state="translated">디스크에서 폴더의 위치를 찾을 수 없습니다.</target>
        <note />
      </trans-unit>
      <trans-unit id="Assembly">
        <source>Assembly </source>
        <target state="translated">어셈블리 </target>
        <note />
      </trans-unit>
      <trans-unit id="Exceptions_colon">
        <source>Exceptions:</source>
        <target state="translated">예외:</target>
        <note />
      </trans-unit>
      <trans-unit id="Member_of_0">
        <source>Member of {0}</source>
        <target state="translated">{0}의 멤버</target>
        <note />
      </trans-unit>
      <trans-unit id="Parameters_colon1">
        <source>Parameters:</source>
        <target state="translated">매개 변수:</target>
        <note />
      </trans-unit>
      <trans-unit id="Project">
        <source>Project </source>
        <target state="translated">프로젝트 </target>
        <note />
      </trans-unit>
      <trans-unit id="Remarks_colon">
        <source>Remarks:</source>
        <target state="translated">설명:</target>
        <note />
      </trans-unit>
      <trans-unit id="Returns_colon">
        <source>Returns:</source>
        <target state="translated">반환 값:</target>
        <note />
      </trans-unit>
      <trans-unit id="Summary_colon">
        <source>Summary:</source>
        <target state="translated">요약:</target>
        <note />
      </trans-unit>
      <trans-unit id="Type_Parameters_colon">
        <source>Type Parameters:</source>
        <target state="translated">형식 매개 변수:</target>
        <note />
      </trans-unit>
      <trans-unit id="File_already_exists">
        <source>File already exists</source>
        <target state="translated">파일이 이미 존재함</target>
        <note />
      </trans-unit>
      <trans-unit id="File_path_cannot_use_reserved_keywords">
        <source>File path cannot use reserved keywords</source>
        <target state="translated">파일 경로는 예약된 키워드를 사용할 수 없습니다.</target>
        <note />
      </trans-unit>
      <trans-unit id="DocumentPath_is_illegal">
        <source>DocumentPath is illegal</source>
        <target state="translated">DocumentPath가 잘못되었습니다.</target>
        <note />
      </trans-unit>
      <trans-unit id="Project_Path_is_illegal">
        <source>Project Path is illegal</source>
        <target state="translated">프로젝트 경로가 잘못되었습니다.</target>
        <note />
      </trans-unit>
      <trans-unit id="Path_cannot_have_empty_filename">
        <source>Path cannot have empty filename</source>
        <target state="translated">경로에는 빈 파일 이름이 있을 수 없습니다.</target>
        <note />
      </trans-unit>
      <trans-unit id="The_given_DocumentId_did_not_come_from_the_Visual_Studio_workspace">
        <source>The given DocumentId did not come from the Visual Studio workspace.</source>
        <target state="translated">제공된 DocumentId는 Visual Studio 작업 영역에서 가져오지 않았습니다.</target>
        <note />
      </trans-unit>
      <trans-unit id="Project_colon_0_1_Use_the_dropdown_to_view_and_switch_to_other_projects_this_file_may_belong_to">
        <source>Project: {0} ({1})

Use the dropdown to view and switch to other projects this file may belong to.</source>
        <target state="translated">프로젝트: {0}({1})

드롭다운을 사용하여 이 파일이 속할 수 있는 다른 프로젝트를 보고 해당 프로젝트로 전환합니다.</target>
        <note />
      </trans-unit>
      <trans-unit id="_0_Use_the_dropdown_to_view_and_navigate_to_other_items_in_this_file">
        <source>{0}

Use the dropdown to view and navigate to other items in this file.</source>
        <target state="translated">{0}

드롭다운을 사용하여 이 파일의 다른 항목을 보고 탐색합니다.</target>
        <note />
      </trans-unit>
      <trans-unit id="Project_colon_0_Use_the_dropdown_to_view_and_switch_to_other_projects_this_file_may_belong_to">
        <source>Project: {0}

Use the dropdown to view and switch to other projects this file may belong to.</source>
        <target state="translated">프로젝트: {0}

드롭다운을 사용하여 이 파일이 속할 수 있는 다른 프로젝트를 보고 해당 프로젝트로 전환합니다.</target>
        <note />
      </trans-unit>
      <trans-unit id="ErrorReadingRuleset">
        <source>ErrorReadingRuleset</source>
        <target state="translated">ErrorReadingRuleset</target>
        <note />
      </trans-unit>
      <trans-unit id="Error_reading_ruleset_file_0_1">
        <source>Error reading ruleset file {0} - {1}</source>
        <target state="translated">{0} ruleset 파일을 읽는 동안 오류가 발생했습니다. {1}</target>
        <note />
      </trans-unit>
      <trans-unit id="AnalyzerChangedOnDisk">
        <source>AnalyzerChangedOnDisk</source>
        <target state="translated">AnalyzerChangedOnDisk</target>
        <note />
      </trans-unit>
      <trans-unit id="The_analyzer_assembly_0_has_changed_Diagnostics_may_be_incorrect_until_Visual_Studio_is_restarted">
        <source>The analyzer assembly '{0}' has changed. Diagnostics may be incorrect until Visual Studio is restarted.</source>
        <target state="translated">분석기 어셈블리 '{0}'이(가) 변경되었습니다. Visual Studio를 다시 시작할 때까지 진단이 올바르지 않을 수 있습니다.</target>
        <note />
      </trans-unit>
      <trans-unit id="CSharp_VB_Diagnostics_Table_Data_Source">
        <source>C#/VB Diagnostics Table Data Source</source>
        <target state="translated">C#/VB 진단 테이블 데이터 원본</target>
        <note />
      </trans-unit>
      <trans-unit id="CSharp_VB_Todo_List_Table_Data_Source">
        <source>C#/VB Todo List Table Data Source</source>
        <target state="translated">C#/VB 할일 목록 테이블 데이터 원본</target>
        <note />
      </trans-unit>
      <trans-unit id="Cancel">
        <source>Cancel</source>
        <target state="translated">취소</target>
        <note />
      </trans-unit>
      <trans-unit id="Deselect_All">
        <source>_Deselect All</source>
        <target state="translated">모두 선택 취소(_D)</target>
        <note />
      </trans-unit>
      <trans-unit id="Extract_Interface">
        <source>Extract Interface</source>
        <target state="translated">인터페이스 추출</target>
        <note />
      </trans-unit>
      <trans-unit id="Generated_name_colon">
        <source>Generated name:</source>
        <target state="translated">생성된 이름:</target>
        <note />
      </trans-unit>
      <trans-unit id="New_file_name_colon">
        <source>New _file name:</source>
        <target state="translated">새 파일 이름(_F):</target>
        <note />
      </trans-unit>
      <trans-unit id="New_interface_name_colon">
        <source>New _interface name:</source>
        <target state="translated">새 인터페이스 이름(_I):</target>
        <note />
      </trans-unit>
      <trans-unit id="OK">
        <source>OK</source>
        <target state="translated">확인</target>
        <note />
      </trans-unit>
      <trans-unit id="Select_All">
        <source>_Select All</source>
        <target state="translated">모두 선택(_S)</target>
        <note />
      </trans-unit>
      <trans-unit id="Select_public_members_to_form_interface">
        <source>Select public _members to form interface</source>
        <target state="translated">인터페이스를 구성할 공용 멤버 선택(_M)</target>
        <note />
      </trans-unit>
      <trans-unit id="Access_colon">
        <source>_Access:</source>
        <target state="translated">액세스(_A):</target>
        <note />
      </trans-unit>
      <trans-unit id="Add_to_existing_file">
        <source>Add to _existing file</source>
        <target state="translated">기존 파일에 추가(_E)</target>
        <note />
      </trans-unit>
      <trans-unit id="Change_Signature">
        <source>Change Signature</source>
        <target state="translated">시그니처 변경</target>
        <note />
      </trans-unit>
      <trans-unit id="Create_new_file">
        <source>_Create new file</source>
        <target state="translated">새 파일 만들기(_C)</target>
        <note />
      </trans-unit>
      <trans-unit id="Default_">
        <source>Default</source>
        <target state="translated">기본값</target>
        <note />
      </trans-unit>
      <trans-unit id="File_Name_colon">
        <source>File Name:</source>
        <target state="translated">파일 이름:</target>
        <note />
      </trans-unit>
      <trans-unit id="Generate_Type">
        <source>Generate Type</source>
        <target state="translated">형식 생성</target>
        <note />
      </trans-unit>
      <trans-unit id="Kind_colon">
        <source>_Kind:</source>
        <target state="translated">종류(_K):</target>
        <note />
      </trans-unit>
      <trans-unit id="Location_colon">
        <source>Location:</source>
        <target state="translated">위치:</target>
        <note />
      </trans-unit>
      <trans-unit id="Modifier">
        <source>Modifier</source>
        <target state="translated">한정자</target>
        <note />
      </trans-unit>
      <trans-unit id="Name_colon1">
        <source>Name:</source>
        <target state="translated">이름:</target>
        <note />
      </trans-unit>
      <trans-unit id="Parameter">
        <source>Parameter</source>
        <target state="translated">매개 변수</target>
        <note />
      </trans-unit>
      <trans-unit id="Parameters_colon2">
        <source>Parameters:</source>
        <target state="translated">매개 변수:</target>
        <note />
      </trans-unit>
      <trans-unit id="Preview_method_signature_colon">
        <source>Preview method signature:</source>
        <target state="translated">메서드 시그니처 미리 보기:</target>
        <note />
      </trans-unit>
      <trans-unit id="Preview_reference_changes">
        <source>Preview reference changes</source>
        <target state="translated">참조 변경 내용 미리 보기</target>
        <note />
      </trans-unit>
      <trans-unit id="Project_colon">
        <source>_Project:</source>
        <target state="translated">프로젝트(_P):</target>
        <note />
      </trans-unit>
      <trans-unit id="Type">
        <source>Type</source>
        <target state="translated">형식</target>
        <note />
      </trans-unit>
      <trans-unit id="Type_Details_colon">
        <source>Type Details:</source>
        <target state="translated">형식 세부 정보:</target>
        <note />
      </trans-unit>
      <trans-unit id="Re_move">
        <source>Re_move</source>
        <target state="translated">제거(_M)</target>
        <note />
      </trans-unit>
      <trans-unit id="Restore">
        <source>_Restore</source>
        <target state="translated">복원(_R)</target>
        <note />
      </trans-unit>
      <trans-unit id="More_about_0">
        <source>More about {0}</source>
        <target state="translated">{0}에 대한 추가 정보</target>
        <note />
      </trans-unit>
      <trans-unit id="Navigation_must_be_performed_on_the_foreground_thread">
        <source>Navigation must be performed on the foreground thread.</source>
        <target state="translated">탐색은 포그라운드 스레드에서 수행해야 합니다.</target>
        <note />
      </trans-unit>
      <trans-unit id="bracket_plus_bracket">
        <source>[+] </source>
        <target state="translated">[+] </target>
        <note />
      </trans-unit>
      <trans-unit id="bracket_bracket">
        <source>[-] </source>
        <target state="translated">[-] </target>
        <note />
      </trans-unit>
      <trans-unit id="Reference_to_0_in_project_1">
        <source>Reference to '{0}' in project '{1}'</source>
        <target state="translated">프로젝트 '{1}'에 '{0}'에 대한 참조가 있습니다.</target>
        <note />
      </trans-unit>
      <trans-unit id="Unknown1">
        <source>&lt;Unknown&gt;</source>
        <target state="translated">&lt;알 수 없음&gt;</target>
        <note />
      </trans-unit>
      <trans-unit id="Analyzer_reference_to_0_in_project_1">
        <source>Analyzer reference to '{0}' in project '{1}'</source>
        <target state="translated">프로젝트 '{1}'에 '{0}'에 대한 분석기 참조가 있습니다.</target>
        <note />
      </trans-unit>
      <trans-unit id="Project_reference_to_0_in_project_1">
        <source>Project reference to '{0}' in project '{1}'</source>
        <target state="translated">프로젝트 '{1}'에 '{0}'에 대한 프로젝트 참조가 있습니다.</target>
        <note />
      </trans-unit>
      <trans-unit id="AnalyzerDependencyConflict">
        <source>AnalyzerDependencyConflict</source>
        <target state="translated">AnalyzerDependencyConflict</target>
        <note />
      </trans-unit>
      <trans-unit id="Analyzer_assemblies_0_and_1_both_have_identity_2_but_different_contents_Only_one_will_be_loaded_and_analyzers_using_these_assemblies_may_not_run_correctly">
        <source>Analyzer assemblies '{0}' and '{1}' both have identity '{2}' but different contents. Only one will be loaded and analyzers using these assemblies may not run correctly.</source>
        <target state="translated">{0}' 및 '{1}' 분석기 어셈블리의 ID는 '{2}'(으)로 동일하지만 콘텐츠가 다릅니다. 둘 중 하나만 로드되며 이러한 어셈블리를 사용하는 분석기는 제대로 실행되지 않을 수 있습니다.</target>
        <note />
      </trans-unit>
      <trans-unit id="_0_references">
        <source>{0} references</source>
        <target state="translated">참조 {0}개</target>
        <note />
      </trans-unit>
      <trans-unit id="_1_reference">
        <source>1 reference</source>
        <target state="translated">참조 1개</target>
        <note />
      </trans-unit>
      <trans-unit id="_0_encountered_an_error_and_has_been_disabled">
        <source>'{0}' encountered an error and has been disabled.</source>
        <target state="translated">'{0}'에 오류가 발생하여 사용할 수 없습니다.</target>
        <note />
      </trans-unit>
      <trans-unit id="Enable">
        <source>Enable</source>
        <target state="translated">사용</target>
        <note />
      </trans-unit>
      <trans-unit id="Enable_and_ignore_future_errors">
        <source>Enable and ignore future errors</source>
        <target state="translated">추가 오류 무시하고 사용</target>
        <note />
      </trans-unit>
      <trans-unit id="No_Changes">
        <source>No Changes</source>
        <target state="translated">변경 내용 없음</target>
        <note />
      </trans-unit>
      <trans-unit id="Current_block">
        <source>Current block</source>
        <target state="translated">현재 블록</target>
        <note />
      </trans-unit>
      <trans-unit id="Determining_current_block">
        <source>Determining current block.</source>
        <target state="translated">현재 블록을 확인하는 중입니다.</target>
        <note />
      </trans-unit>
      <trans-unit id="IntelliSense">
        <source>IntelliSense</source>
        <target state="translated">IntelliSense</target>
        <note />
      </trans-unit>
      <trans-unit id="CSharp_VB_Build_Table_Data_Source">
        <source>C#/VB Build Table Data Source</source>
        <target state="translated">C#/VB 빌드 테이블 데이터 원본</target>
        <note />
      </trans-unit>
      <trans-unit id="MissingAnalyzerReference">
        <source>MissingAnalyzerReference</source>
        <target state="translated">MissingAnalyzerReference</target>
        <note />
      </trans-unit>
      <trans-unit id="Analyzer_assembly_0_depends_on_1_but_it_was_not_found_Analyzers_may_not_run_correctly_unless_the_missing_assembly_is_added_as_an_analyzer_reference_as_well">
        <source>Analyzer assembly '{0}' depends on '{1}' but it was not found. Analyzers may not run correctly unless the missing assembly is added as an analyzer reference as well.</source>
        <target state="translated">분석기 어셈블리 '{0}'은(는) 찾을 수 없는 '{1}'에 종속됩니다. 없는 어셈블리가 분석기 참조로 추가되지 않으면 분석기가 올바르게 실행되지 않을 수 있습니다.</target>
        <note />
      </trans-unit>
      <trans-unit id="Suppression_State">
        <source>Suppression State</source>
        <target state="translated">비표시 오류(Suppression) 상태</target>
        <note />
      </trans-unit>
      <trans-unit id="Active">
        <source>Active</source>
        <target state="translated">활성</target>
        <note />
      </trans-unit>
      <trans-unit id="Suppressed">
        <source>Suppressed</source>
        <target state="translated">표시 안 함</target>
        <note />
      </trans-unit>
      <trans-unit id="NotApplicable">
        <source>N/A</source>
        <target state="translated">해당 없음</target>
        <note />
      </trans-unit>
      <trans-unit id="SuppressionNotSupportedToolTip">
        <source>Suppression state is supported only for intellisense diagnostics, which are for the current solution snapshot. Switch to 'Intellisense' diagnostics for suppression.</source>
        <target state="translated">비표시 오류(Suppression) 상태는 현재 솔루션 스냅숏인 intellisense 진단에 대해서만 지원됩니다. 비표시 오류(Suppression)에 대해 'Intellisense' 진단으로 전환하세요.</target>
        <note />
      </trans-unit>
      <trans-unit id="Suppress_diagnostics">
        <source>Suppress diagnostics</source>
        <target state="translated">진단 표시 안 함</target>
        <note />
      </trans-unit>
      <trans-unit id="Computing_suppressions_fix">
        <source>Computing suppressions fix...</source>
        <target state="translated">비표시 오류(Suppression) 수정을 계산하는 중...</target>
        <note />
      </trans-unit>
      <trans-unit id="Applying_suppressions_fix">
        <source>Applying suppressions fix...</source>
        <target state="translated">비표시 오류(Suppression) 수정을 적용하는 중...</target>
        <note />
      </trans-unit>
      <trans-unit id="Remove_suppressions">
        <source>Remove suppressions</source>
        <target state="translated">비표시 오류(Suppression) 제거</target>
        <note />
      </trans-unit>
      <trans-unit id="Computing_remove_suppressions_fix">
        <source>Computing remove suppressions fix...</source>
        <target state="translated">비표시 오류(Suppression) 제거 수정을 계산하는 중...</target>
        <note />
      </trans-unit>
      <trans-unit id="Applying_remove_suppressions_fix">
        <source>Applying remove suppressions fix...</source>
        <target state="translated">비표시 오류(Suppression) 제거 수정을 적용하는 중...</target>
        <note />
      </trans-unit>
      <trans-unit id="This_workspace_only_supports_opening_documents_on_the_UI_thread">
        <source>This workspace only supports opening documents on the UI thread.</source>
        <target state="translated">이 작업 영역에서는 UI 스레드에서 문서를 여는 것만 지원합니다.</target>
        <note />
      </trans-unit>
      <trans-unit id="This_workspace_does_not_support_updating_Visual_Basic_parse_options">
        <source>This workspace does not support updating Visual Basic parse options.</source>
        <target state="translated">이 작업 영역은 Visual Basic 구문 분석 옵션 업데이트를 지원하지 않습니다.</target>
        <note />
      </trans-unit>
      <trans-unit id="Synchronize_0">
        <source>Synchronize {0}</source>
        <target state="translated">{0} 동기화</target>
        <note />
      </trans-unit>
      <trans-unit id="Synchronizing_with_0">
        <source>Synchronizing with {0}...</source>
        <target state="translated">{0}과(와) 동기화하는 중...</target>
        <note />
      </trans-unit>
      <trans-unit id="Visual_Studio_has_suspended_some_advanced_features_to_improve_performance">
        <source>Visual Studio has suspended some advanced features to improve performance.</source>
        <target state="translated">Visual Studio에서 성능 향상을 위해 일부 고급 기능을 일시 중단했습니다.</target>
        <note />
      </trans-unit>
      <trans-unit id="Installing_0">
        <source>Installing '{0}'</source>
        <target state="translated">{0}' 설치 중</target>
        <note />
      </trans-unit>
      <trans-unit id="Installing_0_completed">
        <source>Installing '{0}' completed</source>
        <target state="translated">{0}' 설치 완료</target>
        <note />
      </trans-unit>
      <trans-unit id="Package_install_failed_colon_0">
        <source>Package install failed: {0}</source>
        <target state="translated">패키지 설치 실패: {0}</target>
        <note />
      </trans-unit>
      <trans-unit id="Unknown2">
        <source>&lt;Unknown&gt;</source>
        <target state="translated">&lt;알 수 없음&gt;</target>
        <note />
      </trans-unit>
      <trans-unit id="No">
        <source>No</source>
        <target state="translated">아니요</target>
        <note />
      </trans-unit>
      <trans-unit id="Yes">
        <source>Yes</source>
        <target state="translated">예</target>
        <note />
      </trans-unit>
      <trans-unit id="Choose_a_Symbol_Specification_and_a_Naming_Style">
        <source>Choose a Symbol Specification and a Naming Style.</source>
        <target state="translated">기호 사양 및 명명 스타일을 선택하세요.</target>
        <note />
      </trans-unit>
      <trans-unit id="Enter_a_title_for_this_Naming_Rule">
        <source>Enter a title for this Naming Rule.</source>
        <target state="translated">이 명명 규칙의 제목을 입력하세요.</target>
        <note />
      </trans-unit>
      <trans-unit id="Enter_a_title_for_this_Naming_Style">
        <source>Enter a title for this Naming Style.</source>
        <target state="translated">이 명명 스타일의 제목을 입력하세요.</target>
        <note />
      </trans-unit>
      <trans-unit id="Enter_a_title_for_this_Symbol_Specification">
        <source>Enter a title for this Symbol Specification.</source>
        <target state="translated">이 기호 사양의 제목을 입력하세요.</target>
        <note />
      </trans-unit>
      <trans-unit id="Accessibilities_can_match_any">
        <source>Accessibilities (can match any)</source>
        <target state="translated">접근성(임의 항목과 일치 가능)</target>
        <note />
      </trans-unit>
      <trans-unit id="Capitalization_colon">
        <source>Capitalization:</source>
        <target state="translated">대문자 표시:</target>
        <note />
      </trans-unit>
      <trans-unit id="all_lower">
        <source>all lower</source>
        <target state="translated">모두 소문자</target>
        <note />
      </trans-unit>
      <trans-unit id="ALL_UPPER">
        <source>ALL UPPER</source>
        <target state="translated">모두 대문자</target>
        <note />
      </trans-unit>
      <trans-unit id="camel_Case_Name">
        <source>camel Case Name</source>
        <target state="translated">카멜 대/소문자 이름</target>
        <note />
      </trans-unit>
      <trans-unit id="First_word_upper">
        <source>First word upper</source>
        <target state="translated">첫 번째 단어 대문자</target>
        <note />
      </trans-unit>
      <trans-unit id="Pascal_Case_Name">
        <source>Pascal Case Name</source>
        <target state="translated">파스칼식 대/소문자 이름</target>
        <note />
      </trans-unit>
      <trans-unit id="Severity_colon">
        <source>Severity:</source>
        <target state="translated">심각도:</target>
        <note />
      </trans-unit>
      <trans-unit id="Modifiers_must_match_all">
        <source>Modifiers (must match all)</source>
        <target state="translated">한정자(모두와 일치해야 함)</target>
        <note />
      </trans-unit>
      <trans-unit id="Name_colon2">
        <source>Name:</source>
        <target state="translated">이름:</target>
        <note />
      </trans-unit>
      <trans-unit id="Naming_Rule">
        <source>Naming Rule</source>
        <target state="translated">명명 규칙</target>
        <note />
      </trans-unit>
      <trans-unit id="Naming_Style">
        <source>Naming Style</source>
        <target state="translated">명명 스타일</target>
        <note />
      </trans-unit>
      <trans-unit id="Naming_Style_colon">
        <source>Naming Style:</source>
        <target state="translated">명명 스타일:</target>
        <note />
      </trans-unit>
      <trans-unit id="Naming_Rules_allow_you_to_define_how_particular_sets_of_symbols_should_be_named_and_how_incorrectly_named_symbols_should_be_handled">
        <source>Naming Rules allow you to define how particular sets of symbols should be named and how incorrectly-named symbols should be handled.</source>
        <target state="translated">명명 규칙을 사용하여 특정 기호 집합의 이름을 지정하는 방법과 이름이 잘못 지정된 기호를 처리하는 방법을 정의할 수 있습니다.</target>
        <note />
      </trans-unit>
      <trans-unit id="The_first_matching_top_level_Naming_Rule_is_used_by_default_when_naming_a_symbol_while_any_special_cases_are_handled_by_a_matching_child_rule">
        <source>The first matching top-level Naming Rule is used by default when naming a symbol, while any special cases are handled by a matching child rule.</source>
        <target state="translated">기호 이름을 지정할 때는 기본적으로 첫 번째 일치하는 최상위 명명 규칙이 사용되지만, 특별한 경우는 일치하는 자식 규칙으로 처리됩니다.</target>
        <note />
      </trans-unit>
      <trans-unit id="Naming_Style_Title_colon">
        <source>Naming Style Title:</source>
        <target state="translated">명명 스타일 제목:</target>
        <note />
      </trans-unit>
      <trans-unit id="Parent_Rule_colon">
        <source>Parent Rule:</source>
        <target state="translated">부모 규칙:</target>
        <note />
      </trans-unit>
      <trans-unit id="Required_Prefix_colon">
        <source>Required Prefix:</source>
        <target state="translated">필수 접두사:</target>
        <note />
      </trans-unit>
      <trans-unit id="Required_Suffix_colon">
        <source>Required Suffix:</source>
        <target state="translated">필수 접미사:</target>
        <note />
      </trans-unit>
      <trans-unit id="Sample_Identifier_colon">
        <source>Sample Identifier:</source>
        <target state="translated">샘플 식별자:</target>
        <note />
      </trans-unit>
      <trans-unit id="Symbol_Kinds_can_match_any">
        <source>Symbol Kinds (can match any)</source>
        <target state="translated">기호 종류(임의 항목과 일치 가능)</target>
        <note />
      </trans-unit>
      <trans-unit id="Symbol_Specification">
        <source>Symbol Specification</source>
        <target state="translated">기호 사양</target>
        <note />
      </trans-unit>
      <trans-unit id="Symbol_Specification_colon">
        <source>Symbol Specification:</source>
        <target state="translated">기호 사양:</target>
        <note />
      </trans-unit>
      <trans-unit id="Symbol_Specification_Title_colon">
        <source>Symbol Specification Title:</source>
        <target state="translated">기호 사양 제목:</target>
        <note />
      </trans-unit>
      <trans-unit id="Word_Separator_colon">
        <source>Word Separator:</source>
        <target state="translated">단어 구분 기호:</target>
        <note />
      </trans-unit>
      <trans-unit id="example">
        <source>example</source>
        <target state="translated">예</target>
        <note>IdentifierWord_Example and IdentifierWord_Identifier are combined (with prefixes, suffixes, and word separators) into an example identifier name in the NamingStyle UI.</note>
      </trans-unit>
      <trans-unit id="identifier">
        <source>identifier</source>
        <target state="translated">식별자</target>
        <note>IdentifierWord_Example and IdentifierWord_Identifier are combined (with prefixes, suffixes, and word separators) into an example identifier name in the NamingStyle UI.</note>
      </trans-unit>
      <trans-unit id="Install_0">
        <source>Install '{0}'</source>
        <target state="translated">{0}' 설치</target>
        <note />
      </trans-unit>
      <trans-unit id="Uninstalling_0">
        <source>Uninstalling '{0}'</source>
        <target state="translated">{0}' 제거 중</target>
        <note />
      </trans-unit>
      <trans-unit id="Uninstalling_0_completed">
        <source>Uninstalling '{0}' completed</source>
        <target state="translated">{0}' 제거 완료</target>
        <note />
      </trans-unit>
      <trans-unit id="Uninstall_0">
        <source>Uninstall '{0}'</source>
        <target state="translated">{0}' 제거</target>
        <note />
      </trans-unit>
      <trans-unit id="Package_uninstall_failed_colon_0">
        <source>Package uninstall failed: {0}</source>
        <target state="translated">패키지 제거 실패: {0}</target>
        <note />
      </trans-unit>
      <trans-unit id="Error_encountered_while_loading_the_project_Some_project_features_such_as_full_solution_analysis_for_the_failed_project_and_projects_that_depend_on_it_have_been_disabled">
        <source>Error encountered while loading the project. Some project features, such as full solution analysis for the failed project and projects that depend on it, have been disabled.</source>
        <target state="translated">프로젝트를 로드하는 동안 오류가 발생했습니다. 실패한 프로젝트 및 이 프로젝트에 종속된 프로젝트에 대한 전체 솔루션 분석과 같은 일부 프로젝트 기능을 사용할 수 없습니다.</target>
        <note />
      </trans-unit>
      <trans-unit id="Project_loading_failed">
        <source>Project loading failed.</source>
        <target state="translated">프로젝트를 로드하지 못했습니다.</target>
        <note />
      </trans-unit>
      <trans-unit id="To_see_what_caused_the_issue_please_try_below_1_Close_Visual_Studio_long_paragraph_follows">
        <source>To see what caused the issue, please try below.

1. Close Visual Studio
2. Open a Visual Studio Developer Command Prompt
3. Set environment variable “TraceDesignTime” to true (set TraceDesignTime=true)
4. Delete .vs directory/.suo file
5. Restart VS from the command prompt you set the environment variable (devenv)
6. Open the solution
7. Check '{0}' and look for the failed tasks (FAILED)</source>
        <target state="translated">이 문제를 일으킨 원인을 확인하려면 다음을 시도하세요.

1. Visual Studio를 닫습니다.
2. Visual Studio 개발자 명령 프롬프트를 엽니다.
3. 환경 변수 "TraceDesignTime"을 true로 설정합니다(set TraceDesignTime=true).
4. .vs 디렉터리/.suo 파일을 삭제합니다.
5. 환경 변수(devenv)를 설정한 명령 프롬프트에서 VS를 다시 시작합니다.
6. 솔루션을 엽니다.
7. '{0}'을(를) 확인하고 실패한 작업(FAILED)을 찾습니다.</target>
        <note />
      </trans-unit>
      <trans-unit id="Additional_information_colon">
        <source>Additional information:</source>
        <target state="translated">추가 정보:</target>
        <note />
      </trans-unit>
      <trans-unit id="Installing_0_failed_Additional_information_colon_1">
        <source>Installing '{0}' failed.

Additional information: {1}</source>
        <target state="translated">{0}'을(를) 설치하지 못했습니다.

추가 정보: {1}</target>
        <note />
      </trans-unit>
      <trans-unit id="Uninstalling_0_failed_Additional_information_colon_1">
        <source>Uninstalling '{0}' failed.

Additional information: {1}</source>
        <target state="translated">{0}'을(를) 제거하지 못했습니다.

추가 정보: {1}</target>
        <note />
      </trans-unit>
      <trans-unit id="Move_0_below_1">
        <source>Move {0} below {1}</source>
        <target state="translated">{1} 아래로 {0} 이동</target>
        <note>{0} and {1} are parameter descriptions</note>
      </trans-unit>
      <trans-unit id="Move_0_above_1">
        <source>Move {0} above {1}</source>
        <target state="translated">{1} 위로 {0} 이동</target>
        <note>{0} and {1} are parameter descriptions</note>
      </trans-unit>
      <trans-unit id="Remove_0">
        <source>Remove {0}</source>
        <target state="translated">{0} 제거</target>
        <note>{0} is a parameter description</note>
      </trans-unit>
      <trans-unit id="Restore_0">
        <source>Restore {0}</source>
        <target state="translated">{0} 복원</target>
        <note>{0} is a parameter description</note>
      </trans-unit>
      <trans-unit id="Re_enable">
        <source>Re-enable</source>
        <target state="translated">다시 사용</target>
        <note />
      </trans-unit>
      <trans-unit id="Learn_more">
        <source>Learn more</source>
        <target state="translated">자세한 정보</target>
        <note />
      </trans-unit>
      <trans-unit id="Prefer_framework_type">
        <source>Prefer framework type</source>
        <target state="translated">프레임워크 형식 사용</target>
        <note />
      </trans-unit>
      <trans-unit id="Prefer_predefined_type">
        <source>Prefer predefined type</source>
        <target state="translated">미리 정의된 형식 사용</target>
        <note />
      </trans-unit>
      <trans-unit id="Copy_to_Clipboard">
        <source>Copy to Clipboard</source>
        <target state="translated">클립보드로 복사</target>
        <note />
      </trans-unit>
      <trans-unit id="Close">
        <source>Close</source>
        <target state="translated">닫기</target>
        <note />
      </trans-unit>
      <trans-unit id="Unknown_parameters">
        <source>&lt;Unknown Parameters&gt;</source>
        <target state="translated">&lt;알 수 없는 매개 변수&gt;</target>
        <note />
      </trans-unit>
      <trans-unit id="End_of_inner_exception_stack">
        <source>--- End of inner exception stack trace ---</source>
        <target state="translated">--- 내부 예외 스택 추적 끝 ---</target>
        <note />
      </trans-unit>
      <trans-unit id="For_locals_parameters_and_members">
        <source>For locals, parameters and members</source>
        <target state="translated">로컬, 매개 변수 및 멤버의 경우</target>
        <note />
      </trans-unit>
      <trans-unit id="For_member_access_expressions">
        <source>For member access expressions</source>
        <target state="translated">멤버 액세스 식의 경우</target>
        <note />
      </trans-unit>
      <trans-unit id="Prefer_object_initializer">
        <source>Prefer object initializer</source>
        <target state="translated">개체 이니셜라이저 사용</target>
        <note />
      </trans-unit>
      <trans-unit id="Expression_preferences_colon">
        <source>Expression preferences:</source>
        <target state="translated">식 기본 설정:</target>
        <note />
      </trans-unit>
      <trans-unit id="Block_Structure_Guides">
        <source>Block Structure Guides</source>
        <target state="translated">블록 구조 가이드</target>
        <note />
      </trans-unit>
      <trans-unit id="Outlining">
        <source>Outlining</source>
        <target state="translated">개요</target>
        <note />
      </trans-unit>
      <trans-unit id="Show_guides_for_code_level_constructs">
        <source>Show guides for code level constructs</source>
        <target state="translated">코드 수준 구문에 대한 가이드 표시</target>
        <note />
      </trans-unit>
      <trans-unit id="Show_guides_for_comments_and_preprocessor_regions">
        <source>Show guides for comments and preprocessor regions</source>
        <target state="translated">설명 및 전처리기 영역에 대한 가이드 표시</target>
        <note />
      </trans-unit>
      <trans-unit id="Show_guides_for_declaration_level_constructs">
        <source>Show guides for declaration level constructs</source>
        <target state="translated">선언 수준 구문에 대한 가이드 표시</target>
        <note />
      </trans-unit>
      <trans-unit id="Show_outlining_for_code_level_constructs">
        <source>Show outlining for code level constructs</source>
        <target state="translated">코드 수준 구문에 대한 개요 표시</target>
        <note />
      </trans-unit>
      <trans-unit id="Show_outlining_for_comments_and_preprocessor_regions">
        <source>Show outlining for comments and preprocessor regions</source>
        <target state="translated">설명 및 전처리기 영역에 대한 개요 표시</target>
        <note />
      </trans-unit>
      <trans-unit id="Show_outlining_for_declaration_level_constructs">
        <source>Show outlining for declaration level constructs</source>
        <target state="translated">선언 수준 구문에 대한 개요 표시</target>
        <note />
      </trans-unit>
      <trans-unit id="Variable_preferences_colon">
        <source>Variable preferences:</source>
        <target state="translated">변수 기본 설정:</target>
        <note />
      </trans-unit>
      <trans-unit id="Prefer_inlined_variable_declaration">
        <source>Prefer inlined variable declaration</source>
        <target state="translated">인라인 변수 선언 사용</target>
        <note />
      </trans-unit>
      <trans-unit id="Use_expression_body_for_methods">
        <source>Use expression body for methods</source>
        <target state="translated">메서드에 식 본문 사용</target>
        <note />
      </trans-unit>
      <trans-unit id="Code_block_preferences_colon">
        <source>Code block preferences:</source>
        <target state="translated">코드 블록 기본 설정:</target>
        <note />
      </trans-unit>
      <trans-unit id="Use_expression_body_for_accessors">
        <source>Use expression body for accessors</source>
        <target state="translated">접근자에 식 본문 사용</target>
        <note />
      </trans-unit>
      <trans-unit id="Use_expression_body_for_constructors">
        <source>Use expression body for constructors</source>
        <target state="translated">생성자에 식 본문 사용</target>
        <note />
      </trans-unit>
      <trans-unit id="Use_expression_body_for_indexers">
        <source>Use expression body for indexers</source>
        <target state="translated">인덱서에 식 본문 사용</target>
        <note />
      </trans-unit>
      <trans-unit id="Use_expression_body_for_operators">
        <source>Use expression body for operators</source>
        <target state="translated">연산자에 식 본문 사용</target>
        <note />
      </trans-unit>
      <trans-unit id="Use_expression_body_for_properties">
        <source>Use expression body for properties</source>
        <target state="translated">속성에 식 본문 사용</target>
        <note />
      </trans-unit>
      <trans-unit id="Some_naming_rules_are_incomplete_Please_complete_or_remove_them">
        <source>Some naming rules are incomplete. Please complete or remove them.</source>
        <target state="translated">일부 명명 규칙이 불완전합니다. 완전하게 만들거나 제거하세요.</target>
        <note />
      </trans-unit>
      <trans-unit id="Manage_specifications">
        <source>Manage specifications</source>
        <target state="translated">사양 관리</target>
        <note />
      </trans-unit>
      <trans-unit id="Manage_styles">
        <source>Manage styles</source>
        <target state="translated">스타일 관리</target>
        <note />
      </trans-unit>
      <trans-unit id="Reorder">
        <source>Reorder</source>
        <target state="translated">다시 정렬</target>
        <note />
      </trans-unit>
      <trans-unit id="Severity">
        <source>Severity</source>
        <target state="translated">심각도</target>
        <note />
      </trans-unit>
      <trans-unit id="Specification">
        <source>Specification</source>
        <target state="translated">사양</target>
        <note />
      </trans-unit>
      <trans-unit id="Required_Style">
        <source>Required Style</source>
        <target state="translated">필수 스타일</target>
        <note />
      </trans-unit>
      <trans-unit id="This_item_cannot_be_deleted_because_it_is_used_by_an_existing_Naming_Rule">
        <source>This item cannot be deleted because it is used by an existing Naming Rule.</source>
        <target state="translated">이 항목은 기존 명명 규칙에서 사용되기 때문에 삭제할 수 없습니다.</target>
        <note />
      </trans-unit>
      <trans-unit id="Prefer_collection_initializer">
        <source>Prefer collection initializer</source>
        <target state="translated">컬렉션 이니셜라이저 사용</target>
        <note />
      </trans-unit>
      <trans-unit id="Prefer_coalesce_expression">
        <source>Prefer coalesce expression</source>
        <target state="translated">coalesce 식 사용</target>
        <note />
      </trans-unit>
      <trans-unit id="Collapse_regions_when_collapsing_to_definitions">
        <source>Collapse #regions when collapsing to definitions</source>
        <target state="translated">정의로 축소할 때 #regions 축소</target>
        <note />
      </trans-unit>
      <trans-unit id="Prefer_null_propagation">
        <source>Prefer null propagation</source>
        <target state="translated">null 전파 사용</target>
        <note />
      </trans-unit>
      <trans-unit id="Prefer_explicit_tuple_name">
        <source>Prefer explicit tuple name</source>
        <target state="translated">명시적 튜플 이름 기본 사용</target>
        <note />
      </trans-unit>
      <trans-unit id="Description">
        <source>Description</source>
        <target state="translated">설명</target>
        <note />
      </trans-unit>
      <trans-unit id="Preference">
        <source>Preference</source>
        <target state="translated">기본 설정</target>
        <note />
      </trans-unit>
      <trans-unit id="Implement_Interface_or_Abstract_Class">
        <source>Implement Interface or Abstract Class</source>
        <target state="translated">인터페이스 또는 추상 클래스 구현</target>
        <note />
      </trans-unit>
      <trans-unit id="For_a_given_symbol_only_the_topmost_rule_with_a_matching_Specification_will_be_applied_Violation_of_that_rules_Required_Style_will_be_reported_at_the_chosen_Severity_level">
        <source>For a given symbol, only the topmost rule with a matching 'Specification' will be applied. Violation of that rule's 'Required Style' will be reported at the chosen 'Severity' level.</source>
        <target state="translated">제공된 기호의 경우, 일치하는 '사양'이 있는 최상위 규칙만 적용됩니다. 해당 규칙의 '필수 스타일' 위반은 선택한 '심각도' 수준에서 보고됩니다.</target>
        <note />
      </trans-unit>
      <trans-unit id="at_the_end">
        <source>at the end</source>
        <target state="translated">끝에 삽입</target>
        <note />
      </trans-unit>
      <trans-unit id="When_inserting_properties_events_and_methods_place_them">
        <source>When inserting properties, events and methods, place them:</source>
        <target state="translated">속성, 이벤트 및 메서드 삽입 시 다음에 배치합니다.</target>
        <note />
      </trans-unit>
      <trans-unit id="with_other_members_of_the_same_kind">
        <source>with other members of the same kind</source>
        <target state="translated">같은 종류의 다른 멤버와 함께 있는 경우</target>
        <note />
      </trans-unit>
      <trans-unit id="Prefer_braces">
        <source>Prefer braces</source>
        <target state="translated">중괄호 기본 사용</target>
        <note />
      </trans-unit>
      <trans-unit id="Over_colon">
        <source>Over:</source>
        <target state="translated">비선호:</target>
        <note />
      </trans-unit>
      <trans-unit id="Prefer_colon">
        <source>Prefer:</source>
        <target state="translated">선호:</target>
        <note />
      </trans-unit>
      <trans-unit id="or">
        <source>or</source>
        <target state="translated">또는</target>
        <note />
      </trans-unit>
      <trans-unit id="built_in_types">
        <source>built-in types</source>
        <target state="translated">기본 제공 형식인 경우</target>
        <note />
      </trans-unit>
      <trans-unit id="everywhere_else">
        <source>everywhere else</source>
        <target state="translated">다른 모든 위치인 경우</target>
        <note />
      </trans-unit>
      <trans-unit id="type_is_apparent_from_assignment_expression">
        <source>type is apparent from assignment expression</source>
        <target state="translated">할당 식에서 형식이 명백하게 나타나는 경우</target>
        <note />
      </trans-unit>
      <trans-unit id="Get_help_for_0">
        <source>Get help for '{0}'</source>
        <target state="translated">{0}'에 대한 도움 받기</target>
        <note />
      </trans-unit>
      <trans-unit id="Get_help_for_0_from_Bing">
        <source>Get help for '{0}' from Bing</source>
        <target state="translated">Bing에서 '{0}'에 대한 도움 받기</target>
        <note />
      </trans-unit>
      <trans-unit id="Move_down">
        <source>Move down</source>
        <target state="translated">아래로 이동</target>
        <note />
      </trans-unit>
      <trans-unit id="Move_up">
        <source>Move up</source>
        <target state="translated">위로 이동</target>
        <note />
      </trans-unit>
      <trans-unit id="Remove">
        <source>Remove</source>
        <target state="translated">제거</target>
        <note />
      </trans-unit>
      <trans-unit id="Pick_members">
        <source>Pick members</source>
        <target state="translated">멤버 선택</target>
        <note />
      </trans-unit>
      <trans-unit id="Unfortunately_a_process_used_by_Visual_Studio_has_encountered_an_unrecoverable_error_We_recommend_saving_your_work_and_then_closing_and_restarting_Visual_Studio">
        <source>Unfortunately, a process used by Visual Studio has encountered an unrecoverable error.  We recommend saving your work, and then closing and restarting Visual Studio.</source>
        <target state="translated">Visual Studio에서 사용하는 프로세스에서 복원할 수 없는 오류가 발생했습니다. 작업을 저장하고, Visual Studio를 종료한 후 다시 시작하시는 것을 권장해 드립니다.</target>
        <note />
      </trans-unit>
      <trans-unit id="Add_a_symbol_specification">
        <source>Add a symbol specification</source>
        <target state="translated">기호 사양 추가</target>
        <note />
      </trans-unit>
      <trans-unit id="Remove_symbol_specification">
        <source>Remove symbol specification</source>
        <target state="translated">기호 사양 제거</target>
        <note />
      </trans-unit>
      <trans-unit id="Add_item">
        <source>Add item</source>
        <target state="translated">항목 추가</target>
        <note />
      </trans-unit>
      <trans-unit id="Edit_item">
        <source>Edit item</source>
        <target state="translated">항목 편집</target>
        <note />
      </trans-unit>
      <trans-unit id="Remove_item">
        <source>Remove item</source>
        <target state="translated">항목 제거</target>
        <note />
      </trans-unit>
      <trans-unit id="Add_a_naming_rule">
        <source>Add a naming rule</source>
        <target state="translated">명명 규칙 추가</target>
        <note />
      </trans-unit>
      <trans-unit id="Remove_naming_rule">
        <source>Remove naming rule</source>
        <target state="translated">명명 규칙 제거</target>
        <note />
      </trans-unit>
      <trans-unit id="VisualStudioWorkspace_TryApplyChanges_cannot_be_called_from_a_background_thread">
        <source>VisualStudioWorkspace.TryApplyChanges cannot be called from a background thread.</source>
        <target state="translated">백그라운드 스레드에서 VisualStudioWorkspace.TryApplyChanges를 호출할 수 없습니다.</target>
        <note />
      </trans-unit>
      <trans-unit id="prefer_throwing_properties">
        <source>prefer throwing properties</source>
        <target state="translated">throw되는 속성 선호</target>
        <note />
      </trans-unit>
      <trans-unit id="When_generating_properties">
        <source>When generating properties:</source>
        <target state="translated">속성을 생성하는 경우:</target>
        <note />
      </trans-unit>
      <trans-unit id="Options">
        <source>Options</source>
        <target state="translated">옵션</target>
        <note />
      </trans-unit>
      <trans-unit id="Try_the_preview_version_of_our_live_code_analysis_extension_which_provides_more_fixes_for_common_API_design_naming_performance_and_reliability_issues">
        <source>Try the preview version of our live code analysis extension, which provides more fixes for common API design, naming, performance, and reliability issues</source>
        <target state="translated">일반적인 API 디자인, 이름, 성능 및 안정성 문제에 대해 더 많은 수정을 제공하는 실시간 코드 분석 확장의 미리 보기 버전을 사용해 보세요.</target>
        <note />
      </trans-unit>
      <trans-unit id="Never_show_this_again">
        <source>Never show this again</source>
        <target state="translated">다시 표시 안 함</target>
        <note />
      </trans-unit>
      <trans-unit id="Prefer_simple_default_expression">
        <source>Prefer simple 'default' expression</source>
        <target state="translated">간단한 'default' 식을 기본으로 사용</target>
        <note />
      </trans-unit>
      <trans-unit id="Prefer_inferred_tuple_names">
        <source>Prefer inferred tuple element names</source>
        <target state="translated">유추된 튜플 요소 이름 선호</target>
        <note />
      </trans-unit>
      <trans-unit id="Prefer_inferred_anonymous_type_member_names">
        <source>Prefer inferred anonymous type member names</source>
        <target state="translated">유추된 무명 형식 멤버 이름 선호</target>
        <note />
      </trans-unit>
      <trans-unit id="Preview_pane">
        <source>Preview pane</source>
        <target state="translated">미리 보기 창</target>
        <note />
      </trans-unit>
      <trans-unit id="Analysis">
        <source>Analysis</source>
        <target state="translated">분석</target>
        <note />
      </trans-unit>
      <trans-unit id="Enable_full_solution_analysis">
        <source>Enable full solution _analysis</source>
        <target state="translated">전체 솔루션 분석 사용(_A)</target>
        <note />
      </trans-unit>
      <trans-unit id="Perform_editor_feature_analysis_in_external_process">
        <source>Perform editor _feature analysis in external process (experimental)</source>
        <target state="translated">외부 프로세스에서 편집기 기능 분석 수행(_F)(실험적)</target>
        <note />
      </trans-unit>
      <trans-unit id="Fade_out_unreachable_code">
        <source>Fade out unreachable code</source>
        <target state="translated">접근할 수 없는 코드 페이드 아웃</target>
        <note />
      </trans-unit>
      <trans-unit id="Fading">
        <source>Fading</source>
        <target state="translated">페이딩</target>
        <note />
      </trans-unit>
      <trans-unit id="ChangesNotAllowedIFAssemblyHasNotBeenLoaded">
        <source>Changes are not allowed if the assembly has not been loaded.</source>
        <target state="translated">어셈블리가 로드되지 않은 경우에는 변경할 수 없습니다.</target>
        <note />
      </trans-unit>
      <trans-unit id="ChangesNotAllowedIfProjectWasntBuildWhenDebuggingStarted">
        <source>Changes are not allowed if the project wasn't built when debugging started.</source>
        <target state="translated">디버깅을 시작할 때 프로젝트가 작성되지 않은 경우에는 변경할 수 없습니다.</target>
        <note />
      </trans-unit>
      <trans-unit id="ChangesNotAllowedIfProjectWasntLoadedWhileDebugging">
        <source>Changes are not allowed if the project wasn't loaded and built when debugging started.

'Lightweight solution load' is enabled for the current solution. Disable it to ensure that all projects are loaded when debugging starts.</source>
        <target state="translated">디버깅을 시작할 때 프로젝트가 로드 및 작성되지 않은 경우에는 변경할 수 없습니다.

현재 솔루션에 대해 '경량 솔루션 로드'가 사용되었습니다. 이 기능을 사용하지 않도록 설정하여 디버깅을 시작할 때 모든 프로젝트가 로드되도록 하세요.</target>
        <note />
      </trans-unit>
      <trans-unit id="ChangesNotAllowedWhileCodeIsRunning">
        <source>Changes are not allowed while code is running.</source>
        <target state="translated">코드가 실행되고 있을 때는 변경할 수 없습니다.</target>
        <note />
      </trans-unit>
      <trans-unit id="Prefer_local_function_over_anonymous_function">
        <source>Prefer local function over anonymous function</source>
        <target state="translated">익명 함수보다 로컬 함수 선호</target>
        <note />
      </trans-unit>
      <trans-unit id="Prefer_deconstructed_variable_declaration">
        <source>Prefer deconstructed variable declaration</source>
        <target state="translated">분해된 변수 선언 사용</target>
        <note />
      </trans-unit>
      <trans-unit id="External_reference_found">
        <source>External reference found</source>
        <target state="translated">외부 참조가 있습니다.</target>
        <note />
      </trans-unit>
      <trans-unit id="No_references_found_to_0">
        <source>No references found to '{0}'</source>
        <target state="translated">{0}'에 대한 참조가 없습니다.</target>
        <note />
      </trans-unit>
      <trans-unit id="Search_found_no_results">
        <source>Search found no results</source>
        <target state="translated">검색 결과가 없습니다.</target>
        <note />
      </trans-unit>
      <trans-unit id="analyzer_Prefer_auto_properties">
        <source>Prefer auto properties</source>
        <target state="translated">자동 속성 선호</target>
        <note />
      </trans-unit>
      <trans-unit id="codegen_prefer_auto_properties">
        <source>prefer auto properties</source>
        <target state="translated">자동 속성 선호</target>
        <note />
      </trans-unit>
      <trans-unit id="ErrorReadingFile">
        <source>Error while reading file '{0}': {1}</source>
        <target state="needs-review-translation">파일을 읽는 동안 오류가 발생했습니다.</target>
        <note />
      </trans-unit>
      <trans-unit id="ModuleHasBeenUnloaded">
        <source>Module has been unloaded.</source>
        <target state="translated">모듈이 언로드되었습니다.</target>
        <note />
      </trans-unit>
      <trans-unit id="CantApplyChangesModuleHasBeenUnloaded">
        <source>Can't apply changes -- module '{0}' has been unloaded.</source>
        <target state="translated">변경 내용을 적용할 수 없습니다. '{0}' 모듈이 언로드되었습니다.</target>
        <note />
      </trans-unit>
      <trans-unit id="Restore_Visual_Studio_keybindings">
        <source>Restore Visual Studio keybindings</source>
        <target state="translated">Visual Studio 키 바인딩 복원</target>
        <note />
      </trans-unit>
      <trans-unit id="Use_Keybindings_for_extensions">
        <source>Use keybindings for ReSharper/IntelliJ/Vim/etc.</source>
        <target state="translated">ReSharper/IntelliJ/Vim/etc에 대해 키 바인딩을 사용하세요.</target>
        <note />
      </trans-unit>
      <trans-unit id="Enable_navigation_to_decompiled_sources">
        <source>Enable navigation to decompiled sources (experimental)</source>
        <target state="translated">디컴파일된 소스에 탐색을 사용하도록 설정(실험적)</target>
        <note />
      </trans-unit>
      <trans-unit id="Decompiler_Legal_Notice_Message">
        <source>IMPORTANT: Visual Studio includes decompiling functionality (“Decompiler”) that enables reproducing source code from binary code. By accessing and using the Decompiler, you agree to the Visual Studio license terms and the terms for the Decompiler below. If you do not agree with these combined terms, do not access or use the Decompiler.
 
You acknowledge that binary code and source code might be protected by copyright and trademark laws.  Before using the Decompiler on any binary code, you need to first:  
(i) confirm that the license terms governing your use of the binary code do not contain a provision which prohibits you from decompiling the software; or
(ii) obtain permission to decompile the binary code from the owner of the software.
 
Your use of the Decompiler is optional.  Microsoft is not responsible and disclaims all liability for your use of the Decompiler that violates any laws or any software license terms which prohibit decompiling of the software.

I agree to all of the foregoing:</source>
        <target state="translated">중요: Visual Studio에는 이진 코드에서 소스 코드를 재생할 수 있는 디컴파일 기능("디컴파일러")이 포함됩니다. 디컴파일러에 액세스하고 사용함으로써 아래의 Visual Studio 라이선스 조건 및 디컴파일러 조건에 동의하게 됩니다. 이러한 결합된 조건에 동의하지 않는 경우 디컴파일러에 액세스하거나 사용하지 마세요.
 
이진 코드 및 소스 코드는 저작권 및 상표법으로 보호될 수 있습니다. 이진 코드에 디컴파일러를 사용하기 전에 먼저  
(i) 이진 코드 사용과 관련된 라이선스 조건에 소프트웨어 디컴파일을 금지하는 조항이 포함되어 있지 않은지 확인하거나
(ii) 소프트웨어 소유자에게 이진 코드 디컴파일 권한을 얻으세요.
 
디컴파일 사용은 선택 사항입니다. Microsoft는 소프트웨어 디컴파일을 금지하는 법 또는 소프트웨어 라이선스 조건을 위반하는 디컴파일러 사용을 책임지지 않으며 이와 관련된 모든 책임을 부인합니다.

본인은 상기 내용에 모두 동의합니다.</target>
        <note />
      </trans-unit>
      <trans-unit id="Decompiler_Legal_Notice_Title">
        <source>Decompiler Legal Notice</source>
        <target state="translated">디컴파일러 법적 고지 사항</target>
        <note />
      </trans-unit>
      <trans-unit id="Disabling_the_extension_0_unbound_your_keyboard_bindings">
        <source>Disabling the extension '{0}' unbound your keyboard bindings.</source>
        <target state="translated">키보드 바인딩을 바인딩 해제하는 '{0}' 확장을 사용하지 않도록 설정하는 중입니다.</target>
        <note>0 is an extension name</note>
      </trans-unit>
      <trans-unit id="Code_style_header_use_editor_config">
        <source>The settings configured here only apply to your machine. To configure these settings to travel with your solution, use .editorconfig files.</source>
        <target state="translated">여기서 구성하는 설정은 사용자의 컴퓨터에만 적용됩니다. 이러한 설정을 사용자의 솔루션에서 사용하도록 구성하려면 .editorconfig 파일을 사용하세요.</target>
        <note />
      </trans-unit>
<<<<<<< HEAD
=======
      <trans-unit id="Sync_Class_View">
        <source>Sync Class View</source>
        <target state="new">Sync Class View</target>
        <note />
      </trans-unit>
      <trans-unit id="CantApplyChangesUnexpectedError">
        <source>Can't apply changes -- unexpected error: '{0}'</source>
        <target state="new">Can't apply changes -- unexpected error: '{0}'</target>
        <note />
      </trans-unit>
>>>>>>> 0c6b76f7
      <trans-unit id="Live_code_analysis">
        <source>Live code analysis</source>
        <target state="new">Live code analysis</target>
        <note />
      </trans-unit>
      <trans-unit id="Analyzing_0">
        <source>Analyzing '{0}'</source>
        <target state="new">Analyzing '{0}'</target>
        <note />
      </trans-unit>
    </body>
  </file>
</xliff><|MERGE_RESOLUTION|>--- conflicted
+++ resolved
@@ -1493,8 +1493,6 @@
         <target state="translated">여기서 구성하는 설정은 사용자의 컴퓨터에만 적용됩니다. 이러한 설정을 사용자의 솔루션에서 사용하도록 구성하려면 .editorconfig 파일을 사용하세요.</target>
         <note />
       </trans-unit>
-<<<<<<< HEAD
-=======
       <trans-unit id="Sync_Class_View">
         <source>Sync Class View</source>
         <target state="new">Sync Class View</target>
@@ -1505,7 +1503,6 @@
         <target state="new">Can't apply changes -- unexpected error: '{0}'</target>
         <note />
       </trans-unit>
->>>>>>> 0c6b76f7
       <trans-unit id="Live_code_analysis">
         <source>Live code analysis</source>
         <target state="new">Live code analysis</target>
