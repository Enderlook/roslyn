--- conflicted
+++ resolved
@@ -368,11 +368,7 @@
             {
                 this.ClosedInternal?.Invoke(this, EventArgs.Empty);
             }
-<<<<<<< HEAD
-            
-=======
-
->>>>>>> 835a94d2
+
             _innerTextView.Properties.RemoveProperty(CompletionRoot);
         }
 
