﻿// Copyright (c) Microsoft.  All Rights Reserved.  Licensed under the Apache License, Version 2.0.  See License.txt in the project root for license information.

using System.Collections.Immutable;
using System.Linq;
using Microsoft.CodeAnalysis;
using Microsoft.CodeAnalysis.Test.Utilities;
using Microsoft.CodeAnalysis.Text;
using Microsoft.VisualStudio.IntegrationTest.Utilities;
using Microsoft.VisualStudio.IntegrationTest.Utilities.Input;
using Roslyn.Test.Utilities;
using Xunit;
using ProjectUtils = Microsoft.VisualStudio.IntegrationTest.Utilities.Common.ProjectUtils;

namespace Roslyn.VisualStudio.IntegrationTests.CSharp
{
    [Collection(nameof(SharedIntegrationHostFixture))]
    public class CSharpCodeActions : AbstractEditorTest
    {
        protected override string LanguageName => LanguageNames.CSharp;

        public CSharpCodeActions(VisualStudioInstanceFactory instanceFactory)
            : base(instanceFactory, nameof(CSharpCodeActions))
        {
        }

<<<<<<< HEAD
        [Fact, Trait(Traits.Feature, Traits.Features.CodeActionsGenerateMethod)]
=======
        [WpfFact, Trait(Traits.Feature, Traits.Features.CodeActionsGenerateMethod)]
>>>>>>> 62bb55cf
        public void GenerateMethodInClosedFile()
        {
            var project = new ProjectUtils.Project(ProjectName);
            VisualStudio.SolutionExplorer.AddFile(project, "Foo.cs", contents: @"
public class Foo
{
}
");

            SetUpEditor(@"
using System;

public class Program
{
    public static void Main(string[] args)
    {
        Foo f = new Foo();
        f.Bar()$$
    }
}
");

            VisualStudio.Editor.InvokeCodeActionList();
            VisualStudio.Editor.Verify.CodeAction("Generate method 'Foo.Bar'", applyFix: true);
            VisualStudio.SolutionExplorer.Verify.FileContents(project, "Foo.cs", @"
using System;

public class Foo
{
    internal void Bar()
    {
        throw new NotImplementedException();
    }
}
");
        }

        [WpfFact, Trait(Traits.Feature, Traits.Features.CodeActionsAddImport)]
        public void FastDoubleInvoke()
        {
            // We want to invoke the first smart tag and then *immediately * try invoking the next.
            // The next will happen to be the 'Simplify name' smart tag.  We should be able
            // to get it to invoke without any sort of waiting to happen.  This helps address a bug
            // we had where our asynchronous smart tags interfered with asynchrony in VS, which caused
            // the second smart tag to not expand if you tried invoking it too quickly
            SetUpEditor(@"
class Program
{
    static void Main(string[] args)
    {
        Exception $$ex = new System.ArgumentException();
    }
}
");
            VisualStudio.Editor.InvokeCodeActionList();
            VisualStudio.Editor.Verify.CodeAction("using System;", applyFix: true, blockUntilComplete: true);
            VisualStudio.Editor.InvokeCodeActionListWithoutWaiting();
            VisualStudio.Editor.Verify.CodeAction("Simplify name 'System.ArgumentException'", applyFix: true, blockUntilComplete: true);

            VisualStudio.Editor.Verify.TextContains(
                @"
using System;

class Program
{
    static void Main(string[] args)
    {
        Exception ex = new ArgumentException();
    }
}");
        }

        [WpfFact, Trait(Traits.Feature, Traits.Features.CodeActionsInvokeDelegateWithConditionalAccess)]
        public void InvokeDelegateWithConditionalAccessMultipleTimes()
        {
            var markup = @"
using System;
class C
{
    public event EventHandler First;
    public event EventHandler Second;
    void RaiseFirst()
    {
        var temp1 = First;
        if (temp1 != null)
        {
            temp1$$(this, EventArgs.Empty);
        }
    }
    void RaiseSecond()
    {
        var temp2 = Second;
        if (temp2 != null)
        {
            temp2(this, EventArgs.Empty);
        }
    }
}";

            MarkupTestFile.GetSpans(markup, out var text, out ImmutableArray<TextSpan> spans);

            SetUpEditor(markup);
            VisualStudio.Editor.InvokeCodeActionList();
            VisualStudio.Editor.Verify.CodeAction("Delegate invocation can be simplified.", applyFix: true, ensureExpectedItemsAreOrdered: true, blockUntilComplete: true);
            VisualStudio.Editor.PlaceCaret("temp2", 0, 0, extendSelection: false, selectBlock: false);
            VisualStudio.Editor.InvokeCodeActionList();
            VisualStudio.Editor.Verify.CodeAction("Delegate invocation can be simplified.", applyFix: true, ensureExpectedItemsAreOrdered: true, blockUntilComplete: true);
            VisualStudio.Editor.Verify.TextContains("First?.");
            VisualStudio.Editor.Verify.TextContains("Second?.");
        }

        [WpfFact, Trait(Traits.Feature, Traits.Features.CodeActionsGenerateMethod)]
        public void ClassificationInPreviewPane()
        {
            SetUpEditor(@"
class Program
{
    int Main()
    {
        Foo$$();
    }
}");
            VisualStudio.Editor.InvokeCodeActionList();
            var classifiedTokens = GetLightbulbPreviewClassification("Generate method 'Program.Foo'");
            Assert.True(classifiedTokens.Any(c => c.Text == "void" && c.Classification == "keyword"));
        }

        [WpfFact, Trait(Traits.Feature, Traits.Features.CodeActionsAddImport)]
        public void AddUsingExactMatchBeforeRenameTracking()
        {
            SetUpEditor(@"
public class Program
{
    static void Main(string[] args)
    {
        P2$$ p;
    }
}

public class P2 { }");

            VisualStudio.Editor.SendKeys(VirtualKey.Backspace, VirtualKey.Backspace, "Stream");

            VisualStudio.Editor.InvokeCodeActionList();
            var expectedItems = new[]
            {
                "using System.IO;",
                "System.IO.Stream",
                "Generate class 'Stream' in new file",
                "Generate class 'Stream'",
                "Generate nested class 'Stream'",
                "Generate new type...",
                "Rename 'P2' to 'Stream'",
                "Suppress CS0168",
                "in Source"
            };

            VisualStudio.Editor.Verify.CodeActions(expectedItems, applyFix: expectedItems[0], ensureExpectedItemsAreOrdered: true);
            VisualStudio.Editor.Verify.TextContains("using System.IO;");
        }

        [WpfFact, Trait(Traits.Feature, Traits.Features.CodeActionsGenerateType)]
        public void GFUFuzzyMatchAfterRenameTracking()
        {
            SetUpEditor(@"
namespace N
{
    class Goober { }
}

namespace NS
{
    public class P2
    {
        static void Main(string[] args)
        {
            P2$$ p;
        }
    }
}");
            VisualStudio.Editor.SendKeys(VirtualKey.Backspace, VirtualKey.Backspace,
                "Foober");

            VisualStudio.Editor.InvokeCodeActionList();
            var expectedItems = new[]
            {
                "Rename 'P2' to 'Foober'",
                "Generate type 'Foober'",
                "Generate class 'Foober' in new file",
                "Generate class 'Foober'",
                "Generate nested class 'Foober'",
                "Generate new type...",
                "Goober - using N;",
                "Suppress CS0168",
                "in Source",
            };

            VisualStudio.Editor.Verify.CodeActions(expectedItems, applyFix: expectedItems[0], ensureExpectedItemsAreOrdered: true);
        }

        [WpfFact, Trait(Traits.Feature, Traits.Features.CodeGeneration)]
        public void SuppressionAfterRefactorings()
        {
            SetUpEditor(@"
[System.Obsolete]
class C
{
}
class Program
{
    static void Main(string[] args)
    {
        C p = $$2;
    }
}");
            VisualStudio.Editor.SelectTextInCurrentDocument("2");

            VisualStudio.Editor.InvokeCodeActionList();
            var expectedItems = new[]
            {
                "Generate implicit conversion operator in 'C'",
                "Introduce constant for '2'",
                "Introduce constant for all occurrences of '2'",
                "Introduce local constant for '2'",
                "Introduce local constant for all occurrences of '2'",
                "Extract Method",
                "Suppress CS0612",
                "in Source",
            };

            VisualStudio.Editor.Verify.CodeActions(expectedItems, applyFix: expectedItems[0], ensureExpectedItemsAreOrdered: true);
            VisualStudio.Editor.Verify.TextContains("implicit");
        }

        [WpfFact, Trait(Traits.Feature, Traits.Features.CodeActionsAddImport)]
        public void OrderFixesByCursorProximityLeft()
        {
            SetUpEditor(@"
using System;
public class Program
{
    static void Main(string[] args)
    {
        Byte[] bytes = null;
        GCHandle$$ handle = GCHandle.Alloc(bytes, GCHandleType.Pinned);
    }
}");
            VisualStudio.Editor.InvokeCodeActionList();
            var expectedItems = new[]
            {
                "using System.Runtime.InteropServices;",
                "System.Runtime.InteropServices.GCHandle"
            };

            VisualStudio.Editor.Verify.CodeActions(expectedItems, applyFix: expectedItems[0], ensureExpectedItemsAreOrdered: true);
            VisualStudio.Editor.Verify.TextContains("using System.Runtime.InteropServices");
        }

        [WpfFact, Trait(Traits.Feature, Traits.Features.CodeActionsAddImport)]
        public void OrderFixesByCursorProximityRight()
        {
            SetUpEditor(@"
using System;
public class Program
{
    static void Main(string[] args)
    {
        Byte[] bytes = null;
        GCHandle handle = GCHandle.Alloc(bytes, GCHandleType.$$Pinned);
    }
}");
            VisualStudio.Editor.InvokeCodeActionList();
            var expectedItems = new[]
            {
                "using System.Runtime.InteropServices;",
                "System.Runtime.InteropServices.GCHandle"
            };

            VisualStudio.Editor.Verify.CodeActions(expectedItems, applyFix: expectedItems[0], ensureExpectedItemsAreOrdered: true);
            VisualStudio.Editor.Verify.TextContains("using System.Runtime.InteropServices");

        }
    }
}<|MERGE_RESOLUTION|>--- conflicted
+++ resolved
@@ -23,11 +23,7 @@
         {
         }
 
-<<<<<<< HEAD
-        [Fact, Trait(Traits.Feature, Traits.Features.CodeActionsGenerateMethod)]
-=======
         [WpfFact, Trait(Traits.Feature, Traits.Features.CodeActionsGenerateMethod)]
->>>>>>> 62bb55cf
         public void GenerateMethodInClosedFile()
         {
             var project = new ProjectUtils.Project(ProjectName);
