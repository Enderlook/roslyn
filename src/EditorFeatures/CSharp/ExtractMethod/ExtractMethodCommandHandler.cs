--- conflicted
+++ resolved
@@ -20,14 +20,8 @@
         public ExtractMethodCommandHandler(
             IThreadingContext threadingContext,
             ITextBufferUndoManagerProvider undoManager,
-<<<<<<< HEAD
-            IInlineRenameService renameService) :
-            base(threadingContext, undoManager, renameService)
-=======
-            IEditorOperationsFactoryService editorOperationsFactoryService,
-            IInlineRenameService renameService)
-            : base(undoManager, editorOperationsFactoryService, renameService)
->>>>>>> 0ad7aad7
+            IInlineRenameService renameService) 
+            : base(threadingContext, undoManager, renameService)
         {
         }
     }
