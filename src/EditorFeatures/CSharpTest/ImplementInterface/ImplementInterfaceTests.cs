﻿// Copyright (c) Microsoft.  All Rights Reserved.  Licensed under the Apache License, Version 2.0.  See License.txt in the project root for license information.

using System.Collections.Generic;
using System.Threading.Tasks;
using Microsoft.CodeAnalysis.CodeFixes;
using Microsoft.CodeAnalysis.CSharp;
using Microsoft.CodeAnalysis.CSharp.CodeStyle;
using Microsoft.CodeAnalysis.CSharp.ImplementInterface;
using Microsoft.CodeAnalysis.Diagnostics;
using Microsoft.CodeAnalysis.Editor.CSharp.UnitTests.Diagnostics;
using Microsoft.CodeAnalysis.ImplementType;
using Microsoft.CodeAnalysis.Options;
using Roslyn.Test.Utilities;
using Xunit;

namespace Microsoft.CodeAnalysis.Editor.CSharp.UnitTests.ImplementInterface
{
    public partial class ImplementInterfaceTests : AbstractCSharpDiagnosticProviderBasedUserDiagnosticTest
    {
        internal override (DiagnosticAnalyzer, CodeFixProvider) CreateDiagnosticProviderAndFixer(Workspace workspace)
            => (null, new CSharpImplementInterfaceCodeFixProvider());

        private IDictionary<OptionKey, object> AllOptionsOff =>
            OptionsSet(
                 SingleOption(CSharpCodeStyleOptions.PreferExpressionBodiedMethods, CSharpCodeStyleOptions.NeverWithNoneEnforcement),
                 SingleOption(CSharpCodeStyleOptions.PreferExpressionBodiedConstructors, CSharpCodeStyleOptions.NeverWithNoneEnforcement),
                 SingleOption(CSharpCodeStyleOptions.PreferExpressionBodiedOperators, CSharpCodeStyleOptions.NeverWithNoneEnforcement),
                 SingleOption(CSharpCodeStyleOptions.PreferExpressionBodiedAccessors, CSharpCodeStyleOptions.NeverWithNoneEnforcement),
                 SingleOption(CSharpCodeStyleOptions.PreferExpressionBodiedProperties, CSharpCodeStyleOptions.NeverWithNoneEnforcement),
                 SingleOption(CSharpCodeStyleOptions.PreferExpressionBodiedIndexers, CSharpCodeStyleOptions.NeverWithNoneEnforcement));

        private IDictionary<OptionKey, object> AllOptionsOn =>
            OptionsSet(
                 SingleOption(CSharpCodeStyleOptions.PreferExpressionBodiedMethods, CSharpCodeStyleOptions.WhenPossibleWithNoneEnforcement),
                 SingleOption(CSharpCodeStyleOptions.PreferExpressionBodiedConstructors, CSharpCodeStyleOptions.WhenPossibleWithNoneEnforcement),
                 SingleOption(CSharpCodeStyleOptions.PreferExpressionBodiedOperators, CSharpCodeStyleOptions.WhenPossibleWithNoneEnforcement),
                 SingleOption(CSharpCodeStyleOptions.PreferExpressionBodiedAccessors, CSharpCodeStyleOptions.WhenPossibleWithNoneEnforcement),
                 SingleOption(CSharpCodeStyleOptions.PreferExpressionBodiedProperties, CSharpCodeStyleOptions.WhenPossibleWithNoneEnforcement),
                 SingleOption(CSharpCodeStyleOptions.PreferExpressionBodiedIndexers, CSharpCodeStyleOptions.WhenPossibleWithNoneEnforcement));

        private IDictionary<OptionKey, object> AccessorOptionsOn =>
            OptionsSet(
                 SingleOption(CSharpCodeStyleOptions.PreferExpressionBodiedMethods, CSharpCodeStyleOptions.NeverWithNoneEnforcement),
                 SingleOption(CSharpCodeStyleOptions.PreferExpressionBodiedConstructors, CSharpCodeStyleOptions.NeverWithNoneEnforcement),
                 SingleOption(CSharpCodeStyleOptions.PreferExpressionBodiedOperators, CSharpCodeStyleOptions.NeverWithNoneEnforcement),
                 SingleOption(CSharpCodeStyleOptions.PreferExpressionBodiedAccessors, CSharpCodeStyleOptions.WhenPossibleWithNoneEnforcement),
                 SingleOption(CSharpCodeStyleOptions.PreferExpressionBodiedProperties, CSharpCodeStyleOptions.NeverWithNoneEnforcement),
                 SingleOption(CSharpCodeStyleOptions.PreferExpressionBodiedIndexers, CSharpCodeStyleOptions.NeverWithNoneEnforcement));

        private static readonly ParseOptions CSharp7_1 = CSharpParseOptions.Default.WithLanguageVersion(LanguageVersion.CSharp7_1);

        internal async Task TestWithAllCodeStyleOptionsOffAsync(
            string initialMarkup, string expectedMarkup,
            int index = 0, bool ignoreTrivia = false,
            ParseOptions parseOptions = null)
        {
            await TestAsync(initialMarkup, expectedMarkup, parseOptions, null,
                index, ignoreTrivia, options: AllOptionsOff);
        }

        internal async Task TestWithAllCodeStyleOptionsOnAsync(
            string initialMarkup, string expectedMarkup,
            int index = 0, bool compareTokens = true,
            ParseOptions parseOptions = null)
        {
            await TestAsync(initialMarkup, expectedMarkup, parseOptions, null,
                index, compareTokens, options: AllOptionsOn);
        }

        internal async Task TestWithAccessorCodeStyleOptionsOnAsync(
            string initialMarkup, string expectedMarkup,
            int index = 0, bool compareTokens = true,
            ParseOptions parseOptions = null)
        {
            await TestAsync(initialMarkup, expectedMarkup, parseOptions, null,
                index, compareTokens, options: AccessorOptionsOn);
        }

        [Fact, Trait(Traits.Feature, Traits.Features.CodeActionsImplementInterface)]
        public async Task TestMethod()
        {
            await TestWithAllCodeStyleOptionsOffAsync(
@"interface IInterface
{
    void Method1();
}

class Class : [|IInterface|]
{
}",
@"interface IInterface
{
    void Method1();
}

class Class : IInterface
{
    public void Method1()
    {
        throw new System.NotImplementedException();
    }
}");
        }

        [Fact, Trait(Traits.Feature, Traits.Features.CodeActionsImplementInterface)]
        public async Task TestMethodWithTuple()
        {
            await TestWithAllCodeStyleOptionsOffAsync(
@"interface IInterface
{
    (int, int) Method((string, string) x);
}

class Class : [|IInterface|]
{
}",
@"interface IInterface
{
    (int, int) Method((string, string) x);
}

class Class : IInterface
{
    public (int, int) Method((string, string) x)
    {
        throw new System.NotImplementedException();
    }
}");
        }

        [WorkItem(16793, "https://github.com/dotnet/roslyn/issues/16793")]
        [Fact, Trait(Traits.Feature, Traits.Features.CodeActionsImplementInterface)]
        public async Task TestMethodWithValueTupleArity1()
        {
            await TestWithAllCodeStyleOptionsOffAsync(
@"
using System;
interface I
{
    ValueTuple<object> F();
}
class C : [|I|]
{
}",
@"
using System;
interface I
{
    ValueTuple<object> F();
}
class C : I
{
    public ValueTuple<object> F()
    {
        throw new NotImplementedException();
    }
}");
        }

        [Fact, Trait(Traits.Feature, Traits.Features.CodeActionsImplementInterface)]
        public async Task TestExpressionBodiedMethod1()
        {
            await TestWithAllCodeStyleOptionsOnAsync(
@"interface IInterface
{
    void Method1();
}

class Class : [|IInterface|]
{
}",
@"interface IInterface
{
    void Method1();
}

class Class : IInterface
{
    public void Method1() => throw new System.NotImplementedException();
}");
        }

        private const string s_tupleElementNamesAttribute =
@"namespace System.Runtime.CompilerServices
{
    [AttributeUsage(AttributeTargets.Field | AttributeTargets.Parameter | AttributeTargets.Property | AttributeTargets.ReturnValue | AttributeTargets.Class | AttributeTargets.Struct | AttributeTargets.Event )]
    public sealed class TupleElementNamesAttribute : Attribute { }
}
";

        [Fact, Trait(Traits.Feature, Traits.Features.CodeActionsImplementInterface), Test.Utilities.CompilerTrait(Test.Utilities.CompilerFeature.Tuples)]
        public async Task TupleWithNamesInMethod()
        {
            await TestWithAllCodeStyleOptionsOffAsync(
@"interface IInterface
{
    [return: System.Runtime.CompilerServices.TupleElementNames(new[] { ""a"", ""b"" })]
    (int a, int b)[] Method1((int c, string) x);
}

class Class : [|IInterface|]
{
}" + s_tupleElementNamesAttribute,
@"interface IInterface
{
    [return: System.Runtime.CompilerServices.TupleElementNames(new[] { ""a"", ""b"" })]
    (int a, int b)[] Method1((int c, string) x);
}

class Class : IInterface
{
    public (int a, int b)[] Method1((int c, string) x)
    {
        throw new System.NotImplementedException();
    }
}
" + s_tupleElementNamesAttribute);
        }

        [Fact, Trait(Traits.Feature, Traits.Features.CodeActionsImplementInterface), Test.Utilities.CompilerTrait(Test.Utilities.CompilerFeature.Tuples)]
        public async Task TupleWithNamesInMethod_Explicitly()
        {
            await TestWithAllCodeStyleOptionsOffAsync(
@"interface IInterface
{
    [return: System.Runtime.CompilerServices.TupleElementNames(new[] { ""a"", ""b"" })]
    (int a, int b)[] Method1((int c, string) x);
}

class Class : [|IInterface|]
{
}" + s_tupleElementNamesAttribute,
@"interface IInterface
{
    [return: System.Runtime.CompilerServices.TupleElementNames(new[] { ""a"", ""b"" })]
    (int a, int b)[] Method1((int c, string) x);
}

class Class : IInterface
{
    (int a, int b)[] IInterface.Method1((int c, string) x)
    {
        throw new System.NotImplementedException();
    }
}
" + s_tupleElementNamesAttribute,
index: 1);
        }

        [Fact, Trait(Traits.Feature, Traits.Features.CodeActionsImplementInterface), Test.Utilities.CompilerTrait(Test.Utilities.CompilerFeature.Tuples)]
        public async Task TupleWithNamesInProperty()
        {
            await TestWithAllCodeStyleOptionsOffAsync(
@"interface IInterface
{
    [System.Runtime.CompilerServices.TupleElementNames(new[] { ""a"", ""b"" })]
    (int a, int b)[] Property1 { [System.Runtime.CompilerServices.TupleElementNames(new[] { ""a"", ""b"" })] get; [System.Runtime.CompilerServices.TupleElementNames(new[] { ""a"", ""b"" })] set; }
}

class Class : [|IInterface|]
{
}" + s_tupleElementNamesAttribute,
@"interface IInterface
{
    [System.Runtime.CompilerServices.TupleElementNames(new[] { ""a"", ""b"" })]
    (int a, int b)[] Property1 { [System.Runtime.CompilerServices.TupleElementNames(new[] { ""a"", ""b"" })] get; [System.Runtime.CompilerServices.TupleElementNames(new[] { ""a"", ""b"" })] set; }
}

class Class : IInterface
{
    public (int a, int b)[] Property1
    {
        get
        {
            throw new System.NotImplementedException();
        }

        set
        {
            throw new System.NotImplementedException();
        }
    }
}
" + s_tupleElementNamesAttribute);
        }

        [Fact, Trait(Traits.Feature, Traits.Features.CodeActionsImplementInterface), Test.Utilities.CompilerTrait(Test.Utilities.CompilerFeature.Tuples)]
        public async Task TupleWithNamesInEvent()
        {
            await TestWithAllCodeStyleOptionsOffAsync(
@"interface IInterface
{
    [System.Runtime.CompilerServices.TupleElementNames(new[] { ""a"", ""b"" })]
    event Func<(int a, int b)> Event1;
}

class Class : [|IInterface|]
{
}" + s_tupleElementNamesAttribute,
@"interface IInterface
{
    [System.Runtime.CompilerServices.TupleElementNames(new[] { ""a"", ""b"" })]
    event Func<(int a, int b)> Event1;
}

class Class : IInterface
{
    public event Func<(int a, int b)> Event1;
}
" + s_tupleElementNamesAttribute);
        }

        [Fact, Trait(Traits.Feature, Traits.Features.CodeActionsImplementInterface)]
        public async Task NoDynamicAttributeInMethod()
        {
            await TestWithAllCodeStyleOptionsOffAsync(
@"interface IInterface
{
    [return: System.Runtime.CompilerServices.DynamicAttribute()]
    object Method1();
}

class Class : [|IInterface|]
{
}",
@"interface IInterface
{
    [return: System.Runtime.CompilerServices.DynamicAttribute()]
    object Method1();
}

class Class : IInterface
{
    public object Method1()
    {
        throw new System.NotImplementedException();
    }
}");
        }

        [Fact, Trait(Traits.Feature, Traits.Features.CodeActionsImplementInterface)]
        public async Task TestMethodWhenClassBracesAreMissing()
        {
            await TestWithAllCodeStyleOptionsOffAsync(
@"interface IInterface
{
    void Method1();
}

class Class : [|IInterface|]",
@"interface IInterface
{
    void Method1();
}

class Class : IInterface
{
    public void Method1()
    {
        throw new System.NotImplementedException();
    }
}
");
        }

        [Fact, Trait(Traits.Feature, Traits.Features.CodeActionsImplementInterface)]
        public async Task TestInheritance1()
        {
            await TestWithAllCodeStyleOptionsOffAsync(
@"interface IInterface1
{
    void Method1();
}

interface IInterface2 : IInterface1
{
}

class Class : [|IInterface2|]
{
}",
@"interface IInterface1
{
    void Method1();
}

interface IInterface2 : IInterface1
{
}

class Class : IInterface2
{
    public void Method1()
    {
        throw new System.NotImplementedException();
    }
}");
        }

        [Fact, Trait(Traits.Feature, Traits.Features.CodeActionsImplementInterface)]
        public async Task TestInheritance2()
        {
            await TestWithAllCodeStyleOptionsOffAsync(
@"interface IInterface1
{
}

interface IInterface2 : IInterface1
{
    void Method1();
}

class Class : [|IInterface2|]
{
}",
@"interface IInterface1
{
}

interface IInterface2 : IInterface1
{
    void Method1();
}

class Class : IInterface2
{
    public void Method1()
    {
        throw new System.NotImplementedException();
    }
}");
        }

        [Fact, Trait(Traits.Feature, Traits.Features.CodeActionsImplementInterface)]
        public async Task TestInheritance3()
        {
            await TestWithAllCodeStyleOptionsOffAsync(
@"interface IInterface1
{
    void Method1();
}

interface IInterface2 : IInterface1
{
    void Method2();
}

class Class : [|IInterface2|]
{
}",
@"interface IInterface1
{
    void Method1();
}

interface IInterface2 : IInterface1
{
    void Method2();
}

class Class : IInterface2
{
    public void Method1()
    {
        throw new System.NotImplementedException();
    }

    public void Method2()
    {
        throw new System.NotImplementedException();
    }
}");
        }

        [Fact, Trait(Traits.Feature, Traits.Features.CodeActionsImplementInterface)]
        public async Task TestInheritanceMatchingMethod()
        {
            await TestWithAllCodeStyleOptionsOffAsync(
@"interface IInterface1
{
    void Method1();
}

interface IInterface2 : IInterface1
{
    void Method1();
}

class Class : [|IInterface2|]
{
}",
@"interface IInterface1
{
    void Method1();
}

interface IInterface2 : IInterface1
{
    void Method1();
}

class Class : IInterface2
{
    public void Method1()
    {
        throw new System.NotImplementedException();
    }
}");
        }

        [Fact, Trait(Traits.Feature, Traits.Features.CodeActionsImplementInterface)]
        public async Task TestExistingConflictingMethodReturnType()
        {
            await TestWithAllCodeStyleOptionsOffAsync(
@"interface IInterface1
{
    void Method1();
}

class Class : [|IInterface1|]
{
    public int Method1()
    {
        return 0;
    }
}",
@"interface IInterface1
{
    void Method1();
}

class Class : IInterface1
{
    public int Method1()
    {
        return 0;
    }

    void IInterface1.Method1()
    {
        throw new System.NotImplementedException();
    }
}");
        }

        [Fact, Trait(Traits.Feature, Traits.Features.CodeActionsImplementInterface)]
        public async Task TestExistingConflictingMethodParameters()
        {
            await TestWithAllCodeStyleOptionsOffAsync(
@"interface IInterface1
{
    void Method1(int i);
}

class Class : [|IInterface1|]
{
    public void Method1(string i)
    {
    }
}",
@"interface IInterface1
{
    void Method1(int i);
}

class Class : IInterface1
{
    public void Method1(string i)
    {
    }

    public void Method1(int i)
    {
        throw new System.NotImplementedException();
    }
}");
        }

        [Fact, Trait(Traits.Feature, Traits.Features.CodeActionsImplementInterface)]
        public async Task TestImplementGenericType()
        {
            await TestWithAllCodeStyleOptionsOffAsync(
@"interface IInterface1<T>
{
    void Method1(T t);
}

class Class : [|IInterface1<int>|]
{
}",
@"interface IInterface1<T>
{
    void Method1(T t);
}

class Class : IInterface1<int>
{
    public void Method1(int t)
    {
        throw new System.NotImplementedException();
    }
}");
        }

        [Fact, Trait(Traits.Feature, Traits.Features.CodeActionsImplementInterface)]
        public async Task TestImplementGenericTypeWithGenericMethod()
        {
            await TestWithAllCodeStyleOptionsOffAsync(
@"interface IInterface1<T>
{
    void Method1<U>(T t, U u);
}

class Class : [|IInterface1<int>|]
{
}",
@"interface IInterface1<T>
{
    void Method1<U>(T t, U u);
}

class Class : IInterface1<int>
{
    public void Method1<U>(int t, U u)
    {
        throw new System.NotImplementedException();
    }
}");
        }

        [Fact, Trait(Traits.Feature, Traits.Features.CodeActionsImplementInterface)]
        public async Task TestImplementGenericTypeWithGenericMethodWithNaturalConstraint()
        {
            await TestWithAllCodeStyleOptionsOffAsync(
@"interface IInterface1<T>
{
    void Method1<U>(T t, U u) where U : IList<T>;
}

class Class : [|IInterface1<int>|]
{
}",
@"interface IInterface1<T>
{
    void Method1<U>(T t, U u) where U : IList<T>;
}

class Class : IInterface1<int>
{
    public void Method1<U>(int t, U u) where U : IList<int>
    {
        throw new System.NotImplementedException();
    }
}");
        }

        [Fact, Trait(Traits.Feature, Traits.Features.CodeActionsImplementInterface)]
        public async Task TestImplementGenericTypeWithGenericMethodWithUnexpressibleConstraint()
        {
            await TestWithAllCodeStyleOptionsOffAsync(
@"interface IInterface1<T>
{
    void Method1<U>(T t, U u) where U : T;
}

class Class : [|IInterface1<int>|]
{
}",
@"interface IInterface1<T>
{
    void Method1<U>(T t, U u) where U : T;
}

class Class : IInterface1<int>
{
    void IInterface1<int>.Method1<U>(int t, U u)
    {
        throw new System.NotImplementedException();
    }
}");
        }

        [Fact, Trait(Traits.Feature, Traits.Features.CodeActionsImplementInterface)]
        public async Task TestArrayType()
        {
            await TestWithAllCodeStyleOptionsOffAsync(
@"interface I
{
    string[] M();
}

class C : [|I|]
{
}",
@"interface I
{
    string[] M();
}

class C : I
{
    public string[] M()
    {
        throw new System.NotImplementedException();
    }
}");
        }

        [Fact, Trait(Traits.Feature, Traits.Features.CodeActionsImplementInterface)]
        public async Task TestImplementThroughFieldMember()
        {
            await TestWithAllCodeStyleOptionsOffAsync(
@"interface I
{
    void Method1();
}

class C : [|I|]
{
    I i;
}",
@"interface I
{
    void Method1();
}

class C : I
{
    I i;

    public void Method1()
    {
        i.Method1();
    }
}",
index: 1);
        }

        [Fact, Trait(Traits.Feature, Traits.Features.CodeActionsImplementInterface)]
        public async Task TestImplementThroughFieldMemberInterfaceWithIndexer()
        {
            await TestWithAllCodeStyleOptionsOffAsync(
@"interface IGoo
{
    int this[int x] { get; set; }
}

class Goo : [|IGoo|]
{
    IGoo f;
}",
@"interface IGoo
{
    int this[int x] { get; set; }
}

class Goo : IGoo
{
    IGoo f;

    public int this[int x]
    {
        get
        {
            return f[x];
        }

        set
        {
            f[x] = value;
        }
    }
}",
index: 1);
        }

        [WorkItem(472, "https://github.com/dotnet/roslyn/issues/472")]
        [Fact, Trait(Traits.Feature, Traits.Features.CodeActionsImplementInterface)]
        public async Task TestImplementThroughFieldMemberRemoveUnnecessaryCast()
        {
            await TestWithAllCodeStyleOptionsOffAsync(
@"using System.Collections;

sealed class X : [|IComparer|]
{
    X x;
}",
@"using System.Collections;

sealed class X : IComparer
{
    X x;

    public int Compare(object x, object y)
    {
        return this.x.Compare(x, y);
    }
}",
index: 1);
        }

        [WorkItem(472, "https://github.com/dotnet/roslyn/issues/472")]
        [Fact, Trait(Traits.Feature, Traits.Features.CodeActionsImplementInterface)]
        public async Task TestImplementThroughFieldMemberRemoveUnnecessaryCastAndThis()
        {
            await TestWithAllCodeStyleOptionsOffAsync(
@"using System.Collections;

sealed class X : [|IComparer|]
{
    X a;
}",
@"using System.Collections;

sealed class X : IComparer
{
    X a;

    public int Compare(object x, object y)
    {
        return a.Compare(x, y);
    }
}",
index: 1);
        }

        [Fact, Trait(Traits.Feature, Traits.Features.CodeActionsImplementInterface)]
        public async Task TestImplementAbstract()
        {
            await TestWithAllCodeStyleOptionsOffAsync(
@"interface I
{
    void Method1();
}

abstract class C : [|I|]
{
}",
@"interface I
{
    void Method1();
}

abstract class C : I
{
    public abstract void Method1();
}",
index: 1);
        }

        [Fact, Trait(Traits.Feature, Traits.Features.CodeActionsImplementInterface)]
        public async Task TestImplementInterfaceWithRefOutParameters()
        {
            await TestWithAllCodeStyleOptionsOffAsync(
@"class C : [|I|]
{
    I goo;
}

interface I
{
    void Method1(ref int x, out int y, int z);
    int Method2();
}",
@"class C : I
{
    I goo;

    public void Method1(ref int x, out int y, int z)
    {
        goo.Method1(ref x, out y, z);
    }

    public int Method2()
    {
        return goo.Method2();
    }
}

interface I
{
    void Method1(ref int x, out int y, int z);
    int Method2();
}",
index: 1);
        }

        [Fact, Trait(Traits.Feature, Traits.Features.CodeActionsImplementInterface)]
        public async Task TestConflictingMethods1()
        {
            await TestWithAllCodeStyleOptionsOffAsync(
@"class B
{
    public int Method1()
    {
    }
}

class C : B, [|I|]
{
}

interface I
{
    void Method1();
}",
@"class B
{
    public int Method1()
    {
    }
}

class C : B, I
{
    void I.Method1()
    {
        throw new System.NotImplementedException();
    }
}

interface I
{
    void Method1();
}");
        }

        [Fact, Trait(Traits.Feature, Traits.Features.CodeActionsImplementInterface)]
        public async Task TestConflictingProperties()
        {
            await TestWithAllCodeStyleOptionsOffAsync(
@"class Test : [|I1|]
{
    int Prop { get; set; }
}

interface I1
{
    int Prop { get; set; }
}",
@"class Test : I1
{
    int Prop { get; set; }

    int I1.Prop
    {
        get
        {
            throw new System.NotImplementedException();
        }

        set
        {
            throw new System.NotImplementedException();
        }
    }
}

interface I1
{
    int Prop { get; set; }
}");
        }

        [WorkItem(539043, "http://vstfdevdiv:8080/DevDiv2/DevDiv/_workitems/edit/539043")]
        [Fact, Trait(Traits.Feature, Traits.Features.CodeActionsImplementInterface)]
        public async Task TestExplicitProperties()
        {
            await TestMissingInRegularAndScriptAsync(
@"interface I2
{
    decimal Calc { get; }
}

class C : [|I2|]
{
    protected decimal pay;

    decimal I2.Calc
    {
        get
        {
            return pay;
        }
    }
}");
        }

        [WorkItem(539489, "http://vstfdevdiv:8080/DevDiv2/DevDiv/_workitems/edit/539489")]
        [Fact, Trait(Traits.Feature, Traits.Features.CodeActionsImplementInterface)]
        public async Task TestEscapedMethodName()
        {
            await TestWithAllCodeStyleOptionsOffAsync(
@"interface IInterface
{
    void @M();
}

class Class : [|IInterface|]
{
}",
@"interface IInterface
{
    void @M();
}

class Class : IInterface
{
    public void M()
    {
        throw new System.NotImplementedException();
    }
}");
        }

        [WorkItem(539489, "http://vstfdevdiv:8080/DevDiv2/DevDiv/_workitems/edit/539489")]
        [Fact, Trait(Traits.Feature, Traits.Features.CodeActionsImplementInterface)]
        public async Task TestEscapedMethodKeyword()
        {
            await TestWithAllCodeStyleOptionsOffAsync(
@"interface IInterface
{
    void @int();
}

class Class : [|IInterface|]
{
}",
@"interface IInterface
{
    void @int();
}

class Class : IInterface
{
    public void @int()
    {
        throw new System.NotImplementedException();
    }
}");
        }

        [WorkItem(539489, "http://vstfdevdiv:8080/DevDiv2/DevDiv/_workitems/edit/539489")]
        [Fact, Trait(Traits.Feature, Traits.Features.CodeActionsImplementInterface)]
        public async Task TestEscapedInterfaceName1()
        {
            await TestWithAllCodeStyleOptionsOffAsync(
@"interface @IInterface
{
    void M();
}

class Class : [|@IInterface|]
{
    string M();
}",
@"interface @IInterface
{
    void M();
}

class Class : @IInterface
{
    string M();

    void IInterface.M()
    {
        throw new System.NotImplementedException();
    }
}");
        }

        [WorkItem(539489, "http://vstfdevdiv:8080/DevDiv2/DevDiv/_workitems/edit/539489")]
        [Fact, Trait(Traits.Feature, Traits.Features.CodeActionsImplementInterface)]
        public async Task TestEscapedInterfaceName2()
        {
            await TestWithAllCodeStyleOptionsOffAsync(
@"interface @IInterface
{
    void @M();
}

class Class : [|@IInterface|]
{
    string M();
}",
@"interface @IInterface
{
    void @M();
}

class Class : @IInterface
{
    string M();

    void IInterface.M()
    {
        throw new System.NotImplementedException();
    }
}");
        }

        [WorkItem(539489, "http://vstfdevdiv:8080/DevDiv2/DevDiv/_workitems/edit/539489")]
        [Fact, Trait(Traits.Feature, Traits.Features.CodeActionsImplementInterface)]
        public async Task TestEscapedInterfaceKeyword1()
        {
            await TestWithAllCodeStyleOptionsOffAsync(
@"interface @int
{
    void M();
}

class Class : [|@int|]
{
    string M();
}",
@"interface @int
{
    void M();
}

class Class : @int
{
    string M();

    void @int.M()
    {
        throw new System.NotImplementedException();
    }
}");
        }

        [WorkItem(539489, "http://vstfdevdiv:8080/DevDiv2/DevDiv/_workitems/edit/539489")]
        [Fact, Trait(Traits.Feature, Traits.Features.CodeActionsImplementInterface)]
        public async Task TestEscapedInterfaceKeyword2()
        {
            await TestWithAllCodeStyleOptionsOffAsync(
@"interface @int
{
    void @bool();
}

class Class : [|@int|]
{
    string @bool();
}",
@"interface @int
{
    void @bool();
}

class Class : @int
{
    string @bool();

    void @int.@bool()
    {
        throw new System.NotImplementedException();
    }
}");
        }

        [WorkItem(539522, "http://vstfdevdiv:8080/DevDiv2/DevDiv/_workitems/edit/539522")]
        [Fact, Trait(Traits.Feature, Traits.Features.CodeActionsImplementInterface)]
        public async Task TestPropertyFormatting()
        {
            await TestWithAllCodeStyleOptionsOffAsync(
@"public interface DD
{
    int Prop { get; set; }
}
public class A : [|DD|]
{
}",
@"public interface DD
{
    int Prop { get; set; }
}
public class A : DD
{
    public int Prop
    {
        get
        {
            throw new System.NotImplementedException();
        }

        set
        {
            throw new System.NotImplementedException();
        }
    }
}",
ignoreTrivia: false);
        }

        [Fact, Trait(Traits.Feature, Traits.Features.CodeActionsImplementInterface)]
        public async Task TestProperty_PropertyCodeStyleOn1()
        {
            await TestWithAllCodeStyleOptionsOnAsync(
@"public interface DD
{
    int Prop { get; }
}

public class A : [|DD|]
{
}",
@"public interface DD
{
    int Prop { get; }
}

public class A : DD
{
    public int Prop => throw new System.NotImplementedException();
}");
        }

        [Fact, Trait(Traits.Feature, Traits.Features.CodeActionsImplementInterface)]
        public async Task TestProperty_AccessorCodeStyleOn1()
        {
            await TestWithAccessorCodeStyleOptionsOnAsync(
@"public interface DD
{
    int Prop { get; }
}

public class A : [|DD|]
{
}",
@"public interface DD
{
    int Prop { get; }
}

public class A : DD
{
    public int Prop
    {
        get => throw new System.NotImplementedException();
        }
    }");
        }

        [Fact, Trait(Traits.Feature, Traits.Features.CodeActionsImplementInterface)]
        public async Task TestIndexer_IndexerCodeStyleOn1()
        {
            await TestWithAllCodeStyleOptionsOnAsync(
@"public interface DD
{
    int this[int i] { get; }
}

public class A : [|DD|]
{
}",
@"public interface DD
{
    int this[int i] { get; }
}

public class A : DD
{
    public int this[int i] => throw new System.NotImplementedException();
}");
        }

        [Fact, Trait(Traits.Feature, Traits.Features.CodeActionsImplementInterface)]
        public async Task TestIndexer_AccessorCodeStyleOn1()
        {
            await TestWithAccessorCodeStyleOptionsOnAsync(
@"public interface DD
{
    int this[int i] { get; }
}

public class A : [|DD|]
{
}",
@"public interface DD
{
    int this[int i] { get; }
}

public class A : DD
{
    public int this[int i]
    {
        get => throw new System.NotImplementedException();
        }
    }");
        }

        [Fact, Trait(Traits.Feature, Traits.Features.CodeActionsImplementInterface)]
        public async Task TestMethod_AllCodeStyleOn1()
        {
            await TestWithAllCodeStyleOptionsOnAsync(
@"public interface DD
{
    int M();
}

public class A : [|DD|]
{
}",
@"public interface DD
{
    int M();
}

public class A : DD
{
    public int M() => throw new System.NotImplementedException();
}");
        }

        [WorkItem(539522, "http://vstfdevdiv:8080/DevDiv2/DevDiv/_workitems/edit/539522")]
        [Fact, Trait(Traits.Feature, Traits.Features.CodeActionsImplementInterface)]
        public async Task TestReadonlyPropertyExpressionBodyYes1()
        {
            await TestWithAllCodeStyleOptionsOnAsync(
@"public interface DD
{
    int Prop { get; }
}
public class A : [|DD|]
{
}",
@"public interface DD
{
    int Prop { get; }
}
public class A : DD
{
    public int Prop => throw new System.NotImplementedException();
}", compareTokens: false);
        }

        [WorkItem(539522, "http://vstfdevdiv:8080/DevDiv2/DevDiv/_workitems/edit/539522")]
        [Fact, Trait(Traits.Feature, Traits.Features.CodeActionsImplementInterface)]
        public async Task TestReadonlyPropertyAccessorBodyYes1()
        {
            await TestWithAccessorCodeStyleOptionsOnAsync(
@"public interface DD
{
    int Prop { get; }
}

public class A : [|DD|]
{
}",
@"public interface DD
{
    int Prop { get; }
}

public class A : DD
{
    public int Prop
    {
        get => throw new System.NotImplementedException();
        }
    }");
        }

        [WorkItem(539522, "http://vstfdevdiv:8080/DevDiv2/DevDiv/_workitems/edit/539522")]
        [Fact, Trait(Traits.Feature, Traits.Features.CodeActionsImplementInterface)]
        public async Task TestReadonlyPropertyAccessorBodyYes2()
        {
            await TestWithAccessorCodeStyleOptionsOnAsync(
@"public interface DD
{
    int Prop { get; set; }
}

public class A : [|DD|]
{
}",
@"public interface DD
{
    int Prop { get; set; }
}

public class A : DD
{
    public int Prop
    {
        get => throw new System.NotImplementedException();
        set => throw new System.NotImplementedException();
        }
    }");
        }

        [WorkItem(539522, "http://vstfdevdiv:8080/DevDiv2/DevDiv/_workitems/edit/539522")]
        [Fact, Trait(Traits.Feature, Traits.Features.CodeActionsImplementInterface)]
        public async Task TestReadonlyPropertyExpressionBodyNo1()
        {
            await TestWithAllCodeStyleOptionsOffAsync(
@"public interface DD
{
    int Prop { get; }
}

public class A : [|DD|]
{
}",
@"public interface DD
{
    int Prop { get; }
}

public class A : DD
{
    public int Prop
    {
        get
        {
            throw new System.NotImplementedException();
        }
    }
}");
        }

        [Fact, Trait(Traits.Feature, Traits.Features.CodeActionsImplementInterface)]
        public async Task TestIndexerExpressionBodyYes1()
        {
            await TestWithAllCodeStyleOptionsOnAsync(
@"public interface DD
{
    int this[int i] { get; }
}

public class A : [|DD|]
{
}",
@"public interface DD
{
    int this[int i] { get; }
}

public class A : DD
{
    public int this[int i] => throw new System.NotImplementedException();
}");
        }

        [Fact, Trait(Traits.Feature, Traits.Features.CodeActionsImplementInterface)]
        public async Task TestIndexerExpressionBodyNo1()
        {
            await TestWithAllCodeStyleOptionsOnAsync(
@"public interface DD
{
    int this[int i] { get; set; }
}

public class A : [|DD|]
{
}",
@"public interface DD
{
    int this[int i] { get; set; }
}

public class A : DD
{
    public int this[int i]
    {
        get => throw new System.NotImplementedException();
        set => throw new System.NotImplementedException();
        }
    }");
        }

        [Fact, Trait(Traits.Feature, Traits.Features.CodeActionsImplementInterface)]
        public async Task TestIndexerAccessorExpressionBodyYes1()
        {
            await TestWithAccessorCodeStyleOptionsOnAsync(
@"public interface DD
{
    int this[int i] { get; }
}

public class A : [|DD|]
{
}",
@"public interface DD
{
    int this[int i] { get; }
}

public class A : DD
{
    public int this[int i]
    {
        get => throw new System.NotImplementedException();
        }
    }");
        }

        [Fact, Trait(Traits.Feature, Traits.Features.CodeActionsImplementInterface)]
        public async Task TestIndexerAccessorExpressionBodyYes2()
        {
            await TestWithAllCodeStyleOptionsOnAsync(
@"public interface DD
{
    int this[int i] { get; set; }
}

public class A : [|DD|]
{
}",
@"public interface DD
{
    int this[int i] { get; set; }
}

public class A : DD
{
    public int this[int i]
    {
        get => throw new System.NotImplementedException();
        set => throw new System.NotImplementedException();
        }
    }");
        }

        [Fact, Trait(Traits.Feature, Traits.Features.CodeActionsImplementInterface)]
        public async Task TestCommentPlacement()
        {
            await TestWithAllCodeStyleOptionsOffAsync(
@"public interface DD
{
    void Goo();
}
public class A : [|DD|]
{
    //comments
}",
@"public interface DD
{
    void Goo();
}
public class A : DD
{
    //comments
    public void Goo()
    {
        throw new System.NotImplementedException();
    }
}",
ignoreTrivia: false);
        }

        [WorkItem(539991, "http://vstfdevdiv:8080/DevDiv2/DevDiv/_workitems/edit/539991")]
        [Fact, Trait(Traits.Feature, Traits.Features.CodeActionsImplementInterface)]
        public async Task TestBracePlacement()
        {
            await TestWithAllCodeStyleOptionsOffAsync(
@"using System;
class C : [|IServiceProvider|]",
@"using System;
class C : IServiceProvider
{
    public object GetService(Type serviceType)
    {
        throw new NotImplementedException();
    }
}
",
ignoreTrivia: false);
        }

        [WorkItem(540318, "http://vstfdevdiv:8080/DevDiv2/DevDiv/_workitems/edit/540318")]
        [Fact, Trait(Traits.Feature, Traits.Features.CodeActionsImplementInterface)]
        public async Task TestMissingWithIncompleteMember()
        {
            await TestMissingInRegularAndScriptAsync(
@"interface ITest
{
    void Method();
}

class Test : [|ITest|]
{
    p public void Method()
    {
        throw new NotImplementedException();
    }
}");
        }

        [WorkItem(541380, "http://vstfdevdiv:8080/DevDiv2/DevDiv/_workitems/edit/541380")]
        [Fact, Trait(Traits.Feature, Traits.Features.CodeActionsImplementInterface)]
        public async Task TestExplicitProperty()
        {
            await TestWithAllCodeStyleOptionsOffAsync(
@"interface i1
{
    int p { get; set; }
}

class c1 : [|i1|]
{
}",
@"interface i1
{
    int p { get; set; }
}

class c1 : i1
{
    int i1.p
    {
        get
        {
            throw new System.NotImplementedException();
        }

        set
        {
            throw new System.NotImplementedException();
        }
    }
}",
index: 1);
        }

        [WorkItem(541981, "http://vstfdevdiv:8080/DevDiv2/DevDiv/_workitems/edit/541981")]
        [Fact, Trait(Traits.Feature, Traits.Features.CodeActionsImplementInterface)]
        public async Task TestNoDelegateThroughField1()
        {
            await TestActionCountAsync(
@"interface I
{
    void Method1();
}

class C : [|I|]
{
    I i { get; set; }
}",
count: 3);
            await TestWithAllCodeStyleOptionsOffAsync(
@"interface I
{
    void Method1();
}

class C : [|I|]
{
    I i { get; set; }
}",
@"interface I
{
    void Method1();
}

class C : I
{
    I i { get; set; }

    public void Method1()
    {
        throw new System.NotImplementedException();
    }
}",
index: 0);
            await TestWithAllCodeStyleOptionsOffAsync(
@"interface I
{
    void Method1();
}

class C : [|I|]
{
    I i { get; set; }
}",
@"interface I
{
    void Method1();
}

class C : I
{
    I i { get; set; }

    public void Method1()
    {
        i.Method1();
    }
}",
index: 1);
            await TestWithAllCodeStyleOptionsOffAsync(
@"interface I
{
    void Method1();
}

class C : [|I|]
{
    I i { get; set; }
}",
@"interface I
{
    void Method1();
}

class C : I
{
    I i { get; set; }

    void I.Method1()
    {
        throw new System.NotImplementedException();
    }
}",
index: 2);
        }

        [WorkItem(768799, "http://vstfdevdiv:8080/DevDiv2/DevDiv/_workitems/edit/768799")]
        [Fact, Trait(Traits.Feature, Traits.Features.CodeActionsImplementInterface)]
        public async Task TestImplementIReadOnlyListThroughField()
        {
            await TestWithAllCodeStyleOptionsOffAsync(
@"using System.Collections.Generic;

class A : [|IReadOnlyList<int>|]
{
    int[] field;
}",
@"using System.Collections;
using System.Collections.Generic;

class A : IReadOnlyList<int>
{
    int[] field;

    public int this[int index]
    {
        get
        {
            return ((IReadOnlyList<int>)field)[index];
        }
    }

    public int Count
    {
        get
        {
            return ((IReadOnlyList<int>)field).Count;
        }
    }

    public IEnumerator<int> GetEnumerator()
    {
        return ((IReadOnlyList<int>)field).GetEnumerator();
    }

    IEnumerator IEnumerable.GetEnumerator()
    {
        return ((IReadOnlyList<int>)field).GetEnumerator();
    }
}",
index: 1);
        }

        [WorkItem(768799, "http://vstfdevdiv:8080/DevDiv2/DevDiv/_workitems/edit/768799")]
        [Fact, Trait(Traits.Feature, Traits.Features.CodeActionsImplementInterface)]
        public async Task TestImplementIReadOnlyListThroughProperty()
        {
            await TestWithAllCodeStyleOptionsOffAsync(
@"using System.Collections.Generic;

class A : [|IReadOnlyList<int>|]
{
    int[] field { get; set; }
}",
@"using System.Collections;
using System.Collections.Generic;

class A : IReadOnlyList<int>
{
    public int this[int index]
    {
        get
        {
            return ((IReadOnlyList<int>)field)[index];
        }
    }

    public int Count
    {
        get
        {
            return ((IReadOnlyList<int>)field).Count;
        }
    }

    int[] field { get; set; }

    public IEnumerator<int> GetEnumerator()
    {
        return ((IReadOnlyList<int>)field).GetEnumerator();
    }

    IEnumerator IEnumerable.GetEnumerator()
    {
        return ((IReadOnlyList<int>)field).GetEnumerator();
    }
}",
index: 1);
        }

        [WorkItem(768799, "http://vstfdevdiv:8080/DevDiv2/DevDiv/_workitems/edit/768799")]
        [Fact, Trait(Traits.Feature, Traits.Features.CodeActionsImplementInterface)]
        public async Task TestImplementInterfaceThroughField()
        {
            await TestWithAllCodeStyleOptionsOffAsync(
@"interface I
{
    int M();
}

class A : I
{
    int I.M()
    {
        return 0;
    }
}

class B : [|I|]
{
    A a;
}",
@"interface I
{
    int M();
}

class A : I
{
    int I.M()
    {
        return 0;
    }
}

class B : I
{
    A a;

    public int M()
    {
        return ((I)a).M();
    }
}",
index: 1);
        }

        [WorkItem(768799, "http://vstfdevdiv:8080/DevDiv2/DevDiv/_workitems/edit/768799")]
        [Fact, Trait(Traits.Feature, Traits.Features.CodeActionsImplementInterface)]
        public async Task TestImplementInterfaceThroughField_FieldImplementsMultipleInterfaces()
        {
            await TestActionCountAsync(
@"interface I
{
    int M();
}

interface I2
{
    int M2() }

class A : I, I2
{
    int I.M()
    {
        return 0;
    }

    int I2.M2()
    {
        return 0;
    }
}

class B : [|I|], I2
{
    A a;
}",
count: 3);
            await TestActionCountAsync(
@"interface I
{
    int M();
}

interface I2
{
    int M2() }

class A : I, I2
{
    int I.M()
    {
        return 0;
    }

    int I2.M2()
    {
        return 0;
    }
}

class B : I, [|I2|]
{
    A a;
}",
count: 3);
            await TestWithAllCodeStyleOptionsOffAsync(
@"interface I
{
    int M();
}

interface I2
{
    int M2() }

class A : I, I2
{
    int I.M()
    {
        return 0;
    }

    int I2.M2()
    {
        return 0;
    }
}

class B : [|I|], I2
{
    A a;
}",
@"interface I
{
    int M();
}

interface I2
{
    int M2() }

class A : I, I2
{
    int I.M()
    {
        return 0;
    }

    int I2.M2()
    {
        return 0;
    }
}

class B : I, I2
{
    A a;

    public int M()
    {
        return ((I)a).M();
    }
}",
index: 1);
            await TestWithAllCodeStyleOptionsOffAsync(
@"interface I
{
    int M();
}

interface I2
{
    int M2() }

class A : I, I2
{
    int I.M()
    {
        return 0;
    }

    int I2.M2()
    {
        return 0;
    }
}

class B : I, [|I2|]
{
    A a;
}",
@"interface I
{
    int M();
}

interface I2
{
    int M2() }

class A : I, I2
{
    int I.M()
    {
        return 0;
    }

    int I2.M2()
    {
        return 0;
    }
}

class B : I, I2
{
    A a;

    public int M2()
    {
        return ((I2)a).M2();
    }
}",
index: 1);
        }

        [WorkItem(768799, "http://vstfdevdiv:8080/DevDiv2/DevDiv/_workitems/edit/768799")]
        [Fact, Trait(Traits.Feature, Traits.Features.CodeActionsImplementInterface)]
        public async Task TestImplementInterfaceThroughField_MultipleFieldsCanImplementInterface()
        {
            await TestActionCountAsync(
@"interface I
{
    int M();
}

class A : I
{
    int I.M()
    {
        return 0;
    }
}

class B : [|I|]
{
    A a;
    A aa;
}",
count: 4);
            await TestWithAllCodeStyleOptionsOffAsync(
@"interface I
{
    int M();
}

class A : I
{
    int I.M()
    {
        return 0;
    }
}

class B : [|I|]
{
    A a;
    A aa;
}",
@"interface I
{
    int M();
}

class A : I
{
    int I.M()
    {
        return 0;
    }
}

class B : I
{
    A a;
    A aa;

    public int M()
    {
        return ((I)a).M();
    }
}",
index: 1);
            await TestWithAllCodeStyleOptionsOffAsync(
@"interface I
{
    int M();
}

class A : I
{
    int I.M()
    {
        return 0;
    }
}

class B : [|I|]
{
    A a;
    A aa;
}",
@"interface I
{
    int M();
}

class A : I
{
    int I.M()
    {
        return 0;
    }
}

class B : I
{
    A a;
    A aa;

    public int M()
    {
        return ((I)aa).M();
    }
}",
index: 2);
        }

        [WorkItem(768799, "http://vstfdevdiv:8080/DevDiv2/DevDiv/_workitems/edit/768799")]
        [Fact, Trait(Traits.Feature, Traits.Features.CodeActionsImplementInterface)]
        public async Task TestImplementInterfaceThroughField_MultipleFieldsForMultipleInterfaces()
        {
            await TestActionCountAsync(
@"interface I
{
    int M();
}

interface I2
{
    int M2() }

class A : I
{
    int I.M()
    {
        return 0;
    }
}

class B : I2
{
    int I2.M2()
    {
        return 0;
    }
}

class C : [|I|], I2
{
    A a;
    B b;
}",
count: 3);
            await TestActionCountAsync(
@"interface I
{
    int M();
}

interface I2
{
    int M2() }

class A : I
{
    int I.M()
    {
        return 0;
    }
}

class B : I2
{
    int I2.M2()
    {
        return 0;
    }
}

class C : I, [|I2|]
{
    A a;
    B b;
}",
count: 3);
            await TestWithAllCodeStyleOptionsOffAsync(
@"interface I
{
    int M();
}

interface I2
{
    int M2() }

class A : I
{
    int I.M()
    {
        return 0;
    }
}

class B : I2
{
    int I2.M2()
    {
        return 0;
    }
}

class C : [|I|], I2
{
    A a;
    B b;
}",
@"interface I
{
    int M();
}

interface I2
{
    int M2() }

class A : I
{
    int I.M()
    {
        return 0;
    }
}

class B : I2
{
    int I2.M2()
    {
        return 0;
    }
}

class C : I, I2
{
    A a;
    B b;

    public int M()
    {
        return ((I)a).M();
    }
}",
index: 1);
            await TestWithAllCodeStyleOptionsOffAsync(
@"interface I
{
    int M();
}

interface I2
{
    int M2() }

class A : I
{
    int I.M()
    {
        return 0;
    }
}

class B : I2
{
    int I2.M2()
    {
        return 0;
    }
}

class C : I, [|I2|]
{
    A a;
    B b;
}",
@"interface I
{
    int M();
}

interface I2
{
    int M2() }

class A : I
{
    int I.M()
    {
        return 0;
    }
}

class B : I2
{
    int I2.M2()
    {
        return 0;
    }
}

class C : I, I2
{
    A a;
    B b;

    public int M2()
    {
        return ((I2)b).M2();
    }
}",
index: 1);
        }

        [WorkItem(18556, "https://github.com/dotnet/roslyn/issues/18556")]
        [Fact, Trait(Traits.Feature, Traits.Features.CodeActionsImplementInterface)]
        public async Task TestImplementInterfaceThroughExplicitProperty()
        {
            await TestActionCountAsync(
@"interface IA
{
    IB B { get; }
}
interface IB
{
    int M();
}
class AB : IA, [|IB|]
{
    IB IA.B => null;
}",
count: 3);
            await TestWithAllCodeStyleOptionsOffAsync(
@"interface IA
{
    IB B { get; }
}
interface IB
{
    int M();
}
class AB : IA, [|IB|]
{
    IB IA.B => null;
}",
@"interface IA
{
    IB B { get; }
}
interface IB
{
    int M();
}
class AB : IA, [|IB|]
{
    IB IA.B => null;

    public int M()
    {
        return ((IA)this).B.M();
    }
}", index: 1);
        }

        [WorkItem(768799, "http://vstfdevdiv:8080/DevDiv2/DevDiv/_workitems/edit/768799")]
        [Fact, Trait(Traits.Feature, Traits.Features.CodeActionsImplementInterface)]
        public async Task TestNoImplementThroughIndexer()
        {
            await TestActionCountAsync(
@"interface I
{
    int M();
}

class A : I
{
    int I.M()
    {
        return 0;
    }
}

class B : [|I|]
{
    A this[int index]
    {
        get
        {
            return null;
        }
    };
}",
count: 2);
        }

        [WorkItem(768799, "http://vstfdevdiv:8080/DevDiv2/DevDiv/_workitems/edit/768799")]
        [Fact, Trait(Traits.Feature, Traits.Features.CodeActionsImplementInterface)]
        public async Task TestNoImplementThroughWriteOnlyProperty()
        {
            await TestActionCountAsync(
@"interface I
{
    int M();
}

class A : I
{
    int I.M()
    {
        return 0;
    }
}

class B : [|I|]
{
    A a
    {
        set
        {
        }
    }
}",
count: 2);
        }

        [Fact, Trait(Traits.Feature, Traits.Features.CodeActionsImplementInterface)]
        public async Task TestImplementEventThroughMember()
        {
            await TestInRegularAndScriptAsync(@"
interface IGoo
{
    event System.EventHandler E;
}

class CanGoo : IGoo
{
    public event EventHandler E;
}

class HasCanGoo : [|IGoo|]
{
    CanGoo canGoo;
}",
@"
using System;

interface IGoo
{
    event System.EventHandler E;
}

class CanGoo : IGoo
{
    public event EventHandler E;
}

class HasCanGoo : IGoo
{
    CanGoo canGoo;

    public event EventHandler E
    {
        add
        {
            ((IGoo)canGoo).E += value;
        }

        remove
        {
            ((IGoo)canGoo).E -= value;
        }
    }
}", index: 1);
        }

        [Fact, Trait(Traits.Feature, Traits.Features.CodeActionsImplementInterface)]
        public async Task TestImplementEventThroughExplicitMember()
        {
            await TestInRegularAndScriptAsync(
@"interface IGoo { event System . EventHandler E ; } class CanGoo : IGoo { event IGoo.EventHandler E; } class HasCanGoo : [|IGoo|] { CanGoo canGoo; } ",
@"using System;

interface IGoo { event System . EventHandler E ; } class CanGoo : IGoo { event IGoo.EventHandler E; } class HasCanGoo : IGoo { CanGoo canGoo;

    public event EventHandler E
    {
        add
        {
            ((IGoo)canGoo).E += value;
        }

        remove
        {
            ((IGoo)canGoo).E -= value;
        }
    }
} ",
index: 1);
        }

        [Fact, Trait(Traits.Feature, Traits.Features.CodeActionsImplementInterface)]
        public async Task TestImplementEvent()
        {
            await TestWithAllCodeStyleOptionsOffAsync(
@"interface IGoo
{
    event System.EventHandler E;
}

abstract class Goo : [|IGoo|]
{
}",
@"using System;

interface IGoo
{
    event System.EventHandler E;
}

abstract class Goo : IGoo
{
    public event EventHandler E;
}",
index: 0);
        }

        [Fact, Trait(Traits.Feature, Traits.Features.CodeActionsImplementInterface)]
        public async Task TestImplementEventAbstractly()
        {
            await TestWithAllCodeStyleOptionsOffAsync(
@"interface IGoo
{
    event System.EventHandler E;
}

abstract class Goo : [|IGoo|]
{
}",
@"using System;

interface IGoo
{
    event System.EventHandler E;
}

abstract class Goo : IGoo
{
    public abstract event EventHandler E;
}",
index: 1);
        }

        [Fact, Trait(Traits.Feature, Traits.Features.CodeActionsImplementInterface)]
        public async Task TestImplementEventExplicitly()
        {
            await TestWithAllCodeStyleOptionsOffAsync(
@"interface IGoo
{
    event System.EventHandler E;
}

abstract class Goo : [|IGoo|]
{
}",
@"using System;

interface IGoo
{
    event System.EventHandler E;
}

abstract class Goo : IGoo
{
    event EventHandler IGoo.E
    {
        add
        {
            throw new NotImplementedException();
        }

        remove
        {
            throw new NotImplementedException();
        }
    }
}",
index: 2);
        }

        [Fact, Trait(Traits.Feature, Traits.Features.CodeActionsImplementInterface)]
        public async Task TestFaultToleranceInStaticMembers_01()
        {
<<<<<<< HEAD
            await TestMissingAsync(
@"interface IFoo
=======
            await TestWithAllCodeStyleOptionsOffAsync(
@"interface IGoo
>>>>>>> 7f6951f1
{
    static string Name { set; get; }

    static int Goo(string s);
}

class Program : [|IGoo|]
{
}");
        }

        [Fact, Trait(Traits.Feature, Traits.Features.CodeActionsImplementInterface)]
        public async Task TestFaultToleranceInStaticMembers_02()
        {
            await TestWithAllCodeStyleOptionsOffAsync(
@"interface IFoo
{
    string Name { set; get; }

    static int Foo(string s);
}

class Program : [|IFoo|]
{
}",
<<<<<<< HEAD
// PROTOTYPE(DefaultInterfaceImplementation): We shouldn't end up with "public int Foo(string s)" in Program. 
@"interface IFoo
=======
@"interface IGoo
>>>>>>> 7f6951f1
{
    string Name { set; get; }

    static int Goo(string s);
}

class Program : IGoo
{
    public string Name
    {
        get
        {
            throw new System.NotImplementedException();
        }

        set
        {
            throw new System.NotImplementedException();
        }
    }

    public int Goo(string s)
    {
        throw new System.NotImplementedException();
    }
}");
        }

        [Fact, Trait(Traits.Feature, Traits.Features.CodeActionsImplementInterface)]
        public async Task TestFaultToleranceInStaticMembers_03()
        {
            await TestWithAllCodeStyleOptionsOffAsync(
@"interface IFoo
{
    static string Name { set; get; }

    int Foo(string s);
}

class Program : [|IFoo|]
{
}",
// PROTOTYPE(DefaultInterfaceImplementation): We shouldn't end up with "public string Name" in Program. 
@"interface IFoo
{
    static string Name { set; get; }

    int Foo(string s);
}

class Program : IFoo
{
    public string Name
    {
        get
        {
            throw new System.NotImplementedException();
        }

        set
        {
            throw new System.NotImplementedException();
        }
    }

    public int Foo(string s)
    {
        throw new System.NotImplementedException();
    }
}");
        }

        [Fact, Trait(Traits.Feature, Traits.Features.CodeActionsImplementInterface)]
        public async Task TestIndexers()
        {
            await TestWithAllCodeStyleOptionsOffAsync(
@"public interface ISomeInterface
{
    int this[int index] { get; set; }
}

class IndexerClass : [|ISomeInterface|]
{
}",
@"public interface ISomeInterface
{
    int this[int index] { get; set; }
}

class IndexerClass : ISomeInterface
{
    public int this[int index]
    {
        get
        {
            throw new System.NotImplementedException();
        }

        set
        {
            throw new System.NotImplementedException();
        }
    }
}");
        }

        [Fact, Trait(Traits.Feature, Traits.Features.CodeActionsImplementInterface)]
        public async Task TestIndexersExplicit()
        {
            await TestWithAllCodeStyleOptionsOffAsync(
@"public interface ISomeInterface
{
    int this[int index] { get; set; }
}

class IndexerClass : [|ISomeInterface|]
{
}",
@"public interface ISomeInterface
{
    int this[int index] { get; set; }
}

class IndexerClass : ISomeInterface
{
    int ISomeInterface.this[int index]
    {
        get
        {
            throw new System.NotImplementedException();
        }

        set
        {
            throw new System.NotImplementedException();
        }
    }
}",
index: 1);
        }

        [Fact, Trait(Traits.Feature, Traits.Features.CodeActionsImplementInterface)]
        public async Task TestIndexersWithASingleAccessor()
        {
            await TestWithAllCodeStyleOptionsOffAsync(
@"public interface ISomeInterface
{
    int this[int index] { get; }
}

class IndexerClass : [|ISomeInterface|]
{
}",
@"public interface ISomeInterface
{
    int this[int index] { get; }
}

class IndexerClass : ISomeInterface
{
    public int this[int index]
    {
        get
        {
            throw new System.NotImplementedException();
        }
    }
}");
        }

        [WorkItem(542357, "http://vstfdevdiv:8080/DevDiv2/DevDiv/_workitems/edit/542357")]
        [Fact, Trait(Traits.Feature, Traits.Features.CodeActionsImplementInterface)]
        public async Task TestConstraints1()
        {
            await TestWithAllCodeStyleOptionsOffAsync(
@"interface I
{
    void Goo<T>() where T : class;
}

class A : [|I|]
{
}",
@"interface I
{
    void Goo<T>() where T : class;
}

class A : I
{
    public void Goo<T>() where T : class
    {
        throw new System.NotImplementedException();
    }
}");
        }

        [WorkItem(542357, "http://vstfdevdiv:8080/DevDiv2/DevDiv/_workitems/edit/542357")]
        [Fact, Trait(Traits.Feature, Traits.Features.CodeActionsImplementInterface)]
        public async Task TestConstraintsExplicit()
        {
            await TestWithAllCodeStyleOptionsOffAsync(
@"interface I
{
    void Goo<T>() where T : class;
}

class A : [|I|]
{
}",
@"interface I
{
    void Goo<T>() where T : class;
}

class A : I
{
    void I.Goo<T>()
    {
        throw new System.NotImplementedException();
    }
}",
index: 1);
        }

        [WorkItem(542357, "http://vstfdevdiv:8080/DevDiv2/DevDiv/_workitems/edit/542357")]
        [Fact, Trait(Traits.Feature, Traits.Features.CodeActionsImplementInterface)]
        public async Task TestUsingAddedForConstraint()
        {
            await TestWithAllCodeStyleOptionsOffAsync(
@"interface I
{
    void Goo<T>() where T : System.Attribute;
}

class A : [|I|]
{
}",
@"using System;

interface I
{
    void Goo<T>() where T : System.Attribute;
}

class A : I
{
    public void Goo<T>() where T : Attribute
    {
        throw new NotImplementedException();
    }
}");
        }

        [WorkItem(542379, "http://vstfdevdiv:8080/DevDiv2/DevDiv/_workitems/edit/542379")]
        [Fact, Trait(Traits.Feature, Traits.Features.CodeActionsImplementInterface)]
        public async Task TestIndexer()
        {
            await TestWithAllCodeStyleOptionsOffAsync(
@"interface I
{
    int this[int x] { get; set; }
}

class C : [|I|]
{
}",
@"interface I
{
    int this[int x] { get; set; }
}

class C : I
{
    public int this[int x]
    {
        get
        {
            throw new System.NotImplementedException();
        }

        set
        {
            throw new System.NotImplementedException();
        }
    }
}");
        }

        [WorkItem(542588, "http://vstfdevdiv:8080/DevDiv2/DevDiv/_workitems/edit/542588")]
        [Fact, Trait(Traits.Feature, Traits.Features.CodeActionsImplementInterface)]
        public async Task TestRecursiveConstraint1()
        {
            await TestWithAllCodeStyleOptionsOffAsync(
@"using System;

interface I
{
    void Goo<T>() where T : IComparable<T>;
}

class C : [|I|]
{
}",
@"using System;

interface I
{
    void Goo<T>() where T : IComparable<T>;
}

class C : I
{
    public void Goo<T>() where T : IComparable<T>
    {
        throw new NotImplementedException();
    }
}");
        }

        [WorkItem(542588, "http://vstfdevdiv:8080/DevDiv2/DevDiv/_workitems/edit/542588")]
        [Fact, Trait(Traits.Feature, Traits.Features.CodeActionsImplementInterface)]
        public async Task TestRecursiveConstraint2()
        {
            await TestWithAllCodeStyleOptionsOffAsync(
@"using System;

interface I
{
    void Goo<T>() where T : IComparable<T>;
}

class C : [|I|]
{
}",
@"using System;

interface I
{
    void Goo<T>() where T : IComparable<T>;
}

class C : I
{
    void I.Goo<T>()
    {
        throw new NotImplementedException();
    }
}",
index: 1);
        }

        [WorkItem(542587, "http://vstfdevdiv:8080/DevDiv2/DevDiv/_workitems/edit/542587")]
        [Fact, Trait(Traits.Feature, Traits.Features.CodeActionsImplementInterface)]
        public async Task TestUnexpressibleConstraint1()
        {
            await TestWithAllCodeStyleOptionsOffAsync(
@"interface I<S>
{
    void Goo<T>() where T : class, S;
}

class A : [|I<string>|]
{
}",
@"interface I<S>
{
    void Goo<T>() where T : class, S;
}

class A : I<string>
{
    void I<string>.Goo<T>()
    {
        throw new System.NotImplementedException();
    }
}");
        }

        [WorkItem(542587, "http://vstfdevdiv:8080/DevDiv2/DevDiv/_workitems/edit/542587")]
        [Fact, Trait(Traits.Feature, Traits.Features.CodeActionsImplementInterface)]
        public async Task TestUnexpressibleConstraint2()
        {
            await TestWithAllCodeStyleOptionsOffAsync(
@"interface I<S>
{
    void Goo<T>() where T : class, S;
}

class A : [|I<object>|]
{
}",
@"interface I<S>
{
    void Goo<T>() where T : class, S;
}

class A : I<object>
{
    public void Goo<T>() where T : class
    {
        throw new System.NotImplementedException();
    }
}");
        }

        [WorkItem(542587, "http://vstfdevdiv:8080/DevDiv2/DevDiv/_workitems/edit/542587")]
        [Fact, Trait(Traits.Feature, Traits.Features.CodeActionsImplementInterface)]
        public async Task TestUnexpressibleConstraint3()
        {
            await TestWithAllCodeStyleOptionsOffAsync(
@"interface I<S>
{
    void Goo<T>() where T : class, S;
}

class A : [|I<object>|]
{
}",
@"interface I<S>
{
    void Goo<T>() where T : class, S;
}

class A : I<object>
{
    void I<object>.Goo<T>()
    {
        throw new System.NotImplementedException();
    }
}",
index: 1);
        }

        [WorkItem(542587, "http://vstfdevdiv:8080/DevDiv2/DevDiv/_workitems/edit/542587")]
        [Fact, Trait(Traits.Feature, Traits.Features.CodeActionsImplementInterface)]
        public async Task TestUnexpressibleConstraint4()
        {
            await TestWithAllCodeStyleOptionsOffAsync(
@"using System;

interface I<S>
{
    void Goo<T>() where T : class, S;
}

class A : [|I<Delegate>|]
{
}",
@"using System;

interface I<S>
{
    void Goo<T>() where T : class, S;
}

class A : I<Delegate>
{
    void I<Delegate>.Goo<T>()
    {
        throw new NotImplementedException();
    }
}");
        }

        [WorkItem(542587, "http://vstfdevdiv:8080/DevDiv2/DevDiv/_workitems/edit/542587")]
        [Fact, Trait(Traits.Feature, Traits.Features.CodeActionsImplementInterface)]
        public async Task TestUnexpressibleConstraint5()
        {
            await TestWithAllCodeStyleOptionsOffAsync(
@"using System;

interface I<S>
{
    void Goo<T>() where T : class, S;
}

class A : [|I<MulticastDelegate>|]
{
}",
@"using System;

interface I<S>
{
    void Goo<T>() where T : class, S;
}

class A : I<MulticastDelegate>
{
    void I<MulticastDelegate>.Goo<T>()
    {
        throw new NotImplementedException();
    }
}");
        }

        [WorkItem(542587, "http://vstfdevdiv:8080/DevDiv2/DevDiv/_workitems/edit/542587")]
        [Fact, Trait(Traits.Feature, Traits.Features.CodeActionsImplementInterface)]
        public async Task TestUnexpressibleConstraint6()
        {
            await TestWithAllCodeStyleOptionsOffAsync(
@"using System;

interface I<S>
{
    void Goo<T>() where T : class, S;
}

delegate void Bar();

class A : [|I<Bar>|]
{
}",
@"using System;

interface I<S>
{
    void Goo<T>() where T : class, S;
}

delegate void Bar();

class A : I<Bar>
{
    void I<Bar>.Goo<T>()
    {
        throw new NotImplementedException();
    }
}");
        }

        [WorkItem(542587, "http://vstfdevdiv:8080/DevDiv2/DevDiv/_workitems/edit/542587")]
        [Fact, Trait(Traits.Feature, Traits.Features.CodeActionsImplementInterface)]
        public async Task TestUnexpressibleConstraint7()
        {
            await TestWithAllCodeStyleOptionsOffAsync(
@"using System;

interface I<S>
{
    void Goo<T>() where T : class, S;
}

class A : [|I<Enum>|]
{
}",
@"using System;

interface I<S>
{
    void Goo<T>() where T : class, S;
}

class A : I<Enum>
{
    void I<Enum>.Goo<T>()
    {
        throw new NotImplementedException();
    }
}");
        }

        [WorkItem(542587, "http://vstfdevdiv:8080/DevDiv2/DevDiv/_workitems/edit/542587")]
        [Fact, Trait(Traits.Feature, Traits.Features.CodeActionsImplementInterface)]
        public async Task TestUnexpressibleConstraint8()
        {
            await TestWithAllCodeStyleOptionsOffAsync(
@"using System;

interface I<S>
{
    void Goo<T>() where T : class, S;
}

class A : [|I<int[]>|]
{
}",
@"using System;

interface I<S>
{
    void Goo<T>() where T : class, S;
}

class A : I<int[]>
{
    void I<int[]>.Goo<T>()
    {
        throw new NotImplementedException();
    }
}");
        }

        [WorkItem(542587, "http://vstfdevdiv:8080/DevDiv2/DevDiv/_workitems/edit/542587")]
        [Fact, Trait(Traits.Feature, Traits.Features.CodeActionsImplementInterface)]
        public async Task TestUnexpressibleConstraint9()
        {
            await TestWithAllCodeStyleOptionsOffAsync(
@"using System;

interface I<S>
{
    void Goo<T>() where T : class, S;
}

enum E
{
}

class A : [|I<E>|]
{
}",
@"using System;

interface I<S>
{
    void Goo<T>() where T : class, S;
}

enum E
{
}

class A : I<E>
{
    void I<E>.Goo<T>()
    {
        throw new NotImplementedException();
    }
}");
        }

        [WorkItem(542621, "http://vstfdevdiv:8080/DevDiv2/DevDiv/_workitems/edit/542621")]
        [Fact, Trait(Traits.Feature, Traits.Features.CodeActionsImplementInterface)]
        public async Task TestUnexpressibleConstraint10()
        {
            await TestWithAllCodeStyleOptionsOffAsync(
@"using System;

interface I<S>
{
    void Goo<T>() where T : S;
}

class A : [|I<ValueType>|]
{
}",
@"using System;

interface I<S>
{
    void Goo<T>() where T : S;
}

class A : I<ValueType>
{
    void I<ValueType>.Goo<T>()
    {
        throw new NotImplementedException();
    }
}");
        }

        [WorkItem(542669, "http://vstfdevdiv:8080/DevDiv2/DevDiv/_workitems/edit/542669")]
        [Fact, Trait(Traits.Feature, Traits.Features.CodeActionsImplementInterface)]
        public async Task TestArrayConstraint()
        {
            await TestWithAllCodeStyleOptionsOffAsync(
@"using System;

interface I<S>
{
    void Goo<T>() where T : S;
}

class C : [|I<Array>|]
{
}",
@"using System;

interface I<S>
{
    void Goo<T>() where T : S;
}

class C : I<Array>
{
    void I<Array>.Goo<T>()
    {
        throw new NotImplementedException();
    }
}");
        }

        [WorkItem(542743, "http://vstfdevdiv:8080/DevDiv2/DevDiv/_workitems/edit/542743")]
        [Fact, Trait(Traits.Feature, Traits.Features.CodeActionsImplementInterface)]
        public async Task TestMultipleClassConstraints()
        {
            await TestWithAllCodeStyleOptionsOffAsync(
@"using System;

interface I<S>
{
    void Goo<T>() where T : Exception, S;
}

class C : [|I<Attribute>|]
{
}",
@"using System;

interface I<S>
{
    void Goo<T>() where T : Exception, S;
}

class C : I<Attribute>
{
    void I<Attribute>.Goo<T>()
    {
        throw new NotImplementedException();
    }
}");
        }

        [WorkItem(542751, "http://vstfdevdiv:8080/DevDiv2/DevDiv/_workitems/edit/542751")]
        [Fact, Trait(Traits.Feature, Traits.Features.CodeActionsImplementInterface)]
        public async Task TestClassConstraintAndRefConstraint()
        {
            await TestWithAllCodeStyleOptionsOffAsync(
@"using System;

interface I<S>
{
    void Goo<T>() where T : class, S;
}

class C : [|I<Exception>|]
{
}",
@"using System;

interface I<S>
{
    void Goo<T>() where T : class, S;
}

class C : I<Exception>
{
    void I<Exception>.Goo<T>()
    {
        throw new NotImplementedException();
    }
}");
        }

        [WorkItem(542505, "http://vstfdevdiv:8080/DevDiv2/DevDiv/_workitems/edit/542505")]
        [Fact, Trait(Traits.Feature, Traits.Features.CodeActionsImplementInterface)]
        public async Task TestRenameConflictingTypeParameters1()
        {
            await TestWithAllCodeStyleOptionsOffAsync(
@"using System;
using System.Collections.Generic;

interface I<T>
{
    void Goo<S>(T x, IList<S> list) where S : T;
}

class A<S> : [|I<S>|]
{
}",
@"using System;
using System.Collections.Generic;

interface I<T>
{
    void Goo<S>(T x, IList<S> list) where S : T;
}

class A<S> : I<S>
{
    public void Goo<S1>(S x, IList<S1> list) where S1 : S
    {
        throw new NotImplementedException();
    }
}");
        }

        [WorkItem(542505, "http://vstfdevdiv:8080/DevDiv2/DevDiv/_workitems/edit/542505")]
        [Fact, Trait(Traits.Feature, Traits.Features.CodeActionsImplementInterface)]
        public async Task TestRenameConflictingTypeParameters2()
        {
            await TestWithAllCodeStyleOptionsOffAsync(
@"using System;
using System.Collections.Generic;

interface I<T>
{
    void Goo<S>(T x, IList<S> list) where S : T;
}

class A<S> : [|I<S>|]
{
}",
@"using System;
using System.Collections.Generic;

interface I<T>
{
    void Goo<S>(T x, IList<S> list) where S : T;
}

class A<S> : I<S>
{
    void I<S>.Goo<S1>(S x, IList<S1> list)
    {
        throw new NotImplementedException();
    }
}",
index: 1);
        }

        [WorkItem(542505, "http://vstfdevdiv:8080/DevDiv2/DevDiv/_workitems/edit/542505")]
        [Fact, Trait(Traits.Feature, Traits.Features.CodeActionsImplementInterface)]
        public async Task TestRenameConflictingTypeParameters3()
        {
            await TestWithAllCodeStyleOptionsOffAsync(
@"using System;
using System.Collections.Generic;

interface I<X, Y>
{
    void Goo<A, B>(X x, Y y, IList<A> list1, IList<B> list2)
        where A : IList<B>
        where B : IList<A>;
}

class C<A, B> : [|I<A, B>|]
{
}",
@"using System;
using System.Collections.Generic;

interface I<X, Y>
{
    void Goo<A, B>(X x, Y y, IList<A> list1, IList<B> list2)
        where A : IList<B>
        where B : IList<A>;
}

class C<A, B> : I<A, B>
{
    public void Goo<A1, B1>(A x, B y, IList<A1> list1, IList<B1> list2)
        where A1 : IList<B1>
        where B1 : IList<A1>
    {
        throw new NotImplementedException();
    }
}");
        }

        [WorkItem(542505, "http://vstfdevdiv:8080/DevDiv2/DevDiv/_workitems/edit/542505")]
        [Fact, Trait(Traits.Feature, Traits.Features.CodeActionsImplementInterface)]
        public async Task TestRenameConflictingTypeParameters4()
        {
            await TestWithAllCodeStyleOptionsOffAsync(
@"using System;
using System.Collections.Generic;

interface I<X, Y>
{
    void Goo<A, B>(X x, Y y, IList<A> list1, IList<B> list2)
        where A : IList<B>
        where B : IList<A>;
}

class C<A, B> : [|I<A, B>|]
{
}",
@"using System;
using System.Collections.Generic;

interface I<X, Y>
{
    void Goo<A, B>(X x, Y y, IList<A> list1, IList<B> list2)
        where A : IList<B>
        where B : IList<A>;
}

class C<A, B> : I<A, B>
{
    void I<A, B>.Goo<A1, B1>(A x, B y, IList<A1> list1, IList<B1> list2)
    {
        throw new NotImplementedException();
    }
}",
index: 1);
        }

        [WorkItem(542506, "http://vstfdevdiv:8080/DevDiv2/DevDiv/_workitems/edit/542506")]
        [Fact, Trait(Traits.Feature, Traits.Features.CodeActionsImplementInterface)]
        public async Task TestNameSimplification()
        {
            await TestWithAllCodeStyleOptionsOffAsync(
@"using System;

class A<T>
{
    class B
    {
    }

    interface I
    {
        void Goo(B x);
    }

    class C<U> : [|I|]
    {
    }
}",
@"using System;

class A<T>
{
    class B
    {
    }

    interface I
    {
        void Goo(B x);
    }

    class C<U> : I
    {
        public void Goo(B x)
        {
            throw new NotImplementedException();
        }
    }
}");
        }

        [WorkItem(542506, "http://vstfdevdiv:8080/DevDiv2/DevDiv/_workitems/edit/542506")]
        [Fact, Trait(Traits.Feature, Traits.Features.CodeActionsImplementInterface)]
        public async Task TestNameSimplification2()
        {
            await TestWithAllCodeStyleOptionsOffAsync(
@"class A<T>
{
    class B
    {
    }

    interface I
    {
        void Goo(B[] x);
    }

    class C<U> : [|I|]
    {
    }
}",
@"class A<T>
{
    class B
    {
    }

    interface I
    {
        void Goo(B[] x);
    }

    class C<U> : I
    {
        public void Goo(B[] x)
        {
            throw new System.NotImplementedException();
        }
    }
}");
        }

        [WorkItem(542506, "http://vstfdevdiv:8080/DevDiv2/DevDiv/_workitems/edit/542506")]
        [Fact, Trait(Traits.Feature, Traits.Features.CodeActionsImplementInterface)]
        public async Task TestNameSimplification3()
        {
            await TestWithAllCodeStyleOptionsOffAsync(
@"class A<T>
{
    class B
    {
    }

    interface I
    {
        void Goo(B[][,][,,][,,,] x);
    }

    class C<U> : [|I|]
    {
    }
}",
@"class A<T>
{
    class B
    {
    }

    interface I
    {
        void Goo(B[][,][,,][,,,] x);
    }

    class C<U> : I
    {
        public void Goo(B[][,][,,][,,,] x)
        {
            throw new System.NotImplementedException();
        }
    }
}");
        }

        [WorkItem(544166, "http://vstfdevdiv:8080/DevDiv2/DevDiv/_workitems/edit/544166")]
        [Fact, Trait(Traits.Feature, Traits.Features.CodeActionsImplementInterface)]
        public async Task TestImplementAbstractProperty()
        {
            await TestWithAllCodeStyleOptionsOffAsync(
@"interface IGoo
{
    int Gibberish { get; set; }
}

abstract class Goo : [|IGoo|]
{
}",
@"interface IGoo
{
    int Gibberish { get; set; }
}

abstract class Goo : IGoo
{
    public abstract int Gibberish { get; set; }
}",
index: 1);
        }

        [WorkItem(544210, "http://vstfdevdiv:8080/DevDiv2/DevDiv/_workitems/edit/544210")]
        [Fact, Trait(Traits.Feature, Traits.Features.CodeActionsImplementInterface)]
        public async Task TestMissingOnWrongArity()
        {
            await TestMissingInRegularAndScriptAsync(
@"interface I1<T>
{
    int X { get; set; }
}

class C : [|I1|]
{
}");
        }

        [WorkItem(544281, "http://vstfdevdiv:8080/DevDiv2/DevDiv/_workitems/edit/544281")]
        [Fact, Trait(Traits.Feature, Traits.Features.CodeActionsImplementInterface)]
        public async Task TestImplicitDefaultValue()
        {
            await TestWithAllCodeStyleOptionsOffAsync(
@"interface IOptional
{
    int Goo(int g = 0);
}

class Opt : [|IOptional|]
{
}",
@"interface IOptional
{
    int Goo(int g = 0);
}

class Opt : IOptional
{
    public int Goo(int g = 0)
    {
        throw new System.NotImplementedException();
    }
}");
        }

        [WorkItem(544281, "http://vstfdevdiv:8080/DevDiv2/DevDiv/_workitems/edit/544281")]
        [Fact, Trait(Traits.Feature, Traits.Features.CodeActionsImplementInterface)]
        public async Task TestExplicitDefaultValue()
        {
            await TestWithAllCodeStyleOptionsOffAsync(
@"interface IOptional
{
    int Goo(int g = 0);
}

class Opt : [|IOptional|]
{
}",
@"interface IOptional
{
    int Goo(int g = 0);
}

class Opt : IOptional
{
    int IOptional.Goo(int g)
    {
        throw new System.NotImplementedException();
    }
}",
index: 1);
        }

        [Fact, Trait(Traits.Feature, Traits.Features.CodeActionsImplementInterface)]
        public async Task TestMissingInHiddenType()
        {
            await TestMissingInRegularAndScriptAsync(
@"using System;

class Program : [|IComparable|]
{
#line hidden
}
#line default");
        }

        [Fact, Trait(Traits.Feature, Traits.Features.CodeActionsImplementInterface)]
        public async Task TestGenerateIntoVisiblePart()
        {
            await TestWithAllCodeStyleOptionsOffAsync(
@"#line default
using System;

partial class Program : [|IComparable|]
{
    void Goo()
    {
#line hidden
    }
}
#line default",
@"#line default
using System;

partial class Program : IComparable
{
    public int CompareTo(object obj)
    {
        throw new NotImplementedException();
    }

    void Goo()
    {
#line hidden
    }
}
#line default",
ignoreTrivia: false);
        }

        [Fact, Trait(Traits.Feature, Traits.Features.CodeActionsImplementInterface)]
        public async Task TestGenerateIfAvailableRegionExists()
        {
            await TestWithAllCodeStyleOptionsOffAsync(
@"using System;

partial class Program : [|IComparable|]
{
#line hidden
}
#line default

partial class Program
{
}",
@"using System;

partial class Program : IComparable
{
#line hidden
}
#line default

partial class Program
{
    public int CompareTo(object obj)
    {
        throw new NotImplementedException();
    }
}",
ignoreTrivia: false);
        }

        [WorkItem(545334, "http://vstfdevdiv:8080/DevDiv2/DevDiv/_workitems/edit/545334")]
        [Fact, Trait(Traits.Feature, Traits.Features.CodeActionsImplementInterface)]
        public async Task TestNoGenerateInVenusCase1()
        {
            await TestMissingInRegularAndScriptAsync(
@"using System;
#line 1 ""Bar""
class Goo : [|IComparable|]


#line default
#line hidden
// stuff");
        }

        [WorkItem(545476, "http://vstfdevdiv:8080/DevDiv2/DevDiv/_workitems/edit/545476")]
        [Fact, Trait(Traits.Feature, Traits.Features.CodeActionsImplementInterface)]
        public async Task TestOptionalDateTime1()
        {
            await TestWithAllCodeStyleOptionsOffAsync(
@"using System;
using System.Runtime.CompilerServices;
using System.Runtime.InteropServices;

interface IGoo
{
    void Goo([Optional][DateTimeConstant(100)] DateTime x);
}

public class C : [|IGoo|]
{
}",
@"using System;
using System.Runtime.CompilerServices;
using System.Runtime.InteropServices;

interface IGoo
{
    void Goo([Optional][DateTimeConstant(100)] DateTime x);
}

public class C : IGoo
{
    public void Goo([DateTimeConstant(100), Optional] DateTime x)
    {
        throw new NotImplementedException();
    }
}");
        }

        [WorkItem(545476, "http://vstfdevdiv:8080/DevDiv2/DevDiv/_workitems/edit/545476")]
        [Fact, Trait(Traits.Feature, Traits.Features.CodeActionsImplementInterface)]
        public async Task TestOptionalDateTime2()
        {
            await TestWithAllCodeStyleOptionsOffAsync(
@"using System;
using System.Runtime.CompilerServices;
using System.Runtime.InteropServices;

interface IGoo
{
    void Goo([Optional][DateTimeConstant(100)] DateTime x);
}

public class C : [|IGoo|]
{
}",
@"using System;
using System.Runtime.CompilerServices;
using System.Runtime.InteropServices;

interface IGoo
{
    void Goo([Optional][DateTimeConstant(100)] DateTime x);
}

public class C : IGoo
{
    void IGoo.Goo(DateTime x)
    {
        throw new NotImplementedException();
    }
}",
index: 1);
        }

        [WorkItem(545477, "http://vstfdevdiv:8080/DevDiv2/DevDiv/_workitems/edit/545477")]
        [Fact, Trait(Traits.Feature, Traits.Features.CodeActionsImplementInterface)]
        public async Task TestIUnknownIDispatchAttributes1()
        {
            await TestWithAllCodeStyleOptionsOffAsync(
@"using System.Runtime.CompilerServices;
using System.Runtime.InteropServices;

interface IGoo
{
    void Goo1([Optional][IUnknownConstant] object x);
    void Goo2([Optional][IDispatchConstant] object x);
}

public class C : [|IGoo|]
{
}",
@"using System.Runtime.CompilerServices;
using System.Runtime.InteropServices;

interface IGoo
{
    void Goo1([Optional][IUnknownConstant] object x);
    void Goo2([Optional][IDispatchConstant] object x);
}

public class C : IGoo
{
    public void Goo1([IUnknownConstant, Optional] object x)
    {
        throw new System.NotImplementedException();
    }

    public void Goo2([IDispatchConstant, Optional] object x)
    {
        throw new System.NotImplementedException();
    }
}");
        }

        [WorkItem(545477, "http://vstfdevdiv:8080/DevDiv2/DevDiv/_workitems/edit/545477")]
        [Fact, Trait(Traits.Feature, Traits.Features.CodeActionsImplementInterface)]
        public async Task TestIUnknownIDispatchAttributes2()
        {
            await TestWithAllCodeStyleOptionsOffAsync(
@"using System.Runtime.CompilerServices;
using System.Runtime.InteropServices;

interface IGoo
{
    void Goo1([Optional][IUnknownConstant] object x);
    void Goo2([Optional][IDispatchConstant] object x);
}

public class C : [|IGoo|]
{
}",
@"using System.Runtime.CompilerServices;
using System.Runtime.InteropServices;

interface IGoo
{
    void Goo1([Optional][IUnknownConstant] object x);
    void Goo2([Optional][IDispatchConstant] object x);
}

public class C : IGoo
{
    void IGoo.Goo1(object x)
    {
        throw new System.NotImplementedException();
    }

    void IGoo.Goo2(object x)
    {
        throw new System.NotImplementedException();
    }
}",
index: 1);
        }

        [WorkItem(545464, "http://vstfdevdiv:8080/DevDiv2/DevDiv/_workitems/edit/545464")]
        [Fact, Trait(Traits.Feature, Traits.Features.CodeActionsImplementInterface)]
        public async Task TestTypeNameConflict()
        {
            await TestWithAllCodeStyleOptionsOffAsync(
@"interface IGoo
{
    void Goo();
}

public class Goo : [|IGoo|]
{
}",
@"interface IGoo
{
    void Goo();
}

public class Goo : IGoo
{
    void IGoo.Goo()
    {
        throw new System.NotImplementedException();
    }
}");
        }

        [Fact, Trait(Traits.Feature, Traits.Features.CodeActionsImplementInterface)]
        public async Task TestStringLiteral()
        {
            await TestWithAllCodeStyleOptionsOffAsync(
@"interface IGoo { void Goo ( string s = ""\"""" ) ; } class B : [|IGoo|] { } ",
@"interface IGoo { void Goo ( string s = ""\"""" ) ; }
class B : IGoo
{
    public void Goo(string s = ""\"""")
    {
        throw new System.NotImplementedException();
    }
} ");
        }

        [WorkItem(916114, "http://vstfdevdiv:8080/DevDiv2/DevDiv/_workitems/edit/916114")]
        [Fact, Trait(Traits.Feature, Traits.Features.CodeActionsImplementInterface)]
        public async Task TestOptionalNullableStructParameter1()
        {
            await TestWithAllCodeStyleOptionsOffAsync(
@"struct b
{
}

interface d
{
    void m(b? x = null, b? y = default(b?));
}

class c : [|d|]
{
}",
@"struct b
{
}

interface d
{
    void m(b? x = null, b? y = default(b?));
}

class c : d
{
    public void m(b? x = null, b? y = null)
    {
        throw new System.NotImplementedException();
    }
}");
        }

        [WorkItem(916114, "http://vstfdevdiv:8080/DevDiv2/DevDiv/_workitems/edit/916114")]
        [Fact, Trait(Traits.Feature, Traits.Features.CodeActionsImplementInterface)]
        public async Task TestOptionalNullableStructParameter2()
        {
            await TestWithAllCodeStyleOptionsOffAsync(
@"struct b
{
}

interface d
{
    void m(b? x = null, b? y = default(b?));
}

class c : [|d|]
{
}",
@"struct b
{
}

interface d
{
    void m(b? x = null, b? y = default(b?));
}

class c : d
{
    void d.m(b? x, b? y)
    {
        throw new System.NotImplementedException();
    }
}", 1);
        }

        [WorkItem(916114, "http://vstfdevdiv:8080/DevDiv2/DevDiv/_workitems/edit/916114")]
        [Fact, Trait(Traits.Feature, Traits.Features.CodeActionsImplementInterface)]
        public async Task TestOptionalNullableIntParameter()
        {
            await TestWithAllCodeStyleOptionsOffAsync(
@"interface d
{
    void m(int? x = 5, int? y = null);
}

class c : [|d|]
{
}",
@"interface d
{
    void m(int? x = 5, int? y = null);
}

class c : d
{
    public void m(int? x = 5, int? y = null)
    {
        throw new System.NotImplementedException();
    }
}");
        }

        [WorkItem(545613, "http://vstfdevdiv:8080/DevDiv2/DevDiv/_workitems/edit/545613")]
        [Fact, Trait(Traits.Feature, Traits.Features.CodeActionsImplementInterface)]
        public async Task TestOptionalWithNoDefaultValue()
        {
            await TestWithAllCodeStyleOptionsOffAsync(
@"using System.Runtime.InteropServices;

interface I
{
    void Goo([Optional] I o);
}

class C : [|I|]
{
}",
@"using System.Runtime.InteropServices;

interface I
{
    void Goo([Optional] I o);
}

class C : I
{
    public void Goo([Optional] I o)
    {
        throw new System.NotImplementedException();
    }
}");
        }

        [Fact, Trait(Traits.Feature, Traits.Features.CodeActionsImplementInterface)]
        public async Task TestIntegralAndFloatLiterals()
        {
            await TestWithAllCodeStyleOptionsOffAsync(
@"interface I
{
    void M01(short s = short.MinValue);
    void M02(short s = -1);
    void M03(short s = short.MaxValue);
    void M04(ushort s = ushort.MinValue);
    void M05(ushort s = 1);
    void M06(ushort s = ushort.MaxValue);
    void M07(int s = int.MinValue);
    void M08(int s = -1);
    void M09(int s = int.MaxValue);
    void M10(uint s = uint.MinValue);
    void M11(uint s = 1);
    void M12(uint s = uint.MaxValue);
    void M13(long s = long.MinValue);
    void M14(long s = -1);
    void M15(long s = long.MaxValue);
    void M16(ulong s = ulong.MinValue);
    void M17(ulong s = 1);
    void M18(ulong s = ulong.MaxValue);
    void M19(float s = float.MinValue);
    void M20(float s = 1);
    void M21(float s = float.MaxValue);
    void M22(double s = double.MinValue);
    void M23(double s = 1);
    void M24(double s = double.MaxValue);
}

class C : [|I|]
{
}",
@"interface I
{
    void M01(short s = short.MinValue);
    void M02(short s = -1);
    void M03(short s = short.MaxValue);
    void M04(ushort s = ushort.MinValue);
    void M05(ushort s = 1);
    void M06(ushort s = ushort.MaxValue);
    void M07(int s = int.MinValue);
    void M08(int s = -1);
    void M09(int s = int.MaxValue);
    void M10(uint s = uint.MinValue);
    void M11(uint s = 1);
    void M12(uint s = uint.MaxValue);
    void M13(long s = long.MinValue);
    void M14(long s = -1);
    void M15(long s = long.MaxValue);
    void M16(ulong s = ulong.MinValue);
    void M17(ulong s = 1);
    void M18(ulong s = ulong.MaxValue);
    void M19(float s = float.MinValue);
    void M20(float s = 1);
    void M21(float s = float.MaxValue);
    void M22(double s = double.MinValue);
    void M23(double s = 1);
    void M24(double s = double.MaxValue);
}

class C : I
{
    public void M01(short s = short.MinValue)
    {
        throw new System.NotImplementedException();
    }

    public void M02(short s = -1)
    {
        throw new System.NotImplementedException();
    }

    public void M03(short s = short.MaxValue)
    {
        throw new System.NotImplementedException();
    }

    public void M04(ushort s = 0)
    {
        throw new System.NotImplementedException();
    }

    public void M05(ushort s = 1)
    {
        throw new System.NotImplementedException();
    }

    public void M06(ushort s = ushort.MaxValue)
    {
        throw new System.NotImplementedException();
    }

    public void M07(int s = int.MinValue)
    {
        throw new System.NotImplementedException();
    }

    public void M08(int s = -1)
    {
        throw new System.NotImplementedException();
    }

    public void M09(int s = int.MaxValue)
    {
        throw new System.NotImplementedException();
    }

    public void M10(uint s = 0)
    {
        throw new System.NotImplementedException();
    }

    public void M11(uint s = 1)
    {
        throw new System.NotImplementedException();
    }

    public void M12(uint s = uint.MaxValue)
    {
        throw new System.NotImplementedException();
    }

    public void M13(long s = long.MinValue)
    {
        throw new System.NotImplementedException();
    }

    public void M14(long s = -1)
    {
        throw new System.NotImplementedException();
    }

    public void M15(long s = long.MaxValue)
    {
        throw new System.NotImplementedException();
    }

    public void M16(ulong s = 0)
    {
        throw new System.NotImplementedException();
    }

    public void M17(ulong s = 1)
    {
        throw new System.NotImplementedException();
    }

    public void M18(ulong s = ulong.MaxValue)
    {
        throw new System.NotImplementedException();
    }

    public void M19(float s = float.MinValue)
    {
        throw new System.NotImplementedException();
    }

    public void M20(float s = 1)
    {
        throw new System.NotImplementedException();
    }

    public void M21(float s = float.MaxValue)
    {
        throw new System.NotImplementedException();
    }

    public void M22(double s = double.MinValue)
    {
        throw new System.NotImplementedException();
    }

    public void M23(double s = 1)
    {
        throw new System.NotImplementedException();
    }

    public void M24(double s = double.MaxValue)
    {
        throw new System.NotImplementedException();
    }
}",
ignoreTrivia: false);
        }

        [Fact, Trait(Traits.Feature, Traits.Features.CodeActionsImplementInterface)]
        public async Task TestEnumLiterals()
        {
            await TestWithAllCodeStyleOptionsOffAsync(
@"using System;

enum E
{
   A = 1,
   B = 2  
}

[FlagsAttribute]
enum FlagE
{
   A = 1,
   B = 2
}

interface I
{
    void M1(E e = E.A | E.B);
    void M2(FlagE e = FlagE.A | FlagE.B);
}

class C : [|I|]
{
}",
@"using System;

enum E
{
   A = 1,
   B = 2  
}

[FlagsAttribute]
enum FlagE
{
   A = 1,
   B = 2
}

interface I
{
    void M1(E e = E.A | E.B);
    void M2(FlagE e = FlagE.A | FlagE.B);
}

class C : I
{
    public void M1(E e = (E)3)
    {
        throw new NotImplementedException();
    }

    public void M2(FlagE e = FlagE.A | FlagE.B)
    {
        throw new NotImplementedException();
    }
}",
ignoreTrivia: false);
        }

        [Fact, Trait(Traits.Feature, Traits.Features.CodeActionsImplementInterface)]
        public async Task TestCharLiterals()
        {
            await TestWithAllCodeStyleOptionsOffAsync(
@"using System;

interface I
{
    void M01(char c = '\0');
    void M02(char c = '\r');
    void M03(char c = '\n');
    void M04(char c = '\t');
    void M05(char c = '\b');
    void M06(char c = '\v');
    void M07(char c = '\'');
    void M08(char c = '“');
    void M09(char c = 'a');
    void M10(char c = '""');
    void M11(char c = '\u2029');
}

class C : [|I|]
{
}",
@"using System;

interface I
{
    void M01(char c = '\0');
    void M02(char c = '\r');
    void M03(char c = '\n');
    void M04(char c = '\t');
    void M05(char c = '\b');
    void M06(char c = '\v');
    void M07(char c = '\'');
    void M08(char c = '“');
    void M09(char c = 'a');
    void M10(char c = '""');
    void M11(char c = '\u2029');
}

class C : I
{
    public void M01(char c = '\0')
    {
        throw new NotImplementedException();
    }

    public void M02(char c = '\r')
    {
        throw new NotImplementedException();
    }

    public void M03(char c = '\n')
    {
        throw new NotImplementedException();
    }

    public void M04(char c = '\t')
    {
        throw new NotImplementedException();
    }

    public void M05(char c = '\b')
    {
        throw new NotImplementedException();
    }

    public void M06(char c = '\v')
    {
        throw new NotImplementedException();
    }

    public void M07(char c = '\'')
    {
        throw new NotImplementedException();
    }

    public void M08(char c = '“')
    {
        throw new NotImplementedException();
    }

    public void M09(char c = 'a')
    {
        throw new NotImplementedException();
    }

    public void M10(char c = '""')
    {
        throw new NotImplementedException();
    }

    public void M11(char c = '\u2029')
    {
        throw new NotImplementedException();
    }
}",
ignoreTrivia: false);
        }

        [WorkItem(545695, "http://vstfdevdiv:8080/DevDiv2/DevDiv/_workitems/edit/545695")]
        [Fact, Trait(Traits.Feature, Traits.Features.CodeActionsImplementInterface)]
        public async Task TestRemoveParenthesesAroundTypeReference1()
        {
            await TestWithAllCodeStyleOptionsOffAsync(
@"using System;

interface I
{
    void Goo(DayOfWeek x = DayOfWeek.Friday);
}

class C : [|I|]
{
    DayOfWeek DayOfWeek { get; set; }
}",
@"using System;

interface I
{
    void Goo(DayOfWeek x = DayOfWeek.Friday);
}

class C : I
{
    DayOfWeek DayOfWeek { get; set; }

    public void Goo(DayOfWeek x = DayOfWeek.Friday)
    {
        throw new NotImplementedException();
    }
}");
        }

        [WorkItem(545696, "http://vstfdevdiv:8080/DevDiv2/DevDiv/_workitems/edit/545696")]
        [Fact, Trait(Traits.Feature, Traits.Features.CodeActionsImplementInterface)]
        public async Task TestDecimalConstants1()
        {
            await TestWithAllCodeStyleOptionsOffAsync(
@"interface I
{
    void Goo(decimal x = decimal.MaxValue);
}

class C : [|I|]
{
}",
@"interface I
{
    void Goo(decimal x = decimal.MaxValue);
}

class C : I
{
    public void Goo(decimal x = decimal.MaxValue)
    {
        throw new System.NotImplementedException();
    }
}");
        }

        [WorkItem(545711, "http://vstfdevdiv:8080/DevDiv2/DevDiv/_workitems/edit/545711")]
        [Fact, Trait(Traits.Feature, Traits.Features.CodeActionsImplementInterface)]
        public async Task TestNullablePrimitiveLiteral()
        {
            await TestWithAllCodeStyleOptionsOffAsync(
@"interface I
{
    void Goo(decimal? x = decimal.MaxValue);
}

class C : [|I|]
{
}",
@"interface I
{
    void Goo(decimal? x = decimal.MaxValue);
}

class C : I
{
    public void Goo(decimal? x = decimal.MaxValue)
    {
        throw new System.NotImplementedException();
    }
}");
        }

        [WorkItem(545715, "http://vstfdevdiv:8080/DevDiv2/DevDiv/_workitems/edit/545715")]
        [Fact, Trait(Traits.Feature, Traits.Features.CodeActionsImplementInterface)]
        public async Task TestNullableEnumType()
        {
            await TestWithAllCodeStyleOptionsOffAsync(
@"using System;

interface I
{
    void Goo(DayOfWeek? x = DayOfWeek.Friday);
}

class C : [|I|]
{
}",
@"using System;

interface I
{
    void Goo(DayOfWeek? x = DayOfWeek.Friday);
}

class C : I
{
    public void Goo(DayOfWeek? x = DayOfWeek.Friday)
    {
        throw new NotImplementedException();
    }
}");
        }

        [WorkItem(545752, "http://vstfdevdiv:8080/DevDiv2/DevDiv/_workitems/edit/545752")]
        [Fact, Trait(Traits.Feature, Traits.Features.CodeActionsImplementInterface)]
        public async Task TestByteLiterals()
        {
            await TestWithAllCodeStyleOptionsOffAsync(
@"interface I
{
    void Goo(byte x = 1);
}

class C : [|I|]
{
}",
@"interface I
{
    void Goo(byte x = 1);
}

class C : I
{
    public void Goo(byte x = 1)
    {
        throw new System.NotImplementedException();
    }
}");
        }

        [WorkItem(545736, "http://vstfdevdiv:8080/DevDiv2/DevDiv/_workitems/edit/545736")]
        [Fact, Trait(Traits.Feature, Traits.Features.CodeActionsImplementInterface)]
        public async Task TestCastedOptionalParameter1()
        {
            const string code = @"
using System;
interface I
{
    void Goo(ConsoleColor x = (ConsoleColor)(-1));
}

class C : [|I|]
{
}";

            const string expected = @"
using System;
interface I
{
    void Goo(ConsoleColor x = (ConsoleColor)(-1));
}

class C : I
{
    public void Goo(ConsoleColor x = (ConsoleColor)(-1))
    {
        throw new NotImplementedException();
    }
}";

            await TestWithAllCodeStyleOptionsOffAsync(code, expected, ignoreTrivia: false);
        }

        [WorkItem(545737, "http://vstfdevdiv:8080/DevDiv2/DevDiv/_workitems/edit/545737")]
        [Fact, Trait(Traits.Feature, Traits.Features.CodeActionsImplementInterface)]
        public async Task TestCastedEnumValue()
        {
            await TestWithAllCodeStyleOptionsOffAsync(
@"using System;

interface I
{
    void Goo(ConsoleColor x = (ConsoleColor)int.MaxValue);
}

class C : [|I|]
{
}",
@"using System;

interface I
{
    void Goo(ConsoleColor x = (ConsoleColor)int.MaxValue);
}

class C : I
{
    public void Goo(ConsoleColor x = (ConsoleColor)int.MaxValue)
    {
        throw new NotImplementedException();
    }
}");
        }

        [WorkItem(545785, "http://vstfdevdiv:8080/DevDiv2/DevDiv/_workitems/edit/545785")]
        [Fact, Trait(Traits.Feature, Traits.Features.CodeActionsImplementInterface)]
        public async Task TestNoCastFromZeroToEnum()
        {
            await TestWithAllCodeStyleOptionsOffAsync(
@"enum E
{
    A = 1,
}

interface I
{
    void Goo(E x = 0);
}

class C : [|I|]
{
}",
@"enum E
{
    A = 1,
}

interface I
{
    void Goo(E x = 0);
}

class C : I
{
    public void Goo(E x = 0)
    {
        throw new System.NotImplementedException();
    }
}");
        }

        [WorkItem(545793, "http://vstfdevdiv:8080/DevDiv2/DevDiv/_workitems/edit/545793")]
        [Fact, Trait(Traits.Feature, Traits.Features.CodeActionsImplementInterface)]
        public async Task TestMultiDimArray()
        {
            await TestWithAllCodeStyleOptionsOffAsync(
@"using System.Runtime.InteropServices;

interface I
{
    void Goo([Optional][DefaultParameterValue(1)] int x, int[,] y);
}

class C : [|I|]
{
}",
@"using System.Runtime.InteropServices;

interface I
{
    void Goo([Optional][DefaultParameterValue(1)] int x, int[,] y);
}

class C : I
{
    public void Goo([DefaultParameterValue(1), Optional] int x = 1, int[,] y = null)
    {
        throw new System.NotImplementedException();
    }
}");
        }

        [WorkItem(545794, "http://vstfdevdiv:8080/DevDiv2/DevDiv/_workitems/edit/545794")]
        [Fact, Trait(Traits.Feature, Traits.Features.CodeActionsImplementInterface)]
        public async Task TestParametersAfterOptionalParameter()
        {
            await TestWithAllCodeStyleOptionsOffAsync(
@"using System.Runtime.InteropServices;

interface I
{
    void Goo([Optional, DefaultParameterValue(1)] int x, int[] y, int[] z);
}

class C : [|I|]
{
}",
@"using System.Runtime.InteropServices;

interface I
{
    void Goo([Optional, DefaultParameterValue(1)] int x, int[] y, int[] z);
}

class C : I
{
    public void Goo([DefaultParameterValue(1), Optional] int x = 1, int[] y = null, int[] z = null)
    {
        throw new System.NotImplementedException();
    }
}");
        }

        [WorkItem(545605, "http://vstfdevdiv:8080/DevDiv2/DevDiv/_workitems/edit/545605")]
        [Fact, Trait(Traits.Feature, Traits.Features.CodeActionsImplementInterface)]
        public async Task TestAttributeInParameter()
        {
            await TestWithAllCodeStyleOptionsOffAsync(
@"using System;
using System.Runtime.CompilerServices;
using System.Runtime.InteropServices;

interface I
{
    void Goo([Optional][DateTimeConstant(100)] DateTime d1, [Optional][IUnknownConstant] object d2);
}
class C : [|I|]
{
}
",
@"using System;
using System.Runtime.CompilerServices;
using System.Runtime.InteropServices;

interface I
{
    void Goo([Optional][DateTimeConstant(100)] DateTime d1, [Optional][IUnknownConstant] object d2);
}
class C : I
{
    public void Goo([DateTimeConstant(100), Optional] DateTime d1, [IUnknownConstant, Optional] object d2)
    {
        throw new NotImplementedException();
    }
}
",
ignoreTrivia: false);
        }

        [WorkItem(545897, "http://vstfdevdiv:8080/DevDiv2/DevDiv/_workitems/edit/545897")]
        [Fact, Trait(Traits.Feature, Traits.Features.CodeActionsImplementInterface)]
        public async Task TestNameConflictBetweenMethodAndTypeParameter()
        {
            await TestWithAllCodeStyleOptionsOffAsync(
@"interface I<S>
{
    void T1<T>(S x, T y);
}

class C<T> : [|I<T>|]
{
}",
@"interface I<S>
{
    void T1<T>(S x, T y);
}

class C<T> : I<T>
{
    public void T1<T2>(T x, T2 y)
    {
        throw new System.NotImplementedException();
    }
}");
        }

        [WorkItem(545895, "http://vstfdevdiv:8080/DevDiv2/DevDiv/_workitems/edit/545895")]
        [Fact, Trait(Traits.Feature, Traits.Features.CodeActionsImplementInterface)]
        public async Task TestTypeParameterReplacementWithOuterType()
        {
            await TestWithAllCodeStyleOptionsOffAsync(
@"using System.Collections.Generic;

interface I<S>
{
    void Goo<T>(S y, List<T>.Enumerator x);
}

class D<T> : [|I<T>|]
{
}",
@"using System.Collections.Generic;

interface I<S>
{
    void Goo<T>(S y, List<T>.Enumerator x);
}

class D<T> : I<T>
{
    public void Goo<T1>(T y, List<T1>.Enumerator x)
    {
        throw new System.NotImplementedException();
    }
}");
        }

        [WorkItem(545864, "http://vstfdevdiv:8080/DevDiv2/DevDiv/_workitems/edit/545864")]
        [Fact, Trait(Traits.Feature, Traits.Features.CodeActionsImplementInterface)]
        public async Task TestFloatConstant()
        {
            await TestWithAllCodeStyleOptionsOffAsync(
@"interface I
{
    void Goo(float x = 1E10F);
}

class C : [|I|]
{
}",
@"interface I
{
    void Goo(float x = 1E10F);
}

class C : I
{
    public void Goo(float x = 1E+10F)
    {
        throw new System.NotImplementedException();
    }
}");
        }

        [WorkItem(544640, "http://vstfdevdiv:8080/DevDiv2/DevDiv/_workitems/edit/544640")]
        [Fact, Trait(Traits.Feature, Traits.Features.CodeActionsImplementInterface)]
        public async Task TestKeywordForTypeParameterName()
        {
            await TestWithAllCodeStyleOptionsOffAsync(
@"interface I
{
    void Goo<@class>();
}

class C : [|I|]",
@"interface I
{
    void Goo<@class>();
}

class C : I
{
    public void Goo<@class>()
    {
        throw new System.NotImplementedException();
    }
}
");
        }

        [WorkItem(545922, "http://vstfdevdiv:8080/DevDiv2/DevDiv/_workitems/edit/545922")]
        [Fact, Trait(Traits.Feature, Traits.Features.CodeActionsImplementInterface)]
        public async Task TestExtremeDecimals()
        {
            await TestWithAllCodeStyleOptionsOffAsync(
@"interface I
{
    void Goo1(decimal x = 1E28M);
    void Goo2(decimal x = -1E28M);
}

class C : [|I|]
{
}",
@"interface I
{
    void Goo1(decimal x = 1E28M);
    void Goo2(decimal x = -1E28M);
}

class C : I
{
    public void Goo1(decimal x = 10000000000000000000000000000M)
    {
        throw new System.NotImplementedException();
    }

    public void Goo2(decimal x = -10000000000000000000000000000M)
    {
        throw new System.NotImplementedException();
    }
}");
        }

        [WorkItem(544659, "http://vstfdevdiv:8080/DevDiv2/DevDiv/_workitems/edit/544659")]
        [Fact, Trait(Traits.Feature, Traits.Features.CodeActionsImplementInterface)]
        public async Task TestNonZeroScaleDecimals()
        {
            await TestWithAllCodeStyleOptionsOffAsync(
@"interface I
{
    void Goo(decimal x = 0.1M);
}

class C : [|I|]
{
}",
@"interface I
{
    void Goo(decimal x = 0.1M);
}

class C : I
{
    public void Goo(decimal x = 0.1M)
    {
        throw new System.NotImplementedException();
    }
}");
        }

        [WorkItem(544639, "http://vstfdevdiv:8080/DevDiv2/DevDiv/_workitems/edit/544639")]
        [Fact, Trait(Traits.Feature, Traits.Features.CodeActionsImplementInterface)]
        public async Task TestUnterminatedComment()
        {
            await TestWithAllCodeStyleOptionsOffAsync(
@"using System;
 
// Implement interface
class C : [|IServiceProvider|] /*
",
@"using System;

// Implement interface
class C : IServiceProvider /*
*/
{
    public object GetService(Type serviceType)
    {
        throw new NotImplementedException();
    }
}
", ignoreTrivia: false);
        }

        [WorkItem(529920, "http://vstfdevdiv:8080/DevDiv2/DevDiv/_workitems/edit/529920")]
        [Fact, Trait(Traits.Feature, Traits.Features.CodeActionsImplementInterface)]
        public async Task TestNewLineBeforeDirective()
        {
            await TestWithAllCodeStyleOptionsOffAsync(
@"using System;
 
// Implement interface
class C : [|IServiceProvider|]
#pragma warning disable
",
@"using System;

// Implement interface
class C : IServiceProvider
{
    public object GetService(Type serviceType)
    {
        throw new NotImplementedException();
    }
}
#pragma warning disable
", ignoreTrivia: false);
        }

        [WorkItem(529947, "http://vstfdevdiv:8080/DevDiv2/DevDiv/_workitems/edit/529947")]
        [Fact, Trait(Traits.Feature, Traits.Features.CodeActionsImplementInterface)]
        public async Task TestCommentAfterInterfaceList1()
        {
            await TestWithAllCodeStyleOptionsOffAsync(
@"using System;
 
class C : [|IServiceProvider|] // Implement interface
",
@"using System;

class C : IServiceProvider // Implement interface
{
    public object GetService(Type serviceType)
    {
        throw new NotImplementedException();
    }
}
", ignoreTrivia: false);
        }

        [WorkItem(529947, "http://vstfdevdiv:8080/DevDiv2/DevDiv/_workitems/edit/529947")]
        [Fact, Trait(Traits.Feature, Traits.Features.CodeActionsImplementInterface)]
        public async Task TestCommentAfterInterfaceList2()
        {
            await TestWithAllCodeStyleOptionsOffAsync(
@"using System;
 
class C : [|IServiceProvider|] 
// Implement interface
",
@"using System;

class C : IServiceProvider
{
    public object GetService(Type serviceType)
    {
        throw new NotImplementedException();
    }
}
// Implement interface
", ignoreTrivia: false);
        }

        [WorkItem(994456, "http://vstfdevdiv:8080/DevDiv2/DevDiv/_workitems/edit/994456")]
        [WorkItem(958699, "http://vstfdevdiv:8080/DevDiv2/DevDiv/_workitems/edit/958699")]
        [Fact, Trait(Traits.Feature, Traits.Features.CodeActionsImplementInterface)]
        public async Task TestImplementIDisposable_NoDisposePattern()
        {
            await TestWithAllCodeStyleOptionsOffAsync(
@"using System;
class C : [|IDisposable|]",
@"using System;
class C : IDisposable
{
    public void Dispose()
    {
        throw new NotImplementedException();
    }
}
", index: 0, ignoreTrivia: false);
        }

        [WorkItem(994456, "http://vstfdevdiv:8080/DevDiv2/DevDiv/_workitems/edit/994456")]
        [WorkItem(958699, "http://vstfdevdiv:8080/DevDiv2/DevDiv/_workitems/edit/958699")]
        [Fact, Trait(Traits.Feature, Traits.Features.CodeActionsImplementInterface)]
        public async Task TestImplementIDisposable_DisposePattern()
        {
            await TestWithAllCodeStyleOptionsOffAsync(
@"using System;
class C : [|IDisposable|]",
$@"using System;
class C : IDisposable
{{
{DisposePattern("protected virtual ", "C", "public void ")}
}}
", index: 1, ignoreTrivia: false);
        }

        [WorkItem(994456, "http://vstfdevdiv:8080/DevDiv2/DevDiv/_workitems/edit/994456")]
        [WorkItem(958699, "http://vstfdevdiv:8080/DevDiv2/DevDiv/_workitems/edit/958699")]
        [Fact, Trait(Traits.Feature, Traits.Features.CodeActionsImplementInterface)]
        public async Task TestImplementIDisposableExplicitly_NoDisposePattern()
        {
            await TestWithAllCodeStyleOptionsOffAsync(
@"using System;
class C : [|IDisposable|]",
@"using System;
class C : IDisposable
{
    void IDisposable.Dispose()
    {
        throw new NotImplementedException();
    }
}
", index: 2, ignoreTrivia: false);
        }

        [WorkItem(994456, "http://vstfdevdiv:8080/DevDiv2/DevDiv/_workitems/edit/994456")]
        [WorkItem(941469, "http://vstfdevdiv:8080/DevDiv2/DevDiv/_workitems/edit/941469")]
        [Fact, Trait(Traits.Feature, Traits.Features.CodeActionsImplementInterface)]
        public async Task TestImplementIDisposableExplicitly_DisposePattern()
        {
            await TestWithAllCodeStyleOptionsOffAsync(
@"using System;
class C : [|System.IDisposable|]
{
    class IDisposable
    {
    }
}",
$@"using System;
class C : System.IDisposable
{{
    class IDisposable
    {{
    }}

{DisposePattern("protected virtual ", "C", "void System.IDisposable.")}
}}", index: 3, ignoreTrivia: false);
        }

        [WorkItem(994456, "http://vstfdevdiv:8080/DevDiv2/DevDiv/_workitems/edit/994456")]
        [WorkItem(958699, "http://vstfdevdiv:8080/DevDiv2/DevDiv/_workitems/edit/958699")]
        [Fact, Trait(Traits.Feature, Traits.Features.CodeActionsImplementInterface)]
        public async Task TestImplementIDisposableAbstractly_NoDisposePattern()
        {
            await TestWithAllCodeStyleOptionsOffAsync(
@"using System;
abstract class C : [|IDisposable|]",
@"using System;
abstract class C : IDisposable
{
    public abstract void Dispose();
}
", index: 2, ignoreTrivia: false);
        }

        [WorkItem(994456, "http://vstfdevdiv:8080/DevDiv2/DevDiv/_workitems/edit/994456")]
        [WorkItem(958699, "http://vstfdevdiv:8080/DevDiv2/DevDiv/_workitems/edit/958699")]
        [Fact, Trait(Traits.Feature, Traits.Features.CodeActionsImplementInterface)]
        public async Task TestImplementIDisposableThroughMember_NoDisposePattern()
        {
            await TestWithAllCodeStyleOptionsOffAsync(
@"using System;
class C : [|IDisposable|]
{
    private IDisposable goo;
}",
@"using System;
class C : IDisposable
{
    private IDisposable goo;

    public void Dispose()
    {
        goo.Dispose();
    }
}", index: 2, ignoreTrivia: false);
        }

        [WorkItem(941469, "http://vstfdevdiv:8080/DevDiv2/DevDiv/_workitems/edit/941469")]
        [Fact, Trait(Traits.Feature, Traits.Features.CodeActionsImplementInterface)]
        public async Task TestImplementIDisposableExplicitly_NoNamespaceImportForSystem()
        {
            await TestWithAllCodeStyleOptionsOffAsync(
@"class C : [|System.IDisposable|]",
$@"class C : System.IDisposable
{{
{DisposePattern("protected virtual ", "C", "void System.IDisposable.")}
}}
", index: 3, ignoreTrivia: false);
        }

        [WorkItem(951968, "http://vstfdevdiv:8080/DevDiv2/DevDiv/_workitems/edit/951968")]
        [Fact, Trait(Traits.Feature, Traits.Features.CodeActionsImplementInterface)]
        public async Task TestImplementIDisposableViaBaseInterface_NoDisposePattern()
        {
            await TestWithAllCodeStyleOptionsOffAsync(
@"using System;
interface I : IDisposable
{
    void F();
}
class C : [|I|]
{
}",
@"using System;
interface I : IDisposable
{
    void F();
}
class C : I
{
    public void Dispose()
    {
        throw new NotImplementedException();
    }

    public void F()
    {
        throw new NotImplementedException();
    }
}", index: 0, ignoreTrivia: false);
        }

        [WorkItem(951968, "http://vstfdevdiv:8080/DevDiv2/DevDiv/_workitems/edit/951968")]
        [Fact, Trait(Traits.Feature, Traits.Features.CodeActionsImplementInterface)]
        public async Task TestImplementIDisposableViaBaseInterface()
        {
            await TestWithAllCodeStyleOptionsOffAsync(
@"using System;
interface I : IDisposable
{
    void F();
}
class C : [|I|]
{
}",
$@"using System;
interface I : IDisposable
{{
    void F();
}}
class C : I
{{
    public void F()
    {{
        throw new NotImplementedException();
    }}

{DisposePattern("protected virtual ", "C", "public void ")}
}}", index: 1, ignoreTrivia: false);
        }

        [WorkItem(951968, "http://vstfdevdiv:8080/DevDiv2/DevDiv/_workitems/edit/951968")]
        [Fact, Trait(Traits.Feature, Traits.Features.CodeActionsImplementInterface)]
        public async Task TestImplementIDisposableExplicitlyViaBaseInterface()
        {
            await TestWithAllCodeStyleOptionsOffAsync(
@"using System;
interface I : IDisposable
{
    void F();
}
class C : [|I|]
{
}",
$@"using System;
interface I : IDisposable
{{
    void F();
}}
class C : I
{{
    void I.F()
    {{
        throw new NotImplementedException();
    }}

{DisposePattern("protected virtual ", "C", "void IDisposable.")}
}}", index: 3, ignoreTrivia: false);
        }

        [WorkItem(941469, "http://vstfdevdiv:8080/DevDiv2/DevDiv/_workitems/edit/941469")]
        [Fact, Trait(Traits.Feature, Traits.Features.CodeActionsImplementInterface)]
        public async Task TestDontImplementDisposePatternForLocallyDefinedIDisposable()
        {
            await TestWithAllCodeStyleOptionsOffAsync(
@"namespace System
{
    interface IDisposable
    {
        void Dispose();
    }

    class C : [|IDisposable|]
}",
@"namespace System
{
    interface IDisposable
    {
        void Dispose();
    }

    class C : IDisposable
    {
        void IDisposable.Dispose()
        {
            throw new NotImplementedException();
        }
    }
}", index: 1, ignoreTrivia: false);
        }

        [Fact, Trait(Traits.Feature, Traits.Features.CodeActionsImplementInterface)]
        public async Task TestDontImplementDisposePatternForStructures1()
        {
            await TestWithAllCodeStyleOptionsOffAsync(
@"using System;
struct S : [|IDisposable|]",
@"using System;
struct S : IDisposable
{
    public void Dispose()
    {
        throw new NotImplementedException();
    }
}
", ignoreTrivia: false);
        }

        [Fact, Trait(Traits.Feature, Traits.Features.CodeActionsImplementInterface)]
        public async Task TestDontImplementDisposePatternForStructures2()
        {
            await TestWithAllCodeStyleOptionsOffAsync(
@"using System;
struct S : [|IDisposable|]",
@"using System;
struct S : IDisposable
{
    void IDisposable.Dispose()
    {
        throw new NotImplementedException();
    }
}
", index: 1, ignoreTrivia: false);
        }

        [WorkItem(545924, "http://vstfdevdiv:8080/DevDiv2/DevDiv/_workitems/edit/545924")]
        [Fact, Trait(Traits.Feature, Traits.Features.CodeActionsImplementInterface)]
        public async Task TestEnumNestedInGeneric()
        {
            await TestWithAllCodeStyleOptionsOffAsync(
@"class C<T>
{
    public enum E
    {
        X
    }
}

interface I
{
    void Goo<T>(C<T>.E x = C<T>.E.X);
}

class D : [|I|]
{
}",
@"class C<T>
{
    public enum E
    {
        X
    }
}

interface I
{
    void Goo<T>(C<T>.E x = C<T>.E.X);
}

class D : I
{
    public void Goo<T>(C<T>.E x = C<T>.E.X)
    {
        throw new System.NotImplementedException();
    }
}");
        }

        [WorkItem(545939, "http://vstfdevdiv:8080/DevDiv2/DevDiv/_workitems/edit/545939")]
        [Fact, Trait(Traits.Feature, Traits.Features.CodeActionsImplementInterface)]
        public async Task TestUnterminatedString1()
        {
            await TestWithAllCodeStyleOptionsOffAsync(
@"using System;

class C : [|IServiceProvider|] @""",
@"using System;

class C : IServiceProvider @""""{
    public object GetService(Type serviceType)
    {
        throw new NotImplementedException();
    }
}
");
        }

        [WorkItem(545939, "http://vstfdevdiv:8080/DevDiv2/DevDiv/_workitems/edit/545939")]
        [Fact, Trait(Traits.Feature, Traits.Features.CodeActionsImplementInterface)]
        public async Task TestUnterminatedString2()
        {
            await TestWithAllCodeStyleOptionsOffAsync(
@"using System;

class C : [|IServiceProvider|] """,
@"using System;

class C : IServiceProvider """"{
    public object GetService(Type serviceType)
    {
        throw new NotImplementedException();
    }
}
");
        }

        [WorkItem(545939, "http://vstfdevdiv:8080/DevDiv2/DevDiv/_workitems/edit/545939")]
        [Fact, Trait(Traits.Feature, Traits.Features.CodeActionsImplementInterface)]
        public async Task TestUnterminatedString3()
        {
            await TestWithAllCodeStyleOptionsOffAsync(
@"using System;

class C : [|IServiceProvider|] @""",
@"using System;

class C : IServiceProvider @""""{
    public object GetService(Type serviceType)
    {
        throw new NotImplementedException();
    }
}
");
        }

        [WorkItem(545939, "http://vstfdevdiv:8080/DevDiv2/DevDiv/_workitems/edit/545939")]
        [Fact, Trait(Traits.Feature, Traits.Features.CodeActionsImplementInterface)]
        public async Task TestUnterminatedString4()
        {
            await TestWithAllCodeStyleOptionsOffAsync(
@"using System;

class C : [|IServiceProvider|] """,
@"using System;

class C : IServiceProvider """"{
    public object GetService(Type serviceType)
    {
        throw new NotImplementedException();
    }
}
");
        }

        [WorkItem(545940, "http://vstfdevdiv:8080/DevDiv2/DevDiv/_workitems/edit/545940")]
        [Fact, Trait(Traits.Feature, Traits.Features.CodeActionsImplementInterface)]
        public async Task TestDecimalENotation()
        {
            await TestWithAllCodeStyleOptionsOffAsync(
@"interface I
{
    void Goo1(decimal x = 1E-25M);
    void Goo2(decimal x = -1E-25M);
    void Goo3(decimal x = 1E-24M);
    void Goo4(decimal x = -1E-24M);
}

class C : [|I|]
{
}",
@"interface I
{
    void Goo1(decimal x = 1E-25M);
    void Goo2(decimal x = -1E-25M);
    void Goo3(decimal x = 1E-24M);
    void Goo4(decimal x = -1E-24M);
}

class C : I
{
    public void Goo1(decimal x = 0.0000000000000000000000001M)
    {
        throw new System.NotImplementedException();
    }

    public void Goo2(decimal x = -0.0000000000000000000000001M)
    {
        throw new System.NotImplementedException();
    }

    public void Goo3(decimal x = 0.000000000000000000000001M)
    {
        throw new System.NotImplementedException();
    }

    public void Goo4(decimal x = -0.000000000000000000000001M)
    {
        throw new System.NotImplementedException();
    }
}");
        }

        [WorkItem(545938, "http://vstfdevdiv:8080/DevDiv2/DevDiv/_workitems/edit/545938")]
        [Fact, Trait(Traits.Feature, Traits.Features.CodeActionsImplementInterface)]
        public async Task TestGenericEnumWithRenamedTypeParameters()
        {
            await TestWithAllCodeStyleOptionsOffAsync(
@"class C<T>
{
    public enum E
    {
        X
    }
}

interface I<S>
{
    void Goo<T>(S y, C<T>.E x = C<T>.E.X);
}

class D<T> : [|I<T>|]
{
}",
@"class C<T>
{
    public enum E
    {
        X
    }
}

interface I<S>
{
    void Goo<T>(S y, C<T>.E x = C<T>.E.X);
}

class D<T> : I<T>
{
    public void Goo<T1>(T y, C<T1>.E x = C<T1>.E.X)
    {
        throw new System.NotImplementedException();
    }
}");
        }

        [WorkItem(545919, "http://vstfdevdiv:8080/DevDiv2/DevDiv/_workitems/edit/545919")]
        [Fact, Trait(Traits.Feature, Traits.Features.CodeActionsImplementInterface)]
        public async Task TestDoNotRenameTypeParameterToParameterName()
        {
            await TestWithAllCodeStyleOptionsOffAsync(
@"interface I<S>
{
    void Goo<T>(S T1);
}

class C<T> : [|I<T>|]
{
}",
@"interface I<S>
{
    void Goo<T>(S T1);
}

class C<T> : I<T>
{
    public void Goo<T2>(T T1)
    {
        throw new System.NotImplementedException();
    }
}");
        }

        [WorkItem(530265, "http://vstfdevdiv:8080/DevDiv2/DevDiv/_workitems/edit/530265")]
        [Fact, Trait(Traits.Feature, Traits.Features.CodeActionsImplementInterface)]
        public async Task TestAttributes()
        {
            await TestWithAllCodeStyleOptionsOffAsync(
@"using System.Runtime.InteropServices;

interface I
{
    [return: MarshalAs(UnmanagedType.U1)]
    bool Goo([MarshalAs(UnmanagedType.U1)] bool x);
}

class C : [|I|]
{
}",
@"using System.Runtime.InteropServices;

interface I
{
    [return: MarshalAs(UnmanagedType.U1)]
    bool Goo([MarshalAs(UnmanagedType.U1)] bool x);
}

class C : I
{
    [return: MarshalAs(UnmanagedType.U1)]
    public bool Goo([MarshalAs(UnmanagedType.U1)] bool x)
    {
        throw new System.NotImplementedException();
    }
}");
        }

        [WorkItem(530265, "http://vstfdevdiv:8080/DevDiv2/DevDiv/_workitems/edit/530265")]
        [Fact, Trait(Traits.Feature, Traits.Features.CodeActionsImplementInterface)]
        public async Task TestAttributesExplicit()
        {
            await TestWithAllCodeStyleOptionsOffAsync(
@"using System.Runtime.InteropServices;

interface I
{
    [return: MarshalAs(UnmanagedType.U1)]
    bool Goo([MarshalAs(UnmanagedType.U1)] bool x);
}

class C : [|I|]
{
}",
@"using System.Runtime.InteropServices;

interface I
{
    [return: MarshalAs(UnmanagedType.U1)]
    bool Goo([MarshalAs(UnmanagedType.U1)] bool x);
}

class C : I
{
    bool I.Goo(bool x)
    {
        throw new System.NotImplementedException();
    }
}",
index: 1);
        }

        [WorkItem(546443, "http://vstfdevdiv:8080/DevDiv2/DevDiv/_workitems/edit/546443")]
        [Fact, Trait(Traits.Feature, Traits.Features.CodeActionsImplementInterface)]
        public async Task TestParameterNameWithTypeName()
        {
            await TestWithAllCodeStyleOptionsOffAsync(
@"using System;

interface IGoo
{
    void Bar(DateTime DateTime);
}

class C : [|IGoo|]
{
}",
@"using System;

interface IGoo
{
    void Bar(DateTime DateTime);
}

class C : IGoo
{
    public void Bar(DateTime DateTime)
    {
        throw new NotImplementedException();
    }
}");
        }

        [WorkItem(530521, "http://vstfdevdiv:8080/DevDiv2/DevDiv/_workitems/edit/530521")]
        [Fact, Trait(Traits.Feature, Traits.Features.CodeActionsImplementInterface)]
        public async Task TestUnboundGeneric()
        {
            await TestWithAllCodeStyleOptionsOffAsync(
@"using System.Collections.Generic;
using System.Runtime.InteropServices;

interface I
{
    [return: MarshalAs(UnmanagedType.CustomMarshaler, MarshalTypeRef = typeof(List<>))]
    void Goo();
}

class C : [|I|]
{
}",
@"using System.Collections.Generic;
using System.Runtime.InteropServices;

interface I
{
    [return: MarshalAs(UnmanagedType.CustomMarshaler, MarshalTypeRef = typeof(List<>))]
    void Goo();
}

class C : I
{
    [return: MarshalAs(UnmanagedType.CustomMarshaler, MarshalTypeRef = typeof(List<>))]
    public void Goo()
    {
        throw new System.NotImplementedException();
    }
}");
        }

        [WorkItem(752436, "http://vstfdevdiv:8080/DevDiv2/DevDiv/_workitems/edit/752436")]
        [Fact, Trait(Traits.Feature, Traits.Features.CodeActionsImplementInterface)]
        public async Task TestQualifiedNameImplicitInterface()
        {
            await TestWithAllCodeStyleOptionsOffAsync(
@"namespace N
{
    public interface I
    {
        void M();
    }
}

class C : [|N.I|]
{
}",
@"namespace N
{
    public interface I
    {
        void M();
    }
}

class C : N.I
{
    public void M()
    {
        throw new System.NotImplementedException();
    }
}");
        }

        [WorkItem(752436, "http://vstfdevdiv:8080/DevDiv2/DevDiv/_workitems/edit/752436")]
        [Fact, Trait(Traits.Feature, Traits.Features.CodeActionsImplementInterface)]
        public async Task TestQualifiedNameExplicitInterface()
        {
            await TestWithAllCodeStyleOptionsOffAsync(
@"namespace N
{
    public interface I
    {
        void M();
    }
}

class C : [|N.I|]
{
}",
@"using N;

namespace N
{
    public interface I
    {
        void M();
    }
}

class C : N.I
{
    void I.M()
    {
        throw new System.NotImplementedException();
    }
}", index: 1);
        }

        [WorkItem(847464, "http://vstfdevdiv:8080/DevDiv2/DevDiv/_workitems/edit/847464")]
        [Fact, Trait(Traits.Feature, Traits.Features.CodeActionsImplementInterface)]
        public async Task TestImplementInterfaceForPartialType()
        {
            await TestWithAllCodeStyleOptionsOffAsync(
@"public interface I
{
    void Goo();
}

partial class C
{
}

partial class C : [|I|]
{
}",
@"public interface I
{
    void Goo();
}

partial class C
{
}

partial class C : I
{
    void I.Goo()
    {
        throw new System.NotImplementedException();
    }
}", index: 1);
        }

        [WorkItem(847464, "http://vstfdevdiv:8080/DevDiv2/DevDiv/_workitems/edit/847464")]
        [Fact, Trait(Traits.Feature, Traits.Features.CodeActionsImplementInterface)]
        public async Task TestImplementInterfaceForPartialType2()
        {
            await TestWithAllCodeStyleOptionsOffAsync(
@"public interface I
{
    void Goo();
}

partial class C : [|I|]
{
}

partial class C
{
}",
@"public interface I
{
    void Goo();
}

partial class C : I
{
    void I.Goo()
    {
        throw new System.NotImplementedException();
    }
}

partial class C
{
}", index: 1);
        }

        [WorkItem(847464, "http://vstfdevdiv:8080/DevDiv2/DevDiv/_workitems/edit/847464")]
        [Fact, Trait(Traits.Feature, Traits.Features.CodeActionsImplementInterface)]
        public async Task TestImplementInterfaceForPartialType3()
        {
            await TestWithAllCodeStyleOptionsOffAsync(
@"public interface I
{
    void Goo();
}

public interface I2
{
    void Goo2();
}

partial class C : [|I|]
{
}

partial class C : I2
{
}",
@"public interface I
{
    void Goo();
}

public interface I2
{
    void Goo2();
}

partial class C : I
{
    void I.Goo()
    {
        throw new System.NotImplementedException();
    }
}

partial class C : I2
{
}", index: 1);
        }

        [WorkItem(752447, "http://vstfdevdiv:8080/DevDiv2/DevDiv/_workitems/edit/752447")]
        [Fact, Trait(Traits.Feature, Traits.Features.CodeActionsImplementInterface)]
        public async Task TestExplicitImplOfIndexedProperty()
        {
            var initial = @"
<Workspace>
    <Project Language=""Visual Basic"" AssemblyName=""Assembly1"" CommonReferences=""true"">
        <Document>
Public Interface IGoo
    Property IndexProp(ByVal p1 As Integer) As String
End Interface
        </Document>
    </Project>
    <Project Language=""C#"" AssemblyName=""Assembly2"" CommonReferences=""true"">
        <ProjectReference>Assembly1</ProjectReference>
        <Document>
public class Test : [|IGoo|]
{
}
        </Document>
    </Project>
</Workspace>";

            var expected = @"
public class Test : IGoo
{
    string IGoo.get_IndexProp(int p1)
    {
        throw new System.NotImplementedException();
    }

    void IGoo.set_IndexProp(int p1, string Value)
    {
        throw new System.NotImplementedException();
    }
}
        ";

            await TestWithAllCodeStyleOptionsOffAsync(initial, expected, index: 1);
        }

        [WorkItem(602475, "http://vstfdevdiv:8080/DevDiv2/DevDiv/_workitems/edit/602475")]
        [Fact, Trait(Traits.Feature, Traits.Features.CodeActionsImplementInterface)]
        public async Task TestImplicitImplOfIndexedProperty()
        {
            var initial = @"
<Workspace>
    <Project Language=""Visual Basic"" AssemblyName=""Assembly1"" CommonReferences=""true"">
        <Document>
Public Interface I
    Property P(x As Integer)
End Interface
        </Document>
    </Project>
    <Project Language=""C#"" AssemblyName=""Assembly2"" CommonReferences=""true"">
        <ProjectReference>Assembly1</ProjectReference>
        <Document>
using System;

class C : [|I|]
{
}
        </Document>
    </Project>
</Workspace>";

            var expected = @"
using System;

class C : I
{
    public object get_P(int x)
    {
        throw new NotImplementedException();
    }

    public void set_P(int x, object Value)
    {
        throw new NotImplementedException();
    }
}
        ";

            await TestWithAllCodeStyleOptionsOffAsync(initial, expected, index: 0);
        }

#if false
        [WorkItem(13677)]
        [WpfFact, Trait(Traits.Feature, Traits.Features.CodeActionsImplementInterface)]
        public async Task TestNoGenerateInVenusCase2()
        {
            await TestMissingAsync(
@"using System;
#line 1 ""Bar""
class Goo : [|IComparable|]
#line default
#line hidden");
        }
#endif

        [Fact, Trait(Traits.Feature, Traits.Features.CodeActionsImplementInterface)]
        public async Task TestImplementInterfaceForImplicitIDisposable()
        {
            await TestWithAllCodeStyleOptionsOffAsync(
@"using System;

class Program : [|IDisposable|]
{
}",
$@"using System;

class Program : IDisposable
{{

{DisposePattern("protected virtual ", "Program", "public void ")}
}}", index: 1);
        }

        [Fact, Trait(Traits.Feature, Traits.Features.CodeActionsImplementInterface)]
        public async Task TestImplementInterfaceForExplicitIDisposable()
        {
            await TestWithAllCodeStyleOptionsOffAsync(
@"using System;

class Program : [|IDisposable|]
{
    private bool DisposedValue;
}",
$@"using System;

class Program : IDisposable
{{
    private bool DisposedValue;

{DisposePattern("protected virtual ", "Program", "void IDisposable.")}
}}", index: 3);
        }

        [Fact, Trait(Traits.Feature, Traits.Features.CodeActionsImplementInterface)]
        public async Task TestImplementInterfaceForIDisposableNonApplicable1()
        {
            await TestWithAllCodeStyleOptionsOffAsync(
@"using System;

class Program : [|IDisposable|]
{
    private bool disposedValue;
}",
@"using System;

class Program : IDisposable
{
    private bool disposedValue;

    public void Dispose()
    {
        throw new NotImplementedException();
    }
}", index: 0);
        }

        [Fact, Trait(Traits.Feature, Traits.Features.CodeActionsImplementInterface)]
        public async Task TestImplementInterfaceForIDisposableNonApplicable2()
        {
            await TestWithAllCodeStyleOptionsOffAsync(
@"using System;

class Program : [|IDisposable|]
{
    public void Dispose(bool flag)
    {
    }
}",
@"using System;

class Program : IDisposable
{
    public void Dispose(bool flag)
    {
    }

    public void Dispose()
    {
        throw new NotImplementedException();
    }
}", index: 0);
        }

        [Fact, Trait(Traits.Feature, Traits.Features.CodeActionsImplementInterface)]
        public async Task TestImplementInterfaceForExplicitIDisposableWithSealedClass()
        {
            await TestWithAllCodeStyleOptionsOffAsync(
@"using System;

sealed class Program : [|IDisposable|]
{
}",
$@"using System;

sealed class Program : IDisposable
{{

{DisposePattern("", "Program", "void IDisposable.")}
}}", index: 3);
        }

        [WorkItem(939123, "http://vstfdevdiv:8080/DevDiv2/DevDiv/_workitems/edit/939123")]
        [Fact, Trait(Traits.Feature, Traits.Features.CodeActionsImplementInterface)]
        public async Task TestNoComAliasNameAttributeOnMethodParameters()
        {
            await TestWithAllCodeStyleOptionsOffAsync(
@"interface I
{
    void M([System.Runtime.InteropServices.ComAliasName(""pAlias"")] int p);
}

class C : [|I|]
{
}",
@"interface I
{
    void M([System.Runtime.InteropServices.ComAliasName(""pAlias"")] int p);
}

class C : I
{
    public void M(int p)
    {
        throw new System.NotImplementedException();
    }
}");
        }

        [WorkItem(939123, "http://vstfdevdiv:8080/DevDiv2/DevDiv/_workitems/edit/939123")]
        [Fact, Trait(Traits.Feature, Traits.Features.CodeActionsImplementInterface)]
        public async Task TestNoComAliasNameAttributeOnMethodReturnType()
        {
            await TestWithAllCodeStyleOptionsOffAsync(
@"using System.Runtime.InteropServices;

interface I
{
    [return: ComAliasName(""pAlias1"")]
    long M([ComAliasName(""pAlias2"")] int p);
}

class C : [|I|]
{
}",
@"using System.Runtime.InteropServices;

interface I
{
    [return: ComAliasName(""pAlias1"")]
    long M([ComAliasName(""pAlias2"")] int p);
}

class C : I
{
    public long M(int p)
    {
        throw new System.NotImplementedException();
    }
}");
        }

        [WorkItem(939123, "http://vstfdevdiv:8080/DevDiv2/DevDiv/_workitems/edit/939123")]
        [Fact, Trait(Traits.Feature, Traits.Features.CodeActionsImplementInterface)]
        public async Task TestNoComAliasNameAttributeOnIndexerParameters()
        {
            await TestWithAllCodeStyleOptionsOffAsync(
@"interface I
{
    long this[[System.Runtime.InteropServices.ComAliasName(""pAlias"")] int p] { get; }
}

class C : [|I|]
{
}",
@"interface I
{
    long this[[System.Runtime.InteropServices.ComAliasName(""pAlias"")] int p] { get; }
}

class C : I
{
    public long this[int p]
    {
        get
        {
            throw new System.NotImplementedException();
        }
    }
}");
        }

        [WorkItem(947819, "http://vstfdevdiv:8080/DevDiv2/DevDiv/_workitems/edit/947819")]
        [Fact, Trait(Traits.Feature, Traits.Features.CodeActionsImplementInterface)]
        public async Task TestMissingOpenBrace()
        {
            await TestWithAllCodeStyleOptionsOffAsync(
@"namespace Scenarios
{
    public interface TestInterface
    {
        void M1();
    }

    struct TestStruct1 : [|TestInterface|]


    // Comment
}",
@"namespace Scenarios
{
    public interface TestInterface
    {
        void M1();
    }

    struct TestStruct1 : TestInterface
    {
        public void M1()
        {
            throw new System.NotImplementedException();
        }
    }


    // Comment
}");
        }

        [WorkItem(994328, "http://vstfdevdiv:8080/DevDiv2/DevDiv/_workitems/edit/994328")]
        [Fact, Trait(Traits.Feature, Traits.Features.CodeActionsImplementInterface)]
        public async Task TestDisposePatternWhenAdditionalUsingsAreIntroduced1()
        {
            //CSharpFeaturesResources.DisposePattern
            await TestWithAllCodeStyleOptionsOffAsync(
@"interface I<T, U> : System.IDisposable, System.IEquatable<int> where U : T
{
    System.Collections.Generic.List<U> M(System.Collections.Generic.Dictionary<T, System.Collections.Generic.List<U>> a, T b, U c);
    System.Collections.Generic.List<UU> M<TT, UU>(System.Collections.Generic.Dictionary<TT, System.Collections.Generic.List<UU>> a, TT b, UU c) where UU : TT;
}

partial class C
{
}

partial class C : [|I<System.Exception, System.AggregateException>|], System.IDisposable
{
}",
$@"using System;
using System.Collections.Generic;

interface I<T, U> : System.IDisposable, System.IEquatable<int> where U : T
{{
    System.Collections.Generic.List<U> M(System.Collections.Generic.Dictionary<T, System.Collections.Generic.List<U>> a, T b, U c);
    System.Collections.Generic.List<UU> M<TT, UU>(System.Collections.Generic.Dictionary<TT, System.Collections.Generic.List<UU>> a, TT b, UU c) where UU : TT;
}}

partial class C
{{
}}

partial class C : I<System.Exception, System.AggregateException>, System.IDisposable
{{
    public bool Equals(int other)
    {{
        throw new NotImplementedException();
    }}

    public List<AggregateException> M(Dictionary<Exception, List<AggregateException>> a, Exception b, AggregateException c)
    {{
        throw new NotImplementedException();
    }}

    public List<UU> M<TT, UU>(Dictionary<TT, List<UU>> a, TT b, UU c) where UU : TT
    {{
        throw new NotImplementedException();
    }}

{DisposePattern("protected virtual ", "C", "public void ")}
}}", index: 1, ignoreTrivia: false);
        }

        [WorkItem(994328, "http://vstfdevdiv:8080/DevDiv2/DevDiv/_workitems/edit/994328")]
        [Fact, Trait(Traits.Feature, Traits.Features.CodeActionsImplementInterface)]
        public async Task TestDisposePatternWhenAdditionalUsingsAreIntroduced2()
        {
            await TestWithAllCodeStyleOptionsOffAsync(
@"interface I<T, U> : System.IDisposable, System.IEquatable<int> where U : T
{
    System.Collections.Generic.List<U> M(System.Collections.Generic.Dictionary<T, System.Collections.Generic.List<U>> a, T b, U c);
    System.Collections.Generic.List<UU> M<TT, UU>(System.Collections.Generic.Dictionary<TT, System.Collections.Generic.List<UU>> a, TT b, UU c) where UU : TT;
}

partial class C : [|I<System.Exception, System.AggregateException>|], System.IDisposable
{
}

partial class C
{
}",
$@"using System;
using System.Collections.Generic;

interface I<T, U> : System.IDisposable, System.IEquatable<int> where U : T
{{
    System.Collections.Generic.List<U> M(System.Collections.Generic.Dictionary<T, System.Collections.Generic.List<U>> a, T b, U c);
    System.Collections.Generic.List<UU> M<TT, UU>(System.Collections.Generic.Dictionary<TT, System.Collections.Generic.List<UU>> a, TT b, UU c) where UU : TT;
}}

partial class C : I<System.Exception, System.AggregateException>, System.IDisposable
{{
    bool IEquatable<int>.Equals(int other)
    {{
        throw new NotImplementedException();
    }}

    List<AggregateException> I<Exception, AggregateException>.M(Dictionary<Exception, List<AggregateException>> a, Exception b, AggregateException c)
    {{
        throw new NotImplementedException();
    }}

    List<UU> I<Exception, AggregateException>.M<TT, UU>(Dictionary<TT, List<UU>> a, TT b, UU c)
    {{
        throw new NotImplementedException();
    }}

{DisposePattern("protected virtual ", "C", "void IDisposable.")}
}}

partial class C
{{
}}", index: 3, ignoreTrivia: false);
        }

        private static string DisposePattern(string disposeVisibility, string className, string implementationVisibility)
        {
            return $@"    #region IDisposable Support
    private bool disposedValue = false; // {FeaturesResources.To_detect_redundant_calls}

    {disposeVisibility}void Dispose(bool disposing)
    {{
        if (!disposedValue)
        {{
            if (disposing)
            {{
                // {FeaturesResources.TODO_colon_dispose_managed_state_managed_objects}
            }}

            // {CSharpFeaturesResources.TODO_colon_free_unmanaged_resources_unmanaged_objects_and_override_a_finalizer_below}
            // {FeaturesResources.TODO_colon_set_large_fields_to_null}

            disposedValue = true;
        }}
    }}

    // {CSharpFeaturesResources.TODO_colon_override_a_finalizer_only_if_Dispose_bool_disposing_above_has_code_to_free_unmanaged_resources}
    // ~{className}() {{
    //   // {CSharpFeaturesResources.Do_not_change_this_code_Put_cleanup_code_in_Dispose_bool_disposing_above}
    //   Dispose(false);
    // }}

    // {CSharpFeaturesResources.This_code_added_to_correctly_implement_the_disposable_pattern}
    {implementationVisibility}Dispose()
    {{
        // {CSharpFeaturesResources.Do_not_change_this_code_Put_cleanup_code_in_Dispose_bool_disposing_above}
        Dispose(true);
        // {CSharpFeaturesResources.TODO_colon_uncomment_the_following_line_if_the_finalizer_is_overridden_above}
        // GC.SuppressFinalize(this);
    }}
    #endregion";
        }

        [WorkItem(1132014, "http://vstfdevdiv:8080/DevDiv2/DevDiv/_workitems/edit/1132014")]
        [Fact, Trait(Traits.Feature, Traits.Features.CodeActionsImplementInterface)]
        public async Task TestInaccessibleAttributes()
        {
            await TestWithAllCodeStyleOptionsOffAsync(
@"using System;

public class Goo : [|Holder.SomeInterface|]
{
}

public class Holder
{
    public interface SomeInterface
    {
        void Something([SomeAttribute] string helloWorld);
    }

    private class SomeAttribute : Attribute
    {
    }
}",
@"using System;

public class Goo : Holder.SomeInterface
{
    public void Something(string helloWorld)
    {
        throw new NotImplementedException();
    }
}

public class Holder
{
    public interface SomeInterface
    {
        void Something([SomeAttribute] string helloWorld);
    }

    private class SomeAttribute : Attribute
    {
    }
}");
        }

        [WorkItem(2785, "https://github.com/dotnet/roslyn/issues/2785")]
        [Fact, Trait(Traits.Feature, Traits.Features.CodeActionsImplementInterface)]
        public async Task TestImplementInterfaceThroughStaticMemberInGenericClass()
        {
            await TestWithAllCodeStyleOptionsOffAsync(
@"using System;
using System.Collections.Generic;
using System.Linq;
using System.Threading.Tasks;

class Issue2785<T> : [|IList<object>|]
{
    private static List<object> innerList = new List<object>();
}",
@"using System;
using System.Collections;
using System.Collections.Generic;
using System.Linq;
using System.Threading.Tasks;

class Issue2785<T> : IList<object>
{
    private static List<object> innerList = new List<object>();

    public object this[int index]
    {
        get
        {
            return ((IList<object>)innerList)[index];
        }

        set
        {
            ((IList<object>)innerList)[index] = value;
        }
    }

    public int Count
    {
        get
        {
            return ((IList<object>)innerList).Count;
        }
    }

    public bool IsReadOnly
    {
        get
        {
            return ((IList<object>)innerList).IsReadOnly;
        }
    }

    public void Add(object item)
    {
        ((IList<object>)innerList).Add(item);
    }

    public void Clear()
    {
        ((IList<object>)innerList).Clear();
    }

    public bool Contains(object item)
    {
        return ((IList<object>)innerList).Contains(item);
    }

    public void CopyTo(object[] array, int arrayIndex)
    {
        ((IList<object>)innerList).CopyTo(array, arrayIndex);
    }

    public IEnumerator<object> GetEnumerator()
    {
        return ((IList<object>)innerList).GetEnumerator();
    }

    public int IndexOf(object item)
    {
        return ((IList<object>)innerList).IndexOf(item);
    }

    public void Insert(int index, object item)
    {
        ((IList<object>)innerList).Insert(index, item);
    }

    public bool Remove(object item)
    {
        return ((IList<object>)innerList).Remove(item);
    }

    public void RemoveAt(int index)
    {
        ((IList<object>)innerList).RemoveAt(index);
    }

    IEnumerator IEnumerable.GetEnumerator()
    {
        return ((IList<object>)innerList).GetEnumerator();
    }
}",
index: 1);
        }

        [Fact, Trait(Traits.Feature, Traits.Features.CodeActionsImplementInterface), Test.Utilities.CompilerTrait(Test.Utilities.CompilerFeature.Tuples)]
        public async Task LongTuple()
        {
            await TestWithAllCodeStyleOptionsOffAsync(
@"interface IInterface
{
    (int, string, int, string, int, string, int, string) Method1((int, string, int, string, int, string, int, string) y);
}

class Class : [|IInterface|]
{
    (int, string) x;
}",
@"interface IInterface
{
    (int, string, int, string, int, string, int, string) Method1((int, string, int, string, int, string, int, string) y);
}

class Class : IInterface
{
    (int, string) x;

    public (int, string, int, string, int, string, int, string) Method1((int, string, int, string, int, string, int, string) y)
    {
        throw new System.NotImplementedException();
    }
}");
        }

        [Fact, Trait(Traits.Feature, Traits.Features.CodeActionsImplementInterface)]
        public async Task LongTupleWithNames()
        {
            await TestWithAllCodeStyleOptionsOffAsync(
@"interface IInterface
{
    (int a, string b, int c, string d, int e, string f, int g, string h) Method1((int a, string b, int c, string d, int e, string f, int g, string h) y);
}

class Class : [|IInterface|]
{
    (int, string) x;
}",
@"interface IInterface
{
    (int a, string b, int c, string d, int e, string f, int g, string h) Method1((int a, string b, int c, string d, int e, string f, int g, string h) y);
}

class Class : IInterface
{
    (int, string) x;

    public (int a, string b, int c, string d, int e, string f, int g, string h) Method1((int a, string b, int c, string d, int e, string f, int g, string h) y)
    {
        throw new System.NotImplementedException();
    }
}");
        }

        [Fact, Trait(Traits.Feature, Traits.Features.CodeActionsImplementInterface)]
        public async Task GenericWithTuple()
        {
            await TestWithAllCodeStyleOptionsOffAsync(
@"interface IInterface<TA, TB>
{
    (TA, TB) Method1((TA, TB) y);
}

class Class : [|IInterface<(int, string), int>|]
{
    (int, string) x;
}",
@"interface IInterface<TA, TB>
{
    (TA, TB) Method1((TA, TB) y);
}

class Class : IInterface<(int, string), int>
{
    (int, string) x;

    public ((int, string), int) Method1(((int, string), int) y)
    {
        throw new System.NotImplementedException();
    }
}");
        }

        [Fact, Trait(Traits.Feature, Traits.Features.CodeActionsImplementInterface)]
        public async Task GenericWithTupleWithNamess()
        {
            await TestWithAllCodeStyleOptionsOffAsync(
@"interface IInterface<TA, TB>
{
    (TA a, TB b) Method1((TA a, TB b) y);
}

class Class : [|IInterface<(int, string), int>|]
{
    (int, string) x;
}",
@"interface IInterface<TA, TB>
{
    (TA a, TB b) Method1((TA a, TB b) y);
}

class Class : IInterface<(int, string), int>
{
    (int, string) x;

    public ((int, string) a, int b) Method1(((int, string) a, int b) y)
    {
        throw new System.NotImplementedException();
    }
}");
        }

        [WorkItem(15387, "https://github.com/dotnet/roslyn/issues/15387")]
        [Fact, Trait(Traits.Feature, Traits.Features.CodeActionsImplementInterface)]
        public async Task TestWithGroupingOff1()
        {
            await TestInRegularAndScriptAsync(
@"interface IInterface
{
    int Prop { get; }
}

class Class : [|IInterface|]
{
    void M() { }
}",
@"interface IInterface
{
    int Prop { get; }
}

class Class : IInterface
{
    void M() { }

    public int Prop => throw new System.NotImplementedException();
}", options: Option(ImplementTypeOptions.InsertionBehavior, ImplementTypeInsertionBehavior.AtTheEnd));
        }

        [WorkItem(15387, "https://github.com/dotnet/roslyn/issues/15387")]
        [Fact, Trait(Traits.Feature, Traits.Features.CodeActionsImplementInterface)]
        public async Task TestDoNotReorderComImportMembers_01()
        {
            await TestInRegularAndScriptAsync(
@"
using System.Runtime.InteropServices;

[ComImport]
interface IComInterface
{
    void MOverload();
    void X();
    void MOverload(int i);
    int Prop { get; }
}

class Class : [|IComInterface|]
{
}",
@"using System.Runtime.InteropServices;

[ComImport]
interface IComInterface
{
    void MOverload();
    void X();
    void MOverload(int i);
    int Prop { get; }
}

class Class : IComInterface
{
    public void MOverload() { throw new System.NotImplementedException(); }
    public void X() { throw new System.NotImplementedException(); }
    public void MOverload(int i) { throw new System.NotImplementedException(); }
    public int Prop => throw new System.NotImplementedException();
}");
        }

        [WorkItem(15387, "https://github.com/dotnet/roslyn/issues/15387")]
        [Fact, Trait(Traits.Feature, Traits.Features.CodeActionsImplementInterface)]
        public async Task TestDoNotReorderComImportMembers_02()
        {
            await TestInRegularAndScriptAsync(
@"
using System.Runtime.InteropServices;

[ComImport]
interface IComInterface
{
    void MOverload() { }
    void X() { }
    void MOverload(int i) { }
    int Prop { get; }
}

class Class : [|IComInterface|]
{
}",
@"
using System.Runtime.InteropServices;

[ComImport]
interface IComInterface
{
    void MOverload() { }
    void X() { }
    void MOverload(int i) { }
    int Prop { get; }
}

class Class : IComInterface
{
<<<<<<< HEAD
=======
    public void MOverload()
    {
        throw new System.NotImplementedException();
    }

    public void X()
    {
        throw new System.NotImplementedException();
    }

    public void MOverload(int i)
    {
        throw new System.NotImplementedException();
    }

>>>>>>> 7f6951f1
    public int Prop => throw new System.NotImplementedException();
}");
        }

        [Fact, Trait(Traits.Feature, Traits.Features.CodeActionsImplementInterface)]
        public async Task TestRefReturns()
        {
            await TestInRegularAndScriptAsync(
@"
using System;

interface I {
    ref int IGoo();
    ref int Goo { get; }
    ref int this[int i] { get; }
}

class C : [|I|]
{
}",
@"
using System;

interface I {
    ref int IGoo();
    ref int Goo { get; }
    ref int this[int i] { get; }
}

class C : I
{
    public ref int this[int i] => throw new NotImplementedException();

    public ref int Goo => throw new NotImplementedException();

    public ref int IGoo()
    {
        throw new NotImplementedException();
    }
}");
        }

        [WorkItem(13932, "https://github.com/dotnet/roslyn/issues/13932")]
        [WorkItem(5898, "https://github.com/dotnet/roslyn/issues/5898")]
        [Fact, Trait(Traits.Feature, Traits.Features.CodeActionsImplementInterface)]
        public async Task TestAutoProperties()
        {
            await TestInRegularAndScript1Async(
@"interface IInterface
{
    int ReadOnlyProp { get; }
    int ReadWriteProp { get; set; }
    int WriteOnlyProp { set; }
}

class Class : [|IInterface|]
{
}",
@"interface IInterface
{
    int ReadOnlyProp { get; }
    int ReadWriteProp { get; set; }
    int WriteOnlyProp { set; }
}

class Class : IInterface
{
    public int ReadOnlyProp { get; }
    public int ReadWriteProp { get; set; }
    public int WriteOnlyProp { set => throw new System.NotImplementedException(); }
}", parameters: new TestParameters(options: Option(
    ImplementTypeOptions.PropertyGenerationBehavior,
    ImplementTypePropertyGenerationBehavior.PreferAutoProperties)));
        }

        [Fact, Trait(Traits.Feature, Traits.Features.CodeActionsImplementInterface)]
        public async Task TestOptionalParameterWithDefaultLiteral()
        {
            await TestWithAllCodeStyleOptionsOffAsync(
@"
using System.Threading;

interface IInterface
{
    void Method1(CancellationToken cancellationToken = default(CancellationToken));
}

class Class : [|IInterface|]
{
}",
@"
using System.Threading;

interface IInterface
{
    void Method1(CancellationToken cancellationToken = default(CancellationToken));
}

class Class : IInterface
{
    public void Method1(CancellationToken cancellationToken = default)
    {
        throw new System.NotImplementedException();
    }
}", parseOptions: CSharp7_1);
        }
    }
}<|MERGE_RESOLUTION|>--- conflicted
+++ resolved
@@ -2633,20 +2633,15 @@
         [Fact, Trait(Traits.Feature, Traits.Features.CodeActionsImplementInterface)]
         public async Task TestFaultToleranceInStaticMembers_01()
         {
-<<<<<<< HEAD
             await TestMissingAsync(
 @"interface IFoo
-=======
-            await TestWithAllCodeStyleOptionsOffAsync(
-@"interface IGoo
->>>>>>> 7f6951f1
 {
     static string Name { set; get; }
 
-    static int Goo(string s);
-}
-
-class Program : [|IGoo|]
+    static int Foo(string s);
+}
+
+class Program : [|IFoo|]
 {
 }");
         }
@@ -2665,16 +2660,56 @@
 class Program : [|IFoo|]
 {
 }",
-<<<<<<< HEAD
 // PROTOTYPE(DefaultInterfaceImplementation): We shouldn't end up with "public int Foo(string s)" in Program. 
 @"interface IFoo
-=======
+{
+    string Name { set; get; }
+
+    static int Foo(string s);
+}
+
+class Program : IFoo
+{
+    public string Name
+    {
+        get
+        {
+            throw new System.NotImplementedException();
+        }
+
+        set
+        {
+            throw new System.NotImplementedException();
+        }
+    }
+
+    public int Foo(string s)
+    {
+        throw new System.NotImplementedException();
+    }
+}");
+        }
+
+        [Fact, Trait(Traits.Feature, Traits.Features.CodeActionsImplementInterface)]
+        public async Task TestFaultToleranceInStaticMembers_03()
+        {
+            await TestWithAllCodeStyleOptionsOffAsync(
 @"interface IGoo
->>>>>>> 7f6951f1
-{
-    string Name { set; get; }
-
-    static int Goo(string s);
+{
+    static string Name { set; get; }
+
+    int Goo(string s);
+}
+
+class Program : [|IGoo|]
+{
+}",
+// PROTOTYPE(DefaultInterfaceImplementation): We shouldn't end up with "public string Name" in Program. 
+@"interface IGoo
+{
+    static string Name { set; get; }
+
+    int Goo(string s);
 }
 
 class Program : IGoo
@@ -2693,50 +2728,6 @@
     }
 
     public int Goo(string s)
-    {
-        throw new System.NotImplementedException();
-    }
-}");
-        }
-
-        [Fact, Trait(Traits.Feature, Traits.Features.CodeActionsImplementInterface)]
-        public async Task TestFaultToleranceInStaticMembers_03()
-        {
-            await TestWithAllCodeStyleOptionsOffAsync(
-@"interface IFoo
-{
-    static string Name { set; get; }
-
-    int Foo(string s);
-}
-
-class Program : [|IFoo|]
-{
-}",
-// PROTOTYPE(DefaultInterfaceImplementation): We shouldn't end up with "public string Name" in Program. 
-@"interface IFoo
-{
-    static string Name { set; get; }
-
-    int Foo(string s);
-}
-
-class Program : IFoo
-{
-    public string Name
-    {
-        get
-        {
-            throw new System.NotImplementedException();
-        }
-
-        set
-        {
-            throw new System.NotImplementedException();
-        }
-    }
-
-    public int Foo(string s)
     {
         throw new System.NotImplementedException();
     }
@@ -6816,9 +6807,21 @@
 
 class Class : IComInterface
 {
-    public void MOverload() { throw new System.NotImplementedException(); }
-    public void X() { throw new System.NotImplementedException(); }
-    public void MOverload(int i) { throw new System.NotImplementedException(); }
+    public void MOverload()
+    {
+        throw new System.NotImplementedException();
+    }
+
+    public void X()
+    {
+        throw new System.NotImplementedException();
+    }
+
+    public void MOverload(int i)
+    {
+        throw new System.NotImplementedException();
+    }
+
     public int Prop => throw new System.NotImplementedException();
 }");
         }
@@ -6857,24 +6860,6 @@
 
 class Class : IComInterface
 {
-<<<<<<< HEAD
-=======
-    public void MOverload()
-    {
-        throw new System.NotImplementedException();
-    }
-
-    public void X()
-    {
-        throw new System.NotImplementedException();
-    }
-
-    public void MOverload(int i)
-    {
-        throw new System.NotImplementedException();
-    }
-
->>>>>>> 7f6951f1
     public int Prop => throw new System.NotImplementedException();
 }");
         }
