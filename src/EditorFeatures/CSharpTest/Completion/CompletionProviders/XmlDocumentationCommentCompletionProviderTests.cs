--- conflicted
+++ resolved
@@ -36,31 +36,21 @@
             }
         }
 
-<<<<<<< HEAD
-        protected override async Task VerifyWorkerAsync(string code, int position, string expectedItemOrNull, string expectedDescriptionOrNull, SourceCodeKind sourceCodeKind, bool usePreviousCharAsTrigger, bool checkForAbsence, int? glyph)
+        protected override async Task VerifyWorkerAsync(
+            string code, int position, string expectedItemOrNull, string expectedDescriptionOrNull,
+            SourceCodeKind sourceCodeKind, bool usePreviousCharAsTrigger, bool checkForAbsence,
+            int? glyph, int? matchPriority)
         {
             // We don't need to try writing comments in from of items in doc comments.
-            await VerifyAtPositionAsync(code, position, usePreviousCharAsTrigger, expectedItemOrNull, expectedDescriptionOrNull, sourceCodeKind, checkForAbsence, glyph);
-            await VerifyAtEndOfFileAsync(code, position, usePreviousCharAsTrigger, expectedItemOrNull, expectedDescriptionOrNull, sourceCodeKind, checkForAbsence, glyph);
-=======
-        protected override async Task VerifyWorkerAsync(string code, int position, string expectedItemOrNull, string expectedDescriptionOrNull, SourceCodeKind sourceCodeKind, bool usePreviousCharAsTrigger, bool checkForAbsence, bool experimental, int? glyph, int? matchPriority)
-        {
-            // We don't need to try writing comments in from of items in doc comments.
-            await VerifyAtPositionAsync(code, position, usePreviousCharAsTrigger, expectedItemOrNull, expectedDescriptionOrNull, sourceCodeKind, checkForAbsence, experimental, glyph, matchPriority);
-            await VerifyAtEndOfFileAsync(code, position, usePreviousCharAsTrigger, expectedItemOrNull, expectedDescriptionOrNull, sourceCodeKind, checkForAbsence, experimental, glyph, matchPriority);
->>>>>>> 05d0f9d4
+            await VerifyAtPositionAsync(code, position, usePreviousCharAsTrigger, expectedItemOrNull, expectedDescriptionOrNull, sourceCodeKind, checkForAbsence, glyph, matchPriority);
+            await VerifyAtEndOfFileAsync(code, position, usePreviousCharAsTrigger, expectedItemOrNull, expectedDescriptionOrNull, sourceCodeKind, checkForAbsence, glyph, matchPriority);
 
             // Items cannot be partially written if we're checking for their absence,
             // or if we're verifying that the list will show up (without specifying an actual item)
             if (!checkForAbsence && expectedItemOrNull != null)
             {
-<<<<<<< HEAD
-                await VerifyAtPosition_ItemPartiallyWrittenAsync(code, position, usePreviousCharAsTrigger, expectedItemOrNull, expectedDescriptionOrNull, sourceCodeKind, checkForAbsence, glyph);
-                await VerifyAtEndOfFile_ItemPartiallyWrittenAsync(code, position, usePreviousCharAsTrigger, expectedItemOrNull, expectedDescriptionOrNull, sourceCodeKind, checkForAbsence, glyph);
-=======
-                await VerifyAtPosition_ItemPartiallyWrittenAsync(code, position, usePreviousCharAsTrigger, expectedItemOrNull, expectedDescriptionOrNull, sourceCodeKind, checkForAbsence, experimental, glyph, matchPriority);
-                await VerifyAtEndOfFile_ItemPartiallyWrittenAsync(code, position, usePreviousCharAsTrigger, expectedItemOrNull, expectedDescriptionOrNull, sourceCodeKind, checkForAbsence, experimental, glyph, matchPriority);
->>>>>>> 05d0f9d4
+                await VerifyAtPosition_ItemPartiallyWrittenAsync(code, position, usePreviousCharAsTrigger, expectedItemOrNull, expectedDescriptionOrNull, sourceCodeKind, checkForAbsence, glyph, matchPriority);
+                await VerifyAtEndOfFile_ItemPartiallyWrittenAsync(code, position, usePreviousCharAsTrigger, expectedItemOrNull, expectedDescriptionOrNull, sourceCodeKind, checkForAbsence, glyph, matchPriority);
             }
         }
 
