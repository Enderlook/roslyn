﻿// Copyright (c) Microsoft.  All Rights Reserved.  Licensed under the Apache License, Version 2.0.  See License.txt in the project root for license information.

using System.Threading.Tasks;
using Microsoft.CodeAnalysis.CodeRefactorings;
using Microsoft.CodeAnalysis.CodeRefactorings.ExtractMethod;
using Microsoft.CodeAnalysis.CodeStyle;
using Microsoft.CodeAnalysis.CSharp.CodeStyle;
using Microsoft.CodeAnalysis.CSharp.Test.Utilities;
using Microsoft.CodeAnalysis.Test.Utilities;
using Roslyn.Test.Utilities;
using Xunit;

namespace Microsoft.CodeAnalysis.Editor.CSharp.UnitTests.CodeRefactorings.ExtractMethod
{
    public class ExtractMethodTests : AbstractCSharpCodeActionTest
    {
        protected override CodeRefactoringProvider CreateCodeRefactoringProvider(Workspace workspace, TestParameters parameters)
            => new ExtractMethodCodeRefactoringProvider();

        [WorkItem(540799, "http://vstfdevdiv:8080/DevDiv2/DevDiv/_workitems/edit/540799")]
        [Fact, Trait(Traits.Feature, Traits.Features.CodeActionsExtractMethod)]
        public async Task TestPartialSelection()
        {
            await TestInRegularAndScriptAsync(
@"class Program
{
    static void Main(string[] args)
    {
        bool b = true;
        System.Console.WriteLine([|b != true|] ? b = true : b = false);
    }
}",
@"class Program
{
    static void Main(string[] args)
    {
        bool b = true;
        System.Console.WriteLine({|Rename:NewMethod|}(b) ? b = true : b = false);
    }

    private static bool NewMethod(bool b)
    {
        return b != true;
    }
}");
        }

        [Fact, Trait(Traits.Feature, Traits.Features.CodeActionsExtractMethod)]
        public async Task TestUseExpressionBodyWhenPossible()
        {
            await TestInRegularAndScriptAsync(
@"class Program
{
    static void Main(string[] args)
    {
        bool b = true;
        System.Console.WriteLine([|b != true|] ? b = true : b = false);
    }
}",
@"class Program
{
    static void Main(string[] args)
    {
        bool b = true;
        System.Console.WriteLine({|Rename:NewMethod|}(b) ? b = true : b = false);
    }

    private static bool NewMethod(bool b) => b != true;
}",
options: Option(CSharpCodeStyleOptions.PreferExpressionBodiedMethods, CSharpCodeStyleOptions.WhenPossibleWithSilentEnforcement));
        }

        [Fact, Trait(Traits.Feature, Traits.Features.CodeActionsExtractMethod)]
        public async Task TestUseExpressionWhenOnSingleLine_AndIsOnSingleLine()
        {
            await TestInRegularAndScriptAsync(
@"class Program
{
    static void Main(string[] args)
    {
        bool b = true;
        System.Console.WriteLine([|b != true|] ? b = true : b = false);
    }
}",
@"class Program
{
    static void Main(string[] args)
    {
        bool b = true;
        System.Console.WriteLine({|Rename:NewMethod|}(b) ? b = true : b = false);
    }

    private static bool NewMethod(bool b) => b != true;
}",
options: Option(CSharpCodeStyleOptions.PreferExpressionBodiedMethods, CSharpCodeStyleOptions.WhenOnSingleLineWithSilentEnforcement));
        }

        [Fact, Trait(Traits.Feature, Traits.Features.CodeActionsExtractMethod)]
        public async Task TestUseExpressionWhenOnSingleLine_AndIsOnSingleLine2()
        {
            await TestInRegularAndScriptAsync(
@"class Program
{
    static void Main(string[] args)
    {
        bool b = true;
        System.Console.WriteLine(

            [|b != true|]
                ? b = true : b = false);
    }
}",
@"class Program
{
    static void Main(string[] args)
    {
        bool b = true;
        System.Console.WriteLine(

            {|Rename:NewMethod|}(b)
                ? b = true : b = false);
    }

    private static bool NewMethod(bool b) => b != true;
}",
options: Option(CSharpCodeStyleOptions.PreferExpressionBodiedMethods, CSharpCodeStyleOptions.WhenOnSingleLineWithSilentEnforcement));
        }

        [Fact, Trait(Traits.Feature, Traits.Features.CodeActionsExtractMethod)]
        public async Task TestUseExpressionWhenOnSingleLine_AndNotIsOnSingleLine()
        {
            await TestInRegularAndScriptAsync(
@"class Program
{
    static void Main(string[] args)
    {
        bool b = true;
        System.Console.WriteLine([|b != 
            true|] ? b = true : b = false);
    }
}",
@"class Program
{
    static void Main(string[] args)
    {
        bool b = true;
        System.Console.WriteLine({|Rename:NewMethod|}(b) ? b = true : b = false);
    }

    private static bool NewMethod(bool b)
    {
        return b !=
                    true;
    }
}",
options: Option(CSharpCodeStyleOptions.PreferExpressionBodiedMethods, CSharpCodeStyleOptions.WhenOnSingleLineWithSilentEnforcement));
        }

        [Fact, Trait(Traits.Feature, Traits.Features.CodeActionsExtractMethod)]
        public async Task TestUseExpressionWhenOnSingleLine_AndNotIsOnSingleLine2()
        {
            await TestInRegularAndScriptAsync(
@"class Program
{
    static void Main(string[] args)
    {
        bool b = true;
        System.Console.WriteLine([|b !=/*
*/true|] ? b = true : b = false);
    }
}",
@"class Program
{
    static void Main(string[] args)
    {
        bool b = true;
        System.Console.WriteLine({|Rename:NewMethod|}(b) ? b = true : b = false);
    }

    private static bool NewMethod(bool b)
    {
        return b !=/*
*/true;
    }
}",
options: Option(CSharpCodeStyleOptions.PreferExpressionBodiedMethods, CSharpCodeStyleOptions.WhenOnSingleLineWithSilentEnforcement));
        }

        [Fact, Trait(Traits.Feature, Traits.Features.CodeActionsExtractMethod)]
        public async Task TestUseExpressionWhenOnSingleLine_AndNotIsOnSingleLine3()
        {
            await TestInRegularAndScriptAsync(
@"class Program
{
    static void Main(string[] args)
    {
        bool b = true;
        System.Console.WriteLine([|"""" != @""
""|] ? b = true : b = false);
    }
}",
@"class Program
{
    static void Main(string[] args)
    {
        bool b = true;
        System.Console.WriteLine({|Rename:NewMethod|}() ? b = true : b = false);
    }

    private static bool NewMethod()
    {
        return """" != @""
"";
    }
}",
options: Option(CSharpCodeStyleOptions.PreferExpressionBodiedMethods, CSharpCodeStyleOptions.WhenOnSingleLineWithSilentEnforcement));
        }

        [WorkItem(540796, "http://vstfdevdiv:8080/DevDiv2/DevDiv/_workitems/edit/540796")]
        [Fact, Trait(Traits.Feature, Traits.Features.CodeActionsExtractMethod)]
        public async Task TestReadOfDataThatDoesNotFlowIn()
        {
            await TestInRegularAndScriptAsync(
@"class Program
{
    static void Main(string[] args)
    {
        int x = 1;
        object y = 0;
        [|int s = true ? fun(x) : fun(y);|]
    }

    private static T fun<T>(T t)
    {
        return t;
    }
}",
@"class Program
{
    static void Main(string[] args)
    {
        int x = 1;
        object y = 0;
        {|Rename:NewMethod|}(x, y);
    }

    private static void NewMethod(int x, object y)
    {
        int s = true ? fun(x) : fun(y);
    }

    private static T fun<T>(T t)
    {
        return t;
    }
}");
        }

        [WorkItem(540819, "http://vstfdevdiv:8080/DevDiv2/DevDiv/_workitems/edit/540819")]
        [Fact, Trait(Traits.Feature, Traits.Features.CodeActionsExtractMethod)]
        public async Task TestMissingOnGoto()
        {
            await TestMissingInRegularAndScriptAsync(
@"delegate int del(int i);

class C
{
    static void Main(string[] args)
    {
        del q = x => {
            [|goto label2;
            return x * x;|]
        };
    label2:
        return;
    }
}");
        }

        [WorkItem(540819, "http://vstfdevdiv:8080/DevDiv2/DevDiv/_workitems/edit/540819")]
        [Fact, Trait(Traits.Feature, Traits.Features.CodeActionsExtractMethod)]
        public async Task TestOnStatementAfterUnconditionalGoto()
        {
            await TestInRegularAndScriptAsync(
@"delegate int del(int i);

class C
{
    static void Main(string[] args)
    {
        del q = x => {
            goto label2;
            [|return x * x;|]
        };
    label2:
        return;
    }
}",
@"delegate int del(int i);

class C
{
    static void Main(string[] args)
    {
        del q = x =>
        {
            goto label2;
            return {|Rename:NewMethod|}(x);
        };
    label2:
        return;
    }

    private static int NewMethod(int x)
    {
        return x * x;
    }
}");
        }

        [Fact, Trait(Traits.Feature, Traits.Features.CodeActionsExtractMethod)]
        public async Task TestMissingOnNamespace()
        {
            await TestInRegularAndScriptAsync(
@"class Program
{
    void Main()
    {
        [|System|].Console.WriteLine(4);
    }
}",
@"class Program
{
    void Main()
    {
        {|Rename:NewMethod|}();
    }

    private static void NewMethod()
    {
        System.Console.WriteLine(4);
    }
}");
        }

        [Fact, Trait(Traits.Feature, Traits.Features.CodeActionsExtractMethod)]
        public async Task TestMissingOnType()
        {
            await TestInRegularAndScriptAsync(
@"class Program
{
    void Main()
    {
        [|System.Console|].WriteLine(4);
    }
}",
@"class Program
{
    void Main()
    {
        {|Rename:NewMethod|}();
    }

    private static void NewMethod()
    {
        System.Console.WriteLine(4);
    }
}");
        }

        [Fact, Trait(Traits.Feature, Traits.Features.CodeActionsExtractMethod)]
        public async Task TestMissingOnBase()
        {
            await TestInRegularAndScriptAsync(
@"class Program
{
    void Main()
    {
        [|base|].ToString();
    }
}",
@"class Program
{
    void Main()
    {
        {|Rename:NewMethod|}();
    }

    private void NewMethod()
    {
        base.ToString();
    }
}");
        }

        [WorkItem(545623, "http://vstfdevdiv:8080/DevDiv2/DevDiv/_workitems/edit/545623")]
        [Fact, Trait(Traits.Feature, Traits.Features.CodeActionsExtractMethod)]
        public async Task TestOnActionInvocation()
        {
            await TestInRegularAndScriptAsync(
@"using System;

class C
{
    public static Action X { get; set; }
}

class Program
{
    void Main()
    {
        [|C.X|]();
    }
}",
@"using System;

class C
{
    public static Action X { get; set; }
}

class Program
{
    void Main()
    {
        {|Rename:GetX|}()();
    }

    private static Action GetX()
    {
        return C.X;
    }
}");
        }

        [WorkItem(529841, "http://vstfdevdiv:8080/DevDiv2/DevDiv/_workitems/edit/529841"), WorkItem(714632, "http://vstfdevdiv:8080/DevDiv2/DevDiv/_workitems/edit/714632")]
        [Fact, Trait(Traits.Feature, Traits.Features.CodeActionsExtractMethod)]
        public async Task DisambiguateCallSiteIfNecessary1()
        {
            await TestInRegularAndScriptAsync(
@"using System;

class Program
{
    static void Main()
    {
        byte z = 0;
        Goo([|x => 0|], y => 0, z, z);
    }

    static void Goo<T, S>(Func<S, T> p, Func<T, S> q, T r, S s) { Console.WriteLine(1); }
    static void Goo(Func<byte, byte> p, Func<byte, byte> q, int r, int s) { Console.WriteLine(2); }
}",

@"using System;

class Program
{
    static void Main()
    {
        byte z = 0;
        Goo({|Rename:NewMethod|}(), y => (byte)0, z, z);
    }

    private static Func<byte, byte> NewMethod()
    {
        return x => 0;
    }

    static void Goo<T, S>(Func<S, T> p, Func<T, S> q, T r, S s) { Console.WriteLine(1); }
    static void Goo(Func<byte, byte> p, Func<byte, byte> q, int r, int s) { Console.WriteLine(2); }
}");
        }

        [WorkItem(529841, "http://vstfdevdiv:8080/DevDiv2/DevDiv/_workitems/edit/529841"), WorkItem(714632, "http://vstfdevdiv:8080/DevDiv2/DevDiv/_workitems/edit/714632")]
        [Fact, Trait(Traits.Feature, Traits.Features.CodeActionsExtractMethod)]
        public async Task DisambiguateCallSiteIfNecessary2()
        {
            await TestInRegularAndScriptAsync(
@"using System;

class Program
{
    static void Main()
    {
        byte z = 0;
        Goo([|x => 0|], y => { return 0; }, z, z);
    }

    static void Goo<T, S>(Func<S, T> p, Func<T, S> q, T r, S s) { Console.WriteLine(1); }
    static void Goo(Func<byte, byte> p, Func<byte, byte> q, int r, int s) { Console.WriteLine(2); }
}",

@"using System;

class Program
{
    static void Main()
    {
        byte z = 0;
        Goo({|Rename:NewMethod|}(), y => { return (byte)0; }, z, z);
    }

    private static Func<byte, byte> NewMethod()
    {
        return x => 0;
    }

    static void Goo<T, S>(Func<S, T> p, Func<T, S> q, T r, S s) { Console.WriteLine(1); }
    static void Goo(Func<byte, byte> p, Func<byte, byte> q, int r, int s) { Console.WriteLine(2); }
}");
        }

        [WorkItem(530709, "http://vstfdevdiv:8080/DevDiv2/DevDiv/_workitems/edit/530709")]
        [WorkItem(632182, "http://vstfdevdiv:8080/DevDiv2/DevDiv/_workitems/edit/632182")]
        [Fact, Trait(Traits.Feature, Traits.Features.CodeActionsExtractMethod)]
        public async Task DontOverparenthesize()
        {
            await TestAsync(
@"using System;

static class C
{
    static void Ex(this string x)
    {
    }

    static void Inner(Action<string> x, string y)
    {
    }

    static void Inner(Action<string> x, int y)
    {
    }

    static void Inner(Action<int> x, int y)
    {
    }

    static void Outer(Action<string> x, object y)
    {
        Console.WriteLine(1);
    }

    static void Outer(Action<int> x, int y)
    {
        Console.WriteLine(2);
    }

    static void Main()
    {
        Outer(y => Inner(x => [|x|].Ex(), y), - -1);
    }
}

static class E
{
    public static void Ex(this int x)
    {
    }
}",

@"using System;

static class C
{
    static void Ex(this string x)
    {
    }

    static void Inner(Action<string> x, string y)
    {
    }

    static void Inner(Action<string> x, int y)
    {
    }

    static void Inner(Action<int> x, int y)
    {
    }

    static void Outer(Action<string> x, object y)
    {
        Console.WriteLine(1);
    }

    static void Outer(Action<int> x, int y)
    {
        Console.WriteLine(2);
    }

    static void Main()
    {
        Outer(y => Inner(x => {|Rename:GetX|}(x).Ex(), y), (object)- -1);
    }

    private static string GetX(string x)
    {
        return x;
    }
}

static class E
{
    public static void Ex(this int x)
    {
    }
}",

parseOptions: Options.Regular);
        }

        [WorkItem(632182, "http://vstfdevdiv:8080/DevDiv2/DevDiv/_workitems/edit/632182")]
        [Fact, Trait(Traits.Feature, Traits.Features.CodeActionsExtractMethod)]
        public async Task DontOverparenthesizeGenerics()
        {
            await TestAsync(
@"using System;

static class C
{
    static void Ex<T>(this string x)
    {
    }

    static void Inner(Action<string> x, string y)
    {
    }

    static void Inner(Action<string> x, int y)
    {
    }

    static void Inner(Action<int> x, int y)
    {
    }

    static void Outer(Action<string> x, object y)
    {
        Console.WriteLine(1);
    }

    static void Outer(Action<int> x, int y)
    {
        Console.WriteLine(2);
    }

    static void Main()
    {
        Outer(y => Inner(x => [|x|].Ex<int>(), y), - -1);
    }
}

static class E
{
    public static void Ex<T>(this int x)
    {
    }
}",

@"using System;

static class C
{
    static void Ex<T>(this string x)
    {
    }

    static void Inner(Action<string> x, string y)
    {
    }

    static void Inner(Action<string> x, int y)
    {
    }

    static void Inner(Action<int> x, int y)
    {
    }

    static void Outer(Action<string> x, object y)
    {
        Console.WriteLine(1);
    }

    static void Outer(Action<int> x, int y)
    {
        Console.WriteLine(2);
    }

    static void Main()
    {
        Outer(y => Inner(x => {|Rename:GetX|}(x).Ex<int>(), y), (object)- -1);
    }

    private static string GetX(string x)
    {
        return x;
    }
}

static class E
{
    public static void Ex<T>(this int x)
    {
    }
}",

parseOptions: Options.Regular);
        }

        [WorkItem(984831, "http://vstfdevdiv:8080/DevDiv2/DevDiv/_workitems/edit/984831")]
        [Fact, Trait(Traits.Feature, Traits.Features.CodeActionsExtractMethod)]
        public async Task PreserveCommentsBeforeDeclaration_1()
        {
            await TestInRegularAndScriptAsync(
@"class Construct
{
    public void Do() { }
    static void Main(string[] args)
    {
        [|Construct obj1 = new Construct();
        obj1.Do();
        /* Interesting comment. */
        Construct obj2 = new Construct();
        obj2.Do();|]
        obj1.Do();
        obj2.Do();
    }
}",

@"class Construct
{
    public void Do() { }
    static void Main(string[] args)
    {
        Construct obj1, obj2;
        {|Rename:NewMethod|}(out obj1, out obj2);
        obj1.Do();
        obj2.Do();
    }

    private static void NewMethod(out Construct obj1, out Construct obj2)
    {
        obj1 = new Construct();
        obj1.Do();
        /* Interesting comment. */
        obj2 = new Construct();
        obj2.Do();
    }
}");
        }

        [WorkItem(984831, "http://vstfdevdiv:8080/DevDiv2/DevDiv/_workitems/edit/984831")]
        [Fact, Trait(Traits.Feature, Traits.Features.CodeActionsExtractMethod)]
        public async Task PreserveCommentsBeforeDeclaration_2()
        {
            await TestInRegularAndScriptAsync(
@"class Construct
{
    public void Do() { }
    static void Main(string[] args)
    {
        [|Construct obj1 = new Construct();
        obj1.Do();
        /* Interesting comment. */
        Construct obj2 = new Construct();
        obj2.Do();
        /* Second Interesting comment. */
        Construct obj3 = new Construct();
        obj3.Do();|]
        obj1.Do();
        obj2.Do();
        obj3.Do();
    }
}",

@"class Construct
{
    public void Do() { }
    static void Main(string[] args)
    {
        Construct obj1, obj2, obj3;
        {|Rename:NewMethod|}(out obj1, out obj2, out obj3);
        obj1.Do();
        obj2.Do();
        obj3.Do();
    }

    private static void NewMethod(out Construct obj1, out Construct obj2, out Construct obj3)
    {
        obj1 = new Construct();
        obj1.Do();
        /* Interesting comment. */
        obj2 = new Construct();
        obj2.Do();
        /* Second Interesting comment. */
        obj3 = new Construct();
        obj3.Do();
    }
}");
        }

        [WorkItem(984831, "http://vstfdevdiv:8080/DevDiv2/DevDiv/_workitems/edit/984831")]
        [Fact, Trait(Traits.Feature, Traits.Features.CodeActionsExtractMethod)]
        public async Task PreserveCommentsBeforeDeclaration_3()
        {
            await TestInRegularAndScriptAsync(
@"class Construct
{
    public void Do() { }
    static void Main(string[] args)
    {
        [|Construct obj1 = new Construct();
        obj1.Do();
        /* Interesting comment. */
        Construct obj2 = new Construct(), obj3 = new Construct();
        obj2.Do();
        obj3.Do();|]
        obj1.Do();
        obj2.Do();
        obj3.Do();
    }
}",

@"class Construct
{
    public void Do() { }
    static void Main(string[] args)
    {
        Construct obj1, obj2, obj3;
        {|Rename:NewMethod|}(out obj1, out obj2, out obj3);
        obj1.Do();
        obj2.Do();
        obj3.Do();
    }

    private static void NewMethod(out Construct obj1, out Construct obj2, out Construct obj3)
    {
        obj1 = new Construct();
        obj1.Do();
        /* Interesting comment. */
        obj2 = new Construct();
        obj3 = new Construct();
        obj2.Do();
        obj3.Do();
    }
}");
        }

        [Fact, Trait(Traits.Feature, Traits.Features.CodeActionsExtractMethod), Test.Utilities.CompilerTrait(Test.Utilities.CompilerFeature.Tuples)]
        [WorkItem(11196, "https://github.com/dotnet/roslyn/issues/11196")]
        public async Task TestTuple()
        {
            await TestInRegularAndScriptAsync(
@"class Program
{
    static void Main(string[] args)
    {
        [|(int, int) x = (1, 2);|]
        System.Console.WriteLine(x.Item1);
    }
}" + TestResources.NetFX.ValueTuple.tuplelib_cs,
@"class Program
{
    static void Main(string[] args)
    {
        (int, int) x = {|Rename:NewMethod|}();
        System.Console.WriteLine(x.Item1);
    }

    private static (int, int) NewMethod()
    {
        return (1, 2);
    }
}" + TestResources.NetFX.ValueTuple.tuplelib_cs);
        }

        [Fact, Trait(Traits.Feature, Traits.Features.CodeActionsExtractMethod), Test.Utilities.CompilerTrait(Test.Utilities.CompilerFeature.Tuples)]
        [WorkItem(11196, "https://github.com/dotnet/roslyn/issues/11196")]
        public async Task TestTupleDeclarationWithNames()
        {
            await TestInRegularAndScriptAsync(
@"class Program
{
    static void Main(string[] args)
    {
        [|(int a, int b) x = (1, 2);|]
        System.Console.WriteLine(x.a);
    }
}" + TestResources.NetFX.ValueTuple.tuplelib_cs,
@"class Program
{
    static void Main(string[] args)
    {
        (int a, int b) x = {|Rename:NewMethod|}();
        System.Console.WriteLine(x.a);
    }

    private static (int a, int b) NewMethod()
    {
        return (1, 2);
    }
}" + TestResources.NetFX.ValueTuple.tuplelib_cs);
        }

        [Fact, Trait(Traits.Feature, Traits.Features.CodeActionsExtractMethod), Test.Utilities.CompilerTrait(Test.Utilities.CompilerFeature.Tuples)]
        [WorkItem(11196, "https://github.com/dotnet/roslyn/issues/11196")]
        public async Task TestTupleDeclarationWithSomeNames()
        {
            await TestInRegularAndScriptAsync(
@"class Program
{
    static void Main(string[] args)
    {
        [|(int a, int) x = (1, 2);|]
        System.Console.WriteLine(x.a);
    }
}" + TestResources.NetFX.ValueTuple.tuplelib_cs,
@"class Program
{
    static void Main(string[] args)
    {
        (int a, int) x = {|Rename:NewMethod|}();
        System.Console.WriteLine(x.a);
    }

    private static (int a, int) NewMethod()
    {
        return (1, 2);
    }
}" + TestResources.NetFX.ValueTuple.tuplelib_cs);
        }

        [Fact, Trait(Traits.Feature, Traits.Features.CodeActionsExtractMethod), Test.Utilities.CompilerTrait(Test.Utilities.CompilerFeature.Tuples)]
        [WorkItem(18311, "https://github.com/dotnet/roslyn/issues/18311")]
        public async Task TestTupleWith1Arity()
        {
            await TestInRegularAndScriptAsync(
@"using System;
class Program
{
    static void Main(string[] args)
    {
        ValueTuple<int> y = ValueTuple.Create(1);
        [|y.Item1.ToString();|]
    }
}" + TestResources.NetFX.ValueTuple.tuplelib_cs,
@"using System;
class Program
{
    static void Main(string[] args)
    {
        ValueTuple<int> y = ValueTuple.Create(1);
        {|Rename:NewMethod|}(y);
    }

    private static void NewMethod(ValueTuple<int> y)
    {
        y.Item1.ToString();
    }
}" + TestResources.NetFX.ValueTuple.tuplelib_cs);
        }

        [Fact, Trait(Traits.Feature, Traits.Features.CodeActionsExtractMethod), Test.Utilities.CompilerTrait(Test.Utilities.CompilerFeature.Tuples)]
        [WorkItem(11196, "https://github.com/dotnet/roslyn/issues/11196")]
        public async Task TestTupleLiteralWithNames()
        {
            await TestInRegularAndScriptAsync(
@"class Program
{
    static void Main(string[] args)
    {
        [|(int, int) x = (a: 1, b: 2);|]
        System.Console.WriteLine(x.Item1);
    }
}" + TestResources.NetFX.ValueTuple.tuplelib_cs,
@"class Program
{
    static void Main(string[] args)
    {
        (int, int) x = {|Rename:NewMethod|}();
        System.Console.WriteLine(x.Item1);
    }

    private static (int, int) NewMethod()
    {
        return (a: 1, b: 2);
    }
}" + TestResources.NetFX.ValueTuple.tuplelib_cs);
        }

        [Fact, Trait(Traits.Feature, Traits.Features.CodeActionsExtractMethod), Test.Utilities.CompilerTrait(Test.Utilities.CompilerFeature.Tuples)]
        [WorkItem(11196, "https://github.com/dotnet/roslyn/issues/11196")]
        public async Task TestTupleDeclarationAndLiteralWithNames()
        {
            await TestInRegularAndScriptAsync(
@"class Program
{
    static void Main(string[] args)
    {
        [|(int a, int b) x = (c: 1, d: 2);|]
        System.Console.WriteLine(x.a);
    }
}" + TestResources.NetFX.ValueTuple.tuplelib_cs,
@"class Program
{
    static void Main(string[] args)
    {
        (int a, int b) x = {|Rename:NewMethod|}();
        System.Console.WriteLine(x.a);
    }

    private static (int a, int b) NewMethod()
    {
        return (c: 1, d: 2);
    }
}" + TestResources.NetFX.ValueTuple.tuplelib_cs);
        }

        [Fact, Trait(Traits.Feature, Traits.Features.CodeActionsExtractMethod), Test.Utilities.CompilerTrait(Test.Utilities.CompilerFeature.Tuples)]
        [WorkItem(11196, "https://github.com/dotnet/roslyn/issues/11196")]
        public async Task TestTupleIntoVar()
        {
            await TestInRegularAndScriptAsync(
@"class Program
{
    static void Main(string[] args)
    {
        [|var x = (c: 1, d: 2);|]
        System.Console.WriteLine(x.c);
    }
}" + TestResources.NetFX.ValueTuple.tuplelib_cs,
@"class Program
{
    static void Main(string[] args)
    {
        (int c, int d) x = {|Rename:NewMethod|}();
        System.Console.WriteLine(x.c);
    }

    private static (int c, int d) NewMethod()
    {
        return (c: 1, d: 2);
    }
}" + TestResources.NetFX.ValueTuple.tuplelib_cs);
        }

        [Fact, Trait(Traits.Feature, Traits.Features.CodeActionsExtractMethod), Test.Utilities.CompilerTrait(Test.Utilities.CompilerFeature.Tuples)]
        [WorkItem(11196, "https://github.com/dotnet/roslyn/issues/11196")]
        public async Task RefactorWithoutSystemValueTuple()
        {
            await TestInRegularAndScriptAsync(
@"class Program
{
    static void Main(string[] args)
    {
        [|var x = (c: 1, d: 2);|]
        System.Console.WriteLine(x.c);
    }
}",
@"class Program
{
    static void Main(string[] args)
    {
        (int c, int d) x = {|Rename:NewMethod|}();
        System.Console.WriteLine(x.c);
    }

    private static (int c, int d) NewMethod()
    {
        return (c: 1, d: 2);
    }
}");
        }

        [Fact, Trait(Traits.Feature, Traits.Features.CodeActionsExtractMethod), Test.Utilities.CompilerTrait(Test.Utilities.CompilerFeature.Tuples)]
        [WorkItem(11196, "https://github.com/dotnet/roslyn/issues/11196")]
        public async Task TestTupleWithNestedNamedTuple()
        {
            // This is not the best refactoring, but this is an edge case
            await TestInRegularAndScriptAsync(
@"class Program
{
    static void Main(string[] args)
    {
        [|var x = new System.ValueTuple<int, int, int, int, int, int, int, (string a, string b)>(1, 2, 3, 4, 5, 6, 7, (a: ""hello"", b: ""world""));|]
        System.Console.WriteLine(x.c);
    }
}" + TestResources.NetFX.ValueTuple.tuplelib_cs,
@"class Program
{
    static void Main(string[] args)
    {
        (int, int, int, int, int, int, int, string, string) x = {|Rename:NewMethod|}();
        System.Console.WriteLine(x.c);
    }

    private static (int, int, int, int, int, int, int, string, string) NewMethod()
    {
        return new System.ValueTuple<int, int, int, int, int, int, int, (string a, string b)>(1, 2, 3, 4, 5, 6, 7, (a: ""hello"", b: ""world""));
    }
}" + TestResources.NetFX.ValueTuple.tuplelib_cs);
        }

        [Fact, Trait(Traits.Feature, Traits.Features.CodeActionsExtractMethod), Test.Utilities.CompilerTrait(Test.Utilities.CompilerFeature.Tuples)]
        public async Task TestDeconstruction()
        {
            await TestInRegularAndScriptAsync(
@"class Program
{
    static void Main(string[] args)
    {
        var (x, y) = [|(1, 2)|];
        System.Console.WriteLine(x);
    }
}" + TestResources.NetFX.ValueTuple.tuplelib_cs,
@"class Program
{
    static void Main(string[] args)
    {
        var (x, y) = {|Rename:NewMethod|}();
        System.Console.WriteLine(x);
    }

    private static (int, int) NewMethod()
    {
        return (1, 2);
    }
}" + TestResources.NetFX.ValueTuple.tuplelib_cs);
        }

        [Fact, Trait(Traits.Feature, Traits.Features.CodeActionsExtractMethod), Test.Utilities.CompilerTrait(Test.Utilities.CompilerFeature.Tuples)]
        public async Task TestDeconstruction2()
        {
            await TestInRegularAndScriptAsync(
@"class Program
{
    static void Main(string[] args)
    {
        var (x, y) = (1, 2);
        var z = [|3;|]
        System.Console.WriteLine(z);
    }
}" + TestResources.NetFX.ValueTuple.tuplelib_cs,
@"class Program
{
    static void Main(string[] args)
    {
        var (x, y) = (1, 2);
        int z = {|Rename:NewMethod|}();
        System.Console.WriteLine(z);
    }

    private static int NewMethod()
    {
        return 3;
    }
}" + TestResources.NetFX.ValueTuple.tuplelib_cs);
        }

        [Fact, Trait(Traits.Feature, Traits.Features.CodeActionsExtractMethod)]
        [Test.Utilities.CompilerTrait(Test.Utilities.CompilerFeature.OutVar)]
        public async Task TestOutVar()
        {
            await TestInRegularAndScriptAsync(
@"class C
{
    static void M(int i)
    {
        int r;
        [|r = M1(out int y, i);|]
        System.Console.WriteLine(r + y);
    }
}",
@"class C
{
    static void M(int i)
    {
        int r;
        int y;
        {|Rename:NewMethod|}(i, out r, out y);
        System.Console.WriteLine(r + y);
    }

    private static void NewMethod(int i, out int r, out int y)
    {
        r = M1(out y, i);
    }
}");
        }

        [Fact, Trait(Traits.Feature, Traits.Features.CodeActionsExtractMethod)]
        [Test.Utilities.CompilerTrait(Test.Utilities.CompilerFeature.Patterns)]
        public async Task TestIsPattern()
        {
            await TestInRegularAndScriptAsync(
@"class C
{
    static void M(int i)
    {
        int r;
        [|r = M1(3 is int y, i);|]
        System.Console.WriteLine(r + y);
    }
}",
@"class C
{
    static void M(int i)
    {
        int r;
        int y;
        {|Rename:NewMethod|}(i, out r, out y);
        System.Console.WriteLine(r + y);
    }

    private static void NewMethod(int i, out int r, out int y)
    {
        r = M1(3 is int {|Conflict:y|}, i);
    }
}");
        }

        [Fact, Trait(Traits.Feature, Traits.Features.CodeActionsExtractMethod)]
        [Test.Utilities.CompilerTrait(Test.Utilities.CompilerFeature.Patterns)]
        public async Task TestOutVarAndIsPattern()
        {
            await TestInRegularAndScriptAsync(
@"class C
{
    static void M()
    {
        int r;
        [|r = M1(out /*out*/ int /*int*/ y /*y*/) + M2(3 is int z);|]
        System.Console.WriteLine(r + y + z);
    }
} ",
@"class C
{
    static void M()
    {
        int r;
        int y, z;
        {|Rename:NewMethod|}(out r, out y, out z);
        System.Console.WriteLine(r + y + z);
    }

    private static void NewMethod(out int r, out int y, out int z)
    {
        r = M1(out /*out*/  /*int*/ y /*y*/) + M2(3 is int {|Conflict:z|});
    }
} ");
        }

        [Fact, Trait(Traits.Feature, Traits.Features.CodeActionsExtractMethod)]
        [Test.Utilities.CompilerTrait(Test.Utilities.CompilerFeature.Patterns)]
        public async Task ConflictingOutVarLocals()
        {
            await TestInRegularAndScriptAsync(
@"class C
{
    static void M()
    {
        int r;
        [|r = M1(out int y);
        {
            M2(out int y);
            System.Console.Write(y);
        }|]

        System.Console.WriteLine(r + y);
    }
}",
@"class C
{
    static void M()
    {
        int r;
        int y;
        {|Rename:NewMethod|}(out r, out y);

        System.Console.WriteLine(r + y);
    }

    private static void NewMethod(out int r, out int y)
    {
        r = M1(out y);
        {
            M2(out int y);
            System.Console.Write(y);
        }
    }
}");
        }

        [Fact, Trait(Traits.Feature, Traits.Features.CodeActionsExtractMethod)]
        [Test.Utilities.CompilerTrait(Test.Utilities.CompilerFeature.Patterns)]
        public async Task ConflictingPatternLocals()
        {
            await TestInRegularAndScriptAsync(
@"class C
{
    static void M()
    {
        int r;
        [|r = M1(1 is int y);
        {
            M2(2 is int y);
            System.Console.Write(y);
        }|]

        System.Console.WriteLine(r + y);
    }
}",
@"class C
{
    static void M()
    {
        int r;
        int y;
        {|Rename:NewMethod|}(out r, out y);

        System.Console.WriteLine(r + y);
    }

    private static void NewMethod(out int r, out int y)
    {
        r = M1(1 is int {|Conflict:y|});
        {
            M2(2 is int y);
            System.Console.Write(y);
        }
    }
}");
        }

        [WorkItem(15218, "https://github.com/dotnet/roslyn/issues/15218")]
        [Fact, Trait(Traits.Feature, Traits.Features.CodeActionsExtractMethod)]
        public async Task TestCancellationTokenGoesLast()
        {
            await TestInRegularAndScriptAsync(
@"using System;
using System.Threading;

class C
{
    void M(CancellationToken ct)
    {
        var v = 0;

        [|if (true)
        {
            ct.ThrowIfCancellationRequested();
            Console.WriteLine(v);
        }|]
    }
}",
@"using System;
using System.Threading;

class C
{
    void M(CancellationToken ct)
    {
        var v = 0;
        {|Rename:NewMethod|}(v, ct);
    }

    private static void NewMethod(int v, CancellationToken ct)
    {
        if (true)
        {
            ct.ThrowIfCancellationRequested();
            Console.WriteLine(v);
        }
    }
}");
        }

        [WorkItem(15219, "https://github.com/dotnet/roslyn/issues/15219")]
        [Fact, Trait(Traits.Feature, Traits.Features.CodeActionsExtractMethod)]
        public async Task TestUseVar1()
        {
            await TestInRegularAndScriptAsync(
@"using System;

class C
{
    void Goo(int i)
    {
        [|var v = (string)null;

        switch (i)
        {
            case 0: v = ""0""; break;
            case 1: v = ""1""; break;
        }|]

        Console.WriteLine(v);
    }
}",
@"using System;

class C
{
    void Goo(int i)
    {
        var v = {|Rename:NewMethod|}(i);

        Console.WriteLine(v);
    }

    private static string NewMethod(int i)
    {
        var v = (string)null;

        switch (i)
        {
            case 0: v = ""0""; break;
            case 1: v = ""1""; break;
        }

        return v;
    }
}", options: Option(CSharpCodeStyleOptions.VarForBuiltInTypes, CodeStyleOptions.TrueWithSuggestionEnforcement));
        }

        [WorkItem(15219, "https://github.com/dotnet/roslyn/issues/15219")]
        [Fact, Trait(Traits.Feature, Traits.Features.CodeActionsExtractMethod)]
        public async Task TestUseVar2()
        {
            await TestInRegularAndScriptAsync(
@"using System;

class C
{
    void Goo(int i)
    {
        [|var v = (string)null;

        switch (i)
        {
            case 0: v = ""0""; break;
            case 1: v = ""1""; break;
        }|]

        Console.WriteLine(v);
    }
}",
@"using System;

class C
{
    void Goo(int i)
    {
        string v = {|Rename:NewMethod|}(i);

        Console.WriteLine(v);
    }

    private static string NewMethod(int i)
    {
        var v = (string)null;

        switch (i)
        {
            case 0: v = ""0""; break;
            case 1: v = ""1""; break;
        }

        return v;
    }
}", options: Option(CSharpCodeStyleOptions.VarWhenTypeIsApparent, CodeStyleOptions.TrueWithSuggestionEnforcement));
        }

        [Fact]
        [WorkItem(15532, "https://github.com/dotnet/roslyn/issues/15532")]
        public async Task ExtractLocalFunctionCall()
        {
            await TestInRegularAndScriptAsync(@"
class C
{
    public static void Main()
    {
        void Local() { }
        [|Local();|]
    }
}", @"
class C
{
    public static void Main()
    {
        void Local() { }
        {|Rename:NewMethod|}();
    }

    private static void NewMethod()
    {
        {|Warning:Local();|}
    }
}");
        }

        [Fact]
        [WorkItem(15532, "https://github.com/dotnet/roslyn/issues/15532")]
        public async Task ExtractLocalFunctionCallWithCapture()
        {
            await TestInRegularAndScriptAsync(@"
class C
{
    public static void Main(string[] args)
    {
        bool Local() => args == null;
        [|Local();|]
    }
}", @"
class C
{
    public static void Main(string[] args)
    {
        bool Local() => args == null;
        {|Rename:NewMethod|}(args);
    }

    private static void NewMethod(string[] args)
    {
        {|Warning:Local();|}
    }
}");
        }

        [Fact]
        [WorkItem(15532, "https://github.com/dotnet/roslyn/issues/15532")]
        public async Task ExtractLocalFunctionDeclaration()
        {
            await TestMissingInRegularAndScriptAsync(@"
class C
{
    public static void Main()
    {
        [|bool Local() => args == null;|]
        Local();
    }
}");
        }

        [Fact]
        [WorkItem(15532, "https://github.com/dotnet/roslyn/issues/15532")]
        public async Task ExtractLocalFunctionInterior()
        {
            await TestInRegularAndScriptAsync(@"
class C
{
    public static void Main()
    {
        void Local()
        {
            [|int x = 0;
            x++;|]
        }
        Local();
    }
}", @"
class C
{
    public static void Main()
    {
        void Local()
        {|Warning:{
            {|Rename:NewMethod|}();
        }|}
        Local();
    }

    private static void NewMethod()
    {
        int x = 0;
        x++;
    }
}");
        }

        [WorkItem(538229, "http://vstfdevdiv:8080/DevDiv2/DevDiv/_workitems/edit/538229")]
        [Fact, Trait(Traits.Feature, Traits.Features.ExtractMethod)]
        public async Task Bug3790()
        {
            await TestInRegularAndScriptAsync(@"
class Test
{
    void method()
    {
        static void Main(string[] args)
        {
            int v = 0;
            for(int i=0 ; i<5; i++)
            {
                [|v = v + i;|]
            }
        }
    }
}", @"
class Test
{
    void method()
    {
        static void Main(string[] args)
        {
            int v = 0;
            for(int i=0 ; i<5; i++)
            {
                v = {|Rename:NewMethod|}(v, i);
            }
        }
    }

    private static int NewMethod(int v, int i)
    {
        {|Warning:v = v + i;|}
        return v;
    }
}");
        }

        [WorkItem(538229, "http://vstfdevdiv:8080/DevDiv2/DevDiv/_workitems/edit/538229")]
        [Fact, Trait(Traits.Feature, Traits.Features.ExtractMethod)]
        public async Task Bug3790_1()
        {
            await TestInRegularAndScriptAsync(@"
class Test
{
    void method()
    {
        static void Main(string[] args)
        {
            int v = 0;
            for(int i=0 ; i<5; i++)
            {
                [|v = v + i|];
            }
        }
    }
}", @"
class Test
{
    void method()
    {
        static void Main(string[] args)
        {
            int v = 0;
            for(int i=0 ; i<5; i++)
            {
                {|Warning:v = {|Rename:NewMethod|}(v, i)|};
            }
        }
    }

    private static int NewMethod(int v, int i)
    {
        return v + i;
    }
}");
        }

        [WorkItem(538229, "http://vstfdevdiv:8080/DevDiv2/DevDiv/_workitems/edit/538229")]
        [Fact, Trait(Traits.Feature, Traits.Features.ExtractMethod)]
        public async Task Bug3790_2()
        {
            await TestInRegularAndScriptAsync(@"
class Test
{
    void method()
    {
        static void Main(string[] args)
        {
            int v = 0;
            for(int i=0 ; i<5; i++)
            {
                [|i = v = v + i|];
            }
        }
    }
}", @"
class Test
{
    void method()
    {
        static void Main(string[] args)
        {
            int v = 0;
            for(int i=0 ; i<5; i++)
            {
                {|Warning:i = {|Rename:NewMethod|}(ref v, i)|};
            }
        }
    }

    private static int NewMethod(ref int v, int i)
    {
        return v = v + i;
    }
}");
        }

        [WorkItem(392560, "https://devdiv.visualstudio.com/DevDiv/_workitems?id=392560")]
        [Fact, Trait(Traits.Feature, Traits.Features.ExtractMethod)]
        public async Task TestExpressionBodyProperty()
        {
            await TestInRegularAndScriptAsync(@"
class Program
{
    int field;

    public int Blah => [|this.field|];
}",
@"
class Program
{
    int field;

    public int Blah => {|Rename:GetField|}();

    private int GetField()
    {
        return this.field;
    }
}");
        }

        [WorkItem(392560, "https://devdiv.visualstudio.com/DevDiv/_workitems?id=392560")]
        [Fact, Trait(Traits.Feature, Traits.Features.ExtractMethod)]
        public async Task TestExpressionBodyIndexer()
        {
            await TestInRegularAndScriptAsync(@"
class Program
{
    int field;

    public int this[int i] => [|this.field|];
}",
@"
class Program
{
    int field;

    public int this[int i] => {|Rename:GetField|}();

    private int GetField()
    {
        return this.field;
    }
}");
        }

        [WorkItem(392560, "https://devdiv.visualstudio.com/DevDiv/_workitems?id=392560")]
        [Fact, Trait(Traits.Feature, Traits.Features.ExtractMethod)]
        public async Task TestExpressionBodyPropertyGetAccessor()
        {
            await TestInRegularAndScriptAsync(@"
class Program
{
    int field;

    public int Blah
    {
        get => [|this.field|];
        set => field = value;
    }
}",
@"
class Program
{
    int field;

    public int Blah
    {
        get => {|Rename:GetField|}();
        set => field = value;
    }

    private int GetField()
    {
        return this.field;
    }
}");
        }

        [WorkItem(392560, "https://devdiv.visualstudio.com/DevDiv/_workitems?id=392560")]
        [Fact, Trait(Traits.Feature, Traits.Features.ExtractMethod)]
        public async Task TestExpressionBodyPropertySetAccessor()
        {
            await TestInRegularAndScriptAsync(@"
class Program
{
    int field;

    public int Blah
    {
        get => this.field;
        set => field = [|value|];
    }
}",
@"
class Program
{
    int field;

    public int Blah
    {
        get => this.field;
        set => field = {|Rename:GetValue|}(value);
    }

    private static int GetValue(int value)
    {
        return value;
    }
}");
        }

        [WorkItem(392560, "https://devdiv.visualstudio.com/DevDiv/_workitems?id=392560")]
        [Fact, Trait(Traits.Feature, Traits.Features.ExtractMethod)]
        public async Task TestExpressionBodyIndexerGetAccessor()
        {
            await TestInRegularAndScriptAsync(@"
class Program
{
    int field;

    public int this[int i]
    {
        get => [|this.field|];
        set => field = value;
    }
}",
@"
class Program
{
    int field;

    public int this[int i]
    {
        get => {|Rename:GetField|}();
        set => field = value;
    }

    private int GetField()
    {
        return this.field;
    }
}");
        }

        [WorkItem(392560, "https://devdiv.visualstudio.com/DevDiv/_workitems?id=392560")]
        [Fact, Trait(Traits.Feature, Traits.Features.ExtractMethod)]
        public async Task TestExpressionBodyIndexerSetAccessor()
        {
            await TestInRegularAndScriptAsync(@"
class Program
{
    int field;

    public int this[int i]
    {
        get => this.field;
        set => field = [|value|];
    }
}",
@"
class Program
{
    int field;

    public int this[int i]
    {
        get => this.field;
        set => field = {|Rename:GetValue|}(value);
    }

    private static int GetValue(int value)
    {
        return value;
    }
}");
        }

        [Fact, Trait(Traits.Feature, Traits.Features.ExtractMethod)]
        public async Task TestTupleWithInferredNames()
        {
            await TestAsync(@"
class Program
{
    void M()
    {
        int a = 1;
        var t = [|(a, b: 2)|];
        System.Console.Write(t.a);
    }
}",
@"
class Program
{
    void M()
    {
        int a = 1;
        var t = {|Rename:GetT|}(a);
        System.Console.Write(t.a);
    }

    private static (int a, int b) GetT(int a)
    {
        return (a, b: 2);
    }
}", TestOptions.Regular7_1);
        }

        [Fact, Trait(Traits.Feature, Traits.Features.ExtractMethod)]
        public async Task TestDeconstruction4()
        {
            await TestAsync(@"
class Program
{
    void M()
    {
        [|var (x, y) = (1, 2);|]
        System.Console.Write(x + y);
    }
}",
@"
class Program
{
    void M()
    {
        int x, y;
        {|Rename:NewMethod|}(out x, out y);
        System.Console.Write(x + y);
    }

    private static void NewMethod(out int x, out int y)
    {
        var (x, y) = (1, 2);
    }
}", TestOptions.Regular7_1);
        }

        [Fact, Trait(Traits.Feature, Traits.Features.ExtractMethod)]
        public async Task TestDeconstruction5()
        {
            await TestAsync(@"
class Program
{
    void M()
    {
        [|(var x, var y) = (1, 2);|]
        System.Console.Write(x + y);
    }
}",
@"
class Program
{
    void M()
    {
        int x, y;
        {|Rename:NewMethod|}(out x, out y);
        System.Console.Write(x + y);
    }

    private static void NewMethod(out int x, out int y)
    {
        (x, y) = (1, 2);
    }
}", TestOptions.Regular7_1);
        }

        [Fact, Trait(Traits.Feature, Traits.Features.CodeActionsExtractMethod)]
        public async Task TestIndexExpression()
        {
            await TestInRegularAndScriptAsync(TestSources.Index + @"
class Program
{
    static void Main(string[] args)
    {
        System.Console.WriteLine([|^1|]);
    }
}", TestSources.Index + @"
class Program
{
    static void Main(string[] args)
    {
        System.Console.WriteLine({|Rename:NewMethod|}());
    }

    private static System.Index NewMethod()
    {
        return ^1;
    }
}");
        }

        [Fact, Trait(Traits.Feature, Traits.Features.CodeActionsExtractMethod)]
        public async Task TestRangeExpression_Empty()
        {
            await TestInRegularAndScriptAsync(TestSources.Index + TestSources.Range + @"
class Program
{
    static void Main(string[] args)
    {
        System.Console.WriteLine([|..|]);
    }
}", TestSources.Index + TestSources.Range + @"
class Program
{
    static void Main(string[] args)
    {
        System.Console.WriteLine({|Rename:NewMethod|}());
    }

    private static System.Range NewMethod()
    {
        return ..;
    }
}");
        }

        [Fact, Trait(Traits.Feature, Traits.Features.CodeActionsExtractMethod)]
        public async Task TestRangeExpression_Left()
        {
            await TestInRegularAndScriptAsync(TestSources.Index + TestSources.Range + @"
class Program
{
    static void Main(string[] args)
    {
        System.Console.WriteLine([|..1|]);
    }
}", TestSources.Index + TestSources.Range + @"
class Program
{
    static void Main(string[] args)
    {
        System.Console.WriteLine({|Rename:NewMethod|}());
    }

    private static System.Range NewMethod()
    {
        return ..1;
    }
}");
        }

        [Fact, Trait(Traits.Feature, Traits.Features.CodeActionsExtractMethod)]
        public async Task TestRangeExpression_Right()
        {
            await TestInRegularAndScriptAsync(TestSources.Index + TestSources.Range + @"
class Program
{
    static void Main(string[] args)
    {
        System.Console.WriteLine([|1..|]);
    }
}", TestSources.Index + TestSources.Range + @"
class Program
{
    static void Main(string[] args)
    {
        System.Console.WriteLine({|Rename:NewMethod|}());
    }

    private static System.Range NewMethod()
    {
        return 1..;
    }
}");
        }

        [Fact, Trait(Traits.Feature, Traits.Features.CodeActionsExtractMethod)]
        public async Task TestRangeExpression_Both()
        {
            await TestInRegularAndScriptAsync(TestSources.Index + TestSources.Range + @"
class Program
{
    static void Main(string[] args)
    {
        System.Console.WriteLine([|1..2|]);
    }
}", TestSources.Index + TestSources.Range + @"
class Program
{
    static void Main(string[] args)
    {
        System.Console.WriteLine({|Rename:NewMethod|}());
    }

    private static System.Range NewMethod()
    {
        return 1..2;
    }
}");
        }

        [Fact, Trait(Traits.Feature, Traits.Features.CodeActionsExtractMethod)]
<<<<<<< HEAD
        public async Task TestExtractReadOnlyMethod()
        {
            await TestInRegularAndScriptAsync(
@"struct S1
{
    readonly int M1() => 42;
    void Main()
    {
        [|int i = M1() + M1()|];
    }
}",
@"struct S1
{
    readonly int M1() => 42;
    void Main()
    {
        {|Rename:NewMethod|}();
    }

    private readonly void NewMethod()
    {
        int i = M1() + M1();
    }
}");
        }

        [Fact, Trait(Traits.Feature, Traits.Features.CodeActionsExtractMethod)]
        public async Task TestExtractReadOnlyMethodInReadOnlyStruct()
        {
            await TestInRegularAndScriptAsync(
@"readonly struct S1
{
    int M1() => 42;
    void Main()
    {
        [|int i = M1() + M1()|];
    }
}",
@"readonly struct S1
{
    int M1() => 42;
    void Main()
    {
        {|Rename:NewMethod|}();
    }

    private void NewMethod()
    {
        int i = M1() + M1();
    }
}");
        }

        [Fact, Trait(Traits.Feature, Traits.Features.CodeActionsExtractMethod)]
        public async Task TestExtractNonReadOnlyMethodInReadOnlyMethod()
        {
            await TestInRegularAndScriptAsync(
@"struct S1
{
    int M1() => 42;
    readonly void Main()
    {
        [|int i = M1() + M1()|];
    }
}",
@"struct S1
{
    int M1() => 42;
    readonly void Main()
    {
        {|Rename:NewMethod|}();
    }

    private void NewMethod()
    {
        int i = M1() + M1();
    }
}");
        }
=======
        public Task TestAnnotatedNullableReturn()
            => TestInRegularAndScriptAsync(
@"#nullable enable

class C
{
    public string? M()
    {
        [|string? x = null;
        x?.ToString();|]

        return x;
    }
}",
@"#nullable enable

class C
{
    public string? M()
    {
        string? x = {|Rename:NewMethod|}();

        return x;
    }

    private static string? NewMethod()
    {
        string? x = null;
        x?.ToString();
        return x;
    }
}");


        [Fact, Trait(Traits.Feature, Traits.Features.CodeActionsExtractMethod)]
        public Task TestAnnotatedNullableParameters1()
            => TestInRegularAndScriptAsync(
@"#nullable enable

class C
{
    public string? M()
    {
        string? a = null;
        string? b = null;
        [|string? x = a?.Contains(b).ToString();|]

        return x;
    }
}",
@"#nullable enable

class C
{
    public string? M()
    {
        string? a = null;
        string? b = null;
        string? x = {|Rename:NewMethod|}(a, b);

        return x;
    }

    private static string? NewMethod(string? a, string? b)
    {
        return a?.Contains(b).ToString();
    }
}");

        [Fact, Trait(Traits.Feature, Traits.Features.CodeActionsExtractMethod)]
        public Task TestAnnotatedNullableParameters2()
            => TestInRegularAndScriptAsync(
@"#nullable enable

class C
{
    public string M()
    {
        string? a = null;
        string? b = null;
        int c = 0;
        [|string x = (a + b + c).ToString();|]

        return x;
    }
}",
@"#nullable enable

class C
{
    public string M()
    {
        string? a = null;
        string? b = null;
        int c = 0;
        string x = {|Rename:NewMethod|}(a, b, c);

        return x;
    }

    private static string NewMethod(string? a, string? b, int c)
    {
        return (a + b + c).ToString();
    }
}");

        [Fact, Trait(Traits.Feature, Traits.Features.CodeActionsExtractMethod)]
        public Task TestAnnotatedNullableParameters3()
            => TestInRegularAndScriptAsync(
@"#nullable enable

class C
{
    public string M()
    {
        string? a = null;
        string? b = null;
        int c = 0;
        return [|(a + b + c).ToString()|];
    }
}",
@"#nullable enable

class C
{
    public string M()
    {
        string? a = null;
        string? b = null;
        int c = 0;
        return {|Rename:NewMethod|}(a, b, c);
    }

    private static string NewMethod(string? a, string? b, int c)
    {
        return (a + b + c).ToString();
    }
}");

        [Fact, Trait(Traits.Feature, Traits.Features.CodeActionsExtractMethod)]
        public Task TestAnnotatedNullableParameters4()
            => TestInRegularAndScriptAsync(
@"#nullable enable

class C
{
    public string? M()
    {
        string? a = null;
        string? b = null;
        return [|a?.Contains(b).ToString()|];
    }
}",
@"#nullable enable

class C
{
    public string? M()
    {
        string? a = null;
        string? b = null;
        return {|Rename:NewMethod|}(a, b);
    }

    private static string? NewMethod(string? a, string? b)
    {
        return a?.Contains(b).ToString();
    }
}");

        [Fact, Trait(Traits.Feature, Traits.Features.CodeActionsExtractMethod)]
        public Task TestFlowStateNullableParameters1()
            => TestInRegularAndScriptAsync(
@"#nullable enable

class C
{
    public string M()
    {
        string? a = string.Empty;
        string? b = string.Empty;
        return [|(a + b + a).ToString()|];
    }
}",
@"#nullable enable

class C
{
    public string M()
    {
        string? a = string.Empty;
        string? b = string.Empty;
        return {|Rename:NewMethod|}(a, b);
    }

    private static string NewMethod(string a, string b)
    {
        return (a + b + a).ToString();
    }
}");

        [Fact, Trait(Traits.Feature, Traits.Features.CodeActionsExtractMethod)]
        public Task TestFlowStateNullableParameters2()
            => TestInRegularAndScriptAsync(
@"#nullable enable

class C
{
    public string? M()
    {
        string? a = string.Empty;
        string? b = string.Empty;
        return [|(a + b + a).ToString()|];
    }
}",
@"#nullable enable

class C
{
    public string? M()
    {
        string? a = string.Empty;
        string? b = string.Empty;
        return {|Rename:NewMethod|}(a, b);
    }

    private static string NewMethod(string a, string b)
    {
        return (a + b + a).ToString();
    }
}");

        [Fact, Trait(Traits.Feature, Traits.Features.CodeActionsExtractMethod)]
        public Task TestFlowStateNullableParameters3()
            => TestInRegularAndScriptAsync(
@"#nullable enable

class C
{
    public string M()
    {
        string? a = null;
        string? b = null;
        return [|(a + b + a)?.ToString()|] ?? string.Empty;
    }
}",
@"#nullable enable

class C
{
    public string M()
    {
        string? a = null;
        string? b = null;
        return {|Rename:NewMethod|}(a, b) ?? string.Empty;
    }

    private static string? NewMethod(string? a, string? b)
    {
        return (a + b + a)?.ToString();
    }
}");

        [Fact, Trait(Traits.Feature, Traits.Features.CodeActionsExtractMethod)]
        public Task TestFlowStateNullableParameters_MultipleStates()
            => TestInRegularAndScriptAsync(
@"#nullable enable

class C
{
    public string M()
    {
        string? a = string.Empty;
        string? b = string.Empty;
        [|string? c = a + b;
        a = string.Empty;
        c += a;
        a = null;
        b = null;
        b = ""test"";
        c = a?.ToString();|]
        return c ?? string.Empty;
    }
}",
@"#nullable enable

class C
{
    public string M()
    {
        string? a = string.Empty;
        string? b = string.Empty;
        string? c = {|Rename:NewMethod|}(ref a, ref b);
        return c ?? string.Empty;
    }

    private static string? NewMethod(ref string? a, ref string? b)
    {
        string? c = a + b;
        a = string.Empty;
        c += a;
        a = null;
        b = null;
        b = ""test"";
        c = a?.ToString();
        return c;
    }
}");

        [Fact, Trait(Traits.Feature, Traits.Features.CodeActionsExtractMethod)]
        public Task TestFlowStateNullableParameters_MultipleStatesNonNullReturn()
            => TestInRegularAndScriptAsync(
@"#nullable enable

class C
{
    public string M()
    {
        string? a = string.Empty;
        string? b = string.Empty;
        [|string? c = a + b;
        a = string.Empty;
        b = string.Empty;
        a = null;
        b = null;
        c = null;
        c = a + b;|]
        return c ?? string.Empty;
    }
}",
@"#nullable enable

class C
{
    public string M()
    {
        string? a = string.Empty;
        string? b = string.Empty;
        string? c = {|Rename:NewMethod|}(ref a, ref b);
        return c ?? string.Empty;
    }

    private static string NewMethod(ref string? a, ref string? b)
    {
        string? c = a + b;
        a = string.Empty;
        b = string.Empty;
        a = null;
        b = null;
        c = null;
        c = a + b;
        return c;
    }
}");

        [Fact, Trait(Traits.Feature, Traits.Features.CodeActionsExtractMethod)]
        public Task TestFlowStateNullableParameters_MultipleStatesNullReturn()
            => TestInRegularAndScriptAsync(
@"#nullable enable

class C
{
    public string M()
    {
        string? a = string.Empty;
        string? b = string.Empty;
        [|string? c = a + b;
        a = string.Empty;
        b = string.Empty;
        a = null;
        b = null;
        c = a?.ToString();|]
        return c ?? string.Empty;
    }
}",
@"#nullable enable

class C
{
    public string M()
    {
        string? a = string.Empty;
        string? b = string.Empty;
        string? c = {|Rename:NewMethod|}(ref a, ref b);
        return c ?? string.Empty;
    }

    private static string? NewMethod(ref string? a, ref string? b)
    {
        string? c = a + b;
        a = string.Empty;
        b = string.Empty;
        a = null;
        b = null;
        c = a?.ToString();
        return c;
    }
}");

        [Fact, Trait(Traits.Feature, Traits.Features.CodeActionsExtractMethod)]
        public Task TestFlowStateNullableParameters_RefNotNull()
            => TestInRegularAndScriptAsync(
@"#nullable enable

class C
{
    public string M()
    {
        string? a = string.Empty;
        string? b = string.Empty;
        [|var c = a + b;
        a = string.Empty;
        c += a;
        b = ""test"";
        c = a + b +c;|]
        return c;
    }
}",
@"#nullable enable

class C
{
    public string M()
    {
        string? a = string.Empty;
        string? b = string.Empty;
        string c = {|Rename:NewMethod|}(ref a, ref b);
        return c;
    }

    private static string NewMethod(ref string a, ref string b)
    {
        var c = a + b;
        a = string.Empty;
        c += a;
        b = ""test"";
        c = a + b + c;
        return c;
    }
}");

        // There's a case below where flow state correctly asseses that the variable
        // 'x' is non-null when returned. It's wasn't obvious when writing, but that's 
        // due to the fact the line above it being executed as 'x.ToString()' would throw
        // an exception and the return statement would never be hit. The only way the return
        // statement gets executed is if the `x.ToString()` call succeeds, thus suggesting 
        // that the value is indeed not null.
        [Fact, Trait(Traits.Feature, Traits.Features.CodeActionsExtractMethod)]
        public Task TestFlowNullableReturn_NotNull1()
            => TestInRegularAndScriptAsync(
@"#nullable enable

class C
{
    public string? M()
    {
        [|string? x = null;
        x.ToString();|]

        return x;
    }
}",
@"#nullable enable

class C
{
    public string? M()
    {
        string? x = {|Rename:NewMethod|}();

        return x;
    }

    private static string NewMethod()
    {
        string? x = null;
        x.ToString();
        return x;
    }
}");

        [Fact, Trait(Traits.Feature, Traits.Features.CodeActionsExtractMethod)]
        public Task TestFlowNullableReturn_NotNull2()
            => TestInRegularAndScriptAsync(
@"#nullable enable

class C
{
    public string? M()
    {
        [|string? x = null;
        x?.ToString();
        x = string.Empty;|]

        return x;
    }
}",
@"#nullable enable

class C
{
    public string? M()
    {
        string? x = {|Rename:NewMethod|}();

        return x;
    }

    private static string NewMethod()
    {
        string? x = null;
        x?.ToString();
        x = string.Empty;
        return x;
    }
}");
        [Fact, Trait(Traits.Feature, Traits.Features.CodeActionsExtractMethod)]
        public Task TestFlowNullable_Lambda()
            => TestInRegularAndScriptAsync(
@"#nullable enable

using System;

class C
{
    public string? M()
    {
        [|string? x = null;
        Action modifyXToNonNull = () =>
        {
            x += x;
        };

        modifyXToNonNull();|]

        return x;
    }
}",
@"#nullable enable

using System;

class C
{
    public string? M()
    {
        string? x = {|Rename:NewMethod|}();

        return x;
    }

    private static string? NewMethod()
    {
        string? x = null;
        Action modifyXToNonNull = () =>
        {
            x += x;
        };

        modifyXToNonNull();
        return x;
    }
}");

        [Fact, Trait(Traits.Feature, Traits.Features.CodeActionsExtractMethod)]
        public Task TestFlowNullable_LambdaWithReturn()
            => TestInRegularAndScriptAsync(
@"#nullable enable

using System;

class C
{
    public string? M()
    {
        [|string? x = null;
        Func<string?> returnNull = () =>
        {
            return null;
        };

        x = returnNull() ?? string.Empty;|]

        return x;
    }
}",
@"#nullable enable

using System;

class C
{
    public string? M()
    {
        string? x = {|Rename:NewMethod|}();

        return x;
    }

    private static string NewMethod()
    {
        string? x = null;
        Func<string?> returnNull = () =>
        {
            return null;
        };

        x = returnNull() ?? string.Empty;
        return x;
    }
}");
>>>>>>> e01dbb79
    }
}<|MERGE_RESOLUTION|>--- conflicted
+++ resolved
@@ -2098,87 +2098,6 @@
         }
 
         [Fact, Trait(Traits.Feature, Traits.Features.CodeActionsExtractMethod)]
-<<<<<<< HEAD
-        public async Task TestExtractReadOnlyMethod()
-        {
-            await TestInRegularAndScriptAsync(
-@"struct S1
-{
-    readonly int M1() => 42;
-    void Main()
-    {
-        [|int i = M1() + M1()|];
-    }
-}",
-@"struct S1
-{
-    readonly int M1() => 42;
-    void Main()
-    {
-        {|Rename:NewMethod|}();
-    }
-
-    private readonly void NewMethod()
-    {
-        int i = M1() + M1();
-    }
-}");
-        }
-
-        [Fact, Trait(Traits.Feature, Traits.Features.CodeActionsExtractMethod)]
-        public async Task TestExtractReadOnlyMethodInReadOnlyStruct()
-        {
-            await TestInRegularAndScriptAsync(
-@"readonly struct S1
-{
-    int M1() => 42;
-    void Main()
-    {
-        [|int i = M1() + M1()|];
-    }
-}",
-@"readonly struct S1
-{
-    int M1() => 42;
-    void Main()
-    {
-        {|Rename:NewMethod|}();
-    }
-
-    private void NewMethod()
-    {
-        int i = M1() + M1();
-    }
-}");
-        }
-
-        [Fact, Trait(Traits.Feature, Traits.Features.CodeActionsExtractMethod)]
-        public async Task TestExtractNonReadOnlyMethodInReadOnlyMethod()
-        {
-            await TestInRegularAndScriptAsync(
-@"struct S1
-{
-    int M1() => 42;
-    readonly void Main()
-    {
-        [|int i = M1() + M1()|];
-    }
-}",
-@"struct S1
-{
-    int M1() => 42;
-    readonly void Main()
-    {
-        {|Rename:NewMethod|}();
-    }
-
-    private void NewMethod()
-    {
-        int i = M1() + M1();
-    }
-}");
-        }
-=======
         public Task TestAnnotatedNullableReturn()
             => TestInRegularAndScriptAsync(
 @"#nullable enable
@@ -2790,6 +2709,86 @@
         return x;
     }
 }");
->>>>>>> e01dbb79
+
+        [Fact, Trait(Traits.Feature, Traits.Features.CodeActionsExtractMethod)]
+        public async Task TestExtractReadOnlyMethod()
+        {
+            await TestInRegularAndScriptAsync(
+@"struct S1
+{
+    readonly int M1() => 42;
+    void Main()
+    {
+        [|int i = M1() + M1()|];
+    }
+}",
+@"struct S1
+{
+    readonly int M1() => 42;
+    void Main()
+    {
+        {|Rename:NewMethod|}();
+    }
+
+    private readonly void NewMethod()
+    {
+        int i = M1() + M1();
+    }
+}");
+        }
+
+        [Fact, Trait(Traits.Feature, Traits.Features.CodeActionsExtractMethod)]
+        public async Task TestExtractReadOnlyMethodInReadOnlyStruct()
+        {
+            await TestInRegularAndScriptAsync(
+@"readonly struct S1
+{
+    int M1() => 42;
+    void Main()
+    {
+        [|int i = M1() + M1()|];
+    }
+}",
+@"readonly struct S1
+{
+    int M1() => 42;
+    void Main()
+    {
+        {|Rename:NewMethod|}();
+    }
+
+    private void NewMethod()
+    {
+        int i = M1() + M1();
+    }
+}");
+        }
+
+        [Fact, Trait(Traits.Feature, Traits.Features.CodeActionsExtractMethod)]
+        public async Task TestExtractNonReadOnlyMethodInReadOnlyMethod()
+        {
+            await TestInRegularAndScriptAsync(
+@"struct S1
+{
+    int M1() => 42;
+    readonly void Main()
+    {
+        [|int i = M1() + M1()|];
+    }
+}",
+@"struct S1
+{
+    int M1() => 42;
+    readonly void Main()
+    {
+        {|Rename:NewMethod|}();
+    }
+
+    private void NewMethod()
+    {
+        int i = M1() + M1();
+    }
+}");
+        }
     }
 }