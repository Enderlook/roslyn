﻿' Copyright (c) Microsoft.  All Rights Reserved.  Licensed under the Apache License, Version 2.0.  See License.txt in the project root for license information.

Imports System.Collections.Immutable
Imports System.Globalization
Imports System.Threading
Imports Microsoft.CodeAnalysis.Completion
Imports Microsoft.CodeAnalysis.Completion.Providers
Imports Microsoft.CodeAnalysis.CSharp
Imports Microsoft.CodeAnalysis.Editor.CSharp.Formatting
Imports Microsoft.CodeAnalysis.Editor.UnitTests.Extensions
Imports Microsoft.CodeAnalysis.Experiments
Imports Microsoft.CodeAnalysis.Options
Imports Microsoft.CodeAnalysis.Tags
Imports Microsoft.CodeAnalysis.Text
Imports Microsoft.VisualStudio.Text
Imports Microsoft.VisualStudio.Text.Editor
Imports Microsoft.VisualStudio.Text.Operations
Imports Microsoft.VisualStudio.Text.Projection
Imports Microsoft.VisualStudio.Utilities

Namespace Microsoft.CodeAnalysis.Editor.UnitTests.IntelliSense
    <[UseExportProvider]>
    Public Class CSharpCompletionCommandHandlerTests

        Public Shared ReadOnly Property AllCompletionImplementations() As IEnumerable(Of Object())
            Get
                Return TestStateFactory.GetAllCompletionImplementations()
            End Get
        End Property

        <WorkItem(541201, "http://vstfdevdiv:8080/DevDiv2/DevDiv/_workitems/edit/541201")>
        <MemberData(NameOf(AllCompletionImplementations))>
        <WpfTheory, Trait(Traits.Feature, Traits.Features.Completion)>
        Public Async Function TabCommitsWithoutAUniqueMatch(completionImplementation As CompletionImplementation) As Task
            Using state = TestStateFactory.CreateCSharpTestState(completionImplementation,
                              <Document>
                                  $$
                              </Document>)

                state.SendTypeChars("using System.Ne")
                Await state.AssertSelectedCompletionItem(displayText:="Net", isHardSelected:=True)
                state.SendTypeChars("x")
                Await state.AssertSelectedCompletionItem(displayText:="Net", isSoftSelected:=True)
                state.SendTab()
                Await state.AssertNoCompletionSession()
                Assert.Contains("using System.Net", state.GetLineTextFromCaretPosition(), StringComparison.Ordinal)
            End Using
        End Function

        <MemberData(NameOf(AllCompletionImplementations))>
        <WpfTheory, Trait(Traits.Feature, Traits.Features.Completion)>
        Public Async Function TestAtEndOfFile(completionImplementation As CompletionImplementation) As Task
            Using state = TestStateFactory.CreateCSharpTestState(completionImplementation,
                              <Document>$$</Document>)

                state.SendTypeChars("us")
                state.SendTab()
                Await state.AssertNoCompletionSession()
                Assert.Contains("using", state.GetLineTextFromCaretPosition(), StringComparison.Ordinal)
            End Using
        End Function

        <MemberData(NameOf(AllCompletionImplementations))>
        <WpfTheory, Trait(Traits.Feature, Traits.Features.Completion)>
        Public Async Function TestDeletingWholeWordResetCompletionToTheDefaultItem(completionImplementation As CompletionImplementation) As Task
            Using state = TestStateFactory.CreateCSharpTestState(completionImplementation,
                              <Document>
                                  using System;

class C
{
    void M()
    {
        var replyUri = new Uri("");
        $$
    }
}

                              </Document>)

                state.Workspace.Options = state.Workspace.Options.WithChangedOption(
                    CompletionOptions.TriggerOnDeletion, LanguageNames.CSharp, True)

                state.SendTypeChars("repl")
                state.SendTab()
                For i = 1 To 7
                    state.SendBackspace()
                    Await state.WaitForAsynchronousOperationsAsync()
                Next
                Await state.AssertCompletionSession()

                state.SendBackspace()
                Await state.AssertSelectedCompletionItem("AccessViolationException")
            End Using
        End Function

        <MemberData(NameOf(AllCompletionImplementations))>
        <WpfTheory, Trait(Traits.Feature, Traits.Features.Completion)>
        Public Sub TestTabsDoNotTriggerCompletion(completionImplementation As CompletionImplementation)
            Using state = TestStateFactory.CreateCSharpTestState(completionImplementation,
                              <Document>
                                  using System;

class C
{
    void M()
    {
        var replyUri = new Uri("");
        replyUri$$
    }
}

                              </Document>)

                state.SendTab()
                state.SendTab()
                Assert.Equal("        replyUri" & vbTab & vbTab, state.GetLineTextFromCaretPosition())
            End Using
        End Sub

        <MemberData(NameOf(AllCompletionImplementations))>
        <WpfTheory, Trait(Traits.Feature, Traits.Features.Completion)>
        Public Async Function TestEnterDoesNotTriggerCompletion(completionImplementation As CompletionImplementation) As Task
            Using state = TestStateFactory.CreateCSharpTestState(completionImplementation,
                              <Document>
using System;

class C
{
    void M()
    {
        String.Equals("foo", "bar", $$StringComparison.CurrentCulture)
    }
}

                              </Document>)

                state.SendReturn()
                Await state.AssertNoCompletionSession()
            End Using
        End Function

        <MemberData(NameOf(AllCompletionImplementations))>
        <WpfTheory, Trait(Traits.Feature, Traits.Features.Completion)>
        Public Async Function TestNotAtStartOfExistingWord(completionImplementation As CompletionImplementation) As Task
            Using state = TestStateFactory.CreateCSharpTestState(completionImplementation,
                              <Document>$$using</Document>)

                state.SendTypeChars("u")
                Await state.AssertNoCompletionSession()
                Assert.Contains("using", state.GetLineTextFromCaretPosition(), StringComparison.Ordinal)
            End Using
        End Function

        <MemberData(NameOf(AllCompletionImplementations))>
        <WpfTheory, Trait(Traits.Feature, Traits.Features.Completion)>
        Public Async Function TestMSCorLibTypes(completionImplementation As CompletionImplementation) As Task
            Using state = TestStateFactory.CreateCSharpTestState(completionImplementation,
                              <Document>
using System;

class c : $$
                              </Document>)

                state.SendTypeChars("A")
                Await state.AssertCompletionItemsContainAll(displayText:={"Attribute", "Exception", "IDisposable"})
            End Using
        End Function

        <MemberData(NameOf(AllCompletionImplementations))>
        <WpfTheory, Trait(Traits.Feature, Traits.Features.Completion)>
        Public Async Function TestFiltering1(completionImplementation As CompletionImplementation) As Task
            Using state = TestStateFactory.CreateCSharpTestState(completionImplementation,
                              <Document>
using System;

class c { $$
                              </Document>)

                state.SendTypeChars("Sy")
                Await state.AssertCompletionItemsContainAll(displayText:={"OperatingSystem", "System", "SystemException"})
                Await state.AssertCompletionItemsDoNotContainAny(displayText:={"Exception", "Activator"})
            End Using
        End Function

        ' NOTE(cyrusn): This should just be a unit test for SymbolCompletionProvider.  However, I'm
        ' just porting the integration tests to here for now.
        <MemberData(NameOf(AllCompletionImplementations))>
        <WpfTheory, Trait(Traits.Feature, Traits.Features.Completion)>
        Public Async Function TestMultipleTypes(completionImplementation As CompletionImplementation) As Task
            Using state = TestStateFactory.CreateCSharpTestState(completionImplementation,
                              <Document>
class C { $$ } struct S { } enum E { } interface I { } delegate void D();
                              </Document>)

                state.SendTypeChars("C")
                Await state.AssertCompletionItemsContainAll(displayText:={"C", "S", "E", "I", "D"})
            End Using
        End Function

        ' NOTE(cyrusn): This should just be a unit test for KeywordCompletionProvider.  However, I'm
        ' just porting the integration tests to here for now.
        <MemberData(NameOf(AllCompletionImplementations))>
        <WpfTheory, Trait(Traits.Feature, Traits.Features.Completion)>
        Public Async Function TestInEmptyFile(completionImplementation As CompletionImplementation) As Task
            Using state = TestStateFactory.CreateCSharpTestState(completionImplementation,
                              <Document>
$$
                              </Document>)

                state.SendInvokeCompletionList()
                Await state.AssertCompletionItemsContainAll(displayText:={"abstract", "class", "namespace"})
            End Using
        End Function

        <MemberData(NameOf(AllCompletionImplementations))>
        <WpfTheory, Trait(Traits.Feature, Traits.Features.Completion)>
        Public Async Function TestNotAfterTypingDotAfterIntegerLiteral(completionImplementation As CompletionImplementation) As Task
            Using state = TestStateFactory.CreateCSharpTestState(completionImplementation,
                              <Document>
class c { void M() { 3$$ } }
                              </Document>)

                state.SendTypeChars(".")
                Await state.AssertNoCompletionSession()
            End Using
        End Function

        <MemberData(NameOf(AllCompletionImplementations))>
        <WpfTheory, Trait(Traits.Feature, Traits.Features.Completion)>
        Public Async Function TestAfterExplicitInvokeAfterDotAfterIntegerLiteral(completionImplementation As CompletionImplementation) As Task
            Using state = TestStateFactory.CreateCSharpTestState(completionImplementation,
                              <Document>
class c { void M() { 3.$$ } }
                              </Document>)

                state.SendInvokeCompletionList()
                Await state.AssertCompletionItemsContainAll({"ToString"})
            End Using
        End Function

        <MemberData(NameOf(AllCompletionImplementations))>
        <WpfTheory, Trait(Traits.Feature, Traits.Features.Completion), Trait(Traits.Feature, Traits.Features.CodeActionsUseRangeOperator)>
        Public Async Function TestTypingDotBeforeExistingDot(completionImplementation As CompletionImplementation) As Task
            ' Starting C# 8.0 two dots are considered as a DotDotToken of a Range expression.
            ' However, typing dot before a single dot (and adding the second one) should lead to a completion
            ' in the context of the previous token if this completion exists.
            Using state = TestStateFactory.CreateCSharpTestState(completionImplementation,
                              <Document>
class c { void M() { this$$.ToString() } }
                              </Document>)

                state.SendTypeChars(".")
                Await state.AssertCompletionItemsContainAll({"ToString"})
            End Using
        End Function

        <MemberData(NameOf(AllCompletionImplementations))>
        <WpfTheory, Trait(Traits.Feature, Traits.Features.Completion)>
        Public Async Function TestTypingDotAfterExistingDot(completionImplementation As CompletionImplementation) As Task
            ' Starting C# 8.0 two dots are considered as a DotDotToken of a Range expression.
            ' A test above (TestTypingDotBeforeExistingDot) verifies that the completion happens
            ' if we type dot before a single dot.
            ' However, we should not have a completion if typing dot after a dot.
            Using state = TestStateFactory.CreateCSharpTestState(completionImplementation,
                              <Document>
class c { void M() { this.$$ToString() } }
                              </Document>)

                state.SendTypeChars(".")
                Await state.AssertNoCompletionSession()
            End Using
        End Function

        <MemberData(NameOf(AllCompletionImplementations))>
        <WpfTheory, Trait(Traits.Feature, Traits.Features.Completion), Trait(Traits.Feature, Traits.Features.CodeActionsUseRangeOperator)>
        Public Async Function TestInvokingCompletionBetweenTwoDots(completionImplementation As CompletionImplementation) As Task
            ' Starting C# 8.0 two dots are considered as a DotDotToken of a Range expression.
            ' However, we may want to have a completion when invoking it aqfter the first dot.
            Using state = TestStateFactory.CreateCSharpTestState(completionImplementation,
                              <Document>
class c { void M() { this.$$.ToString() } }
                              </Document>)

                state.SendInvokeCompletionList()
                Await state.AssertCompletionItemsContainAll({"ToString"})
            End Using
        End Function

        <MemberData(NameOf(AllCompletionImplementations))>
        <WpfTheory, Trait(Traits.Feature, Traits.Features.Completion)>
        Public Sub TestEnterIsConsumed(completionImplementation As CompletionImplementation)
            Using state = TestStateFactory.CreateCSharpTestState(completionImplementation,
                  <Document>
class Class1
{
    void Main(string[] args)
    {
        $$
    }
}</Document>)

                state.SendTypeChars("System.TimeSpan.FromMin")
                state.SendReturn()
                Assert.Equal(<text>
class Class1
{
    void Main(string[] args)
    {
        System.TimeSpan.FromMinutes
    }
}</text>.NormalizedValue, state.GetDocumentText())
            End Using
        End Sub

        <MemberData(NameOf(AllCompletionImplementations))>
        <WpfTheory, Trait(Traits.Feature, Traits.Features.Completion)>
        Public Sub TestEnterIsConsumedWithAfterFullyTypedWordOption_NotFullyTyped(completionImplementation As CompletionImplementation)
            Using state = TestStateFactory.CreateCSharpTestState(completionImplementation,
                  <Document>
class Class1
{
    void Main(string[] args)
    {
        $$
    }
}</Document>)

                state.Workspace.Options = state.Workspace.Options.WithChangedOption(
                    CompletionOptions.EnterKeyBehavior, LanguageNames.CSharp, EnterKeyRule.AfterFullyTypedWord)
                state.SendTypeChars("System.TimeSpan.FromMin")
                state.SendReturn()
                Assert.Equal(<text>
class Class1
{
    void Main(string[] args)
    {
        System.TimeSpan.FromMinutes
    }
}</text>.NormalizedValue, state.GetDocumentText())
            End Using
        End Sub

        <MemberData(NameOf(AllCompletionImplementations))>
        <WpfTheory, Trait(Traits.Feature, Traits.Features.Completion)>
        Public Sub TestEnterIsConsumedWithAfterFullyTypedWordOption_FullyTyped(completionImplementation As CompletionImplementation)
            Using state = TestStateFactory.CreateCSharpTestState(completionImplementation,
                  <Document>
class Class1
{
    void Main(string[] args)
    {
        $$
    }
}</Document>)

                state.Workspace.Options = state.Workspace.Options.WithChangedOption(
                    CompletionOptions.EnterKeyBehavior, LanguageNames.CSharp, EnterKeyRule.AfterFullyTypedWord)

                state.SendTypeChars("System.TimeSpan.FromMinutes")
                state.SendReturn()
                Assert.Equal(<text>
class Class1
{
    void Main(string[] args)
    {
        System.TimeSpan.FromMinutes

    }
}</text>.NormalizedValue, state.GetDocumentText())
            End Using
        End Sub

        <MemberData(NameOf(AllCompletionImplementations))>
        <WpfTheory, Trait(Traits.Feature, Traits.Features.Completion)>
        Public Async Function TestDescription1(completionImplementation As CompletionImplementation) As Task
            Using state = TestStateFactory.CreateCSharpTestState(completionImplementation,
                  <Document><![CDATA[
using System;

/// <summary>
/// TestDocComment
/// </summary>
class TestException : Exception { }

class MyException : $$]]></Document>)

                state.SendTypeChars("Test")
                Await state.AssertSelectedCompletionItem(description:="class TestException" & vbCrLf & "TestDocComment")
            End Using
        End Function

        <MemberData(NameOf(AllCompletionImplementations))>
        <WpfTheory, Trait(Traits.Feature, Traits.Features.Completion)>
        Public Async Function TestObjectCreationPreselection1(completionImplementation As CompletionImplementation) As Task
            Using state = TestStateFactory.CreateCSharpTestState(completionImplementation,
                  <Document><![CDATA[
using System.Collections.Generic;

class C
{
    public void Goo()
    {
        List<int> list = new$$
    }
}]]></Document>)

                state.SendTypeChars(" ")
                Await state.AssertSelectedCompletionItem(displayText:="List<int>", isHardSelected:=True)
                Await state.AssertCompletionItemsContainAll(displayText:={"LinkedList", "List", "System"})
                state.SendTypeChars("Li")
                Await state.AssertSelectedCompletionItem(displayText:="List<int>", isHardSelected:=True)
                Await state.AssertCompletionItemsContainAll(displayText:={"LinkedList", "List"})
                Await state.AssertCompletionItemsDoNotContainAny(displayText:={"System"})
                state.SendTypeChars("n")
                Await state.AssertSelectedCompletionItem(displayText:="LinkedList", displayTextSuffix:="<>", isHardSelected:=True)
                state.SendBackspace()
                Await state.AssertSelectedCompletionItem(displayText:="List<int>", isHardSelected:=True)
                state.SendTab()
                Assert.Contains("new List<int>", state.GetLineTextFromCaretPosition(), StringComparison.Ordinal)
            End Using
        End Function

        <MemberData(NameOf(AllCompletionImplementations))>
        <WpfTheory, Trait(Traits.Feature, Traits.Features.Completion)>
        Public Async Function TestDeconstructionDeclaration(completionImplementation As CompletionImplementation) As Task
            Using state = TestStateFactory.CreateCSharpTestState(completionImplementation,
                  <Document><![CDATA[
class C
{
    public void Goo()
    {
       var ($$
    }
}]]></Document>)

                state.SendTypeChars("i")
                Await state.AssertNoCompletionSession()
            End Using
        End Function

        <MemberData(NameOf(AllCompletionImplementations))>
        <WpfTheory, Trait(Traits.Feature, Traits.Features.Completion)>
        Public Async Function TestDeconstructionDeclaration2(completionImplementation As CompletionImplementation) As Task
            Using state = TestStateFactory.CreateCSharpTestState(completionImplementation,
                  <Document><![CDATA[
class C
{
    public void Goo()
    {
       var (a, $$
    }
}]]></Document>)

                state.SendTypeChars("i")
                Await state.AssertNoCompletionSession()
            End Using
        End Function

        <MemberData(NameOf(AllCompletionImplementations))>
        <WpfTheory, Trait(Traits.Feature, Traits.Features.Completion)>
        Public Async Function TestDeconstructionDeclaration3(completionImplementation As CompletionImplementation) As Task
            Using state = TestStateFactory.CreateCSharpTestState(completionImplementation,
                  <Document><![CDATA[
class C
{
    public void Goo()
    {
       var ($$) = (1, 2);
    }
}]]></Document>)

                state.SendTypeChars("i")
                Await state.AssertNoCompletionSession()
            End Using
        End Function

        <MemberData(NameOf(AllCompletionImplementations))>
        <WpfTheory, Trait(Traits.Feature, Traits.Features.Completion)>
        Public Async Function TestParenthesizedDeconstructionDeclarationWithVar(completionImplementation As CompletionImplementation) As Task
            Using state = TestStateFactory.CreateCSharpTestState(completionImplementation,
                  <Document><![CDATA[
class Variable
{
    public void Goo()
    {
       (var a$$) = (1, 2);
    }
}]]></Document>)

                state.SendInvokeCompletionList()
                Await state.AssertSelectedCompletionItem(displayText:="as", isHardSelected:=False)
            End Using
        End Function

        <MemberData(NameOf(AllCompletionImplementations))>
        <WpfTheory, Trait(Traits.Feature, Traits.Features.Completion)>
        Public Async Function TestParenthesizedDeconstructionDeclarationWithVarAfterComma(completionImplementation As CompletionImplementation) As Task
            Using state = TestStateFactory.CreateCSharpTestState(completionImplementation,
                  <Document><![CDATA[
class Variable
{
    public void Goo()
    {
       (var a, var a$$) = (1, 2);
    }
}]]></Document>)

                state.SendInvokeCompletionList()
                Await state.AssertSelectedCompletionItem(displayText:="as", isHardSelected:=False)
            End Using
        End Function

        <MemberData(NameOf(AllCompletionImplementations))>
        <WpfTheory, Trait(Traits.Feature, Traits.Features.Completion)>
        Public Async Function TestParenthesizedVarDeconstructionDeclarationWithVar(completionImplementation As CompletionImplementation) As Task
            Using state = TestStateFactory.CreateCSharpTestState(completionImplementation,
                  <Document><![CDATA[
class Variable
{
    public void Goo()
    {
       (var a, var ($$)) = (1, 2);
    }
}]]></Document>)


                state.SendTypeChars("a")
                Await state.AssertNoCompletionSession()

                state.SendTypeChars(", a")
                Await state.AssertNoCompletionSession()
                Assert.Contains("(var a, var (a, a)) = ", state.GetLineTextFromCaretPosition(), StringComparison.Ordinal)
            End Using
        End Function

        <MemberData(NameOf(AllCompletionImplementations))>
        <WpfTheory, Trait(Traits.Feature, Traits.Features.Completion)>
        Public Async Function TestVarDeconstructionDeclarationWithVar(completionImplementation As CompletionImplementation) As Task
            Using state = TestStateFactory.CreateCSharpTestState(completionImplementation,
                  <Document><![CDATA[
class Variable
{
    public void Goo()
    {
        $$
    }
}]]></Document>)

                state.SendTypeChars("va")
                Await state.AssertSelectedCompletionItem(displayText:="var", isHardSelected:=True)

                state.SendTypeChars(" (a")
                Await state.AssertNoCompletionSession()

                state.SendTypeChars(", a")
                Await state.AssertNoCompletionSession()
                Assert.Contains("var (a, a", state.GetLineTextFromCaretPosition(), StringComparison.Ordinal)
            End Using
        End Function

        <MemberData(NameOf(AllCompletionImplementations))>
        <WpfTheory, Trait(Traits.Feature, Traits.Features.Completion)>
        Public Async Function TestParenthesizedDeconstructionDeclarationWithSymbol(completionImplementation As CompletionImplementation) As Task
            Using state = TestStateFactory.CreateCSharpTestState(completionImplementation,
                  <Document><![CDATA[
class Variable
{
    public void Goo()
    {
       ($$) = (1, 2);
    }
}]]></Document>)

                state.SendTypeChars("vari")
                Await state.AssertSelectedCompletionItem(displayText:="Variable", isHardSelected:=True)
                state.SendTypeChars(" ")
                Assert.Contains("(Variable ", state.GetLineTextFromCaretPosition(), StringComparison.Ordinal)
                Await state.AssertNoCompletionSession()

                state.SendTypeChars("x, vari")
                Await state.AssertSelectedCompletionItem(displayText:="Variable", isHardSelected:=True)
                state.SendTypeChars(" ")
                Assert.Contains("(Variable x, Variable ", state.GetLineTextFromCaretPosition(), StringComparison.Ordinal)
                Await state.AssertSelectedCompletionItem(displayText:="Variable", isHardSelected:=False)
                Await state.AssertCompletionItemsContainAll({"variable"})
            End Using
        End Function

        <MemberData(NameOf(AllCompletionImplementations))>
        <WpfTheory, Trait(Traits.Feature, Traits.Features.Completion)>
        Public Async Function TestParenthesizedDeconstructionDeclarationWithInt(completionImplementation As CompletionImplementation) As Task
            Using state = TestStateFactory.CreateCSharpTestState(completionImplementation,
                  <Document><![CDATA[
class Integer
{
    public void Goo()
    {
       ($$) = (1, 2);
    }
}]]></Document>)

                state.SendTypeChars("int")
                Await state.AssertSelectedCompletionItem(displayText:="int", isHardSelected:=True)
                state.SendTypeChars(" ")
                Assert.Contains("(int ", state.GetLineTextFromCaretPosition(), StringComparison.Ordinal)
                Await state.AssertNoCompletionSession()

                state.SendTypeChars("x, int")
                Await state.AssertSelectedCompletionItem(displayText:="int", isHardSelected:=True)
                state.SendTypeChars(" ")
                Assert.Contains("(int x, int ", state.GetLineTextFromCaretPosition(), StringComparison.Ordinal)
                Await state.AssertNoCompletionSession()
            End Using
        End Function

        <MemberData(NameOf(AllCompletionImplementations))>
        <WpfTheory, Trait(Traits.Feature, Traits.Features.Completion)>
        Public Async Function TestIncompleteParenthesizedDeconstructionDeclaration(completionImplementation As CompletionImplementation) As Task
            Using state = TestStateFactory.CreateCSharpTestState(completionImplementation,
                  <Document><![CDATA[
class Variable
{
    public void Goo()
    {
       ($$
    }
}]]></Document>)

                state.SendTypeChars("va")
                Await state.AssertSelectedCompletionItem(displayText:="var", isHardSelected:=True)
                state.SendTypeChars(" ")
                Await state.AssertNoCompletionSession()

                state.SendTypeChars("a")
                Await state.AssertSelectedCompletionItem(displayText:="as", isSoftSelected:=True)

                state.SendTypeChars(", va")
                Await state.AssertSelectedCompletionItem(displayText:="var", isHardSelected:=True)
                state.SendTypeChars(" ")
                Await state.AssertNoCompletionSession()

                state.SendTypeChars("a")
                Await state.AssertSelectedCompletionItem(displayText:="as", isSoftSelected:=True)
                state.SendTypeChars(")")
                Assert.Contains("(var a, var a)", state.GetLineTextFromCaretPosition(), StringComparison.Ordinal)
                Await state.AssertNoCompletionSession()
            End Using
        End Function

        <MemberData(NameOf(AllCompletionImplementations))>
        <WpfTheory, Trait(Traits.Feature, Traits.Features.Completion)>
        Public Async Function TestIncompleteParenthesizedDeconstructionDeclaration2(completionImplementation As CompletionImplementation) As Task
            Using state = TestStateFactory.CreateCSharpTestState(completionImplementation,
                  <Document><![CDATA[
class Variable
{
    public void Goo()
    {
       ($$)
    }
}]]></Document>)

                state.SendTypeChars("va")
                Await state.AssertSelectedCompletionItem(displayText:="var", isHardSelected:=True)
                state.SendTypeChars(" ")
                Await state.AssertNoCompletionSession()

                state.SendTypeChars("a")
                Await state.AssertSelectedCompletionItem(displayText:="as", isSoftSelected:=True)

                state.SendTypeChars(", va")
                Await state.AssertSelectedCompletionItem(displayText:="var", isHardSelected:=True)
                state.SendTypeChars(" ")
                Await state.AssertNoCompletionSession()

                state.SendTypeChars("a")
                Await state.AssertSelectedCompletionItem(displayText:="as", isSoftSelected:=True)
                state.SendReturn()

                Dim caretLine = state.GetLineFromCurrentCaretPosition()
                Assert.Contains("            )", caretLine.GetText(), StringComparison.Ordinal)

                Dim previousLine = caretLine.Snapshot.Lines(caretLine.LineNumber - 1)
                Assert.Contains("(var a, var a", previousLine.GetText(), StringComparison.Ordinal)
            End Using
        End Function

        <MemberData(NameOf(AllCompletionImplementations))>
        <WpfTheory, Trait(Traits.Feature, Traits.Features.Completion)>
        Public Async Function TestBackspaceInIncompleteParenthesizedDeconstructionDeclaration(completionImplementation As CompletionImplementation) As Task
            Using state = TestStateFactory.CreateCSharpTestState(completionImplementation,
                  <Document><![CDATA[
class Variable
{
    public void Goo()
    {
       (var as$$
    }
}]]></Document>)

                state.Workspace.Options = state.Workspace.Options.WithChangedOption(
                    CompletionOptions.TriggerOnDeletion, LanguageNames.CSharp, True)

                state.SendBackspace()
                ' This completionImplementation is hard-selected because the suggestion mode never triggers on backspace
                ' See issue https://github.com/dotnet/roslyn/issues/15302
                Await state.AssertSelectedCompletionItem(displayText:="as", isHardSelected:=True)

                state.SendTypeChars(", var as")
                state.SendBackspace()
                Await state.AssertSelectedCompletionItem(displayText:="as", isSoftSelected:=True)

                state.SendTypeChars(")")
                Await state.AssertNoCompletionSession()
                Assert.Contains("(var as, var a)", state.GetLineTextFromCaretPosition(), StringComparison.Ordinal)
            End Using
        End Function

        <MemberData(NameOf(AllCompletionImplementations))>
        <WpfTheory, Trait(Traits.Feature, Traits.Features.Completion)>
        Public Async Function TestBackspaceInParenthesizedDeconstructionDeclaration(completionImplementation As CompletionImplementation) As Task
            Using state = TestStateFactory.CreateCSharpTestState(completionImplementation,
                  <Document><![CDATA[
class Variable
{
    public void Goo()
    {
       (var as$$)
    }
}]]></Document>)

                state.Workspace.Options = state.Workspace.Options.WithChangedOption(
                    CompletionOptions.TriggerOnDeletion, LanguageNames.CSharp, True)

                state.SendBackspace()
                ' This completionImplementation is hard-selected because the suggestion mode never triggers on backspace
                ' See issue https://github.com/dotnet/roslyn/issues/15302
                Await state.AssertSelectedCompletionItem(displayText:="as", isHardSelected:=True)

                state.SendTypeChars(", var as")
                state.SendBackspace()
                Await state.AssertSelectedCompletionItem(displayText:="as", isSoftSelected:=True)

                state.SendReturn()
                Await state.AssertNoCompletionSession()

                Dim caretLine = state.GetLineFromCurrentCaretPosition()
                Assert.Contains("            )", caretLine.GetText(), StringComparison.Ordinal)

                Dim previousLine = caretLine.Snapshot.Lines(caretLine.LineNumber - 1)
                Assert.Contains("(var as, var a", previousLine.GetText(), StringComparison.Ordinal)
            End Using
        End Function

        <MemberData(NameOf(AllCompletionImplementations))>
        <WpfTheory, Trait(Traits.Feature, Traits.Features.Completion)>
        <WorkItem(17256, "https://github.com/dotnet/roslyn/issues/17256")>
        Public Async Function TestThrowExpression(completionImplementation As CompletionImplementation) As Task
            Using state = TestStateFactory.CreateCSharpTestState(completionImplementation,
                  <Document><![CDATA[
using System;
class C
{
    public object Goo()
    {
        return null ?? throw new$$
    }
}]]></Document>)

                state.SendTypeChars(" ")
                Await state.AssertSelectedCompletionItem(displayText:="Exception", isHardSelected:=True)
            End Using
        End Function

        <MemberData(NameOf(AllCompletionImplementations))>
        <WpfTheory, Trait(Traits.Feature, Traits.Features.Completion)>
        <WorkItem(17256, "https://github.com/dotnet/roslyn/issues/17256")>
        Public Async Function TestThrowStatement(completionImplementation As CompletionImplementation) As Task
            Using state = TestStateFactory.CreateCSharpTestState(completionImplementation,
                  <Document><![CDATA[
using System;
class C
{
    public object Goo()
    {
        throw new$$
    }
}]]></Document>)

                state.SendTypeChars(" ")
                Await state.AssertSelectedCompletionItem(displayText:="Exception", isHardSelected:=True)
            End Using
        End Function

        <MemberData(NameOf(AllCompletionImplementations))>
        <WpfTheory>
        Public Async Function TestNonTrailingNamedArgumentInCSharp7_1(completionImplementation As CompletionImplementation) As Task
            Using state = TestStateFactory.CreateTestStateFromWorkspace(completionImplementation,
                 <Workspace>
                     <Project Language="C#" LanguageVersion="CSharp7_1" CommonReferences="true" AssemblyName="CSProj">
                         <Document FilePath="C.cs">
class C
{
    public void M()
    {
        int better = 2;
        M(a: 1, $$)
    }
    public void M(int a, int bar, int c) { }
}
                         </Document>
                     </Project>
                 </Workspace>)

                state.SendTypeChars("b")
                Await state.AssertSelectedCompletionItem(displayText:="bar", displayTextSuffix:=":", isHardSelected:=True)
                state.SendTypeChars("e")
                Await state.AssertSelectedCompletionItem(displayText:="bar", displayTextSuffix:=":", isSoftSelected:=True)
            End Using
        End Function

        <MemberData(NameOf(AllCompletionImplementations))>
        <WpfTheory>
        Public Async Function TestNonTrailingNamedArgumentInCSharp7_2(completionImplementation As CompletionImplementation) As Task
            Using state = TestStateFactory.CreateTestStateFromWorkspace(completionImplementation,
                 <Workspace>
                     <Project Language="C#" LanguageVersion="CSharp7_2" CommonReferences="true" AssemblyName="CSProj">
                         <Document FilePath="C.cs">
class C
{
    public void M()
    {
        int better = 2;
        M(a: 1, $$)
    }
    public void M(int a, int bar, int c) { }
}
                         </Document>
                     </Project>
                 </Workspace>)

                state.SendTypeChars("b")
                Await state.AssertSelectedCompletionItem(displayText:="better", isHardSelected:=True)
                state.SendTypeChars("a")
                Await state.AssertSelectedCompletionItem(displayText:="bar", displayTextSuffix:=":", isHardSelected:=True)
                state.SendBackspace()
                Await state.AssertSelectedCompletionItem(displayText:="better", isHardSelected:=True)
                state.SendTypeChars(", ")
                Assert.Contains("M(a: 1, better,", state.GetLineTextFromCaretPosition(), StringComparison.Ordinal)
            End Using
        End Function

        <MemberData(NameOf(AllCompletionImplementations))>
        <WpfTheory, Trait(Traits.Feature, Traits.Features.Completion)>
        <WorkItem(4677, "https://github.com/dotnet/roslyn/issues/4677")>
        Public Async Function TestDefaultSwitchLabel(completionImplementation As CompletionImplementation) As Task
            Using state = TestStateFactory.CreateCSharpTestState(completionImplementation,
                  <Document><![CDATA[
class C
{
    public void M(object o)
    {
        switch (o)
        {
            default:
                goto $$
        }
    }
}]]></Document>)

                state.SendTypeChars("d")
                Await state.AssertSelectedCompletionItem(displayText:="default", isHardSelected:=True)
                state.SendTypeChars(";")
                Assert.Contains("goto default;", state.GetLineTextFromCaretPosition(), StringComparison.Ordinal)
            End Using
        End Function

        <MemberData(NameOf(AllCompletionImplementations))>
        <WpfTheory, Trait(Traits.Feature, Traits.Features.Completion)>
        <WorkItem(4677, "https://github.com/dotnet/roslyn/issues/4677")>
        Public Async Function TestGotoOrdinaryLabel(completionImplementation As CompletionImplementation) As Task
            Using state = TestStateFactory.CreateCSharpTestState(completionImplementation,
                  <Document><![CDATA[
class C
{
    public void M(object o)
    {
label1:
        goto $$
    }
}]]></Document>)

                state.SendTypeChars("l")
                Await state.AssertSelectedCompletionItem(displayText:="label1", isHardSelected:=True)
                state.SendTypeChars(";")
                Assert.Contains("goto label1;", state.GetLineTextFromCaretPosition(), StringComparison.Ordinal)
            End Using
        End Function

        <MemberData(NameOf(AllCompletionImplementations))>
        <WpfTheory, Trait(Traits.Feature, Traits.Features.Completion)>
        <WorkItem(4677, "https://github.com/dotnet/roslyn/issues/4677")>
        Public Async Function TestEscapedDefaultLabel(completionImplementation As CompletionImplementation) As Task
            Using state = TestStateFactory.CreateCSharpTestState(completionImplementation,
                  <Document><![CDATA[
class C
{
    public void M(object o)
    {
@default:
        goto $$
    }
}]]></Document>)

                state.SendTypeChars("d")
                Await state.AssertSelectedCompletionItem(displayText:="@default", isHardSelected:=True)
                state.SendTypeChars(";")
                Assert.Contains("goto @default;", state.GetLineTextFromCaretPosition(), StringComparison.Ordinal)
            End Using
        End Function

        <MemberData(NameOf(AllCompletionImplementations))>
        <WpfTheory, Trait(Traits.Feature, Traits.Features.Completion)>
        <WorkItem(4677, "https://github.com/dotnet/roslyn/issues/4677")>
        Public Async Function TestEscapedDefaultLabel2(completionImplementation As CompletionImplementation) As Task
            Using state = TestStateFactory.CreateCSharpTestState(completionImplementation,
                  <Document><![CDATA[
class C
{
    public void M(object o)
    {
        switch (o)
        {
            default:
@default:
                goto $$
        }
    }
}]]></Document>)

                state.SendTypeChars("d")
                Await state.AssertSelectedCompletionItem(displayText:="default", isHardSelected:=True)
                state.SendTypeChars(";")
                Assert.Contains("goto default;", state.GetLineTextFromCaretPosition(), StringComparison.Ordinal)
            End Using
        End Function

        <MemberData(NameOf(AllCompletionImplementations))>
        <WpfTheory, Trait(Traits.Feature, Traits.Features.Completion)>
        <WorkItem(4677, "https://github.com/dotnet/roslyn/issues/4677")>
        Public Async Function TestEscapedDefaultLabelWithoutSwitch(completionImplementation As CompletionImplementation) As Task
            Using state = TestStateFactory.CreateCSharpTestState(completionImplementation,
                  <Document><![CDATA[
class C
{
    public void M(object o)
    {
@default:
        goto $$
    }
}]]></Document>)

                state.SendTypeChars("d")
                Await state.AssertSelectedCompletionItem(displayText:="@default", isHardSelected:=True)
                state.SendTypeChars(";")
                Assert.Contains("goto @default;", state.GetLineTextFromCaretPosition(), StringComparison.Ordinal)
            End Using
        End Function

        <MemberData(NameOf(AllCompletionImplementations))>
        <WpfTheory, Trait(Traits.Feature, Traits.Features.Completion)>
        <WorkItem(24432, "https://github.com/dotnet/roslyn/issues/24432")>
        Public Async Function TestArrayInitialization(completionImplementation As CompletionImplementation) As Task
            Using state = TestStateFactory.CreateCSharpTestState(completionImplementation,
                  <Document><![CDATA[
class Class
{
    public void M()
    {
        Class[] x = $$
    }
}]]></Document>)

                state.SendTypeChars("new ")
                Await state.AssertSelectedCompletionItem(displayText:="Class", isSoftSelected:=True)
                state.SendTypeChars("C")
                Await state.AssertSelectedCompletionItem(displayText:="Class", isHardSelected:=True)
                state.SendTypeChars("[")
                Assert.Contains("Class[] x = new Class[", state.GetLineTextFromCaretPosition(), StringComparison.Ordinal)
                state.SendTypeChars("] {")
                Assert.Contains("Class[] x = new Class[] {", state.GetLineTextFromCaretPosition(), StringComparison.Ordinal)
            End Using
        End Function

        <MemberData(NameOf(AllCompletionImplementations))>
        <WpfTheory, Trait(Traits.Feature, Traits.Features.Completion)>
        <WorkItem(24432, "https://github.com/dotnet/roslyn/issues/24432")>
        Public Async Function TestImplicitArrayInitialization(completionImplementation As CompletionImplementation) As Task
            Using state = TestStateFactory.CreateCSharpTestState(completionImplementation,
                  <Document><![CDATA[
class Class
{
    public void M()
    {
        Class[] x = $$
    }
}]]></Document>)

                state.SendTypeChars("n")
                Await state.AssertSelectedCompletionItem(displayText:="nameof", isHardSelected:=True)
                state.SendTypeChars("e")
                Await state.AssertSelectedCompletionItem(displayText:="new", isHardSelected:=True)
                state.SendTypeChars(" ")
                Await state.AssertSelectedCompletionItem(displayText:="Class", isSoftSelected:=True)
                state.SendTypeChars("[")
                Assert.Contains("Class[] x = new [", state.GetLineTextFromCaretPosition(), StringComparison.Ordinal)
                state.SendTypeChars("] {")
                Assert.Contains("Class[] x = new [] {", state.GetLineTextFromCaretPosition(), StringComparison.Ordinal)
            End Using
        End Function

        <MemberData(NameOf(AllCompletionImplementations))>
        <WpfTheory, Trait(Traits.Feature, Traits.Features.Completion)>
        <WorkItem(24432, "https://github.com/dotnet/roslyn/issues/24432")>
        Public Async Function TestImplicitArrayInitialization2(completionImplementation As CompletionImplementation) As Task
            Using state = TestStateFactory.CreateCSharpTestState(completionImplementation,
                  <Document><![CDATA[
class Class
{
    public void M()
    {
        Class[] x = $$
    }
}]]></Document>)

                state.SendTypeChars("ne")
                Await state.AssertSelectedCompletionItem(displayText:="new", isHardSelected:=True)
                state.SendTypeChars("[")
                Assert.Contains("Class[] x = new[", state.GetLineTextFromCaretPosition(), StringComparison.Ordinal)
            End Using
        End Function

        <MemberData(NameOf(AllCompletionImplementations))>
        <WpfTheory, Trait(Traits.Feature, Traits.Features.Completion)>
        <WorkItem(24432, "https://github.com/dotnet/roslyn/issues/24432")>
        Public Async Function TestImplicitArrayInitialization3(completionImplementation As CompletionImplementation) As Task
            Using state = TestStateFactory.CreateCSharpTestState(completionImplementation,
                  <Document><![CDATA[
class Class
{
    public void M()
    {
        Class[] x = $$
    }
}]]></Document>)

                state.SendTypeChars("ne")
                Await state.AssertSelectedCompletionItem(displayText:="new", isHardSelected:=True)
                state.SendTypeChars(" ")
                Await state.AssertSelectedCompletionItem(displayText:="Class", isSoftSelected:=True)
                Assert.Contains("Class[] x = new ", state.GetLineTextFromCaretPosition(), StringComparison.Ordinal)
                state.SendTypeChars("[")
                Assert.Contains("Class[] x = new [", state.GetLineTextFromCaretPosition(), StringComparison.Ordinal)
            End Using
        End Function

        <MemberData(NameOf(AllCompletionImplementations))>
        <WpfTheory, Trait(Traits.Feature, Traits.Features.Completion)>
        <WorkItem(24432, "https://github.com/dotnet/roslyn/issues/24432")>
        Public Async Function TestImplicitArrayInitialization4(completionImplementation As CompletionImplementation) As Task
            Using state = TestStateFactory.CreateCSharpTestState(completionImplementation,
                  <Document><![CDATA[
class Class
{
    public void M()
    {
        Class[] x =$$
    }
}]]></Document>)

                state.SendTypeChars(" ")
                Await state.AssertNoCompletionSession()
                state.SendTypeChars("{")
                Assert.Contains("Class[] x = {", state.GetLineTextFromCaretPosition(), StringComparison.Ordinal)
            End Using
        End Function

        <MemberData(NameOf(AllCompletionImplementations))>
        <WpfTheory, Trait(Traits.Feature, Traits.Features.Completion)>
        <WorkItem(24432, "https://github.com/dotnet/roslyn/issues/24432")>
        Public Async Function TestImplicitArrayInitialization_WithTab(completionImplementation As CompletionImplementation) As Task
            Using state = TestStateFactory.CreateCSharpTestState(completionImplementation,
                  <Document><![CDATA[
class Class
{
    public void M()
    {
        Class[] x = $$
    }
}]]></Document>)

                state.SendTypeChars("ne")
                Await state.AssertSelectedCompletionItem(displayText:="new", isHardSelected:=True)
                state.SendTypeChars(" ")
                Await state.AssertSelectedCompletionItem(displayText:="Class", isSoftSelected:=True)
                Assert.Contains("Class[] x = new ", state.GetLineTextFromCaretPosition(), StringComparison.Ordinal)
                state.SendTab()
                Assert.Contains("Class[] x = new Class", state.GetLineTextFromCaretPosition(), StringComparison.Ordinal)
            End Using
        End Function

        <MemberData(NameOf(AllCompletionImplementations))>
        <WpfTheory, Trait(Traits.Feature, Traits.Features.Completion)>
        <WorkItem(24432, "https://github.com/dotnet/roslyn/issues/24432")>
        Public Async Function TestTypelessImplicitArrayInitialization(completionImplementation As CompletionImplementation) As Task
            Using state = TestStateFactory.CreateCSharpTestState(completionImplementation,
                  <Document><![CDATA[
class Class
{
    public void M()
    {
        var x = $$
    }
}]]></Document>)

                state.SendTypeChars("ne")
                Await state.AssertSelectedCompletionItem(displayText:="new", isHardSelected:=True)
                state.SendTypeChars(" ")
                Await state.AssertNoCompletionSession()
                state.SendTypeChars("[")
                Assert.Contains("var x = new [", state.GetLineTextFromCaretPosition(), StringComparison.Ordinal)
                state.SendTypeChars("] {")
                Assert.Contains("var x = new [] {", state.GetLineTextFromCaretPosition(), StringComparison.Ordinal)
            End Using
        End Function

        <MemberData(NameOf(AllCompletionImplementations))>
        <WpfTheory, Trait(Traits.Feature, Traits.Features.Completion)>
        <WorkItem(24432, "https://github.com/dotnet/roslyn/issues/24432")>
        Public Async Function TestTypelessImplicitArrayInitialization2(completionImplementation As CompletionImplementation) As Task
            Using state = TestStateFactory.CreateCSharpTestState(completionImplementation,
                  <Document><![CDATA[
class Class
{
    public void M()
    {
        var x = $$
    }
}]]></Document>)

                state.SendTypeChars("ne")
                Await state.AssertSelectedCompletionItem(displayText:="new", isHardSelected:=True)
                state.SendTypeChars("[")
                Assert.Contains("var x = new[", state.GetLineTextFromCaretPosition(), StringComparison.Ordinal)
            End Using
        End Function

        <MemberData(NameOf(AllCompletionImplementations))>
        <WpfTheory, Trait(Traits.Feature, Traits.Features.Completion)>
        <WorkItem(24432, "https://github.com/dotnet/roslyn/issues/24432")>
        Public Async Function TestTypelessImplicitArrayInitialization3(completionImplementation As CompletionImplementation) As Task
            Using state = TestStateFactory.CreateCSharpTestState(completionImplementation,
                  <Document><![CDATA[
class Class
{
    public void M()
    {
        var x = $$
    }
}]]></Document>)

                state.SendTypeChars("ne")
                Await state.AssertSelectedCompletionItem(displayText:="new", isHardSelected:=True)
                state.SendTypeChars(" ")
                Assert.Contains("var x = new ", state.GetLineTextFromCaretPosition(), StringComparison.Ordinal)
                state.SendTypeChars("[")
                Assert.Contains("var x = new [", state.GetLineTextFromCaretPosition(), StringComparison.Ordinal)
            End Using
        End Function

        <MemberData(NameOf(AllCompletionImplementations))>
        <WpfTheory, Trait(Traits.Feature, Traits.Features.Completion)>
        Public Async Function TestPropertyInPropertySubpattern(completionImplementation As CompletionImplementation) As Task
            Using state = TestStateFactory.CreateCSharpTestState(completionImplementation,
                  <Document><![CDATA[
class Class
{
    int Prop { get; set; }
    int OtherProp { get; set; }
    public void M()
    {
        _ = this is $$
    }
}]]></Document>)

                Await state.AssertNoCompletionSession()
                state.SendTypeChars("C")
                Await state.AssertSelectedCompletionItem(displayText:="Class", isHardSelected:=True)
                state.SendTypeChars(" { P")
                Await state.AssertSelectedCompletionItem(displayText:="Prop", displayTextSuffix:=":", isHardSelected:=True)
                state.SendTypeChars(":")
                Assert.Contains("{ Prop:", state.GetLineTextFromCaretPosition(), StringComparison.Ordinal)
                state.SendTypeChars(" 0, ")
                Await state.AssertSelectedCompletionItem(displayText:="OtherProp", displayTextSuffix:=":", isSoftSelected:=True)
                state.SendTypeChars("O")
                Await state.AssertSelectedCompletionItem(displayText:="OtherProp", displayTextSuffix:=":", isHardSelected:=True)
                state.SendTypeChars(": 1 }")
                Assert.Contains("is Class { Prop: 0, OtherProp: 1 }", state.GetLineTextFromCaretPosition(), StringComparison.Ordinal)
            End Using
        End Function

        <MemberData(NameOf(AllCompletionImplementations))>
        <WpfTheory, Trait(Traits.Feature, Traits.Features.Completion)>
        Public Async Function TestPropertyInPropertySubpattern_TriggerWithSpace(completionImplementation As CompletionImplementation) As Task
            Using state = TestStateFactory.CreateCSharpTestState(completionImplementation,
                  <Document><![CDATA[
class Class
{
    int Prop { get; set; }
    int OtherProp { get; set; }
    public void M()
    {
        _ = this is $$
    }
}]]></Document>)

                Await state.AssertNoCompletionSession()
                state.SendTypeChars("C")
                Await state.AssertSelectedCompletionItem(displayText:="Class", isHardSelected:=True)
                state.SendTypeChars(" ")
                Assert.Contains("is Class", state.GetLineTextFromCaretPosition(), StringComparison.Ordinal)
                state.SendTypeChars("{ P")
                Await state.AssertSelectedCompletionItem(displayText:="Prop", displayTextSuffix:=":", isHardSelected:=True)
                state.SendTypeChars(" ")
                Assert.Contains("is Class { Prop ", state.GetLineTextFromCaretPosition(), StringComparison.Ordinal)
                state.SendTypeChars(":")
                Assert.Contains("is Class { Prop :", state.GetLineTextFromCaretPosition(), StringComparison.Ordinal)
                state.SendTypeChars(" 0, ")
                Await state.AssertSelectedCompletionItem(displayText:="OtherProp", displayTextSuffix:=":", isSoftSelected:=True)
                state.SendTypeChars("O")
                Await state.AssertSelectedCompletionItem(displayText:="OtherProp", displayTextSuffix:=":", isHardSelected:=True)
                state.SendTypeChars(" ")
                Assert.Contains("is Class { Prop : 0, OtherProp", state.GetLineTextFromCaretPosition(), StringComparison.Ordinal)
                state.SendTypeChars(": 1 }")
                Assert.Contains("is Class { Prop : 0, OtherProp : 1 }", state.GetLineTextFromCaretPosition(), StringComparison.Ordinal)
            End Using
        End Function

        <MemberData(NameOf(AllCompletionImplementations))>
        <WpfTheory, Trait(Traits.Feature, Traits.Features.Completion)>
        <WorkItem(13527, "https://github.com/dotnet/roslyn/issues/13527")>
        Public Async Function TestSymbolInTupleLiteral(completionImplementation As CompletionImplementation) As Task
            Using state = TestStateFactory.CreateCSharpTestState(completionImplementation,
                  <Document><![CDATA[
class C
{
    public void Fo()
    {
        ($$)
    }
}]]></Document>)

                state.SendTypeChars("F")
                Await state.AssertSelectedCompletionItem(displayText:="Fo", isHardSelected:=True)
                state.SendTypeChars(":")
                Assert.Contains("(F:", state.GetLineTextFromCaretPosition(), StringComparison.Ordinal)
            End Using
        End Function

        <MemberData(NameOf(AllCompletionImplementations))>
        <WpfTheory, Trait(Traits.Feature, Traits.Features.Completion)>
        <WorkItem(13527, "https://github.com/dotnet/roslyn/issues/13527")>
        Public Async Function TestSymbolInTupleLiteralAfterComma(completionImplementation As CompletionImplementation) As Task
            Using state = TestStateFactory.CreateCSharpTestState(completionImplementation,
                  <Document><![CDATA[
class C
{
    public void Fo()
    {
        (x, $$)
    }
}]]></Document>)

                state.SendTypeChars("F")
                Await state.AssertSelectedCompletionItem(displayText:="Fo", isHardSelected:=True)
                state.SendTypeChars(":")
                Assert.Contains("(x, F:", state.GetLineTextFromCaretPosition(), StringComparison.Ordinal)
            End Using
        End Function

        <MemberData(NameOf(AllCompletionImplementations))>
        <WpfTheory, Trait(Traits.Feature, Traits.Features.Completion)>
        <WorkItem(19335, "https://github.com/dotnet/roslyn/issues/19335")>
        Public Async Function ColonInTupleNameInTupleLiteral(completionImplementation As CompletionImplementation) As Task
            Using state = TestStateFactory.CreateCSharpTestState(completionImplementation,
                  <Document><![CDATA[
class C
{
    public void M()
    {
        (int first, int second) t = ($$
    }
}]]></Document>)

                state.SendTypeChars("fi")
                Await state.AssertSelectedCompletionItem(displayText:="first", displayTextSuffix:=":", isHardSelected:=True)
                Assert.Equal("first", state.GetSelectedItem().FilterText)
                state.SendTypeChars(":")
                Assert.Contains("(first:", state.GetLineTextFromCaretPosition(), StringComparison.Ordinal)
            End Using
        End Function

        <MemberData(NameOf(AllCompletionImplementations))>
        <WpfTheory, Trait(Traits.Feature, Traits.Features.Completion)>
        <WorkItem(19335, "https://github.com/dotnet/roslyn/issues/19335")>
        Public Async Function ColonInExactTupleNameInTupleLiteral(completionImplementation As CompletionImplementation) As Task
            Using state = TestStateFactory.CreateCSharpTestState(completionImplementation,
                  <Document><![CDATA[
class C
{
    public void M()
    {
        (int first, int second) t = ($$
    }
}]]></Document>)

                state.SendTypeChars("first")
                Await state.AssertSelectedCompletionItem(displayText:="first", displayTextSuffix:=":", isHardSelected:=True)
                Assert.Equal("first", state.GetSelectedItem().FilterText)
                state.SendTypeChars(":")
                Assert.Contains("(first:", state.GetLineTextFromCaretPosition(), StringComparison.Ordinal)
            End Using
        End Function

        <MemberData(NameOf(AllCompletionImplementations))>
        <WpfTheory, Trait(Traits.Feature, Traits.Features.Completion)>
        <WorkItem(19335, "https://github.com/dotnet/roslyn/issues/19335")>
        Public Async Function ColonInTupleNameInTupleLiteralAfterComma(completionImplementation As CompletionImplementation) As Task
            Using state = TestStateFactory.CreateCSharpTestState(completionImplementation,
                  <Document><![CDATA[
class C
{
    public void M()
    {
        (int first, int second) t = (0, $$
    }
}]]></Document>)

                state.SendTypeChars("se")
                Await state.AssertSelectedCompletionItem(displayText:="second", displayTextSuffix:=":", isHardSelected:=True)
                Assert.Equal("second", state.GetSelectedItem().FilterText)
                state.SendTypeChars(":")
                Assert.Contains("(0, second:", state.GetLineTextFromCaretPosition(), StringComparison.Ordinal)
            End Using
        End Function

        <MemberData(NameOf(AllCompletionImplementations))>
        <WpfTheory, Trait(Traits.Feature, Traits.Features.Completion)>
        <WorkItem(19335, "https://github.com/dotnet/roslyn/issues/19335")>
        Public Async Function TabInTupleNameInTupleLiteral(completionImplementation As CompletionImplementation) As Task
            Using state = TestStateFactory.CreateCSharpTestState(completionImplementation,
                  <Document><![CDATA[
class C
{
    public void M()
    {
        (int first, int second) t = ($$
    }
}]]></Document>)

                state.SendTypeChars("fi")
                Await state.AssertSelectedCompletionItem(displayText:="first", displayTextSuffix:=":", isHardSelected:=True)
                Assert.Equal("first", state.GetSelectedItem().FilterText)
                state.SendTab()
                state.SendTypeChars(":")
                state.SendTypeChars("0")
                Assert.Contains("(first:0", state.GetLineTextFromCaretPosition(), StringComparison.Ordinal)
            End Using
        End Function

        <MemberData(NameOf(AllCompletionImplementations))>
        <WpfTheory, Trait(Traits.Feature, Traits.Features.Completion)>
        <WorkItem(19335, "https://github.com/dotnet/roslyn/issues/19335")>
        Public Async Function TabInExactTupleNameInTupleLiteral(completionImplementation As CompletionImplementation) As Task
            Using state = TestStateFactory.CreateCSharpTestState(completionImplementation,
                  <Document><![CDATA[
class C
{
    public void M()
    {
        (int first, int second) t = ($$
    }
}]]></Document>)

                state.SendTypeChars("first")
                Await state.AssertSelectedCompletionItem(displayText:="first", displayTextSuffix:=":", isHardSelected:=True)
                Assert.Equal("first", state.GetSelectedItem().FilterText)
                state.SendTab()
                state.SendTypeChars(":")
                state.SendTypeChars("0")
                Assert.Contains("(first:0", state.GetLineTextFromCaretPosition(), StringComparison.Ordinal)
            End Using
        End Function

        <MemberData(NameOf(AllCompletionImplementations))>
        <WpfTheory, Trait(Traits.Feature, Traits.Features.Completion)>
        <WorkItem(19335, "https://github.com/dotnet/roslyn/issues/19335")>
        Public Async Function TabInTupleNameInTupleLiteralAfterComma(completionImplementation As CompletionImplementation) As Task
            Using state = TestStateFactory.CreateCSharpTestState(completionImplementation,
                  <Document><![CDATA[
class C
{
    public void M()
    {
        (int first, int second) t = (0, $$
    }
}]]></Document>)

                state.SendTypeChars("se")
                Await state.AssertSelectedCompletionItem(displayText:="second", displayTextSuffix:=":", isHardSelected:=True)
                Assert.Equal("second", state.GetSelectedItem().FilterText)
                state.SendTab()
                state.SendTypeChars(":")
                state.SendTypeChars("1")
                Assert.Contains("(0, second:1", state.GetLineTextFromCaretPosition(), StringComparison.Ordinal)
            End Using
        End Function

        <MemberData(NameOf(AllCompletionImplementations))>
        <WpfTheory, Trait(Traits.Feature, Traits.Features.Completion)>
        <WorkItem(13527, "https://github.com/dotnet/roslyn/issues/13527")>
        Public Async Function TestKeywordInTupleLiteral(completionImplementation As CompletionImplementation) As Task
            Using state = TestStateFactory.CreateCSharpTestState(completionImplementation,
                  <Document><![CDATA[
class C
{
    public void Goo()
    {
        ($$)
    }
}]]></Document>)

                state.SendTypeChars("d")
                Await state.AssertSelectedCompletionItem(displayText:="decimal", isHardSelected:=True)
                state.SendTypeChars(":")
                Assert.Contains("(d:", state.GetLineTextFromCaretPosition(), StringComparison.Ordinal)
            End Using
        End Function

        <MemberData(NameOf(AllCompletionImplementations))>
        <WpfTheory, Trait(Traits.Feature, Traits.Features.Completion)>
        <WorkItem(13527, "https://github.com/dotnet/roslyn/issues/13527")>
        Public Async Function TestTupleType(completionImplementation As CompletionImplementation) As Task
            Using state = TestStateFactory.CreateCSharpTestState(completionImplementation,
                  <Document><![CDATA[
class C
{
    public void Goo()
    {
        ($$)
    }
}]]></Document>)

                state.SendTypeChars("d")
                Await state.AssertSelectedCompletionItem(displayText:="decimal", isHardSelected:=True)
                state.SendTypeChars(" ")
                Assert.Contains("(decimal ", state.GetLineTextFromCaretPosition(), StringComparison.Ordinal)
            End Using
        End Function

        <MemberData(NameOf(AllCompletionImplementations))>
        <WpfTheory, Trait(Traits.Feature, Traits.Features.Completion)>
        <WorkItem(13527, "https://github.com/dotnet/roslyn/issues/13527")>
        Public Async Function TestDefaultKeyword(completionImplementation As CompletionImplementation) As Task
            Using state = TestStateFactory.CreateCSharpTestState(completionImplementation,
                  <Document><![CDATA[
class C
{
    public void Goo()
    {
        switch(true)
        {
            $$
        }
    }
}]]></Document>)

                state.SendTypeChars("def")
                Await state.AssertSelectedCompletionItem(displayText:="default", isHardSelected:=True)
                state.SendTypeChars(":")
                Assert.Contains("default:", state.GetLineTextFromCaretPosition(), StringComparison.Ordinal)
            End Using
        End Function

        <MemberData(NameOf(AllCompletionImplementations))>
        <WpfTheory, Trait(Traits.Feature, Traits.Features.Completion)>
        <WorkItem(13527, "https://github.com/dotnet/roslyn/issues/13527")>
        Public Async Function TestParenthesizedExpression(completionImplementation As CompletionImplementation) As Task
            Using state = TestStateFactory.CreateCSharpTestState(completionImplementation,
                  <Document><![CDATA[
class C
{
    public void Fo()
    {
        ($$)
    }
}]]></Document>)

                state.SendTypeChars("F")
                Await state.AssertSelectedCompletionItem(displayText:="Fo", isHardSelected:=True)
                state.SendTypeChars(".")
                Assert.Contains("(Fo.", state.GetLineTextFromCaretPosition(), StringComparison.Ordinal)
            End Using
        End Function

        <MemberData(NameOf(AllCompletionImplementations))>
        <WpfTheory, Trait(Traits.Feature, Traits.Features.Completion)>
        <WorkItem(13527, "https://github.com/dotnet/roslyn/issues/13527")>
        Public Async Function TestInvocationExpression(completionImplementation As CompletionImplementation) As Task
            Using state = TestStateFactory.CreateCSharpTestState(completionImplementation,
                  <Document><![CDATA[
class C
{
    public void Goo(int Alice)
    {
        Goo($$)
    }
}]]></Document>)

                state.SendTypeChars("A")
                Await state.AssertSelectedCompletionItem(displayText:="Alice", isHardSelected:=True)
                state.SendTypeChars(":")
                Assert.Contains("Goo(Alice:", state.GetLineTextFromCaretPosition(), StringComparison.Ordinal)
            End Using
        End Function

        <MemberData(NameOf(AllCompletionImplementations))>
        <WpfTheory, Trait(Traits.Feature, Traits.Features.Completion)>
        <WorkItem(13527, "https://github.com/dotnet/roslyn/issues/13527")>
        Public Async Function TestInvocationExpressionAfterComma(completionImplementation As CompletionImplementation) As Task
            Using state = TestStateFactory.CreateCSharpTestState(completionImplementation,
                  <Document><![CDATA[
class C
{
    public void Goo(int Alice, int Bob)
    {
        Goo(1, $$)
    }
}]]></Document>)

                state.SendTypeChars("B")
                Await state.AssertSelectedCompletionItem(displayText:="Bob", isHardSelected:=True)
                state.SendTypeChars(":")
                Assert.Contains("Goo(1, Bob:", state.GetLineTextFromCaretPosition(), StringComparison.Ordinal)
            End Using
        End Function

        <MemberData(NameOf(AllCompletionImplementations))>
        <WpfTheory, Trait(Traits.Feature, Traits.Features.Completion)>
        <WorkItem(13527, "https://github.com/dotnet/roslyn/issues/13527")>
        Public Async Function TestCaseLabel(completionImplementation As CompletionImplementation) As Task
            Using state = TestStateFactory.CreateCSharpTestState(completionImplementation,
                  <Document><![CDATA[
class C
{
    public void Fo()
    {
        switch (1)
        {
            case $$
        }
    }
}]]></Document>)

                state.SendTypeChars("F")
                Await state.AssertSelectedCompletionItem(displayText:="Fo", isHardSelected:=True)
                state.SendTypeChars(":")
                Assert.Contains("case Fo:", state.GetLineTextFromCaretPosition(), StringComparison.Ordinal)
            End Using
        End Function

        <MemberData(NameOf(AllCompletionImplementations))>
        <WpfTheory, Trait(Traits.Feature, Traits.Features.Completion)>
        <WorkItem(543268, "http://vstfdevdiv:8080/DevDiv2/DevDiv/_workitems/edit/543268")>
        Public Async Function TestTypePreselection1(completionImplementation As CompletionImplementation) As Task
            Using state = TestStateFactory.CreateCSharpTestState(completionImplementation,
                  <Document><![CDATA[
partial class C
{
}
partial class C
{
    $$
}]]></Document>)

                state.SendTypeChars("C")
                Await state.AssertSelectedCompletionItem(displayText:="C", isHardSelected:=True)
                state.SendTypeChars(" ")
                Await state.AssertCompletionSession()
            End Using
        End Function

        <WorkItem(543519, "http://vstfdevdiv:8080/DevDiv2/DevDiv/_workitems/edit/543519")>
        <MemberData(NameOf(AllCompletionImplementations))>
        <WpfTheory, Trait(Traits.Feature, Traits.Features.Completion)>
        Public Async Function TestNewPreselectionAfterVar(completionImplementation As CompletionImplementation) As Task
            Using state = TestStateFactory.CreateCSharpTestState(completionImplementation,
                  <Document><![CDATA[
class C
{
    void M()
    {
        var c = $$
    }
}]]></Document>)

                state.SendTypeChars("new ")
                Await state.AssertNoCompletionSession()
            End Using
        End Function

        <WorkItem(543559, "http://vstfdevdiv:8080/DevDiv2/DevDiv/_workitems/edit/543559")>
        <WorkItem(543561, "http://vstfdevdiv:8080/DevDiv2/DevDiv/_workitems/edit/543561")>
        <MemberData(NameOf(AllCompletionImplementations))>
        <WpfTheory, Trait(Traits.Feature, Traits.Features.Completion)>
        Public Async Function TestEscapedIdentifiers(completionImplementation As CompletionImplementation) As Task
            Using state = TestStateFactory.CreateCSharpTestState(completionImplementation,
                  <Document><![CDATA[
class @return
{
    void goo()
    {
        $$
    }
}
]]></Document>)

                state.SendTypeChars("@")
                Await state.AssertNoCompletionSession()
                state.SendTypeChars("r")
                Await state.AssertSelectedCompletionItem(displayText:="@return", isHardSelected:=True)
                state.SendTab()
                Assert.Contains("@return", state.GetLineTextFromCaretPosition(), StringComparison.Ordinal)
            End Using
        End Function

        <WorkItem(543771, "http://vstfdevdiv:8080/DevDiv2/DevDiv/_workitems/edit/543771")>
        <MemberData(NameOf(AllCompletionImplementations))>
        <WpfTheory, Trait(Traits.Feature, Traits.Features.Completion)>
        Public Async Function TestCommitUniqueItem1(completionImplementation As CompletionImplementation) As Task
            Using state = TestStateFactory.CreateCSharpTestState(completionImplementation,
                  <Document><![CDATA[
using System;

class Program
{
    static void Main(string[] args)
    {
        Console.WriteL$$();
    }
}]]></Document>)

                state.SendCommitUniqueCompletionListItem()
                Await state.AssertNoCompletionSession()
                Assert.Contains("WriteLine()", state.GetLineTextFromCaretPosition(), StringComparison.Ordinal)
            End Using
        End Function

        <WorkItem(543771, "http://vstfdevdiv:8080/DevDiv2/DevDiv/_workitems/edit/543771")>
        <MemberData(NameOf(AllCompletionImplementations))>
        <WpfTheory, Trait(Traits.Feature, Traits.Features.Completion)>
        Public Async Function TestCommitUniqueItem2(completionImplementation As CompletionImplementation) As Task
            Using state = TestStateFactory.CreateCSharpTestState(completionImplementation,
                  <Document><![CDATA[
using System;

class Program
{
    static void Main(string[] args)
    {
        Console.WriteL$$ine();
    }
}]]></Document>)

                state.SendCommitUniqueCompletionListItem()
                Await state.AssertNoCompletionSession()
            End Using
        End Function

        <MemberData(NameOf(AllCompletionImplementations))>
        <WpfTheory, Trait(Traits.Feature, Traits.Features.Completion)>
        Public Async Function CommitForUsingDirective1(completionImplementation As CompletionImplementation) As Task
            Using state = TestStateFactory.CreateCSharpTestState(completionImplementation,
                              <Document>
                                  $$
                              </Document>)

                state.SendTypeChars("using Sys")
                Await state.AssertSelectedCompletionItem(displayText:="System", isHardSelected:=True)
                state.SendTypeChars("(")
                Await state.AssertNoCompletionSession()
                Assert.Contains("using Sys(", state.GetLineTextFromCaretPosition(), StringComparison.Ordinal)
            End Using
        End Function

        <MemberData(NameOf(AllCompletionImplementations))>
        <WpfTheory, Trait(Traits.Feature, Traits.Features.Completion)>
        Public Async Function CommitForUsingDirective2(completionImplementation As CompletionImplementation) As Task
            Using state = TestStateFactory.CreateCSharpTestState(completionImplementation,
                              <Document>
                                  $$
                              </Document>)

                state.SendTypeChars("using Sys")
                Await state.AssertSelectedCompletionItem(displayText:="System", isHardSelected:=True)
                state.SendTypeChars(".")
                Await state.AssertCompletionSession()
                Assert.Contains("using System.", state.GetLineTextFromCaretPosition(), StringComparison.Ordinal)
            End Using
        End Function

        <MemberData(NameOf(AllCompletionImplementations))>
        <WpfTheory, Trait(Traits.Feature, Traits.Features.Completion)>
        Public Async Function CommitForUsingDirective3(completionImplementation As CompletionImplementation) As Task
            Using state = TestStateFactory.CreateCSharpTestState(completionImplementation,
                              <Document>
                                  $$
                              </Document>, extraExportedTypes:={GetType(CSharpEditorFormattingService)}.ToList())

                state.SendTypeChars("using Sys")
                Await state.AssertSelectedCompletionItem(displayText:="System", isHardSelected:=True)
                state.SendTypeChars(";")
                Await state.AssertNoCompletionSession()
                state.AssertMatchesTextStartingAtLine(1, "using System;")
            End Using
        End Function

        <MemberData(NameOf(AllCompletionImplementations))>
        <WpfTheory, Trait(Traits.Feature, Traits.Features.Completion)>
        Public Async Function CommitForUsingDirective4(completionImplementation As CompletionImplementation) As Task
            Using state = TestStateFactory.CreateCSharpTestState(completionImplementation,
                            <Document>
                                $$
                            </Document>)

                state.SendTypeChars("using Sys")
                Await state.AssertSelectedCompletionItem(displayText:="System", isHardSelected:=True)
                state.SendTypeChars(" ")
                Await state.AssertNoCompletionSession()
                Assert.Contains("using Sys ", state.GetLineTextFromCaretPosition(), StringComparison.Ordinal)
            End Using
        End Function

        <MemberData(NameOf(AllCompletionImplementations))>
        <WpfTheory, Trait(Traits.Feature, Traits.Features.Completion)>
        Public Async Function KeywordsIncludedInObjectCreationCompletion(completionImplementation As CompletionImplementation) As Task
            Using state = TestStateFactory.CreateCSharpTestState(completionImplementation,
                              <Document>
class C
{
    void Goo()
    {
        string s = new$$
    }
}
                              </Document>)

                state.SendTypeChars(" ")
                Await state.AssertSelectedCompletionItem(displayText:="string", isHardSelected:=True)
                Await state.AssertCompletionItemsContainAll({"int"})
            End Using
        End Function

        <WorkItem(544293, "http://vstfdevdiv:8080/DevDiv2/DevDiv/_workitems/edit/544293")>
        <MemberData(NameOf(AllCompletionImplementations))>
        <WpfTheory, Trait(Traits.Feature, Traits.Features.Completion)>
        Public Async Function NoKeywordsOrSymbolsAfterNamedParameterWithCSharp7(completionImplementation As CompletionImplementation) As Task
            Using state = TestStateFactory.CreateCSharpTestState(completionImplementation,
                                <Document>
class Goo
{
    void Test()
    {
        object m = null;
        Method(obj:m, $$
    }

    void Method(object obj, int num = 23, string str = "")
    {
    }
}
                              </Document>, languageVersion:=LanguageVersion.CSharp7)

                state.SendTypeChars("a")
                Await state.AssertCompletionItemsDoNotContainAny({"System", "int"})
                Await state.AssertCompletionItemsContain("num", ":")
            End Using
        End Function

        <MemberData(NameOf(AllCompletionImplementations))>
        <WpfTheory, Trait(Traits.Feature, Traits.Features.Completion)>
        Public Async Function KeywordsOrSymbolsAfterNamedParameter(completionImplementation As CompletionImplementation) As Task
            Using state = TestStateFactory.CreateCSharpTestState(completionImplementation,
                                <Document>
class Goo
{
    void Test()
    {
        object m = null;
        Method(obj:m, $$
    }

    void Method(object obj, int num = 23, string str = "")
    {
    }
}
                              </Document>)

                state.SendTypeChars("a")
                Await state.AssertCompletionItemsContainAll({"System", "int"})
                Await state.AssertCompletionItemsContain("num", ":")
            End Using
        End Function

        <WorkItem(544017, "http://vstfdevdiv:8080/DevDiv2/DevDiv/_workitems/edit/544017")>
        <MemberData(NameOf(AllCompletionImplementations))>
        <WpfTheory, Trait(Traits.Feature, Traits.Features.Completion)>
        Public Async Function EnumCompletionTriggeredOnSpace(completionImplementation As CompletionImplementation) As Task
            Using state = TestStateFactory.CreateCSharpTestState(completionImplementation,
                              <Document>
enum Numeros { Uno, Dos }
class Goo
{
    void Bar(int a, Numeros n) { }
    void Baz()
    {
        Bar(0$$
    }
}
                              </Document>)

                state.SendTypeChars(", ")
                Await state.AssertSelectedCompletionItem(displayText:="Numeros", isHardSelected:=True)
                Assert.Equal(1, state.GetCompletionItems().Where(Function(c) c.DisplayText = "Numeros").Count())
            End Using
        End Function

        <WorkItem(479078, "http://vstfdevdiv:8080/DevDiv2/DevDiv/_workitems/edit/479078")>
        <MemberData(NameOf(AllCompletionImplementations))>
        <WpfTheory, Trait(Traits.Feature, Traits.Features.Completion)>
        Public Async Function EnumCompletionTriggeredOnSpaceForNullables(completionImplementation As CompletionImplementation) As Task
            Using state = TestStateFactory.CreateCSharpTestState(completionImplementation,
                              <Document>
enum Numeros { Uno, Dos }
class Goo
{
    void Bar(int a, Numeros? n) { }
    void Baz()
    {
        Bar(0$$
    }
}
                              </Document>)

                state.SendTypeChars(", ")
                Await state.AssertSelectedCompletionItem(displayText:="Numeros", isHardSelected:=True)
                Assert.Equal(1, state.GetCompletionItems().Where(Function(c) c.DisplayText = "Numeros").Count())
            End Using
        End Function

        <MemberData(NameOf(AllCompletionImplementations))>
        <WpfTheory, Trait(Traits.Feature, Traits.Features.Completion)>
        Public Sub EnumCompletionTriggeredOnDot(completionImplementation As CompletionImplementation)
            Using state = TestStateFactory.CreateCSharpTestState(completionImplementation,
                <Document>
enum Numeros { Uno, Dos }
class Goo
{
    void Bar()
    {
        Numeros num = $$
    }
}
                </Document>)

                state.SendTypeChars("Nu.")
                Assert.Contains("Numeros num = Numeros.", state.GetLineTextFromCaretPosition(), StringComparison.Ordinal)
            End Using
        End Sub

        <MemberData(NameOf(AllCompletionImplementations))>
        <WpfTheory, Trait(Traits.Feature, Traits.Features.Completion)>
        Public Async Function EnumCompletionNotTriggeredOnPlusCommitCharacter(completionImplementation As CompletionImplementation) As Task
            Await EnumCompletionNotTriggeredOn("+"c, completionImplementation)
        End Function

        <MemberData(NameOf(AllCompletionImplementations))>
        <WpfTheory, Trait(Traits.Feature, Traits.Features.Completion)>
        Public Async Function EnumCompletionNotTriggeredOnLeftBraceCommitCharacter(completionImplementation As CompletionImplementation) As Task
            Await EnumCompletionNotTriggeredOn("{"c, completionImplementation)
        End Function

        <MemberData(NameOf(AllCompletionImplementations))>
        <WpfTheory, Trait(Traits.Feature, Traits.Features.Completion)>
        Public Async Function EnumCompletionNotTriggeredOnSpaceCommitCharacter(completionImplementation As CompletionImplementation) As Task
            Await EnumCompletionNotTriggeredOn(" "c, completionImplementation)
        End Function

        <MemberData(NameOf(AllCompletionImplementations))>
        <WpfTheory, Trait(Traits.Feature, Traits.Features.Completion)>
        Public Async Function EnumCompletionNotTriggeredOnSemicolonCommitCharacter(completionImplementation As CompletionImplementation) As Task
            Await EnumCompletionNotTriggeredOn(";"c, completionImplementation)
        End Function

        Private Async Function EnumCompletionNotTriggeredOn(c As Char, completionImplementation As CompletionImplementation) As Task
            Using state = TestStateFactory.CreateCSharpTestState(completionImplementation,
                <Document>
enum Numeros { Uno, Dos }
class Goo
{
    void Bar()
    {
        Numeros num = $$
    }
}
                </Document>)

                state.SendTypeChars("Nu")
                Await state.AssertSelectedCompletionItem(displayText:="Numeros", isHardSelected:=True)
                state.SendTypeChars(c.ToString())
                Await state.AssertSessionIsNothingOrNoCompletionItemLike("Numberos")
                Assert.Contains(String.Format("Numeros num = Nu{0}", c), state.GetLineTextFromCaretPosition(), StringComparison.Ordinal)
            End Using
        End Function

        <WorkItem(544296, "http://vstfdevdiv:8080/DevDiv2/DevDiv/_workitems/edit/544296")>
        <MemberData(NameOf(AllCompletionImplementations))>
        <WpfTheory, Trait(Traits.Feature, Traits.Features.Completion)>
        Public Async Function TestVerbatimNamedIdentifierFiltering(completionImplementation As CompletionImplementation) As Task
            Using state = TestStateFactory.CreateCSharpTestState(completionImplementation,
                              <Document>
class Program
{
    void Goo(int @int)
    {
        Goo($$
    }
}
                              </Document>)

                state.SendTypeChars("i")
                Await state.AssertCompletionSession()
                Await state.AssertCompletionItemsContain("@int", ":")
                state.SendTypeChars("n")
                Await state.AssertCompletionItemsContain("@int", ":")
                state.SendTypeChars("t")
                Await state.AssertCompletionItemsContain("@int", ":")
            End Using
        End Function

        <WorkItem(543687, "http://vstfdevdiv:8080/DevDiv2/DevDiv/_workitems/edit/543687")>
        <MemberData(NameOf(AllCompletionImplementations))>
        <WpfTheory, Trait(Traits.Feature, Traits.Features.Completion)>
        Public Async Function TestNoPreselectInInvalidObjectCreationLocation(completionImplementation As CompletionImplementation) As Task
            Using state = TestStateFactory.CreateCSharpTestState(completionImplementation,
                              <Document><![CDATA[
using System;

class Program
{
    void Test()
    {
        $$
    }
}

class Bar { }

class Goo<T> : IGoo<T>
{
}

interface IGoo<T>
{
}]]>
                              </Document>)

                state.SendTypeChars("IGoo<Bar> a = new ")
                Await state.AssertNoCompletionSession()
            End Using
        End Function

        <WorkItem(544925, "http://vstfdevdiv:8080/DevDiv2/DevDiv/_workitems/edit/544925")>
        <MemberData(NameOf(AllCompletionImplementations))>
        <WpfTheory, Trait(Traits.Feature, Traits.Features.Completion)>
        Public Sub TestQualifiedEnumSelection(completionImplementation As CompletionImplementation)
            Using state = TestStateFactory.CreateCSharpTestState(completionImplementation,
                              <Document>
using System;

class Program
{
    void Main()
    {
        Environment.GetFolderPath$$
    }
}
                              </Document>)

                state.SendTypeChars("(")
                state.SendTab()
                Assert.Contains("Environment.SpecialFolder", state.GetLineTextFromCaretPosition(), StringComparison.Ordinal)
            End Using
        End Sub

        <WorkItem(545070, "http://vstfdevdiv:8080/DevDiv2/DevDiv/_workitems/edit/545070")>
        <MemberData(NameOf(AllCompletionImplementations))>
        <WpfTheory, Trait(Traits.Feature, Traits.Features.Completion)>
        Public Async Function TestTextChangeSpanWithAtCharacter(completionImplementation As CompletionImplementation) As Task
            Using state = TestStateFactory.CreateCSharpTestState(completionImplementation,
                              <Document>
public class @event
{
    $$@event()
    {
    }
}
                              </Document>)

                state.SendTypeChars("public ")
                Await state.AssertNoCompletionSession()
                Assert.Contains("public @event", state.GetLineTextFromCaretPosition(), StringComparison.Ordinal)
            End Using
        End Function

        <MemberData(NameOf(AllCompletionImplementations))>
        <WpfTheory, Trait(Traits.Feature, Traits.Features.Completion)>
        Public Async Function TestDoNotInsertColonSoThatUserCanCompleteOutAVariableNameThatDoesNotCurrentlyExist_IE_TheCyrusCase(completionImplementation As CompletionImplementation) As Task
            Using state = TestStateFactory.CreateCSharpTestState(completionImplementation,
                              <Document>
using System.Threading;

class Program
{
    static void Main(string[] args)
    {
        Goo($$)
    }

    void Goo(CancellationToken cancellationToken)
    {
    }
}
                              </Document>)

                state.SendTypeChars("can")
                state.SendTab()
                Await state.AssertNoCompletionSession()
                Assert.Contains("Goo(cancellationToken)", state.GetLineTextFromCaretPosition(), StringComparison.Ordinal)
            End Using
        End Function

#If False Then
    <Scenario Name="Verify correct intellisense selection on ENTER">
        <SetEditorText>
            <![CDATA[class Class1
{
    void Main(string[] args)
    {
        //
    }
}]]>
        </SetEditorText>
        <PlaceCursor Marker="//"/>
        <SendKeys>var a = System.TimeSpan.FromMin{ENTER}{(}</SendKeys>
        <VerifyEditorContainsText>
            <![CDATA[class Class1
{
    void Main(string[] args)
    {
        var a = System.TimeSpan.FromMinutes(
    }
}]]>
        </VerifyEditorContainsText>
    </Scenario>
#End If

        <WorkItem(544940, "http://vstfdevdiv:8080/DevDiv2/DevDiv/_workitems/edit/544940")>
        <MemberData(NameOf(AllCompletionImplementations))>
        <WpfTheory, Trait(Traits.Feature, Traits.Features.Completion)>
        Public Async Function AttributeNamedPropertyCompletionCommitWithTab(completionImplementation As CompletionImplementation) As Task
            Using state = TestStateFactory.CreateCSharpTestState(completionImplementation,
                            <Document>
class MyAttribute : System.Attribute
{
    public string Name { get; set; }
}

[MyAttribute($$
public class Goo
{
}
                            </Document>)
                state.SendTypeChars("Nam")
                state.SendTab()
                Await state.AssertNoCompletionSession()
                Assert.Equal("[MyAttribute(Name =", state.GetLineTextFromCaretPosition())
            End Using
        End Function

        <WorkItem(544940, "http://vstfdevdiv:8080/DevDiv2/DevDiv/_workitems/edit/544940")>
        <MemberData(NameOf(AllCompletionImplementations))>
        <WpfTheory, Trait(Traits.Feature, Traits.Features.Completion)>
        Public Async Function AttributeNamedPropertyCompletionCommitWithEquals(completionImplementation As CompletionImplementation) As Task
            Using state = TestStateFactory.CreateCSharpTestState(completionImplementation,
                            <Document>
class MyAttribute : System.Attribute
{
    public string Name { get; set; }
}

[MyAttribute($$
public class Goo
{
}
                            </Document>)
                state.SendTypeChars("Nam=")
                Await state.AssertNoCompletionSession()
                Assert.Equal("[MyAttribute(Name =", state.GetLineTextFromCaretPosition())
            End Using
        End Function

        <WorkItem(544940, "http://vstfdevdiv:8080/DevDiv2/DevDiv/_workitems/edit/544940")>
        <MemberData(NameOf(AllCompletionImplementations))>
        <WpfTheory, Trait(Traits.Feature, Traits.Features.Completion)>
        Public Async Function AttributeNamedPropertyCompletionCommitWithSpace(completionImplementation As CompletionImplementation) As Task
            Using state = TestStateFactory.CreateCSharpTestState(completionImplementation,
                            <Document>
class MyAttribute : System.Attribute
{
    public string Name { get; set; }
}

[MyAttribute($$
public class Goo
{
}
                            </Document>)
                state.SendTypeChars("Nam ")
                Await state.AssertNoCompletionSession()
                Assert.Equal("[MyAttribute(Name ", state.GetLineTextFromCaretPosition())
            End Using
        End Function

        <WorkItem(545590, "http://vstfdevdiv:8080/DevDiv2/DevDiv/_workitems/edit/545590")>
        <MemberData(NameOf(AllCompletionImplementations))>
        <WpfTheory, Trait(Traits.Feature, Traits.Features.Completion)>
        Public Async Function TestOverrideDefaultParameter_CSharp7(completionImplementation As CompletionImplementation) As Task
            Using state = TestStateFactory.CreateCSharpTestState(completionImplementation,
                <Document><![CDATA[
class C
{
    public virtual void Goo<S>(S x = default(S))
    {
    }
}

class D : C
{
    override $$
}
            ]]></Document>,
                   languageVersion:=LanguageVersion.CSharp7)
                state.SendTypeChars(" Goo")
                state.SendTab()
                Await state.AssertNoCompletionSession()
                Assert.Contains("public override void Goo<S>(S x = default(S))", state.SubjectBuffer.CurrentSnapshot.GetText(), StringComparison.Ordinal)
            End Using
        End Function

        <MemberData(NameOf(AllCompletionImplementations))>
        <WpfTheory, Trait(Traits.Feature, Traits.Features.Completion)>
        Public Async Function TestOverrideDefaultParameter(completionImplementation As CompletionImplementation) As Task
            Using state = TestStateFactory.CreateCSharpTestState(completionImplementation,
                <Document><![CDATA[
class C
{
    public virtual void Goo<S>(S x = default(S))
    {
    }
}

class D : C
{
    override $$
}
            ]]></Document>)
                state.SendTypeChars(" Goo")
                state.SendTab()
                Await state.AssertNoCompletionSession()
                Assert.Contains("public override void Goo<S>(S x = default)", state.SubjectBuffer.CurrentSnapshot.GetText(), StringComparison.Ordinal)
            End Using
        End Function

        <WorkItem(545664, "http://vstfdevdiv:8080/DevDiv2/DevDiv/_workitems/edit/545664")>
        <MemberData(NameOf(AllCompletionImplementations))>
        <WpfTheory, Trait(Traits.Feature, Traits.Features.Completion)>
        Public Async Function TestArrayAfterOptionalParameter(completionImplementation As CompletionImplementation) As Task
            Using state = TestStateFactory.CreateCSharpTestState(completionImplementation,
                <Document><![CDATA[
class A
{
    public virtual void Goo(int x = 0, int[] y = null) { }
}

class B : A
{
public override void Goo(int x = 0, params int[] y) { }
}

class C : B
{
    override$$
}
            ]]></Document>)
                state.SendTypeChars(" Goo")
                state.SendTab()
                Await state.AssertNoCompletionSession()
                Assert.Contains("    public override void Goo(int x = 0, int[] y = null)", state.SubjectBuffer.CurrentSnapshot.GetText(), StringComparison.Ordinal)
            End Using
        End Function

        <WorkItem(545967, "http://vstfdevdiv:8080/DevDiv2/DevDiv/_workitems/edit/545967")>
        <MemberData(NameOf(AllCompletionImplementations))>
        <WpfTheory, Trait(Traits.Feature, Traits.Features.Completion)>
        Public Async Function TestVirtualSpaces(completionImplementation As CompletionImplementation) As Task
            Using state = TestStateFactory.CreateCSharpTestState(completionImplementation,
                <Document><![CDATA[
class C
{
    public string P { get; set; }
    void M()
    {
        var v = new C
        {$$
        };
    }
}
            ]]></Document>)
                state.SendReturn()
                Assert.True(state.TextView.Caret.InVirtualSpace)
                Assert.Equal(12, state.TextView.Caret.Position.VirtualSpaces)
                state.SendInvokeCompletionList()
                Await state.AssertCompletionSession()
                Await state.AssertSelectedCompletionItem("P", isSoftSelected:=True)
                state.SendDownKey()
                Await state.AssertSelectedCompletionItem("P", isHardSelected:=True)
                state.SendTab()
                Assert.Equal("            P", state.GetLineFromCurrentCaretPosition().GetText())

                Dim bufferPosition = state.TextView.Caret.Position.BufferPosition
                Assert.Equal(13, bufferPosition.Position - bufferPosition.GetContainingLine().Start.Position)
                Assert.False(state.TextView.Caret.InVirtualSpace)
            End Using
        End Function

        <WorkItem(546561, "http://vstfdevdiv:8080/DevDiv2/DevDiv/_workitems/edit/546561")>
        <MemberData(NameOf(AllCompletionImplementations))>
        <WpfTheory, Trait(Traits.Feature, Traits.Features.Completion)>
        Public Async Function TestNamedParameterAgainstMRU(completionImplementation As CompletionImplementation) As Task
            Using state = TestStateFactory.CreateCSharpTestState(completionImplementation,
                <Document><![CDATA[
class Program
{
    void Goo(string s) { }

    static void Main()
    {
        $$
    }
}
            ]]></Document>)
                ' prime the MRU
                state.SendTypeChars("string")
                state.SendTab()
                Await state.AssertNoCompletionSession()

                ' Delete what we just wrote.
                state.SendBackspace()
                state.SendBackspace()
                state.SendBackspace()
                state.SendBackspace()
                state.SendBackspace()
                state.SendBackspace()
                state.SendEscape()
                Await state.AssertNoCompletionSession()

                ' ensure we still select the named param even though 'string' is in the MRU.
                state.SendTypeChars("Goo(s")
                Await state.AssertSelectedCompletionItem("s", displayTextSuffix:=":")
            End Using
        End Function

        <WorkItem(546403, "http://vstfdevdiv:8080/DevDiv2/DevDiv/_workitems/edit/546403")>
        <MemberData(NameOf(AllCompletionImplementations))>
        <WpfTheory, Trait(Traits.Feature, Traits.Features.Completion)>
        Public Async Function TestMissingOnObjectCreationAfterVar1(completionImplementation As CompletionImplementation) As Task
            Using state = TestStateFactory.CreateCSharpTestState(completionImplementation,
                <Document><![CDATA[
class A
{
    void Goo()
    {
        var v = new$$
    }
}
            ]]></Document>)
                state.SendTypeChars(" ")
                Await state.AssertNoCompletionSession()
            End Using
        End Function

        <WorkItem(546403, "http://vstfdevdiv:8080/DevDiv2/DevDiv/_workitems/edit/546403")>
        <MemberData(NameOf(AllCompletionImplementations))>
        <WpfTheory, Trait(Traits.Feature, Traits.Features.Completion)>
        Public Async Function TestMissingOnObjectCreationAfterVar2(completionImplementation As CompletionImplementation) As Task
            Using state = TestStateFactory.CreateCSharpTestState(completionImplementation,
                <Document><![CDATA[
class A
{
    void Goo()
    {
        var v = new $$
    }
}
            ]]></Document>)
                state.SendTypeChars("X")
                Await state.AssertCompletionItemsDoNotContainAny({"X"})
            End Using
        End Function

        <WorkItem(546917, "http://vstfdevdiv:8080/DevDiv2/DevDiv/_workitems/edit/546917")>
        <MemberData(NameOf(AllCompletionImplementations))>
        <WpfTheory, Trait(Traits.Feature, Traits.Features.Completion)>
        Public Async Function TestEnumInSwitch(completionImplementation As CompletionImplementation) As Task
            Using state = TestStateFactory.CreateCSharpTestState(completionImplementation,
                <Document><![CDATA[
enum Numeros
{
}
class C
{
    void M()
    {
        Numeros n;
        switch (n)
        {
            case$$
        }
    }
}
            ]]></Document>)
                state.SendTypeChars(" ")
                Await state.AssertSelectedCompletionItem(displayText:="Numeros")
            End Using
        End Function

        <WorkItem(547016, "http://vstfdevdiv:8080/DevDiv2/DevDiv/_workitems/edit/547016")>
        <MemberData(NameOf(AllCompletionImplementations))>
        <WpfTheory, Trait(Traits.Feature, Traits.Features.Completion)>
        Public Async Function TestAmbiguityInLocalDeclaration(completionImplementation As CompletionImplementation) As Task
            Using state = TestStateFactory.CreateCSharpTestState(completionImplementation,
                <Document><![CDATA[
class C
{
    public int W;
    public C()
    {
        $$
        W = 0;
    }
}

            ]]></Document>)
                state.SendTypeChars("w")
                Await state.AssertSelectedCompletionItem(displayText:="W")
            End Using
        End Function

        <WorkItem(530835, "http://vstfdevdiv:8080/DevDiv2/DevDiv/_workitems/edit/530835")>
        <MemberData(NameOf(AllCompletionImplementations))>
        <WpfTheory, Trait(Traits.Feature, Traits.Features.Completion)>
        Public Async Function TestCompletionFilterSpanCaretBoundary(completionImplementation As CompletionImplementation) As Task
            Using state = TestStateFactory.CreateCSharpTestState(completionImplementation,
                <Document><![CDATA[
class C
{
    public void Method()
    {
        $$
    }
}
            ]]></Document>)
                state.SendTypeChars("Met")
                Await state.AssertSelectedCompletionItem(displayText:="Method")
                state.SendLeftKey()
                state.SendLeftKey()
                state.SendLeftKey()
                state.SendTypeChars("new")
                Await state.AssertSelectedCompletionItem(displayText:="Method", isSoftSelected:=True)
            End Using
        End Function

        <WorkItem(5487, "https://github.com/dotnet/roslyn/issues/5487")>
        <MemberData(NameOf(AllCompletionImplementations))>
        <WpfTheory, Trait(Traits.Feature, Traits.Features.Completion)>
        Public Async Function TestCommitCharTypedAtTheBeginingOfTheFilterSpan(completionImplementation As CompletionImplementation) As Task
            Using state = TestStateFactory.CreateCSharpTestState(completionImplementation,
                  <Document><![CDATA[
class C
{
    public bool Method()
    {
        if ($$
    }
}
            ]]></Document>)

                state.SendTypeChars("Met")
                Await state.AssertCompletionSession()
                state.SendLeftKey()
                state.SendLeftKey()
                state.SendLeftKey()
                Await state.AssertSelectedCompletionItem(isSoftSelected:=True)
                state.SendTypeChars("!")
                Await state.AssertNoCompletionSession()
                Assert.Equal("if (!Met", state.GetLineTextFromCaretPosition().Trim())
                Assert.Equal("M", state.GetCaretPoint().BufferPosition.GetChar())
            End Using
        End Function

        <WorkItem(622957, "http://vstfdevdiv:8080/DevDiv2/DevDiv/_workitems/edit/622957")>
        <MemberData(NameOf(AllCompletionImplementations))>
        <WpfTheory, Trait(Traits.Feature, Traits.Features.Completion)>
        Public Async Function TestBangFiltersInDocComment(completionImplementation As CompletionImplementation) As Task
            Using state = TestStateFactory.CreateCSharpTestState(completionImplementation,
                  <Document><![CDATA[
using System;

/// $$
/// TestDocComment
/// </summary>
class TestException : Exception { }
]]></Document>)

                state.SendTypeChars("<")
                Await state.AssertCompletionSession()
                state.SendTypeChars("!")
                Await state.AssertCompletionSession()
                Await state.AssertSelectedCompletionItem("!--")
            End Using
        End Function

        <MemberData(NameOf(AllCompletionImplementations))>
        <WpfTheory, Trait(Traits.Feature, Traits.Features.Completion)>
        Public Async Function InvokeCompletionDoesNotFilter(completionImplementation As CompletionImplementation) As Task
            Using state = TestStateFactory.CreateCSharpTestState(completionImplementation,
                <Document><![CDATA[
using System;
class C
{
    public void Method()
    {
        string$$
    }
}
            ]]></Document>)
                state.SendInvokeCompletionList()
                Await state.AssertSelectedCompletionItem("string")
                Await state.AssertCompletionItemsContainAll({"int", "Method"})
            End Using
        End Function

        <MemberData(NameOf(AllCompletionImplementations))>
        <WpfTheory, Trait(Traits.Feature, Traits.Features.Completion)>
        Public Async Function InvokeBeforeWordDoesNotSelect(completionImplementation As CompletionImplementation) As Task
            Using state = TestStateFactory.CreateCSharpTestState(completionImplementation,
                <Document><![CDATA[
using System;
class C
{
    public void Method()
    {
        $$string
    }
}
            ]]></Document>)
                state.SendInvokeCompletionList()
                Await state.AssertSelectedCompletionItem("AccessViolationException")
                Await state.AssertCompletionItemsContainAll({"int", "Method"})
            End Using
        End Function

        <MemberData(NameOf(AllCompletionImplementations))>
        <WpfTheory, Trait(Traits.Feature, Traits.Features.Completion)>
        Public Async Function InvokeCompletionSelectsWithoutRegardToCaretPosition(completionImplementation As CompletionImplementation) As Task
            Using state = TestStateFactory.CreateCSharpTestState(completionImplementation,
                <Document><![CDATA[
using System;
class C
{
    public void Method()
    {
        s$$tring
    }
}
            ]]></Document>)
                state.SendInvokeCompletionList()
                Await state.AssertSelectedCompletionItem("string")
                Await state.AssertCompletionItemsContainAll({"int", "Method"})
            End Using
        End Function

        <MemberData(NameOf(AllCompletionImplementations))>
        <WpfTheory, Trait(Traits.Feature, Traits.Features.Completion)>
        Public Sub TabAfterQuestionMark(completionImplementation As CompletionImplementation)
            Using state = TestStateFactory.CreateCSharpTestState(completionImplementation,
                <Document><![CDATA[
using System;
class C
{
    public void Method()
    {
        ?$$
    }
}
            ]]></Document>)
                state.SendTab()
                Assert.Equal(state.GetLineTextFromCaretPosition(), "        ?" + vbTab)
            End Using
        End Sub

        <WorkItem(657658, "http://vstfdevdiv:8080/DevDiv2/DevDiv/_workitems/edit/657658")>
        <MemberData(NameOf(AllCompletionImplementations))>
        <WpfTheory, Trait(Traits.Feature, Traits.Features.Completion)>
        Public Async Function PreselectionIgnoresBrackets(completionImplementation As CompletionImplementation) As Task
            Using state = TestStateFactory.CreateCSharpTestState(completionImplementation,
                  <Document><![CDATA[
using System;
using System.Collections.Generic;
using System.Linq;
using System.Threading.Tasks;

class Program
{
    $$

    static void Main(string[] args)
    {

    }
}]]></Document>)

                state.SendTypeChars("static void F<T>(int a, Func<T, int> b) { }")
                state.SendEscape()

                state.TextView.Caret.MoveTo(New VisualStudio.Text.SnapshotPoint(state.SubjectBuffer.CurrentSnapshot, 220))

                state.SendTypeChars("F")
                Await state.AssertCompletionSession()
                Await state.AssertSelectedCompletionItem("F", displayTextSuffix:="<>")
            End Using
        End Function

        <WorkItem(672474, "http://vstfdevdiv:8080/DevDiv2/DevDiv/_workitems/edit/672474")>
        <MemberData(NameOf(AllCompletionImplementations))>
        <WpfTheory, Trait(Traits.Feature, Traits.Features.Completion)>
        Public Async Function TestInvokeSnippetCommandDismissesCompletion(completionImplementation As CompletionImplementation) As Task
            Using state = TestStateFactory.CreateCSharpTestState(completionImplementation,
                              <Document>$$</Document>)

                state.SendTypeChars("us")
                Await state.AssertCompletionSession()
                state.SendInsertSnippetCommand()
                Await state.AssertNoCompletionSession()
            End Using
        End Function

        <WorkItem(672474, "http://vstfdevdiv:8080/DevDiv2/DevDiv/_workitems/edit/672474")>
        <MemberData(NameOf(AllCompletionImplementations))>
        <WpfTheory, Trait(Traits.Feature, Traits.Features.Completion)>
        Public Async Function TestSurroundWithCommandDismissesCompletion(completionImplementation As CompletionImplementation) As Task
            Using state = TestStateFactory.CreateCSharpTestState(completionImplementation,
                              <Document>$$</Document>)

                state.SendTypeChars("us")
                Await state.AssertCompletionSession()
                state.SendSurroundWithCommand()
                Await state.AssertNoCompletionSession()
            End Using
        End Function

        <WorkItem(737239, "http://vstfdevdiv:8080/DevDiv2/DevDiv/_workitems/edit/737239")>
        <MemberData(NameOf(AllCompletionImplementations))>
        <WpfTheory, Trait(Traits.Feature, Traits.Features.Completion)>
        Public Async Function LetEditorHandleOpenParen(completionImplementation As CompletionImplementation) As Task
            Dim expected = <Document><![CDATA[
using System;
using System.Collections.Generic;
using System.Linq;
using System.Threading.Tasks;

class Program
{
    static void Main(string[] args)
    {
        List<int> x = new List<int>(
    }
}]]></Document>.Value.Replace(vbLf, vbCrLf)

            Using state = TestStateFactory.CreateCSharpTestState(completionImplementation, <Document><![CDATA[
using System;
using System.Collections.Generic;
using System.Linq;
using System.Threading.Tasks;

class Program
{
    static void Main(string[] args)
    {
        List<int> x = new$$
    }
}]]></Document>)


                state.SendTypeChars(" ")
                Await state.AssertCompletionSession()
                Await state.AssertSelectedCompletionItem("List<int>")
                state.SendTypeChars("(")
                Assert.Equal(expected, state.GetDocumentText())
            End Using
        End Function

        <WorkItem(785637, "http://vstfdevdiv:8080/DevDiv2/DevDiv/_workitems/edit/785637")>
        <MemberData(NameOf(AllCompletionImplementations))>
        <WpfTheory, Trait(Traits.Feature, Traits.Features.Completion)>
        Public Sub CommitMovesCaretToWordEnd(completionImplementation As CompletionImplementation)
            Using state = TestStateFactory.CreateCSharpTestState(completionImplementation,
                <Document><![CDATA[
using System;
class C
{
    public void Main()
    {
        M$$ain
    }
}
            ]]></Document>)
                state.SendCommitUniqueCompletionListItem()
                Assert.Equal(state.GetLineFromCurrentCaretPosition().End, state.GetCaretPoint().BufferPosition)
            End Using
        End Sub

        <WorkItem(775370, "http://vstfdevdiv:8080/DevDiv2/DevDiv/_workitems/edit/775370")>
        <MemberData(NameOf(AllCompletionImplementations))>
        <WpfTheory, Trait(Traits.Feature, Traits.Features.Completion)>
        Public Async Function MatchingConsidersAtSign(completionImplementation As CompletionImplementation) As Task
            Using state = TestStateFactory.CreateCSharpTestState(completionImplementation,
                <Document><![CDATA[
using System;
class C
{
    public void Main()
    {
        $$
    }
}
            ]]></Document>)
                state.SendTypeChars("var @this = ""goo""")
                state.SendReturn()
                state.SendTypeChars("string str = this.ToString();")
                state.SendReturn()
                state.SendTypeChars("str = @th")

                Await state.AssertSelectedCompletionItem("@this")
            End Using
        End Function

        <WorkItem(865089, "http://vstfdevdiv:8080/DevDiv2/DevDiv/_workitems/edit/865089")>
        <MemberData(NameOf(AllCompletionImplementations))>
        <WpfTheory, Trait(Traits.Feature, Traits.Features.Completion)>
        Public Async Function AttributeFilterTextRemovesAttributeSuffix(completionImplementation As CompletionImplementation) As Task
            Using state = TestStateFactory.CreateCSharpTestState(completionImplementation,
                <Document><![CDATA[
[$$]
class AtAttribute : System.Attribute { }]]></Document>)
                state.SendTypeChars("At")
                Await state.AssertSelectedCompletionItem("At")
                Assert.Equal("At", state.GetSelectedItem().FilterText)
            End Using
        End Function

        <WorkItem(852578, "http://vstfdevdiv:8080/DevDiv2/DevDiv/_workitems/edit/852578")>
        <MemberData(NameOf(AllCompletionImplementations))>
        <WpfTheory, Trait(Traits.Feature, Traits.Features.Completion)>
        Public Async Function PreselectExceptionOverSnippet(completionImplementation As CompletionImplementation) As Task
            Using state = TestStateFactory.CreateCSharpTestState(completionImplementation,
                <Document><![CDATA[
using System;
class C
{
    Exception goo() {
        return new $$
    }
}]]></Document>)
                state.SendTypeChars(" ")
                Await state.AssertSelectedCompletionItem("Exception")
            End Using
        End Function

        <WorkItem(868286, "http://vstfdevdiv:8080/DevDiv2/DevDiv/_workitems/edit/868286")>
        <MemberData(NameOf(AllCompletionImplementations))>
        <WpfTheory, Trait(Traits.Feature, Traits.Features.Completion)>
        Public Sub CommitNameAfterAlias(completionImplementation As CompletionImplementation)
            Using state = TestStateFactory.CreateCSharpTestState(completionImplementation,
                <Document><![CDATA[
using goo = System$$]]></Document>)
                state.SendTypeChars(".act<")
                state.AssertMatchesTextStartingAtLine(1, "using goo = System.Action<")
            End Using
        End Sub

        <MemberData(NameOf(AllCompletionImplementations))>
        <WpfTheory, Trait(Traits.Feature, Traits.Features.Completion)>
        Public Async Function TestCompletionInLinkedFiles(completionImplementation As CompletionImplementation) As Task
            Using state = TestStateFactory.CreateTestStateFromWorkspace(completionImplementation,
                <Workspace>
                    <Project Language="C#" CommonReferences="true" AssemblyName="CSProj" PreprocessorSymbols="Thing2">
                        <Document FilePath="C.cs">
class C
{
    void M()
    {
        $$
    }

#if Thing1
    void Thing1() { }
#elif Thing2
    void Thing2() { }
#endif
}
                              </Document>
                    </Project>
                    <Project Language="C#" CommonReferences="true" PreprocessorSymbols="Thing1">
                        <Document IsLinkFile="true" LinkAssemblyName="CSProj" LinkFilePath="C.cs"/>
                    </Project>
                </Workspace>)

                Dim documents = state.Workspace.Documents
                Dim linkDocument = documents.Single(Function(d) d.IsLinkFile)
                state.SendTypeChars("Thing1")
                Await state.AssertSelectedCompletionItem("Thing1")
                state.SendBackspace()
                state.SendBackspace()
                state.SendBackspace()
                state.SendBackspace()
                state.SendBackspace()
                state.SendBackspace()
                state.SendEscape()
                state.Workspace.SetDocumentContext(linkDocument.Id)
                state.SendTypeChars("Thing1")
                Await state.AssertSelectedCompletionItem("Thing1")
                Assert.True(state.GetSelectedItem().Tags.Contains(WellKnownTags.Warning))
                state.SendBackspace()
                state.SendBackspace()
                state.SendBackspace()
                state.SendBackspace()
                state.SendBackspace()
                state.SendBackspace()
                state.SendTypeChars("M")
                Await state.AssertSelectedCompletionItem("M")
                Assert.False(state.GetSelectedItem().Tags.Contains(WellKnownTags.Warning))
            End Using
        End Function

        <WorkItem(951726, "http://vstfdevdiv:8080/DevDiv2/DevDiv/_workitems/edit/951726")>
        <MemberData(NameOf(AllCompletionImplementations))>
        <WpfTheory, Trait(Traits.Feature, Traits.Features.Completion)>
        Public Async Function DismissUponSave(completionImplementation As CompletionImplementation) As Task
            Using state = TestStateFactory.CreateCSharpTestState(completionImplementation,
                <Document><![CDATA[
class C
{
    $$
}]]></Document>)
                state.SendTypeChars("voi")
                Await state.AssertSelectedCompletionItem("void")
                state.SendSave()
                Await state.AssertNoCompletionSession()
                state.AssertMatchesTextStartingAtLine(3, "    voi")
            End Using
        End Function

        <WorkItem(930254, "http://vstfdevdiv:8080/DevDiv2/DevDiv/_workitems/edit/930254")>
        <MemberData(NameOf(AllCompletionImplementations))>
        <WpfTheory, Trait(Traits.Feature, Traits.Features.Completion)>
        Public Async Function NoCompletionWithBoxSelection(completionImplementation As CompletionImplementation) As Task
            Using state = TestStateFactory.CreateCSharpTestState(completionImplementation,
                <Document><![CDATA[
class C
{
    {|Selection:$$int x;|}
    {|Selection:int y;|}
}]]></Document>)
                state.SendInvokeCompletionList()
                Await state.AssertNoCompletionSession()
                state.SendTypeChars("goo")
                Await state.AssertNoCompletionSession()
            End Using
        End Function

        <WorkItem(839555, "http://vstfdevdiv:8080/DevDiv2/DevDiv/_workitems/edit/839555")>
        <MemberData(NameOf(AllCompletionImplementations))>
        <WpfTheory, Trait(Traits.Feature, Traits.Features.Completion)>
        Public Async Function TriggeredOnHash(completionImplementation As CompletionImplementation) As Task
            Using state = TestStateFactory.CreateCSharpTestState(completionImplementation,
                <Document><![CDATA[
$$]]></Document>)
                state.SendTypeChars("#")
                Await state.AssertCompletionSession()
            End Using
        End Function

        <WorkItem(771761, "http://vstfdevdiv:8080/DevDiv2/DevDiv/_workitems/edit/771761")>
        <MemberData(NameOf(AllCompletionImplementations))>
        <WpfTheory, Trait(Traits.Feature, Traits.Features.Completion)>
        Public Async Function RegionCompletionCommitTriggersFormatting_1(completionImplementation As CompletionImplementation) As Task
            Using state = TestStateFactory.CreateCSharpTestState(completionImplementation,
                <Document><![CDATA[
class C
{
    $$
}]]></Document>)
                state.SendTypeChars("#reg")
                Await state.AssertSelectedCompletionItem("region")
                state.SendReturn()
                state.AssertMatchesTextStartingAtLine(3, "    #region")
            End Using
        End Function

        <WorkItem(771761, "http://vstfdevdiv:8080/DevDiv2/DevDiv/_workitems/edit/771761")>
        <MemberData(NameOf(AllCompletionImplementations))>
        <WpfTheory, Trait(Traits.Feature, Traits.Features.Completion)>
        Public Async Function RegionCompletionCommitTriggersFormatting_2(completionImplementation As CompletionImplementation) As Task
            Using state = TestStateFactory.CreateCSharpTestState(completionImplementation,
                <Document><![CDATA[
class C
{
    $$
}]]></Document>)
                state.SendTypeChars("#reg")
                Await state.AssertSelectedCompletionItem("region")
                state.SendTypeChars(" ")
                state.AssertMatchesTextStartingAtLine(3, "    #region ")
            End Using
        End Function

        <WorkItem(771761, "http://vstfdevdiv:8080/DevDiv2/DevDiv/_workitems/edit/771761")>
        <MemberData(NameOf(AllCompletionImplementations))>
        <WpfTheory, Trait(Traits.Feature, Traits.Features.Completion)>
        Public Async Function EndRegionCompletionCommitTriggersFormatting_2(completionImplementation As CompletionImplementation) As Task
            Using state = TestStateFactory.CreateCSharpTestState(completionImplementation,
                <Document><![CDATA[
class C
{
    #region NameIt
    $$
}]]></Document>)
                state.SendTypeChars("#endreg")
                Await state.AssertSelectedCompletionItem("endregion")
                state.SendReturn()
                state.AssertMatchesTextStartingAtLine(4, "    #endregion ")
            End Using
        End Function

        Private Class SlowProvider
            Inherits CommonCompletionProvider

            Public checkpoint As Checkpoint = New Checkpoint()

            Public Overrides Async Function ProvideCompletionsAsync(context As CompletionContext) As Task
                Await checkpoint.Task.ConfigureAwait(False)
            End Function

            Friend Overrides Function IsInsertionTrigger(text As SourceText, characterPosition As Integer, options As OptionSet) As Boolean
                Return True
            End Function
        End Class

        <WorkItem(1015893, "http://vstfdevdiv:8080/DevDiv2/DevDiv/_workitems/edit/1015893")>
        <MemberData(NameOf(AllCompletionImplementations))>
        <WpfTheory, Trait(Traits.Feature, Traits.Features.Completion)>
        Public Async Function BackspaceDismissesIfComputationIsIncomplete(completionImplementation As CompletionImplementation) As Task
            Dim slowProvider = New SlowProvider()
            Using state = TestStateFactory.CreateCSharpTestState(completionImplementation,
                <Document><![CDATA[
class C
{
    void goo()
    {
        goo($$
    }
}]]></Document>, {slowProvider})

                state.SendTypeChars("f")
                state.SendBackspace()

                ' Send a backspace that goes beyond the session's applicable span
                ' before the model computation has finished. Then, allow the
                ' computation to complete. There should still be no session.
                state.SendBackspace()
                slowProvider.checkpoint.Release()
                Await state.AssertNoCompletionSession()
            End Using
        End Function

        <WorkItem(31135, "https://github.com/dotnet/roslyn/issues/31135")>
        <MemberData(NameOf(AllCompletionImplementations))>
        <WpfTheory, Trait(Traits.Feature, Traits.Features.Completion)>
        Public Async Function TypingWithoutMatchAfterBackspaceDismissesCompletion(completionImplementation As CompletionImplementation) As Task
            Using state = TestStateFactory.CreateCSharpTestState(completionImplementation,
                <Document><![CDATA[
class$$ C
{
}]]></Document>)

                state.Workspace.Options = state.Workspace.Options.WithChangedOption(
                    CompletionOptions.TriggerOnDeletion, LanguageNames.CSharp, True)

                state.SendBackspace()
                Await state.AssertCompletionSession()
                state.SendTypeChars("w")
                Await state.AssertNoCompletionSession()
            End Using
        End Function

        <WorkItem(36515, "https://github.com/dotnet/roslyn/issues/36513")>
        <MemberData(NameOf(AllCompletionImplementations))>
        <WpfTheory, Trait(Traits.Feature, Traits.Features.Completion)>
        Public Async Function TypingBackspaceShouldPreserveCase(completionImplementation As CompletionImplementation) As Task
            Using state = TestStateFactory.CreateCSharpTestState(completionImplementation,
                <Document><![CDATA[
class Program
{
    void M()
    {
        Structure structure;
        structure.$$
    }

    struct Structure
    {
        public int A;
    }
}]]></Document>)

                state.Workspace.Options = state.Workspace.Options.WithChangedOption(
                    CompletionOptions.TriggerOnDeletion, LanguageNames.CSharp, True)

                state.SendBackspace()
                Await state.AssertCompletionSession()
                Await state.AssertSelectedCompletionItem("structure")
                state.SendTypeChars(".")
                Await state.AssertCompletionItemsContainAll({"A"})
            End Using
        End Function

        <WorkItem(1065600, "http://vstfdevdiv:8080/DevDiv2/DevDiv/_workitems/edit/1065600")>
        <MemberData(NameOf(AllCompletionImplementations))>
        <WpfTheory, Trait(Traits.Feature, Traits.Features.Completion)>
        Public Async Function CommitUniqueItemWithBoxSelection(completionImplementation As CompletionImplementation) As Task
            Using state = TestStateFactory.CreateCSharpTestState(completionImplementation,
                <Document><![CDATA[
class C
{
    void goo(int x)
    {
       [|$$ |]
    }
}]]></Document>)
                state.SendReturn()
                state.TextView.Selection.Mode = VisualStudio.Text.Editor.TextSelectionMode.Box
                state.SendCommitUniqueCompletionListItem()
                Await state.AssertNoCompletionSession()
            End Using
        End Function

        <WorkItem(1594, "https://github.com/dotnet/roslyn/issues/1594")>
        <MemberData(NameOf(AllCompletionImplementations))>
        <WpfTheory, Trait(Traits.Feature, Traits.Features.Completion)>
        Public Async Function NoPreselectionOnSpaceWhenAbuttingWord(completionImplementation As CompletionImplementation) As Task
            Using state = TestStateFactory.CreateCSharpTestState(completionImplementation,
                <Document><![CDATA[
class Program
{
    void Main()
    {
        Program p = new $$Program();
    }
}]]></Document>)
                state.SendTypeChars(" ")
                Await state.AssertNoCompletionSession()
            End Using
        End Function

        <WorkItem(1594, "https://github.com/dotnet/roslyn/issues/1594")>
        <MemberData(NameOf(AllCompletionImplementations))>
        <WpfTheory, Trait(Traits.Feature, Traits.Features.Completion)>
        Public Async Function SpacePreselectionAtEndOfFile(completionImplementation As CompletionImplementation) As Task
            Using state = TestStateFactory.CreateCSharpTestState(completionImplementation,
                <Document><![CDATA[
class Program
{
    void Main()
    {
        Program p = new $$]]></Document>)
                state.SendTypeChars(" ")
                Await state.AssertCompletionSession()
            End Using
        End Function

        <WorkItem(1659, "https://github.com/dotnet/roslyn/issues/1659")>
        <MemberData(NameOf(AllCompletionImplementations))>
        <WpfTheory, Trait(Traits.Feature, Traits.Features.Completion)>
        Public Async Function DismissOnSelectAllCommand(completionImplementation As CompletionImplementation) As Task
            Using state = TestStateFactory.CreateCSharpTestState(completionImplementation,
                <Document><![CDATA[
class C
{
    void goo(int x)
    {
        $$]]></Document>)
                ' Note: the caret is at the file, so the Select All command's movement
                ' of the caret to the end of the selection isn't responsible for
                ' dismissing the session.
                state.SendInvokeCompletionList()
                Await state.AssertCompletionSession()
                state.SendSelectAll()
                Await state.AssertNoCompletionSession()
            End Using
        End Function

        <WorkItem(588, "https://github.com/dotnet/roslyn/issues/588")>
        <MemberData(NameOf(AllCompletionImplementations))>
        <WpfTheory, Trait(Traits.Feature, Traits.Features.Completion)>
        Public Sub CompletionCommitAndFormatAreSeparateUndoTransactions(completionImplementation As CompletionImplementation)
            Using state = TestStateFactory.CreateCSharpTestState(completionImplementation,
                <Document><![CDATA[
class C
{
    void goo(int x)
    {
        int doodle;
$$]]></Document>, extraExportedTypes:={GetType(CSharpEditorFormattingService)}.ToList())
                state.SendTypeChars("doo;")
                state.AssertMatchesTextStartingAtLine(6, "        doodle;")
                state.SendUndo()
                state.AssertMatchesTextStartingAtLine(6, "doo;")
            End Using
        End Sub

        <WorkItem(4978, "https://github.com/dotnet/roslyn/issues/4978")>
        <MemberData(NameOf(AllCompletionImplementations))>
        <WpfTheory, Trait(Traits.Feature, Traits.Features.Completion)>
        Public Async Function SessionNotStartedWhenCaretNotMappableIntoSubjectBuffer(completionImplementation As CompletionImplementation) As Task
            ' In inline diff view, typing delete next to a "deletion",
            ' can cause our CommandChain to be called with a subjectbuffer
            ' and TextView such that the textView's caret can't be mapped
            ' into our subject buffer.
            '
            ' To test this, we create a projection buffer with 2 source
            ' spans: one of "text" content type and one based on a C#
            ' buffer. We create a TextView with that projection as
            ' its buffer, setting the caret such that it maps only
            ' into the "text" buffer. We then call the completionImplementation
            ' command handlers with commandargs based on that TextView
            ' but with the C# buffer as the SubjectBuffer.

            Using state = TestStateFactory.CreateCSharpTestState(completionImplementation,
                <Document><![CDATA[
class C
{
    void goo(int x)
    {$$
        /********/
        int doodle;
        }
}]]></Document>, extraExportedTypes:={GetType(CSharpEditorFormattingService)}.ToList())

                Dim textBufferFactoryService = state.GetExportedValue(Of ITextBufferFactoryService)()
                Dim contentTypeService = state.GetExportedValue(Of IContentTypeRegistryService)()
                Dim contentType = contentTypeService.GetContentType(ContentTypeNames.CSharpContentType)
                Dim textViewFactory = state.GetExportedValue(Of ITextEditorFactoryService)()
                Dim editorOperationsFactory = state.GetExportedValue(Of IEditorOperationsFactoryService)()

                Dim otherBuffer = textBufferFactoryService.CreateTextBuffer("text", contentType)
                Dim otherExposedSpan = otherBuffer.CurrentSnapshot.CreateTrackingSpan(0, 4, SpanTrackingMode.EdgeExclusive, TrackingFidelityMode.Forward)

                Dim subjectBufferExposedSpan = state.SubjectBuffer.CurrentSnapshot.CreateTrackingSpan(0, state.SubjectBuffer.CurrentSnapshot.Length, SpanTrackingMode.EdgeExclusive, TrackingFidelityMode.Forward)

                Dim projectionBufferFactory = state.GetExportedValue(Of IProjectionBufferFactoryService)()
                Dim projection = projectionBufferFactory.CreateProjectionBuffer(Nothing, New Object() {otherExposedSpan, subjectBufferExposedSpan}.ToList(), ProjectionBufferOptions.None)

                Using disposableView As DisposableTextView = textViewFactory.CreateDisposableTextView(projection)
                    disposableView.TextView.Caret.MoveTo(New SnapshotPoint(disposableView.TextView.TextBuffer.CurrentSnapshot, 0))

                    Dim editorOperations = editorOperationsFactory.GetEditorOperations(disposableView.TextView)
                    state.SendDeleteToSpecificViewAndBuffer(disposableView.TextView, state.SubjectBuffer)

                    Await state.AssertNoCompletionSession()
                End Using
            End Using
        End Function

        <WorkItem(588, "https://github.com/dotnet/roslyn/issues/588")>
        <MemberData(NameOf(AllCompletionImplementations))>
        <WpfTheory, Trait(Traits.Feature, Traits.Features.Completion)>
        Public Async Function TestMatchWithTurkishIWorkaround1(completionImplementation As CompletionImplementation) As Task
            Using New CultureContext(New CultureInfo("tr-TR", useUserOverride:=False))
                Using state = TestStateFactory.CreateCSharpTestState(completionImplementation,
                               <Document><![CDATA[
        class C
        {
            void goo(int x)
            {
                string.$$]]></Document>, extraExportedTypes:={GetType(CSharpEditorFormattingService)}.ToList())
                    state.SendTypeChars("is")
                    Await state.AssertSelectedCompletionItem("IsInterned")
                End Using
            End Using

        End Function

        <WorkItem(588, "https://github.com/dotnet/roslyn/issues/588")>
        <MemberData(NameOf(AllCompletionImplementations))>
        <WpfTheory, Trait(Traits.Feature, Traits.Features.Completion)>
        Public Async Function TestMatchWithTurkishIWorkaround2(completionImplementation As CompletionImplementation) As Task
            Using New CultureContext(New CultureInfo("tr-TR", useUserOverride:=False))
                Using state = TestStateFactory.CreateCSharpTestState(completionImplementation,
                               <Document><![CDATA[
        class C
        {
            void goo(int x)
            {
                string.$$]]></Document>, extraExportedTypes:={GetType(CSharpEditorFormattingService)}.ToList())
                    state.SendTypeChars("ı")
                    Await state.AssertSelectedCompletionItem()
                End Using
            End Using

        End Function

        <MemberData(NameOf(AllCompletionImplementations))>
        <WpfTheory, Trait(Traits.Feature, Traits.Features.Completion)>
        Public Async Function TargetTypePreselection1(completionImplementation As CompletionImplementation) As Task
            Using state = TestStateFactory.CreateCSharpTestState(completionImplementation,
                           <Document><![CDATA[
using System.Threading;
class Program
{
    void Cancel(int x, CancellationToken cancellationToken)
    {
        Cancel(x + 1, cancellationToken: $$)
    }
}]]></Document>, extraExportedTypes:={GetType(CSharpEditorFormattingService)}.ToList())
                state.SendInvokeCompletionList()
                Await state.AssertSelectedCompletionItem("cancellationToken", isHardSelected:=True).ConfigureAwait(True)
            End Using
        End Function

        <MemberData(NameOf(AllCompletionImplementations))>
        <WpfTheory, Trait(Traits.Feature, Traits.Features.Completion)>
        Public Async Function TargetTypePreselection2(completionImplementation As CompletionImplementation) As Task
            Using state = TestStateFactory.CreateCSharpTestState(completionImplementation,
                           <Document><![CDATA[
class Program
{
    static void Main(string[] args)
    {
        int aaz = 0;
        args = $$
    }
}]]></Document>, extraExportedTypes:={GetType(CSharpEditorFormattingService)}.ToList())
                state.SendTypeChars("a")
                Await state.AssertSelectedCompletionItem("args", isHardSelected:=True).ConfigureAwait(True)
            End Using
        End Function

        <MemberData(NameOf(AllCompletionImplementations))>
        <WpfTheory, Trait(Traits.Feature, Traits.Features.Completion)>
        Public Async Function TargetTypePreselection_DoesNotOverrideEnumPreselection(completionImplementation As CompletionImplementation) As Task
            Using state = TestStateFactory.CreateCSharpTestState(completionImplementation,
                           <Document><![CDATA[
enum E
{

}

class Program
{
    static void Main(string[] args)
    {
        E e;
        e = $$
    }
}]]></Document>, extraExportedTypes:={GetType(CSharpEditorFormattingService)}.ToList())
                state.SendInvokeCompletionList()
                Await state.AssertSelectedCompletionItem("E", isHardSelected:=True).ConfigureAwait(True)
            End Using
        End Function

        <MemberData(NameOf(AllCompletionImplementations))>
        <WpfTheory, Trait(Traits.Feature, Traits.Features.Completion)>
        Public Async Function TargetTypePreselection_DoesNotOverrideEnumPreselection2(completionImplementation As CompletionImplementation) As Task
            Using state = TestStateFactory.CreateCSharpTestState(completionImplementation,
                           <Document><![CDATA[
enum E
{
    A
}

class Program
{
    static void Main(string[] args)
    {
        E e = E.A;
        if (e == $$
    }
}]]></Document>, extraExportedTypes:={GetType(CSharpEditorFormattingService)}.ToList())
                state.SendInvokeCompletionList()
                Await state.AssertSelectedCompletionItem("E", isHardSelected:=True).ConfigureAwait(True)
            End Using
        End Function

        <MemberData(NameOf(AllCompletionImplementations))>
        <WpfTheory, Trait(Traits.Feature, Traits.Features.Completion)>
        Public Async Function TargetTypePreselection3(completionImplementation As CompletionImplementation) As Task
            Using state = TestStateFactory.CreateCSharpTestState(completionImplementation,
                           <Document><![CDATA[
class D {}

class Program
{
    static void Main(string[] args)
    {
       int cw = 7;
       D cx = new D();
       D cx2 = $$
    }
}]]></Document>, extraExportedTypes:={GetType(CSharpEditorFormattingService)}.ToList())
                state.SendTypeChars("c")
                Await state.AssertSelectedCompletionItem("cx", isHardSelected:=True).ConfigureAwait(True)
            End Using
        End Function

        <MemberData(NameOf(AllCompletionImplementations))>
        <WpfTheory, Trait(Traits.Feature, Traits.Features.Completion)>
        Public Async Function TargetTypePreselectionLocalsOverType(completionImplementation As CompletionImplementation) As Task
            Using state = TestStateFactory.CreateCSharpTestState(completionImplementation,
                           <Document><![CDATA[
class A {}

class Program
{
    static void Main(string[] args)
    {
       A cx = new A();
       A cx2 = $$
    }
}]]></Document>, extraExportedTypes:={GetType(CSharpEditorFormattingService)}.ToList())
                state.SendTypeChars("c")
                Await state.AssertSelectedCompletionItem("cx", isHardSelected:=True).ConfigureAwait(True)
            End Using
        End Function

        <MemberData(NameOf(AllCompletionImplementations))>
        <WpfTheory, Trait(Traits.Feature, Traits.Features.Completion)>
        Public Async Function TargetTypePreselectionParameterOverMethod(completionImplementation As CompletionImplementation) As Task
            Using state = TestStateFactory.CreateCSharpTestState(completionImplementation,
                           <Document><![CDATA[
class Program
{
    bool f;

    void goo(bool x) { }

    void Main(string[] args)
    {
        goo($$) // Not "Equals"
    }
}]]></Document>, extraExportedTypes:={GetType(CSharpEditorFormattingService)}.ToList())
                state.SendInvokeCompletionList()
                Await state.AssertSelectedCompletionItem("f", isHardSelected:=True).ConfigureAwait(True)
            End Using
        End Function

        <MemberData(NameOf(AllCompletionImplementations))>
        <WpfTheory(Skip:="https://github.com/dotnet/roslyn/issues/6942"), Trait(Traits.Feature, Traits.Features.Completion)>
        Public Async Function TargetTypePreselectionConvertibility1(completionImplementation As CompletionImplementation) As Task
            Using state = TestStateFactory.CreateCSharpTestState(completionImplementation,
                           <Document><![CDATA[
abstract class C {}
class D : C {}
class Program
{
    static void Main(string[] args)
    {
       D cx = new D();
       C cx2 = $$
    }
}]]></Document>, extraExportedTypes:={GetType(CSharpEditorFormattingService)}.ToList())
                state.SendTypeChars("c")
                Await state.AssertSelectedCompletionItem("cx", isHardSelected:=True).ConfigureAwait(True)
            End Using
        End Function

        <MemberData(NameOf(AllCompletionImplementations))>
        <WpfTheory, Trait(Traits.Feature, Traits.Features.Completion)>
        Public Async Function TargetTypePreselectionLocalOverProperty(completionImplementation As CompletionImplementation) As Task
            Using state = TestStateFactory.CreateCSharpTestState(completionImplementation,
                           <Document><![CDATA[
class Program
{
    public int aaa { get; }

     void Main(string[] args)
    {
        int aaq;

        int y = a$$
    }
}]]></Document>, extraExportedTypes:={GetType(CSharpEditorFormattingService)}.ToList())
                state.SendInvokeCompletionList()
                Await state.AssertSelectedCompletionItem("aaq", isHardSelected:=True).ConfigureAwait(True)
            End Using
        End Function

        <MemberData(NameOf(AllCompletionImplementations))>
        <WpfTheory, Trait(Traits.Feature, Traits.Features.Completion)>
        <WorkItem(12254, "https://github.com/dotnet/roslyn/issues/12254")>
        Public Sub TestGenericCallOnTypeContainingAnonymousType(completionImplementation As CompletionImplementation)
            Using state = TestStateFactory.CreateCSharpTestState(completionImplementation,
                           <Document><![CDATA[
using System.Linq;

class Program
{
    static void Main(string[] args)
    {
        new[] { new { x = 1 } }.ToArr$$
    }
}]]></Document>, extraExportedTypes:={GetType(CSharpEditorFormattingService)}.ToList())

                state.SendInvokeCompletionList()
                state.SendTypeChars("(")
                state.AssertMatchesTextStartingAtLine(7, "new[] { new { x = 1 } }.ToArray(")
            End Using
        End Sub

        <MemberData(NameOf(AllCompletionImplementations))>
        <WpfTheory, Trait(Traits.Feature, Traits.Features.Completion)>
        Public Async Function TargetTypePreselectionSetterValuey(completionImplementation As CompletionImplementation) As Task
            Using state = TestStateFactory.CreateCSharpTestState(completionImplementation,
                           <Document><![CDATA[
class Program
{
    int _x;
    int X
    {
        set
        {
            _x = $$
        }
    }
}]]></Document>, extraExportedTypes:={GetType(CSharpEditorFormattingService)}.ToList())
                state.SendInvokeCompletionList()
                Await state.AssertSelectedCompletionItem("value", isHardSelected:=True).ConfigureAwait(True)
            End Using
        End Function

        <MemberData(NameOf(AllCompletionImplementations))>
        <WpfTheory, Trait(Traits.Feature, Traits.Features.Completion)>
        <WorkItem(12530, "https://github.com/dotnet/roslyn/issues/12530")>
        Public Async Function TestAnonymousTypeDescription(completionImplementation As CompletionImplementation) As Task
            Using state = TestStateFactory.CreateCSharpTestState(completionImplementation,
                           <Document><![CDATA[
using System.Linq;

class Program
{
    static void Main(string[] args)
    {
        new[] { new { x = 1 } }.ToArr$$
    }
}]]></Document>, extraExportedTypes:={GetType(CSharpEditorFormattingService)}.ToList())
                state.SendInvokeCompletionList()
                Await state.AssertSelectedCompletionItem(description:=
$"({ CSharpFeaturesResources.extension }) 'a[] System.Collections.Generic.IEnumerable<'a>.ToArray<'a>()

{ FeaturesResources.Anonymous_Types_colon }
    'a { FeaturesResources.is_ } new {{ int x }}")
            End Using
        End Function

        <MemberData(NameOf(AllCompletionImplementations))>
        <WpfTheory, Trait(Traits.Feature, Traits.Features.Completion)>
        Public Async Function TestRecursiveGenericSymbolKey(completionImplementation As CompletionImplementation) As Task
            Using state = TestStateFactory.CreateCSharpTestState(completionImplementation,
                           <Document><![CDATA[
using System.Collections.Generic;

class Program
{
    static void ReplaceInList<T>(List<T> list, T oldItem, T newItem)
    {
        $$
    }
}]]></Document>, extraExportedTypes:={GetType(CSharpEditorFormattingService)}.ToList())

                state.SendTypeChars("list")
                state.SendTypeChars(".")
                Await state.AssertCompletionSession()
                state.SendTypeChars("Add")

                Await state.AssertSelectedCompletionItem("Add", description:="void List<T>.Add(T item)")
            End Using
        End Function

        <MemberData(NameOf(AllCompletionImplementations))>
        <WpfTheory, Trait(Traits.Feature, Traits.Features.Completion)>
        Public Async Function TestCommitNamedParameterWithColon(completionImplementation As CompletionImplementation) As Task
            Using state = TestStateFactory.CreateCSharpTestState(completionImplementation,
                           <Document><![CDATA[
using System.Collections.Generic;

class Program
{
    static void Main(int args)
    {
        Main(args$$
    }
}]]></Document>, extraExportedTypes:={GetType(CSharpEditorFormattingService)}.ToList())

                state.SendInvokeCompletionList()
                state.SendTypeChars(":")
                Await state.AssertNoCompletionSession()
                Assert.Contains("args:", state.GetLineTextFromCaretPosition())
            End Using
        End Function

        <WorkItem(13481, "https://github.com/dotnet/roslyn/issues/13481")>
        <MemberData(NameOf(AllCompletionImplementations))>
        <WpfTheory, Trait(Traits.Feature, Traits.Features.Completion)>
        Public Async Function TestBackspaceSelection1(completionImplementation As CompletionImplementation) As Task
            Using state = TestStateFactory.CreateCSharpTestState(completionImplementation,
                <Document><![CDATA[
using System;

class Program
{
    static void Main()
    {
        DateTimeOffset$$
    }
}
            ]]></Document>)
                state.Workspace.Options = state.Workspace.Options.WithChangedOption(
                    CompletionOptions.TriggerOnDeletion, LanguageNames.CSharp, True)

                For Each c In "Offset"
                    state.SendBackspace()
                    Await state.WaitForAsynchronousOperationsAsync()
                Next

                Await state.AssertSelectedCompletionItem("DateTime")
            End Using
        End Function

        <WorkItem(13481, "https://github.com/dotnet/roslyn/issues/13481")>
        <MemberData(NameOf(AllCompletionImplementations))>
        <WpfTheory, Trait(Traits.Feature, Traits.Features.Completion)>
        Public Async Function TestBackspaceSelection2(completionImplementation As CompletionImplementation) As Task
            Using state = TestStateFactory.CreateCSharpTestState(completionImplementation,
                <Document><![CDATA[
using System;

class Program
{
    static void Main()
    {
        DateTimeOffset.$$
    }
}
            ]]></Document>)
                state.Workspace.Options = state.Workspace.Options.WithChangedOption(
                    CompletionOptions.TriggerOnDeletion, LanguageNames.CSharp, True)

                For Each c In "Offset."
                    state.SendBackspace()
                    Await state.WaitForAsynchronousOperationsAsync()
                Next

                Await state.AssertSelectedCompletionItem("DateTime")
            End Using
        End Function

        <WorkItem(14465, "https://github.com/dotnet/roslyn/issues/14465")>
        <MemberData(NameOf(AllCompletionImplementations))>
        <WpfTheory, Trait(Traits.Feature, Traits.Features.Completion)>
        Public Async Function TypingNumberShouldNotDismiss1(completionImplementation As CompletionImplementation) As Task
            Using state = TestStateFactory.CreateCSharpTestState(completionImplementation,
                <Document><![CDATA[
class C
{
    void Moo1()
    {
        new C()$$
    }
}
            ]]></Document>)

                state.SendTypeChars(".")
                Await state.AssertCompletionSession()
                state.SendTypeChars("1")
                Await state.AssertSelectedCompletionItem("Moo1")
            End Using
        End Function

        <WorkItem(14085, "https://github.com/dotnet/roslyn/issues/14085")>
        <MemberData(NameOf(AllCompletionImplementations))>
        <WpfTheory, Trait(Traits.Feature, Traits.Features.Completion)>
        Public Async Function TargetTypingDoesNotOverrideExactMatch(completionImplementation As CompletionImplementation) As Task
            Using state = TestStateFactory.CreateCSharpTestState(completionImplementation,
                <Document><![CDATA[
using System.IO;
class C
{
    void Moo1()
    {
        string path = $$
    }
}
            ]]></Document>)

                state.SendTypeChars("Path")
                Await state.AssertCompletionSession()
                Await state.AssertSelectedCompletionItem("Path")
            End Using
        End Function

        <WorkItem(14085, "https://github.com/dotnet/roslyn/issues/14085")>
        <MemberData(NameOf(AllCompletionImplementations))>
        <WpfTheory, Trait(Traits.Feature, Traits.Features.Completion)>
        Public Async Function MRUOverTargetTyping(completionImplementation As CompletionImplementation) As Task
            Using state = TestStateFactory.CreateCSharpTestState(completionImplementation,
                <Document><![CDATA[
using System.IO;
using System.Threading.Tasks;
class C
{
    async Task Moo()
    {
        await Moo().$$
    }
}
            ]]></Document>)

                state.SendTypeChars("Configure")
                state.SendTab()
                For i = 1 To "ConfigureAwait".Length
                    state.SendBackspace()
                Next
                state.SendInvokeCompletionList()
                Await state.AssertCompletionSession()
                Await state.AssertSelectedCompletionItem("ConfigureAwait")
            End Using
        End Function

        <MemberData(NameOf(AllCompletionImplementations))>
        <WpfTheory, Trait(Traits.Feature, Traits.Features.Completion)>
        Public Async Function MovingCaretToStartSoftSelects(completionImplementation As CompletionImplementation) As Task
            Using state = TestStateFactory.CreateCSharpTestState(completionImplementation,
                              <Document>
using System;

class C
{
    void M()
    {
        $$
    }
}
                              </Document>)

                state.SendTypeChars("Conso")
                Await state.AssertSelectedCompletionItem(displayText:="Console", isHardSelected:=True)
                For Each ch In "Conso"
                    state.SendLeftKey()
                Next

                Await state.AssertSelectedCompletionItem(displayText:="Console", isHardSelected:=False)

                state.SendRightKey()
                Await state.AssertSelectedCompletionItem(displayText:="Console", isHardSelected:=True)
            End Using
        End Function

        <MemberData(NameOf(AllCompletionImplementations))>
        <WpfTheory, Trait(Traits.Feature, Traits.Features.Completion)>
        Public Async Function TestNoBlockOnCompletionItems1(completionImplementation As CompletionImplementation) As Task
            Dim tcs = New TaskCompletionSource(Of Boolean)
            Using state = TestStateFactory.CreateCSharpTestState(completionImplementation,
                              <Document>
                                  using $$
                              </Document>, {New TaskControlledCompletionProvider(tcs.Task)})

                state.Workspace.Options = state.Workspace.Options.WithChangedOption(
                    CompletionOptions.BlockForCompletionItems, LanguageNames.CSharp, False)

                state.SendTypeChars("Sys.")
                Await state.AssertNoCompletionSession()
                Assert.Contains("Sys.", state.GetLineTextFromCaretPosition())

                tcs.SetResult(True)
            End Using
        End Function

        <MemberData(NameOf(AllCompletionImplementations))>
        <WpfTheory, Trait(Traits.Feature, Traits.Features.Completion)>
        Public Async Function TestNoBlockOnCompletionItems2(completionImplementation As CompletionImplementation) As Task
            Using state = TestStateFactory.CreateCSharpTestState(completionImplementation,
                              <Document>
                                  using $$
                              </Document>, {New TaskControlledCompletionProvider(Task.FromResult(True))})

                state.Workspace.Options = state.Workspace.Options.WithChangedOption(
                    CompletionOptions.BlockForCompletionItems, LanguageNames.CSharp, False)

                state.SendTypeChars("Sys")
                Await state.AssertSelectedCompletionItem(displayText:="System")
                state.SendTypeChars(".")
                Assert.Contains("System.", state.GetLineTextFromCaretPosition())
            End Using
        End Function

        <MemberData(NameOf(AllCompletionImplementations))>
        <WpfTheory, Trait(Traits.Feature, Traits.Features.Completion)>
        Public Async Function TestNoBlockOnCompletionItems4(completionImplementation As CompletionImplementation) As Task
            ' This test verifies a scenario with the following conditions:
            ' a. A slow completion provider
            ' b. The block option set to false.
            ' Scenario:
            ' 1. Type 'Sys'
            ' 2. Send CommitIfUnique (Ctrl + space)
            ' 3. Wait for 250ms.
            ' 4. Verify that there is no completion window shown. In the new completion, we can just start the verification and check that the verification is still running.
            ' 5. Check that the commit is not yet provided: there is 'Sys' but no 'System'
            ' 6. Simulate unblocking the provider.
            ' 7. Verify that the completion completes CommitIfUnique.
            Dim tcs = New TaskCompletionSource(Of Boolean)
            Dim provider = New TaskControlledCompletionProvider(tcs.Task)
            Using state = TestStateFactory.CreateCSharpTestState(completionImplementation,
                              <Document>
                                  using $$
                              </Document>, {provider})

                state.Workspace.Options = state.Workspace.Options.WithChangedOption(
                    CompletionOptions.BlockForCompletionItems, LanguageNames.CSharp, False)

                state.SendTypeChars("Sys")

                If completionImplementation = CompletionImplementation.Legacy Then
                    state.SendCommitUniqueCompletionListItem()
                    Await Task.Delay(250)

                    state.AssertNoCompletionSessionWithNoBlock()
                    Assert.Contains("Sys", state.GetLineTextFromCaretPosition())
                    Assert.DoesNotContain("System", state.GetLineTextFromCaretPosition())
                    tcs.SetResult(True)
                Else
                    Dim task1 As Task = Nothing
                    Dim task2 As Task = Nothing

                    Dim providerCalledHandler =
                        Sub()
                            task2 = New Task(
                            Sub()
                                Thread.Sleep(250)
                                Try
                                    ' 3. Check that the other task is running/hanging.
                                    Assert.Equal(TaskStatus.Running, task1.Status)
                                    Assert.Contains("Sys", state.GetLineTextFromCaretPosition())
                                    Assert.DoesNotContain("System", state.GetLineTextFromCaretPosition())
                                    ' Need the Finally to avoid hangs if any of Asserts failed, the task will never complete and Task.WhenAll will wait forever.
                                Finally
                                    ' 4. Unblock the first task and the main thread.
                                    tcs.SetResult(True)
                                End Try
                            End Sub)

                            task1 = Task.Run(
                            Sub()
                                task2.Start()
                                ' 2. Hang here as well: getting items is waiting provider to respond.
                                state.CalculateItemsIfSessionExists()
                            End Sub)


                        End Sub

                    AddHandler provider.ProviderCalled, providerCalledHandler

                    ' SendCommitUniqueCompletionListItem is a synchronous operation.
                    ' It guarantees that ProviderCalled will be triggered and after that the completion will hang waiting for a task to be resolved.
                    ' In the new completion, when pressed <ctrl>-<space>, we have to wait for the aggregate operation to complete.
                    ' 1. Hang here.
                    state.SendCommitUniqueCompletionListItem()

                    Assert.NotNull(task1)
                    Assert.NotNull(task2)
                    Await Task.WhenAll(task1, task2)
                End If

                Await state.AssertNoCompletionSession()
                Assert.Contains("System", state.GetLineTextFromCaretPosition())
            End Using
        End Function

        <MemberData(NameOf(AllCompletionImplementations))>
        <WpfTheory, Trait(Traits.Feature, Traits.Features.Completion)>
        Public Async Function TestNoBlockOnCompletionItems3(completionImplementation As CompletionImplementation) As Task
            ' This test verifies a scenario with the following conditions:
            ' a. A slow completion provider
            ' b. The block option set to false.
            ' Scenario:
            ' 1. Type 'Sys'
            ' 2. Send CommitIfUnique (Ctrl + space)
            ' 3. Wait for 250ms.
            ' 4. Verify that there is no completion window shown. In the new completion, we can just start the verification and check that the verification is still running.
            ' 5. Check that the commit is not yet provided: there is 'Sys' but no 'System'
            ' 6. The next statement in the UI thread after CommitIfUnique is typing 'a'.
            ' 7. Simulate unblocking the provider.
            ' 8. Verify that
            ' 8.a. The old completion adds 'a' to 'Sys' and displays 'Sysa'. CommitIfUnique is canceled because it was interrupted by typing 'a'.
            ' 8.b. The new completion completes CommitIfUnique and then adds 'a'.
            Dim tcs = New TaskCompletionSource(Of Boolean)
            Dim provider = New TaskControlledCompletionProvider(tcs.Task)
            Using state = TestStateFactory.CreateCSharpTestState(completionImplementation,
                              <Document>
                                  using $$
                              </Document>, {provider})

                state.Workspace.Options = state.Workspace.Options.WithChangedOption(
                    CompletionOptions.BlockForCompletionItems, LanguageNames.CSharp, False)

                state.SendTypeChars("Sys")
                If completionImplementation = CompletionImplementation.Legacy Then
                    state.SendCommitUniqueCompletionListItem()
                    Await Task.Delay(250)
                    state.AssertNoCompletionSessionWithNoBlock()
                    Assert.Contains("Sys", state.GetLineTextFromCaretPosition())
                    Assert.DoesNotContain("System", state.GetLineTextFromCaretPosition())

                    state.SendTypeChars("a")

                    tcs.SetResult(True)

                    Await state.AssertCompletionSession()
                    Assert.Contains("Sysa", state.GetLineTextFromCaretPosition())
                Else
                    Dim task1 As Task = Nothing
                    Dim task2 As Task = Nothing

                    Dim providerCalledHandler =
                        Sub()
                            task2 = New Task(
                                Sub()
                                    Thread.Sleep(250)
                                    Try
                                        ' 3. Check that the other task is running/hanging.
                                        Assert.Equal(TaskStatus.Running, task1.Status)
                                        Assert.Contains("Sys", state.GetLineTextFromCaretPosition())
                                        Assert.DoesNotContain("System", state.GetLineTextFromCaretPosition())
                                        ' Need the Finally to avoid hangs if any of Asserts failed, the task will never complete and Task.WhenAll will wait forever.
                                    Finally

                                        ' 4. Unblock the first task and the main thread.
                                        tcs.SetResult(True)
                                    End Try
                                End Sub)

                            task1 = Task.Run(
                            Sub()
                                task2.Start()
                                ' 2. Hang here as well: getting items is waiting provider to respond.
                                state.CalculateItemsIfSessionExists()
                            End Sub)
                        End Sub

                    AddHandler provider.ProviderCalled, providerCalledHandler

                    ' SendCommitUniqueCompletionListItem is a synchronous operation.
                    ' It guarantees that ProviderCalled will be triggered and after that the completion will hang waiting for a task to be resolved.
                    ' In the new completion, when pressed <ctrl>-<space>, we have to wait for the aggregate operation to complete.
                    ' 1. Hang here.
                    state.SendCommitUniqueCompletionListItem()
                    ' 5. Put insertion of 'a' into the edtior queue. It can be executed in the foreground thread only
                    state.SendTypeChars("a")

                    Assert.NotNull(task1)
                    Assert.NotNull(task2)
                    Await Task.WhenAll(task1, task2)

                    Await state.AssertNoCompletionSession()
                    ' Here is a difference between the old and the new completions:
                    ' The old completion adds 'a' to 'Sys' and displays 'Sysa'. CommitIfUnique is canceled because it was interrupted by typing 'a'.
                    ' The new completion completes CommitIfUnique and then adds 'a'.
                    Assert.Contains("Systema", state.GetLineTextFromCaretPosition())
                End If
            End Using
        End Function

        <MemberData(NameOf(AllCompletionImplementations))>
        <WpfTheory, Trait(Traits.Feature, Traits.Features.Completion)>
        Public Async Function TestSwitchBetweenBlockingAndNoBlockOnCompletion(completionImplementation As CompletionImplementation) As Task
            Dim tcs = New TaskCompletionSource(Of Boolean)
            Dim provider = New TaskControlledCompletionProvider(tcs.Task)
            Using state = TestStateFactory.CreateCSharpTestState(completionImplementation,
                              <Document>
                                  using $$
                              </Document>, {provider})

#Disable Warning BC42358 ' Because this call is not awaited, execution of the current method continues before the call is completed
                Task.Run(Function()
                             Task.Delay(TimeSpan.FromSeconds(10))
                             tcs.SetResult(True)
                             Return True
                         End Function)
#Enable Warning BC42358 ' Because this call is not awaited, execution of the current method continues before the call is completed

                state.SendTypeChars("Sys.")
                Assert.Contains("System.", state.GetLineTextFromCaretPosition())

                ' reset the input
                For i As Integer = 1 To "System.".Length
                    state.SendBackspace()
                Next
                state.SendEscape()

                Await state.WaitForAsynchronousOperationsAsync()

                ' reset the task
                tcs = New TaskCompletionSource(Of Boolean)
                provider.UpdateTask(tcs.Task)

                ' Switch to the non-blocking mode
                state.Workspace.Options = state.Workspace.Options.WithChangedOption(
                    CompletionOptions.BlockForCompletionItems, LanguageNames.CSharp, False)

                ' re-use of TestNoBlockOnCompletionItems1
                state.SendTypeChars("Sys.")
                Await state.AssertNoCompletionSession()
                Assert.Contains("Sys.", state.GetLineTextFromCaretPosition())
                tcs.SetResult(True)

                For i As Integer = 1 To "Sys.".Length
                    state.SendBackspace()
                Next
                state.SendEscape()

                Await state.WaitForAsynchronousOperationsAsync()

                ' reset the task
                tcs = New TaskCompletionSource(Of Boolean)
                provider.UpdateTask(tcs.Task)

                ' Switch to the blocking mode
                state.Workspace.Options = state.Workspace.Options.WithChangedOption(
                    CompletionOptions.BlockForCompletionItems, LanguageNames.CSharp, True)

#Disable Warning BC42358 ' Because this call is not awaited, execution of the current method continues before the call is completed
                Task.Run(Function()
                             Task.Delay(TimeSpan.FromSeconds(10))
                             tcs.SetResult(True)
                             Return True
                         End Function)
#Enable Warning BC42358 ' Because this call is not awaited, execution of the current method continues before the call is completed

                state.SendTypeChars("Sys.")
                Await state.AssertCompletionSession()
                Assert.Contains("System.", state.GetLineTextFromCaretPosition())
            End Using
        End Function

        Private Class TaskControlledCompletionProvider
            Inherits CompletionProvider

            Private _task As Task

            Public Event ProviderCalled()

            Public Sub New(task As Task)
                _task = task
            End Sub

            Public Sub UpdateTask(task As Task)
                _task = task
            End Sub

            Public Overrides Function ProvideCompletionsAsync(context As CompletionContext) As Task
                RaiseEvent ProviderCalled()
                Return _task
            End Function
        End Class

        <MemberData(NameOf(AllCompletionImplementations))>
        <WpfTheory, Trait(Traits.Feature, Traits.Features.Completion)>
        Public Async Function Filters_EmptyList1(completionImplementation As CompletionImplementation) As Task
            Using state = TestStateFactory.CreateCSharpTestState(completionImplementation,
                <Document><![CDATA[
using System.IO;
using System.Threading.Tasks;
class C
{
    async Task Moo()
    {
        var x = asd$$
    }
}
            ]]></Document>)

                state.SendInvokeCompletionList()
                Await state.WaitForUIRenderedAsync()

                Dim filters = state.GetCompletionItemFilters()
                Dim dict = New Dictionary(Of CompletionItemFilter, Boolean)
                For Each f In filters
                    dict(f) = False
                Next

                dict(CompletionItemFilter.InterfaceFilter) = True

                Dim args = New CompletionItemFilterStateChangedEventArgs(dict.ToImmutableDictionary())
                state.RaiseFiltersChanged(args)
                Await state.WaitForUIRenderedAsync()
                Assert.Null(state.GetSelectedItem())

            End Using
        End Function

        <MemberData(NameOf(AllCompletionImplementations))>
        <WpfTheory, Trait(Traits.Feature, Traits.Features.Completion)>
        Public Async Function Filters_EmptyList2(completionImplementation As CompletionImplementation) As Task
            Using state = TestStateFactory.CreateCSharpTestState(completionImplementation,
                <Document><![CDATA[
using System.IO;
using System.Threading.Tasks;
class C
{
    async Task Moo()
    {
        var x = asd$$
    }
}
            ]]></Document>)

                state.SendInvokeCompletionList()
                Await state.WaitForUIRenderedAsync()
                Dim filters = state.GetCompletionItemFilters()
                Dim dict = New Dictionary(Of CompletionItemFilter, Boolean)
                For Each f In filters
                    dict(f) = False
                Next

                dict(CompletionItemFilter.InterfaceFilter) = True

                Dim args = New CompletionItemFilterStateChangedEventArgs(dict.ToImmutableDictionary())
                state.RaiseFiltersChanged(args)
                Await state.WaitForUIRenderedAsync()
                Assert.Null(state.GetSelectedItem())
                state.SendTab()
                Await state.AssertNoCompletionSession()

            End Using
        End Function

        <MemberData(NameOf(AllCompletionImplementations))>
        <WpfTheory, Trait(Traits.Feature, Traits.Features.Completion)>
        Public Async Function Filters_EmptyList3(completionImplementation As CompletionImplementation) As Task
            Using state = TestStateFactory.CreateCSharpTestState(completionImplementation,
                <Document><![CDATA[
using System.IO;
using System.Threading.Tasks;
class C
{
    async Task Moo()
    {
        var x = asd$$
    }
}
            ]]></Document>)

                state.SendInvokeCompletionList()
                Await state.WaitForUIRenderedAsync()
                Dim filters = state.GetCompletionItemFilters()
                Dim dict = New Dictionary(Of CompletionItemFilter, Boolean)
                For Each f In filters
                    dict(f) = False
                Next

                dict(CompletionItemFilter.InterfaceFilter) = True

                Dim args = New CompletionItemFilterStateChangedEventArgs(dict.ToImmutableDictionary())
                state.RaiseFiltersChanged(args)
                Await state.WaitForUIRenderedAsync()
                Assert.Null(state.GetSelectedItem())
                state.SendReturn()
                Await state.AssertNoCompletionSession()

            End Using
        End Function

        <MemberData(NameOf(AllCompletionImplementations))>
        <WpfTheory, Trait(Traits.Feature, Traits.Features.Completion)>
        Public Async Function Filters_EmptyList4(completionImplementation As CompletionImplementation) As Task
            Using state = TestStateFactory.CreateCSharpTestState(completionImplementation,
                <Document><![CDATA[
using System.IO;
using System.Threading.Tasks;
class C
{
    async Task Moo()
    {
        var x = asd$$
    }
}
            ]]></Document>)

                state.SendInvokeCompletionList()
                Await state.WaitForUIRenderedAsync()
                Dim filters = state.GetCompletionItemFilters()
                Dim dict = New Dictionary(Of CompletionItemFilter, Boolean)
                For Each f In filters
                    dict(f) = False
                Next

                dict(CompletionItemFilter.InterfaceFilter) = True

                Dim args = New CompletionItemFilterStateChangedEventArgs(dict.ToImmutableDictionary())
                state.RaiseFiltersChanged(args)
                Await state.WaitForUIRenderedAsync()
                Assert.Null(state.GetSelectedItem())
                state.SendTypeChars(".")
                Await state.AssertNoCompletionSession()
            End Using
        End Function

        <MemberData(NameOf(AllCompletionImplementations))>
        <WpfTheory, Trait(Traits.Feature, Traits.Features.Completion)>
        <WorkItem(15881, "https://github.com/dotnet/roslyn/issues/15881")>
        Public Async Function CompletionAfterDotBeforeAwaitTask(completionImplementation As CompletionImplementation) As Task
            Using state = TestStateFactory.CreateCSharpTestState(completionImplementation,
                <Document><![CDATA[
using System.Threading.Tasks;

class C
{
    async Task Moo()
    {
        Task.$$
        await Task.Delay(50);
    }
}
            ]]></Document>)

                state.SendInvokeCompletionList()
                Await state.AssertCompletionSession()
            End Using
        End Function

        <WorkItem(14704, "https://github.com/dotnet/roslyn/issues/14704")>
        <MemberData(NameOf(AllCompletionImplementations))>
        <WpfTheory, Trait(Traits.Feature, Traits.Features.Completion)>
        Public Async Function BackspaceTriggerSubstringMatching(completionImplementation As CompletionImplementation) As Task
            Using state = TestStateFactory.CreateCSharpTestState(completionImplementation,
                              <Document>
using System;
class Program
{
    static void Main(string[] args)
    {
        if (Environment$$
    }
}
                              </Document>)

                Dim key = New OptionKey(CompletionOptions.TriggerOnDeletion, LanguageNames.CSharp)
                state.Workspace.Options = state.Workspace.Options.WithChangedOption(key, True)

                state.SendBackspace()
                Await state.AssertSelectedCompletionItem(displayText:="Environment", isHardSelected:=True)
            End Using
        End Function

        <WorkItem(16236, "https://github.com/dotnet/roslyn/issues/16236")>
        <MemberData(NameOf(AllCompletionImplementations))>
        <WpfTheory, Trait(Traits.Feature, Traits.Features.Completion)>
        Public Async Function AttributeNamedParameterEqualsItemCommittedOnSpace(completionImplementation As CompletionImplementation) As Task
            Using state = TestStateFactory.CreateCSharpTestState(completionImplementation,
                              <Document>
[A($$)]
class AAttribute: Attribute
{
    public string Skip { get; set; }
} </Document>)
                state.SendTypeChars("Skip")
                Await state.AssertCompletionSession()
                state.SendTypeChars(" ")
                Await state.AssertNoCompletionSession()
                Assert.Equal("[A(Skip )]", state.GetLineTextFromCaretPosition())
            End Using
        End Function

        <WorkItem(362890, "https://devdiv.visualstudio.com/DevDiv/_workitems?id=362890")>
        <InlineData(CompletionImplementation.Legacy)>
        <InlineData(CompletionImplementation.Modern, Skip:="https://github.com/dotnet/roslyn/issues/29110")>
        <WpfTheory, Trait(Traits.Feature, Traits.Features.Completion)>
        Public Async Function TestFilteringAfterSimpleInvokeShowsAllItemsMatchingFilter(completionImplementation As CompletionImplementation) As Task
            Using state = TestStateFactory.CreateCSharpTestState(completionImplementation,
                <Document><![CDATA[

static class Color
{
    public const uint Red = 1;
    public const uint Green = 2;
    public const uint Blue = 3;
}

class C
{
    void M()
    {
        Color.Re$$d
    }
}
            ]]></Document>)

                state.SendInvokeCompletionList()
                Await state.AssertSelectedCompletionItem("Red")
                Await state.AssertCompletionItemsContainAll({"Red", "Green", "Blue", "Equals"})

                Dim filters = state.GetCompletionItemFilters()
                Dim dict = New Dictionary(Of CompletionItemFilter, Boolean)
                For Each f In filters
                    dict(f) = False
                Next

                dict(CompletionItemFilter.ConstantFilter) = True

                Dim args = New CompletionItemFilterStateChangedEventArgs(dict.ToImmutableDictionary())
                state.RaiseFiltersChanged(args)
                Await state.AssertSelectedCompletionItem("Red")
                Await state.AssertCompletionItemsContainAll(displayText:={"Red", "Green", "Blue"})
                Await state.AssertCompletionItemsDoNotContainAny({"Equals"})

                For Each f In filters
                    dict(f) = False
                Next

                args = New CompletionItemFilterStateChangedEventArgs(dict.ToImmutableDictionary())
                state.RaiseFiltersChanged(args)
                Await state.AssertSelectedCompletionItem("Red")
                Await state.AssertCompletionItemsContainAll({"Red", "Green", "Blue", "Equals"})

            End Using
        End Function

        <WorkItem(16236, "https://github.com/dotnet/roslyn/issues/16236")>
        <MemberData(NameOf(AllCompletionImplementations))>
        <WpfTheory, Trait(Traits.Feature, Traits.Features.Completion)>
        Public Async Function NameCompletionSorting(completionImplementation As CompletionImplementation) As Task
            Using state = TestStateFactory.CreateCSharpTestState(completionImplementation,
                              <Document>
interface ISyntaxFactsService {}
class C
{
    void M()
    {
        ISyntaxFactsService $$
    }
} </Document>)
                state.SendInvokeCompletionList()
                Await state.AssertCompletionSession()

                Dim expectedOrder =
                    {
                        "syntaxFactsService",
                        "syntaxFacts",
                        "factsService",
                        "syntax",
                        "service"
                    }

                state.AssertItemsInOrder(expectedOrder)
            End Using
        End Function

        <MemberData(NameOf(AllCompletionImplementations))>
        <WpfTheory, Trait(Traits.Feature, Traits.Features.Completion)>
        Public Sub TestLargeChangeBrokenUpIntoSmallTextChanges(completionImplementation As CompletionImplementation)
            Dim provider = New MultipleChangeCompletionProvider()

            Using state = TestStateFactory.CreateCSharpTestState(completionImplementation,
                <Document><![CDATA[
using System;
class C
{
    void goo() {
        return $$
    }
}]]></Document>, {provider})

                Dim testDocument = state.Workspace.Documents(0)
                Dim textBuffer = testDocument.TextBuffer

                Dim snapshotBeforeCommit = textBuffer.CurrentSnapshot
                provider.SetInfo(snapshotBeforeCommit.GetText(), testDocument.CursorPosition.Value)

                ' First send a space to trigger out special completionImplementation provider.
                state.SendInvokeCompletionList()
                state.SendTab()

                ' Verify that we see the entire change
                Dim finalText = textBuffer.CurrentSnapshot.GetText()
                Assert.Equal(
"using NewUsing;
using System;
class C
{
    void goo() {
        return InsertedItem
    }
}", finalText)

                Dim changes = snapshotBeforeCommit.Version.Changes
                ' This should have happened as two text changes to the buffer.
                Assert.Equal(2, changes.Count)

                Dim actualChanges = changes.ToArray()
                Dim firstChange = actualChanges(0)
                Assert.Equal(New Span(0, 0), firstChange.OldSpan)
                Assert.Equal("using NewUsing;", firstChange.NewText)

                Dim secondChange = actualChanges(1)
                Assert.Equal(New Span(testDocument.CursorPosition.Value, 0), secondChange.OldSpan)
                Assert.Equal("InsertedItem", secondChange.NewText)

                ' Make sure new edits happen after the text that was inserted.
                state.SendTypeChars("1")

                finalText = textBuffer.CurrentSnapshot.GetText()
                Assert.Equal(
"using NewUsing;
using System;
class C
{
    void goo() {
        return InsertedItem1
    }
}", finalText)
            End Using
        End Sub

        <MemberData(NameOf(AllCompletionImplementations))>
        <WpfTheory, Trait(Traits.Feature, Traits.Features.Completion)>
        Public Sub TestLargeChangeBrokenUpIntoSmallTextChanges2(completionImplementation As CompletionImplementation)
            Dim provider = New MultipleChangeCompletionProvider()

            Using state = TestStateFactory.CreateCSharpTestState(completionImplementation,
                <Document><![CDATA[
using System;
class C
{
    void goo() {
        return Custom$$
    }
}]]></Document>, {provider})

                Dim testDocument = state.Workspace.Documents(0)
                Dim textBuffer = testDocument.TextBuffer

                Dim snapshotBeforeCommit = textBuffer.CurrentSnapshot
                provider.SetInfo(snapshotBeforeCommit.GetText(), testDocument.CursorPosition.Value)

                ' First send a space to trigger out special completionImplementation provider.
                state.SendInvokeCompletionList()
                state.SendTab()

                ' Verify that we see the entire change
                Dim finalText = textBuffer.CurrentSnapshot.GetText()
                Assert.Equal(
"using NewUsing;
using System;
class C
{
    void goo() {
        return InsertedItem
    }
}", finalText)

                Dim changes = snapshotBeforeCommit.Version.Changes
                ' This should have happened as two text changes to the buffer.
                Assert.Equal(2, changes.Count)

                Dim actualChanges = changes.ToArray()
                Dim firstChange = actualChanges(0)
                Assert.Equal(New Span(0, 0), firstChange.OldSpan)
                Assert.Equal("using NewUsing;", firstChange.NewText)

                Dim secondChange = actualChanges(1)
                Assert.Equal(New Span(testDocument.CursorPosition.Value - "Custom".Length, "Custom".Length), secondChange.OldSpan)
                Assert.Equal("InsertedItem", secondChange.NewText)

                ' Make sure new edits happen after the text that was inserted.
                state.SendTypeChars("1")

                finalText = textBuffer.CurrentSnapshot.GetText()
                Assert.Equal(
"using NewUsing;
using System;
class C
{
    void goo() {
        return InsertedItem1
    }
}", finalText)
            End Using
        End Sub

        <WorkItem(296512, "https://devdiv.visualstudio.com/DevDiv/_workitems?id=296512")>
        <MemberData(NameOf(AllCompletionImplementations))>
        <WpfTheory, Trait(Traits.Feature, Traits.Features.Completion)>
        Public Async Function TestRegionDirectiveIndentation(completionImplementation As CompletionImplementation) As Task
            Using state = TestStateFactory.CreateCSharpTestState(completionImplementation,
                              <Document>
class C
{
    $$
}
                              </Document>, includeFormatCommandHandler:=True)

                state.SendTypeChars("#")

                Assert.Equal("#", state.GetLineFromCurrentCaretPosition().GetText())
                Await state.AssertCompletionSessionAfterTypingHash()

                state.SendTypeChars("reg")
                Await state.AssertSelectedCompletionItem(displayText:="region")
                state.SendReturn()
                Await state.AssertNoCompletionSession()
                Assert.Equal("    #region", state.GetLineFromCurrentCaretPosition().GetText())
                Assert.Equal(state.GetLineFromCurrentCaretPosition().End, state.GetCaretPoint().BufferPosition)

                state.SendReturn()
                Assert.Equal("", state.GetLineFromCurrentCaretPosition().GetText())
                state.SendTypeChars("#")

                Assert.Equal("#", state.GetLineFromCurrentCaretPosition().GetText())
                Await state.AssertCompletionSessionAfterTypingHash()

                state.SendTypeChars("endr")
                Await state.AssertSelectedCompletionItem(displayText:="endregion")
                state.SendReturn()
                Assert.Equal("    #endregion", state.GetLineFromCurrentCaretPosition().GetText())
                Assert.Equal(state.GetLineFromCurrentCaretPosition().End, state.GetCaretPoint().BufferPosition)

            End Using
        End Function

        <MemberData(NameOf(AllCompletionImplementations))>
        <WpfTheory, Trait(Traits.Feature, Traits.Features.Completion)>
        Public Async Function AfterIdentifierInCaseLabel(completionImplementation As CompletionImplementation) As Task
            Using state = TestStateFactory.CreateCSharpTestState(completionImplementation,
                              <Document>
class C
{
    void M()
    {
        switch (true)
        {
            case identifier $$
        }
    }
}
                              </Document>)

                state.SendTypeChars("w")
                Await state.AssertSelectedCompletionItem(displayText:="when", isHardSelected:=False)

                state.SendBackspace()
                state.SendTypeChars("i")
                Await state.AssertSelectedCompletionItem(displayText:="identifier", isHardSelected:=False)

            End Using
        End Function

        <MemberData(NameOf(AllCompletionImplementations))>
        <WpfTheory, Trait(Traits.Feature, Traits.Features.Completion)>
        Public Async Function AfterIdentifierInCaseLabel_ColorColor(completionImplementation As CompletionImplementation) As Task
            Using state = TestStateFactory.CreateCSharpTestState(completionImplementation,
                              <Document>
class identifier { }
class C
{
    const identifier identifier = null;
    void M()
    {
        switch (true)
        {
            case identifier $$
        }
    }
}
                              </Document>)

                state.SendTypeChars("w")
                Await state.AssertSelectedCompletionItem(displayText:="when", isHardSelected:=False)

                state.SendBackspace()
                state.SendTypeChars("i")
                Await state.AssertSelectedCompletionItem(displayText:="identifier", isHardSelected:=False)

            End Using
        End Function

        <MemberData(NameOf(AllCompletionImplementations))>
        <WpfTheory, Trait(Traits.Feature, Traits.Features.Completion)>
        Public Async Function AfterIdentifierInCaseLabel_ClassNameOnly(completionImplementation As CompletionImplementation) As Task
            Using state = TestStateFactory.CreateCSharpTestState(completionImplementation,
                              <Document>
class identifier { }
class C
{
    void M()
    {
        switch (true)
        {
            case identifier $$
        }
    }
}
                              </Document>)

                state.SendTypeChars("w")
                Await state.AssertSelectedCompletionItem(displayText:="identifier", isHardSelected:=False)

                state.SendBackspace()
                state.SendTypeChars("i")
                Await state.AssertSelectedCompletionItem(displayText:="identifier", isHardSelected:=False)

            End Using
        End Function

        <MemberData(NameOf(AllCompletionImplementations))>
        <WpfTheory, Trait(Traits.Feature, Traits.Features.Completion)>
        Public Async Function AfterDoubleIdentifierInCaseLabel(completionImplementation As CompletionImplementation) As Task
            Using state = TestStateFactory.CreateCSharpTestState(completionImplementation,
                              <Document>
class C
{
    void M()
    {
        switch (true)
        {
            case identifier identifier $$
        }
    }
}
                              </Document>)

                state.SendTypeChars("w")
                Await state.AssertSelectedCompletionItem(displayText:="when", isHardSelected:=True)

            End Using
        End Function

        <WorkItem(11959, "https://github.com/dotnet/roslyn/issues/11959")>
        <MemberData(NameOf(AllCompletionImplementations))>
        <WpfTheory, Trait(Traits.Feature, Traits.Features.Completion)>
        Public Async Function TestGenericAsyncTaskDeclaration(completionImplementation As CompletionImplementation) As Task
            Using state = TestStateFactory.CreateCSharpTestState(completionImplementation,
                              <Document>
namespace A.B
{
    class TestClass { }
}

namespace A
{
    class C
    {
        async Task&lt;A$$ Method()
        { }
    }
}
                              </Document>)

                state.SendTypeChars(".")
                Await state.AssertSelectedCompletionItem(displayText:="B", isSoftSelected:=True)
            End Using
        End Function

        <WorkItem(15348, "https://github.com/dotnet/roslyn/issues/15348")>
        <MemberData(NameOf(AllCompletionImplementations))>
        <WpfTheory, Trait(Traits.Feature, Traits.Features.Completion)>
        Public Async Function TestAfterCasePatternSwitchLabel(completionImplementation As CompletionImplementation) As Task
            Using state = TestStateFactory.CreateCSharpTestState(completionImplementation,
                              <Document>
class C
{
    void M()
    {
        object o = 1;
        switch(o)
        {
            case int i:
                $$
                break;
        }
    }
}
                              </Document>)

                state.SendTypeChars("this")
                Await state.AssertSelectedCompletionItem(displayText:="this", isHardSelected:=True)
            End Using
        End Function

        <MemberData(NameOf(AllCompletionImplementations))>
        <WpfTheory, Trait(Traits.Feature, Traits.Features.Completion)>
        Public Async Function TestBackspaceInMiddleOfSelection(completionImplementation As CompletionImplementation) As Task
            Using state = TestStateFactory.CreateCSharpTestState(completionImplementation,
                              <Document>
public enum foo
{
    aaa
}

public class Program
{
    public static void Main(string[] args)
    {
        foo.a$$a
    }
}
                              </Document>)

                state.Workspace.Options = state.Workspace.Options.WithChangedOption(
                    CompletionOptions.TriggerOnDeletion, LanguageNames.CSharp, True)

                state.SendInvokeCompletionList()
                state.SendBackspace()
                Await state.AssertSelectedCompletionItem(displayText:="aaa", isHardSelected:=True)
            End Using
        End Function

        <MemberData(NameOf(AllCompletionImplementations))>
        <WpfTheory, Trait(Traits.Feature, Traits.Features.Completion)>
        Public Async Function TestBackspaceWithMultipleCharactersSelected(completionImplementation As CompletionImplementation) As Task
            Using state = TestStateFactory.CreateCSharpTestState(completionImplementation,
                              <Document>
using System;

public class Program
{
    public static void Main(string[] args)
    {
        Console.WriteLine$$
    }
}
                              </Document>)

                state.Workspace.Options = state.Workspace.Options.WithChangedOption(
                    CompletionOptions.TriggerOnDeletion, LanguageNames.CSharp, True)

                state.SendInvokeCompletionList()
                state.SelectAndMoveCaret(-6)
                state.SendBackspace()
                Await state.AssertSelectedCompletionItem(displayText:="Write", isHardSelected:=True)
            End Using
        End Function

        <WorkItem(30097, "https://github.com/dotnet/roslyn/issues/30097")>
        <MemberData(NameOf(AllCompletionImplementations))>
        <WpfTheory, Trait(Traits.Feature, Traits.Features.Completion)>
        Public Async Function TestMRUKeepsTwoRecentlyUsedItems(completionImplementation As CompletionImplementation) As Task
            Using state = TestStateFactory.CreateCSharpTestState(completionImplementation,
                              <Document>
class C
{
    public double Ma(double m) => m;

    public void Test()
    {
        $$
    }
}
                              </Document>)

                state.SendTypeChars("M(M(M(M(")
                Await state.AssertNoCompletionSession()
                Assert.Equal("        Ma(m:(Ma(m:(", state.GetLineTextFromCaretPosition())
            End Using
        End Function

        <WorkItem(36546, "https://github.com/dotnet/roslyn/issues/36546")>
        <MemberData(NameOf(AllCompletionImplementations))>
        <WpfTheory, Trait(Traits.Feature, Traits.Features.Completion)>
        Public Async Function TestDoNotDismissIfEmptyOnBackspaceIfStartedWithBackspace(completionImplementation As CompletionImplementation) As Task
            Using state = TestStateFactory.CreateCSharpTestState(completionImplementation,
                              <Document>
using System;

class C
{
    public void M()
    {
        Console.W$$
    }
}</Document>)

                state.Workspace.Options = state.Workspace.Options.WithChangedOption(
                    CompletionOptions.TriggerOnDeletion, LanguageNames.CSharp, True)

                state.SendBackspace()
                Await state.AssertCompletionItemsContainAll({"WriteLine"})
            End Using
        End Function

        <WorkItem(36546, "https://github.com/dotnet/roslyn/issues/36546")>
        <MemberData(NameOf(AllCompletionImplementations))>
        <WpfTheory, Trait(Traits.Feature, Traits.Features.Completion)>
        Public Async Function TestDoNotDismissIfEmptyOnMultipleBackspaceIfStartedInvoke(completionImplementation As CompletionImplementation) As Task
            Using state = TestStateFactory.CreateCSharpTestState(completionImplementation,
                              <Document>
using System;

class C
{
    public void M()
    {
        Console.Wr$$
    }
}</Document>)

                state.SendInvokeCompletionList()
                Await state.AssertCompletionSession()
                state.SendBackspace()
                state.SendBackspace()
                Await state.AssertCompletionSession()
            End Using
        End Function

        <WorkItem(30097, "https://github.com/dotnet/roslyn/issues/30097")>
        <MemberData(NameOf(AllCompletionImplementations))>
        <WpfTheory, Trait(Traits.Feature, Traits.Features.Completion)>
        Public Async Function TestNamedParameterDoesNotAddExtraColon(completionImplementation As CompletionImplementation) As Task
            Using state = TestStateFactory.CreateCSharpTestState(completionImplementation,
                              <Document>
class C
{
    public double M(double some) => m;

    public void Test()
    {
        $$
    }
}
                              </Document>)

                state.SendTypeChars("M(some:M(some:")
                Await state.AssertNoCompletionSession()
                Assert.Equal("        M(some:M(some:", state.GetLineTextFromCaretPosition())
            End Using
        End Function

        <MemberData(NameOf(AllCompletionImplementations))>
        <WpfTheory, Trait(Traits.Feature, Traits.Features.Completion)>
        Public Async Function TestSuggestionMode(completionImplementation As CompletionImplementation) As Task
            Using state = TestStateFactory.CreateCSharpTestState(completionImplementation,
                              <Document>
class C
{
    void M()
    {    
        $$
    }
}
                              </Document>)

                state.ToggleSuggestionMode()
                Await state.WaitForAsynchronousOperationsAsync()
                state.SendTypeChars("s")
                Await state.AssertCompletionSession()
                Assert.True(state.HasSuggestedItem())
                Await state.AssertSelectedCompletionItem(displayText:="sbyte", isSoftSelected:=True)

                state.ToggleSuggestionMode()
                Await state.AssertCompletionSession()
                Assert.False(state.HasSuggestedItem())
                ' We want to soft select if we were already in soft select mode.
                Await state.AssertSelectedCompletionItem(displayText:="sbyte", isSoftSelected:=True)

                state.ToggleSuggestionMode()
                Await state.AssertCompletionSession()
                Assert.True(state.HasSuggestedItem())
                Await state.AssertSelectedCompletionItem(displayText:="sbyte", isSoftSelected:=True)
            End Using
        End Function

        <MemberData(NameOf(AllCompletionImplementations))>
        <WpfTheory, Trait(Traits.Feature, Traits.Features.Completion)>
        Public Async Function TestTabAfterOverride(completionImplementation As CompletionImplementation) As Task
            Using state = TestStateFactory.CreateCSharpTestState(completionImplementation,
                              <Document>
class C
{
    override $$
    public static void M() { }
}
                              </Document>)

                state.SendTypeChars("gethashcod")
                state.SendTab()
                Await state.AssertNoCompletionSession()
                state.AssertMatchesTextStartingAtLine(3, "    public override int GetHashCode()")
                state.AssertMatchesTextStartingAtLine(4, "    {")
                state.AssertMatchesTextStartingAtLine(5, "        return base.GetHashCode();")
                state.AssertMatchesTextStartingAtLine(6, "    }")
                state.AssertMatchesTextStartingAtLine(7, "    public static void M() { }")
            End Using
        End Function

        <MemberData(NameOf(AllCompletionImplementations))>
        <WpfTheory, Trait(Traits.Feature, Traits.Features.Completion)>
        Public Async Function TestSuppressNullableWarningExpression(completionImplementation As CompletionImplementation) As Task
            Using state = TestStateFactory.CreateCSharpTestState(completionImplementation,
                              <Document>
class C
{
    void M()
    {
        var s = "";
        s$$
    }
}
                              </Document>)

                state.SendTypeChars("!")
                Await state.AssertNoCompletionSession()
                state.SendTypeChars(".")
                Await state.AssertCompletionItemsContainAll(displayText:={"ToString", "GetHashCode"})
            End Using
        End Function

        <MemberData(NameOf(AllCompletionImplementations))>
        <WpfTheory, Trait(Traits.Feature, Traits.Features.Completion)>
        Public Async Function TestCommitIfUniqueFiltersIfNotUnique(completionImplementation As CompletionImplementation) As Task
            Using state = TestStateFactory.CreateCSharpTestState(completionImplementation,
                              <Document>
class C
{
    void Method()
    {
        Me$$
    }
}
                              </Document>)

                state.SendCommitUniqueCompletionListItem()
                Await state.AssertCompletionItemsContainAll(displayText:={"MemberwiseClone", "Method"})
                Await state.AssertCompletionItemsDoNotContainAny(displayText:={"int", "ToString()", "Microsoft", "Math"})
            End Using
        End Function

        <MemberData(NameOf(AllCompletionImplementations))>
        <WpfTheory, Trait(Traits.Feature, Traits.Features.Completion)>
        Public Async Function TestDismissCompletionOnBacktick(completionImplementation As CompletionImplementation) As Task
            Using state = TestStateFactory.CreateCSharpTestState(completionImplementation,
                              <Document>
using System;
class C
{
    void Method()
    {
        Con$$
    }
}
                              </Document>)

                state.SendInvokeCompletionList()
                Await state.AssertCompletionSession()
                state.SendTypeChars("`")
                Await state.AssertNoCompletionSession()
            End Using
        End Function

        <MemberData(NameOf(AllCompletionImplementations))>
        <WpfTheory, Trait(Traits.Feature, Traits.Features.Completion)>
        Public Async Function TestSendCommitIfUnique(completionImplementation As CompletionImplementation) As Task
            Using state = TestStateFactory.CreateCSharpTestState(completionImplementation,
              <Document>
using System;
class C
{
    void Method()
    {
        var s="";
        s.Len$$
    }
}
                              </Document>)
                state.SendCommitUniqueCompletionListItem()
                Await state.AssertNoCompletionSession()
                Assert.Contains("s.Length", state.GetLineTextFromCaretPosition(), StringComparison.Ordinal)
            End Using
        End Function

        <MemberData(NameOf(AllCompletionImplementations))>
        <WpfTheory, Trait(Traits.Feature, Traits.Features.Completion)>
        Public Async Function TestSendCommitIfUniqueInInsertionSession(completionImplementation As CompletionImplementation) As Task
            Using state = TestStateFactory.CreateCSharpTestState(completionImplementation,
                              <Document>
class C
{
    void Method()
    {
        var s = "";
        s$$
    }
}
                              </Document>)

                state.SendTypeChars(".len")
                state.SendCommitUniqueCompletionListItem()
                Await state.AssertNoCompletionSession()
                Assert.Contains("s.Length", state.GetLineTextFromCaretPosition(), StringComparison.Ordinal)
            End Using
        End Function

        <MemberData(NameOf(AllCompletionImplementations))>
        <WpfTheory, Trait(Traits.Feature, Traits.Features.Completion)>
        Public Async Function TestSendCommitIfUniqueInDeletionSession1(completionImplementation As CompletionImplementation) As Task
            ' We explicitly use a weak matching on Delete.
            ' It matches by the first letter. Therefore, if backspace in s.Length, it matches s.Length and s.LastIndexOf.
            ' In this case, CommitIfUnique is not applied.
            Using state = TestStateFactory.CreateCSharpTestState(completionImplementation,
                              <Document>
class C
{
    void Method()
    {
        var s = "";
        s.Normalize$$
    }
}
                              </Document>)

                state.Workspace.Options = state.Workspace.Options.WithChangedOption(
                    CompletionOptions.TriggerOnDeletion, LanguageNames.CSharp, True)

                state.SendBackspace()
                Await state.AssertCompletionSession()
                state.SendCommitUniqueCompletionListItem()
                Await state.AssertNoCompletionSession()
                Assert.Contains("s.Normalize", state.GetLineTextFromCaretPosition(), StringComparison.Ordinal)
            End Using
        End Function

        <WorkItem(37231, "https://github.com/dotnet/roslyn/issues/37231")>
        <MemberData(NameOf(AllCompletionImplementations))>
        <WpfTheory, Trait(Traits.Feature, Traits.Features.Completion)>
        Public Async Function TestSendCommitIfUniqueInDeletionSession2(completionImplementation As CompletionImplementation) As Task
            Using state = TestStateFactory.CreateCSharpTestState(completionImplementation,
                              <Document>
using System;
class C
{
    void Method()
    {
        AccessViolationException$$
    }
}
                              </Document>)

                state.Workspace.Options = state.Workspace.Options.WithChangedOption(
                    CompletionOptions.TriggerOnDeletion, LanguageNames.CSharp, True)

                state.SendBackspace()
                Await state.AssertCompletionSession()
                state.SendCommitUniqueCompletionListItem()
                Await state.AssertNoCompletionSession()
                Assert.Contains("AccessViolationException", state.GetLineTextFromCaretPosition(), StringComparison.Ordinal)
            End Using
        End Function

        ' Implementation for the Modern completion only
        <InlineData(CompletionImplementation.Modern)>
        <WpfTheory, Trait(Traits.Feature, Traits.Features.Completion)>
        Public Async Function TestSendCommitIfUniqueWithIntelliCode(completionImplementation As CompletionImplementation) As Task
            Dim provider = New IntelliCodeMockProvider()
            Using state = TestStateFactory.CreateCSharpTestState(completionImplementation,
                              <Document>
class C
{
    void Method()
    {
        var s = "";
        s.Len$$
    }
}
                              </Document>, {provider})

                state.SendCommitUniqueCompletionListItem()
                Await state.AssertNoCompletionSession()
                Assert.Contains("s.Length", state.GetLineTextFromCaretPosition(), StringComparison.Ordinal)
            End Using
        End Function

        ' Implementation for the Modern completion only
        <InlineData(CompletionImplementation.Modern)>
        <WpfTheory, Trait(Traits.Feature, Traits.Features.Completion)>
        Public Async Function TestSendCommitIfUniqueInInsertionSessionWithIntelliCode(completionImplementation As CompletionImplementation) As Task
            Dim provider = New IntelliCodeMockProvider()
            Using state = TestStateFactory.CreateCSharpTestState(completionImplementation,
                              <Document>
class C
{
    void Method()
    {
        var s = "";
        s$$
    }
}
                              </Document>, {provider})

                state.SendTypeChars(".len")
                Await state.AssertCompletionItemsContainAll({"Length", "★ Length"})
                state.SendCommitUniqueCompletionListItem()
                Await state.AssertNoCompletionSession()
                Assert.Contains("s.Length", state.GetLineTextFromCaretPosition(), StringComparison.Ordinal)
            End Using
        End Function

        ' Implementation for the Modern completion only
        <InlineData(CompletionImplementation.Modern)>
        <WpfTheory, Trait(Traits.Feature, Traits.Features.Completion)>
        Public Async Function TestSendCommitIfUniqueInDeletionSessionWithIntelliCode(completionImplementation As CompletionImplementation) As Task
            ' We explicitly use a weak matching on Delete.
            ' It matches by the first letter. Therefore, if backspace in s.Length, it matches s.Length and s.LastIndexOf.
            ' In this case, CommitIfUnique is not applied.
            Dim provider = New IntelliCodeMockProvider()
            Using state = TestStateFactory.CreateCSharpTestState(completionImplementation,
                              <Document>
class C
{
    void Method()
    {
        var s = "";
        s.Normalize$$
    }
}
                              </Document>, {provider})

                state.Workspace.Options = state.Workspace.Options.WithChangedOption(
                    CompletionOptions.TriggerOnDeletion, LanguageNames.CSharp, True)

                state.SendBackspace()
                Await state.AssertCompletionItemsContainAll({"Normalize", "★ Normalize"})
                state.SendCommitUniqueCompletionListItem()
                Await state.AssertNoCompletionSession()
                Assert.Contains("s.Normalize", state.GetLineTextFromCaretPosition(), StringComparison.Ordinal)
            End Using
        End Function

        ' Implementation for the Modern completion only
        <InlineData(CompletionImplementation.Modern)>
        <WpfTheory, Trait(Traits.Feature, Traits.Features.Completion)>
        Public Async Function TestAutomationTextPassedToEditor(completionImplementation As CompletionImplementation) As Task
            Dim provider = New IntelliCodeMockProvider()
            Using state = TestStateFactory.CreateCSharpTestState(completionImplementation,
                              <Document>
class C
{
    void Method()
    {
        var s = "";
        s.Len$$
    }
}
                              </Document>, {provider})

                state.SendInvokeCompletionList()
                state.SendSelectCompletionItem("★ Length")
                Await state.AssertSelectedCompletionItem(displayText:="★ Length", automationText:=provider.AutomationTextString)
            End Using
        End Function

        ' Implementation for the Modern completion only
        <InlineData(CompletionImplementation.Modern)>
        <WpfTheory, Trait(Traits.Feature, Traits.Features.Completion)>
        Public Async Function TestSendCommitIfUniqueWithIntelliCodeAndDuplicateItemsFromIntelliCode(completionImplementation As CompletionImplementation) As Task
            Dim provider = New IntelliCodeMockWeirdProvider()
            Using state = TestStateFactory.CreateCSharpTestState(completionImplementation,
                              <Document>
class C
{
    void Method()
    {
        var s = "";
        s.Len$$
    }
}
                              </Document>, {provider})

                state.SendCommitUniqueCompletionListItem()
                Await state.AssertNoCompletionSession()
                Assert.Contains("s.Length", state.GetLineTextFromCaretPosition(), StringComparison.Ordinal)
            End Using
        End Function

        ' Implementation for the Modern completion only
        <InlineData(CompletionImplementation.Modern)>
        <WpfTheory, Trait(Traits.Feature, Traits.Features.Completion)>
        Public Async Function TestSendCommitIfUniqueInInsertionSessionWithIntelliCodeAndDuplicateItemsFromIntelliCode(completionImplementation As CompletionImplementation) As Task
            Dim provider = New IntelliCodeMockWeirdProvider()
            Using state = TestStateFactory.CreateCSharpTestState(completionImplementation,
                              <Document>
class C
{
    void Method()
    {
        var s = "";
        s$$
    }
}
                              </Document>, {provider})

                state.SendTypeChars(".len")
                Await state.AssertCompletionItemsContainAll({"Length", "★ Length", "★ Length2"})
                state.SendCommitUniqueCompletionListItem()
                Await state.AssertNoCompletionSession()
                Assert.Contains("s.Length", state.GetLineTextFromCaretPosition(), StringComparison.Ordinal)
            End Using
        End Function

        ' Implementation for the Modern completion only
        <InlineData(CompletionImplementation.Modern)>
        <WpfTheory, Trait(Traits.Feature, Traits.Features.Completion)>
        Public Async Function IntelliCodeItemPreferredAfterCommitingIntelliCodeItem(completionImplementation As CompletionImplementation) As Task
            Dim provider = New IntelliCodeMockProvider()
            Using state = TestStateFactory.CreateCSharpTestState(completionImplementation,
                              <Document>
class C
{
    void Method()
    {
        var s = "";
        s$$
    }
}
                              </Document>, {provider})

                state.Workspace.Options = state.Workspace.Options.WithChangedOption(
                    CompletionOptions.TriggerOnDeletion, LanguageNames.CSharp, True)

                state.SendTypeChars(".nor")
                Await state.AssertCompletionItemsContainAll({"Normalize", "★ Normalize"})
                Await state.AssertSelectedCompletionItem("★ Normalize", displayTextSuffix:="()")
                state.SendTab()
                Await state.AssertNoCompletionSession()
                Assert.Contains("s.Normalize", state.GetLineTextFromCaretPosition(), StringComparison.Ordinal)
                For i = 1 To "ze".Length
                    state.SendBackspace()
                Next
                Await state.AssertSelectedCompletionItem("★ Normalize", displayTextSuffix:="()")

                state.SendEscape()
                For i = 1 To "Normali".Length
                    state.SendBackspace()
                Next
                state.SendEscape()
                Assert.Contains("s.", state.GetLineTextFromCaretPosition(), StringComparison.Ordinal)

                state.SendInvokeCompletionList()
                Await state.AssertSelectedCompletionItem("★ Normalize", displayTextSuffix:="()")
                state.SendEscape()

                state.SendTypeChars("n")
                Await state.AssertSelectedCompletionItem("★ Normalize", displayTextSuffix:="()")
            End Using
        End Function

        ' Implementation for the Modern completion only
        <InlineData(CompletionImplementation.Modern)>
        <WpfTheory, Trait(Traits.Feature, Traits.Features.Completion)>
        Public Async Function IntelliCodeItemPreferredAfterCommitingNonIntelliCodeItem(completionImplementation As CompletionImplementation) As Task
            Dim provider = New IntelliCodeMockProvider()
            Using state = TestStateFactory.CreateCSharpTestState(completionImplementation,
                              <Document>
class C
{
    void Method()
    {
        var s = "";
        s$$
    }
}
                              </Document>, {provider})

                state.Workspace.Options = state.Workspace.Options.WithChangedOption(
                    CompletionOptions.TriggerOnDeletion, LanguageNames.CSharp, True)

                state.SendTypeChars(".nor")
                Await state.AssertCompletionItemsContainAll({"Normalize", "★ Normalize"})
                Await state.AssertSelectedCompletionItem("★ Normalize", displayTextSuffix:="()")

                state.NavigateToDisplayText("Normalize")
                state.SendTab()

                Await state.AssertNoCompletionSession()
                Assert.Contains("s.Normalize", state.GetLineTextFromCaretPosition(), StringComparison.Ordinal)
                For i = 1 To "ze".Length
                    state.SendBackspace()
                Next
                Await state.AssertSelectedCompletionItem("★ Normalize", displayTextSuffix:="()")

                state.SendEscape()
                For i = 1 To "Normali".Length
                    state.SendBackspace()
                Next
                state.SendEscape()
                Assert.Contains("s.", state.GetLineTextFromCaretPosition(), StringComparison.Ordinal)

                state.SendInvokeCompletionList()
                Await state.AssertSelectedCompletionItem("★ Normalize", displayTextSuffix:="()")
                state.SendEscape()

                state.SendTypeChars("n")
                Await state.AssertSelectedCompletionItem("★ Normalize", displayTextSuffix:="()")
            End Using
        End Function

        <WorkItem(35614, "https://github.com/dotnet/roslyn/issues/35614")>
        <MemberData(NameOf(AllCompletionImplementations))>
        <WpfTheory, Trait(Traits.Feature, Traits.Features.Completion)>
        Public Async Function TestTypeImportCompletion(completionImplementation As CompletionImplementation) As Task
            Using state = TestStateFactory.CreateCSharpTestState(completionImplementation,
                  <Document><![CDATA[
namespace NS1
{
    class C
    {
        public void Foo()
        {
            Bar$$
        }
    }
}

namespace NS2
{
    public class Bar { }
}
]]></Document>)

                Dim expectedText = "
using NS2;

namespace NS1
{
    class C
    {
        public void Foo()
        {
            Bar
        }
    }
}

namespace NS2
{
    public class Bar { }
}
"

                state.Workspace.Options = state.Workspace.Options _
                    .WithChangedOption(CompletionOptions.ShowItemsFromUnimportedNamespaces, LanguageNames.CSharp, True) _
                    .WithChangedOption(CompletionServiceOptions.TimeoutInMillisecondsForImportCompletion, -1)   ' disable timebox for import completion

                state.SendInvokeCompletionList()
                Await state.AssertSelectedCompletionItem(displayText:="Bar", inlineDescription:="NS2")
                state.SendTab()
                Assert.Equal(expectedText, state.GetDocumentText())
            End Using
        End Function

        <WpfFact, Trait(Traits.Feature, Traits.Features.Completion)>
        Public Async Function TestExpanderWithImportCompletionDisabled() As Task
            Using state = TestStateFactory.CreateCSharpTestState(CompletionImplementation.Modern,
<<<<<<< HEAD
                  <Document><![CDATA[
namespace NS1
{
    class C
    {
        public void Foo()
        {
            Bar$$
        }
    }
}

namespace NS2
{
    public class Bar { }
}
]]></Document>)

                state.Workspace.Options = state.Workspace.Options.WithChangedOption(CompletionOptions.ShowItemsFromUnimportedNamespaces, LanguageNames.CSharp, False)

                ' trigger completion with import completion disabled
                state.SendInvokeCompletionList()
                Await state.WaitForUIRenderedAsync()

                state.AssertCompletionItemsDoNotContainAny(displayText:={"Bar"})
                state.AssertCompletionItemExpander(isAvailable:=True, isSelected:=False)

                ' select expander
                state.SetCompletionItemExpanderState(isSelected:=True)
                Await state.WaitForAsynchronousOperationsAsync()
                Await state.WaitForUIRenderedAsync()

                Await state.AssertSelectedCompletionItem(displayText:="Bar", inlineDescription:="NS2")
                state.AssertCompletionItemExpander(isAvailable:=True, isSelected:=True)

                ' unselect expander
                state.SetCompletionItemExpanderState(isSelected:=False)
                Await state.WaitForAsynchronousOperationsAsync()
                Await state.WaitForUIRenderedAsync()

                state.AssertCompletionItemsDoNotContainAny(displayText:={"Bar"})
                state.AssertCompletionItemExpander(isAvailable:=True, isSelected:=False)

                ' select expander again
                state.SetCompletionItemExpanderState(isSelected:=True)
                Await state.WaitForAsynchronousOperationsAsync()
                Await state.WaitForUIRenderedAsync()

                Await state.AssertSelectedCompletionItem(displayText:="Bar", inlineDescription:="NS2")
                state.AssertCompletionItemExpander(isAvailable:=True, isSelected:=True)
            End Using
        End Function

        <WpfFact, Trait(Traits.Feature, Traits.Features.Completion)>
        Public Async Function TestExpanderWithImportCompletionEnabled() As Task
            Using state = TestStateFactory.CreateCSharpTestState(CompletionImplementation.Modern,
                  <Document><![CDATA[
namespace NS1
{
    class C
    {
        public void Foo()
        {
            Bar$$
        }
    }
}

namespace NS2
{
    public class Bar { }
}
]]></Document>)

                state.Workspace.Options = state.Workspace.Options _
                    .WithChangedOption(CompletionOptions.ShowItemsFromUnimportedNamespaces, LanguageNames.CSharp, True) _
                    .WithChangedOption(CompletionServiceOptions.TimeoutInMillisecondsForImportCompletion, -1)   ' disable timebox for import completion

                ' trigger completion with import completion enabled
                state.SendInvokeCompletionList()
                Await state.WaitForUIRenderedAsync()

                Await state.AssertSelectedCompletionItem(displayText:="Bar", inlineDescription:="NS2")
                state.AssertCompletionItemExpander(isAvailable:=True, isSelected:=True)

                ' unselect expander
                state.SetCompletionItemExpanderState(isSelected:=False)
                Await state.WaitForAsynchronousOperationsAsync()
                Await state.WaitForUIRenderedAsync()

                state.AssertCompletionItemsDoNotContainAny(displayText:={"Bar"})
                state.AssertCompletionItemExpander(isAvailable:=True, isSelected:=False)

                ' select expander
                state.SetCompletionItemExpanderState(isSelected:=True)
                Await state.WaitForAsynchronousOperationsAsync()
                Await state.WaitForUIRenderedAsync()

                Await state.AssertSelectedCompletionItem(displayText:="Bar", inlineDescription:="NS2")
                state.AssertCompletionItemExpander(isAvailable:=True, isSelected:=True)

                ' unselect expander again
                state.SetCompletionItemExpanderState(isSelected:=False)
                Await state.WaitForAsynchronousOperationsAsync()
                Await state.WaitForUIRenderedAsync()

                state.AssertCompletionItemsDoNotContainAny(displayText:={"Bar"})
                state.AssertCompletionItemExpander(isAvailable:=True, isSelected:=False)
            End Using
        End Function

        <WpfFact, Trait(Traits.Feature, Traits.Features.Completion)>
        Public Async Function TestExpanderAndTimeboxWithImportCompletionEnabled() As Task
            Using state = TestStateFactory.CreateCSharpTestState(CompletionImplementation.Modern,
                  <Document><![CDATA[
namespace NS1
{
    class C
    {
        public void Foo()
        {
            Bar$$
        }
    }
}

namespace NS2
{
    public class Bar { }
}
]]></Document>)

                ' Enable import completion and set timeout to 0 (so always timeout)
                state.Workspace.Options = state.Workspace.Options _
                    .WithChangedOption(CompletionOptions.ShowItemsFromUnimportedNamespaces, LanguageNames.CSharp, True) _
                    .WithChangedOption(CompletionServiceOptions.TimeoutInMillisecondsForImportCompletion, 0)

                ' trigger completion with import completion enabled, this should timeout so no unimport types should be shown and expander should be unselected
                ' (but the caculation should continue in background)
                state.SendInvokeCompletionList()
                Await state.WaitForUIRenderedAsync()

                state.AssertCompletionItemsDoNotContainAny(displayText:={"Bar"})
                state.AssertCompletionItemExpander(isAvailable:=True, isSelected:=False)

                ' select expander
                state.SetCompletionItemExpanderState(isSelected:=True)
                Await state.WaitForAsynchronousOperationsAsync()
                Await state.WaitForUIRenderedAsync()

                ' timeout is ignored if user asked for unimport types explicitly (via expander)
                Await state.AssertSelectedCompletionItem(displayText:="Bar", inlineDescription:="NS2")
                state.AssertCompletionItemExpander(isAvailable:=True, isSelected:=True)

            End Using
        End Function

        <WpfFact, Trait(Traits.Feature, Traits.Features.Completion)>
        Public Async Function TestExpanderAndTimeboxWithImportCompletionDisabled() As Task
            Using state = TestStateFactory.CreateCSharpTestState(CompletionImplementation.Modern,
                  <Document><![CDATA[
namespace NS1
{
    class C
    {
        public void Foo()
        {
            Bar$$
        }
    }
}

namespace NS2
{
    public class Bar { }
}
]]></Document>)

                ' Disable import completion 
                state.Workspace.Options = state.Workspace.Options.WithChangedOption(CompletionOptions.ShowItemsFromUnimportedNamespaces, LanguageNames.CSharp, False)

                ' trigger completion with import completion disabled
                state.SendInvokeCompletionList()
                Await state.WaitForUIRenderedAsync()

                state.AssertCompletionItemsDoNotContainAny(displayText:={"Bar"})
                state.AssertCompletionItemExpander(isAvailable:=True, isSelected:=False)

                ' set timeout to 0 (always timeout)
                state.Workspace.Options = state.Workspace.Options.WithChangedOption(CompletionServiceOptions.TimeoutInMillisecondsForImportCompletion, 0)

                ' select expander
                state.SetCompletionItemExpanderState(isSelected:=True)
                Await state.WaitForAsynchronousOperationsAsync()
                Await state.WaitForUIRenderedAsync()

                ' timeout should be ignored since user asked for unimport types explicitly (via expander)
                Await state.AssertSelectedCompletionItem(displayText:="Bar", inlineDescription:="NS2")
                state.AssertCompletionItemExpander(isAvailable:=True, isSelected:=True)

            End Using
        End Function

        <WpfFact, Trait(Traits.Feature, Traits.Features.Completion)>
        Public Async Function NoExpanderAvailableWhenNotInTypeContext() As Task
            Using state = TestStateFactory.CreateCSharpTestState(CompletionImplementation.Modern,
                  <Document><![CDATA[
namespace NS1
{
    $$
}
]]></Document>)

                state.Workspace.Options = state.Workspace.Options.WithChangedOption(CompletionOptions.ShowItemsFromUnimportedNamespaces, LanguageNames.CSharp, True)

                ' trigger completion with import completion enabled
                state.SendInvokeCompletionList()
                Await state.WaitForUIRenderedAsync()

                state.AssertCompletionItemExpander(isAvailable:=False, isSelected:=False)
            End Using
        End Function

        <WorkItem(34943, "https://github.com/dotnet/roslyn/issues/34943")>
        <MemberData(NameOf(AllCompletionImplementations))>
        <WpfTheory, Trait(Traits.Feature, Traits.Features.Completion), Trait(Traits.Feature, Traits.Features.CodeActionsUseRangeOperator)>
        Public Async Function TypingDotsAfterInt(completionImplementation As CompletionImplementation) As Task
            Using state = TestStateFactory.CreateCSharpTestState(completionImplementation,
=======
>>>>>>> fdac53af
                  <Document><![CDATA[
namespace NS1
{
    class C
    {
        public void Foo()
        {
            Bar$$
        }
    }
}

namespace NS2
{
    public class Bar { }
}
]]></Document>)

                state.Workspace.Options = state.Workspace.Options.WithChangedOption(CompletionOptions.ShowItemsFromUnimportedNamespaces, LanguageNames.CSharp, False)

                ' trigger completion with import completion disabled
                state.SendInvokeCompletionList()
                Await state.WaitForUIRenderedAsync()

                Await state.AssertCompletionItemsDoNotContainAny(displayText:={"Bar"})
                state.AssertCompletionItemExpander(isAvailable:=True, isSelected:=False)

                ' select expander
                state.SetCompletionItemExpanderState(isSelected:=True)
                Await state.WaitForAsynchronousOperationsAsync()
                Await state.WaitForUIRenderedAsync()

                Await state.AssertSelectedCompletionItem(displayText:="Bar", inlineDescription:="NS2")
                state.AssertCompletionItemExpander(isAvailable:=True, isSelected:=True)

                ' unselect expander
                state.SetCompletionItemExpanderState(isSelected:=False)
                Await state.WaitForAsynchronousOperationsAsync()
                Await state.WaitForUIRenderedAsync()

                Await state.AssertCompletionItemsDoNotContainAny(displayText:={"Bar"})
                state.AssertCompletionItemExpander(isAvailable:=True, isSelected:=False)

                ' select expander again
                state.SetCompletionItemExpanderState(isSelected:=True)
                Await state.WaitForAsynchronousOperationsAsync()
                Await state.WaitForUIRenderedAsync()

                Await state.AssertSelectedCompletionItem(displayText:="Bar", inlineDescription:="NS2")
                state.AssertCompletionItemExpander(isAvailable:=True, isSelected:=True)
            End Using
        End Function

        <WpfFact, Trait(Traits.Feature, Traits.Features.Completion)>
        Public Async Function TestExpanderWithImportCompletionEnabled() As Task
            Using state = TestStateFactory.CreateCSharpTestState(CompletionImplementation.Modern,
                  <Document><![CDATA[
namespace NS1
{
    class C
    {
        public void Foo()
        {
            Bar$$
        }
    }
}

namespace NS2
{
    public class Bar { }
}
]]></Document>)

                state.Workspace.Options = state.Workspace.Options _
                    .WithChangedOption(CompletionOptions.ShowItemsFromUnimportedNamespaces, LanguageNames.CSharp, True) _
                    .WithChangedOption(CompletionServiceOptions.TimeoutInMillisecondsForImportCompletion, -1)   ' disable timebox for import completion

                ' trigger completion with import completion enabled
                state.SendInvokeCompletionList()
                Await state.WaitForUIRenderedAsync()

                Await state.AssertSelectedCompletionItem(displayText:="Bar", inlineDescription:="NS2")
                state.AssertCompletionItemExpander(isAvailable:=True, isSelected:=True)

                ' unselect expander
                state.SetCompletionItemExpanderState(isSelected:=False)
                Await state.WaitForAsynchronousOperationsAsync()
                Await state.WaitForUIRenderedAsync()

                Await state.AssertCompletionItemsDoNotContainAny(displayText:={"Bar"})
                state.AssertCompletionItemExpander(isAvailable:=True, isSelected:=False)

                ' select expander
                state.SetCompletionItemExpanderState(isSelected:=True)
                Await state.WaitForAsynchronousOperationsAsync()
                Await state.WaitForUIRenderedAsync()

                Await state.AssertSelectedCompletionItem(displayText:="Bar", inlineDescription:="NS2")
                state.AssertCompletionItemExpander(isAvailable:=True, isSelected:=True)

                ' unselect expander again
                state.SetCompletionItemExpanderState(isSelected:=False)
                Await state.WaitForAsynchronousOperationsAsync()
                Await state.WaitForUIRenderedAsync()

                Await state.AssertCompletionItemsDoNotContainAny(displayText:={"Bar"})
                state.AssertCompletionItemExpander(isAvailable:=True, isSelected:=False)
            End Using
        End Function

        <WpfFact, Trait(Traits.Feature, Traits.Features.Completion)>
        Public Async Function TestExpanderAndTimeboxWithImportCompletionEnabled() As Task
            Using state = TestStateFactory.CreateCSharpTestState(CompletionImplementation.Modern,
                  <Document><![CDATA[
namespace NS1
{
    class C
    {
        public void Foo()
        {
            Bar$$
        }
    }
}

namespace NS2
{
    public class Bar { }
}
]]></Document>)

                ' Enable import completion and set timeout to 0 (so always timeout)
                state.Workspace.Options = state.Workspace.Options _
                    .WithChangedOption(CompletionOptions.ShowItemsFromUnimportedNamespaces, LanguageNames.CSharp, True) _
                    .WithChangedOption(CompletionServiceOptions.TimeoutInMillisecondsForImportCompletion, 0)

                ' trigger completion with import completion enabled, this should timeout so no unimport types should be shown and expander should be unselected
                ' (but the caculation should continue in background)
                state.SendInvokeCompletionList()
                Await state.WaitForUIRenderedAsync()

                Await state.AssertCompletionItemsDoNotContainAny(displayText:={"Bar"})
                state.AssertCompletionItemExpander(isAvailable:=True, isSelected:=False)

                ' select expander
                state.SetCompletionItemExpanderState(isSelected:=True)
                Await state.WaitForAsynchronousOperationsAsync()
                Await state.WaitForUIRenderedAsync()

                ' timeout is ignored if user asked for unimport types explicitly (via expander)
                Await state.AssertSelectedCompletionItem(displayText:="Bar", inlineDescription:="NS2")
                state.AssertCompletionItemExpander(isAvailable:=True, isSelected:=True)

            End Using
        End Function

        <WpfFact, Trait(Traits.Feature, Traits.Features.Completion)>
        Public Async Function TestExpanderAndTimeboxWithImportCompletionDisabled() As Task
            Using state = TestStateFactory.CreateCSharpTestState(CompletionImplementation.Modern,
                  <Document><![CDATA[
namespace NS1
{
    class C
    {
        public void Foo()
        {
            Bar$$
        }
    }
}

namespace NS2
{
    public class Bar { }
}
]]></Document>)

                ' Disable import completion 
                state.Workspace.Options = state.Workspace.Options.WithChangedOption(CompletionOptions.ShowItemsFromUnimportedNamespaces, LanguageNames.CSharp, False)

                ' trigger completion with import completion disabled
                state.SendInvokeCompletionList()
                Await state.WaitForUIRenderedAsync()

                Await state.AssertCompletionItemsDoNotContainAny(displayText:={"Bar"})
                state.AssertCompletionItemExpander(isAvailable:=True, isSelected:=False)

                ' set timeout to 0 (always timeout)
                state.Workspace.Options = state.Workspace.Options.WithChangedOption(CompletionServiceOptions.TimeoutInMillisecondsForImportCompletion, 0)

                ' select expander
                state.SetCompletionItemExpanderState(isSelected:=True)
                Await state.WaitForAsynchronousOperationsAsync()
                Await state.WaitForUIRenderedAsync()

                ' timeout should be ignored since user asked for unimport types explicitly (via expander)
                Await state.AssertSelectedCompletionItem(displayText:="Bar", inlineDescription:="NS2")
                state.AssertCompletionItemExpander(isAvailable:=True, isSelected:=True)

            End Using
        End Function

        <WpfFact, Trait(Traits.Feature, Traits.Features.Completion)>
        Public Async Function NoExpanderAvailableWhenNotInTypeContext() As Task
            Using state = TestStateFactory.CreateCSharpTestState(CompletionImplementation.Modern,
                  <Document><![CDATA[
namespace NS1
{
    $$
}
]]></Document>)

                state.Workspace.Options = state.Workspace.Options.WithChangedOption(CompletionOptions.ShowItemsFromUnimportedNamespaces, LanguageNames.CSharp, True)

                ' trigger completion with import completion enabled
                state.SendInvokeCompletionList()
                Await state.WaitForUIRenderedAsync()

                state.AssertCompletionItemExpander(isAvailable:=False, isSelected:=False)
            End Using
        End Function

        <WorkItem(34943, "https://github.com/dotnet/roslyn/issues/34943")>
        <MemberData(NameOf(AllCompletionImplementations))>
        <WpfTheory, Trait(Traits.Feature, Traits.Features.Completion), Trait(Traits.Feature, Traits.Features.CodeActionsUseRangeOperator)>
        Public Async Function TypingDotsAfterInt(completionImplementation As CompletionImplementation) As Task
            Using state = TestStateFactory.CreateCSharpTestState(completionImplementation,
                  <Document><![CDATA[
class C 
{
    void M()
    {
        int first = 3;
        int[] array = new int[100];
        var range = array[first$$];
    }
}
]]></Document>)

                state.SendTypeChars(".")
                Await state.AssertCompletionSession()
                Assert.True(state.IsSoftSelected())
                state.SendTypeChars(".")
                Assert.Contains("var range = array[first..];", state.GetLineTextFromCaretPosition(), StringComparison.Ordinal)
            End Using
        End Function

        <WorkItem(34943, "https://github.com/dotnet/roslyn/issues/34943")>
        <MemberData(NameOf(AllCompletionImplementations))>
        <WpfTheory, Trait(Traits.Feature, Traits.Features.Completion), Trait(Traits.Feature, Traits.Features.CodeActionsUseRangeOperator)>
        Public Async Function TypingDotsAfterClassAndAfterIntProperty(completionImplementation As CompletionImplementation) As Task
            Using state = TestStateFactory.CreateCSharpTestState(completionImplementation,
                  <Document><![CDATA[
class C 
{
    void M()
    {
        var d = new D();
        int[] array = new int[100];
        var range = array[d$$];
    }
}

class D
{
    public int A;
}
]]></Document>)

                state.SendTypeChars(".")
                Await state.AssertSelectedCompletionItem("A", isHardSelected:=True)
                state.SendTypeChars(".")
                Await state.AssertCompletionSession()
                Assert.True(state.IsSoftSelected())
                state.SendTypeChars(".")
                Assert.Contains("var range = array[d.A..];", state.GetLineTextFromCaretPosition(), StringComparison.Ordinal)
            End Using
        End Function

        <WorkItem(34943, "https://github.com/dotnet/roslyn/issues/34943")>
        <MemberData(NameOf(AllCompletionImplementations))>
        <WpfTheory, Trait(Traits.Feature, Traits.Features.Completion), Trait(Traits.Feature, Traits.Features.CodeActionsUseRangeOperator)>
        Public Async Function TypingDotsAfterClassAndAfterIntMethod(completionImplementation As CompletionImplementation) As Task
            Using state = TestStateFactory.CreateCSharpTestState(completionImplementation,
                  <Document><![CDATA[
class C 
{
    void M()
    {
        var d = new D();
        int[] array = new int[100];
        var range = array[d$$];
    }
}

class D
{
    public int A() => 0;
}
]]></Document>)

                state.SendTypeChars(".")
                Await state.AssertSelectedCompletionItem("A", isHardSelected:=True)
                state.SendTypeChars("().")
                Await state.AssertCompletionSession()
                Assert.True(state.IsSoftSelected())
                state.SendTypeChars(".")
                Assert.Contains("var range = array[d.A()..];", state.GetLineTextFromCaretPosition(), StringComparison.Ordinal)
            End Using
        End Function

        <WorkItem(34943, "https://github.com/dotnet/roslyn/issues/34943")>
        <MemberData(NameOf(AllCompletionImplementations))>
        <WpfTheory, Trait(Traits.Feature, Traits.Features.Completion), Trait(Traits.Feature, Traits.Features.CodeActionsUseRangeOperator)>
        Public Async Function TypingDotsAfterClassAndAfterDecimalProperty(completionImplementation As CompletionImplementation) As Task
            Using state = TestStateFactory.CreateCSharpTestState(completionImplementation,
                  <Document><![CDATA[
class C 
{
    void M()
    {
        var d = new D();
        int[] array = new int[100];
        var range = array[d$$];
    }
}

class D
{
    public decimal A;
}
]]></Document>)

                state.SendTypeChars(".")
                Await state.AssertSelectedCompletionItem("GetHashCode", isHardSelected:=True)
                state.SendTypeChars("A.")
                Await state.AssertCompletionSession()
                Assert.True(state.IsSoftSelected())
                state.SendTypeChars(".")
                Assert.Contains("var range = array[d.A..];", state.GetLineTextFromCaretPosition(), StringComparison.Ordinal)
            End Using
        End Function

        <WorkItem(34943, "https://github.com/dotnet/roslyn/issues/34943")>
        <MemberData(NameOf(AllCompletionImplementations))>
        <WpfTheory, Trait(Traits.Feature, Traits.Features.Completion), Trait(Traits.Feature, Traits.Features.CodeActionsUseRangeOperator)>
        Public Async Function TypingDotsAfterClassAndAfterDoubleMethod(completionImplementation As CompletionImplementation) As Task
            Using state = TestStateFactory.CreateCSharpTestState(completionImplementation,
                  <Document><![CDATA[
class C 
{
    void M()
    {
        var d = new D();
        int[] array = new int[100];
        var range = array[d$$];
    }
}

class D
{
    public double A() => 0;
}
]]></Document>)

                state.SendTypeChars(".")
                Await state.AssertSelectedCompletionItem("GetHashCode", isHardSelected:=True)
                state.SendTypeChars("A().")
                Await state.AssertCompletionSession()
                Assert.True(state.IsSoftSelected())
                state.SendTypeChars(".")
                Assert.Contains("var range = array[d.A()..];", state.GetLineTextFromCaretPosition(), StringComparison.Ordinal)
            End Using
        End Function

        <WorkItem(34943, "https://github.com/dotnet/roslyn/issues/34943")>
        <MemberData(NameOf(AllCompletionImplementations))>
        <WpfTheory, Trait(Traits.Feature, Traits.Features.Completion), Trait(Traits.Feature, Traits.Features.CodeActionsUseRangeOperator)>
        Public Async Function TypingDotsAfterIntWithinArrayDeclaration(completionImplementation As CompletionImplementation) As Task
            Using state = TestStateFactory.CreateCSharpTestState(completionImplementation,
                  <Document><![CDATA[
class C 
{
    void M()
    {
        int d = 1;
        var array = new int[d$$];
    }
}
]]></Document>)

                state.SendTypeChars(".")
                Await state.AssertCompletionSession()
                Assert.True(state.IsSoftSelected())
                state.SendTypeChars(".")
                Assert.Contains("var array = new int[d..];", state.GetLineTextFromCaretPosition(), StringComparison.Ordinal)
            End Using
        End Function

        <WorkItem(34943, "https://github.com/dotnet/roslyn/issues/34943")>
        <MemberData(NameOf(AllCompletionImplementations))>
        <WpfTheory, Trait(Traits.Feature, Traits.Features.Completion), Trait(Traits.Feature, Traits.Features.CodeActionsUseRangeOperator)>
        Public Async Function TypingDotsAfterIntInVariableDeclaration(completionImplementation As CompletionImplementation) As Task
            Using state = TestStateFactory.CreateCSharpTestState(completionImplementation,
                  <Document><![CDATA[
class C 
{
    void M()
    {
        int d = 1;
        var e = d$$;
    }
}
]]></Document>)

                state.SendTypeChars(".")
                Await state.AssertCompletionSession()
                Assert.True(state.IsSoftSelected())
                state.SendTypeChars(".")
                Assert.Contains("var e = d..;", state.GetLineTextFromCaretPosition(), StringComparison.Ordinal)
            End Using
        End Function

        <WorkItem(34943, "https://github.com/dotnet/roslyn/issues/34943")>
        <MemberData(NameOf(AllCompletionImplementations))>
        <WpfTheory, Trait(Traits.Feature, Traits.Features.Completion), Trait(Traits.Feature, Traits.Features.CodeActionsUseRangeOperator)>
        Public Async Function TypingToStringAfterIntInVariableDeclaration(completionImplementation As CompletionImplementation) As Task
            Using state = TestStateFactory.CreateCSharpTestState(completionImplementation,
                  <Document><![CDATA[
class C 
{
    void M()
    {
        int d = 1;
        var e = d$$;
    }
}
]]></Document>)

                state.SendTypeChars(".")
                Await state.AssertCompletionSession()
                Assert.True(state.IsSoftSelected())
                state.SendTypeChars("ToStr(")
                Assert.Contains("var e = d.ToString(", state.GetLineTextFromCaretPosition(), StringComparison.Ordinal)
            End Using
        End Function

        <WorkItem(36187, "https://github.com/dotnet/roslyn/issues/36187")>
        <MemberData(NameOf(AllCompletionImplementations))>
        <WpfTheory, Trait(Traits.Feature, Traits.Features.Completion), Trait(Traits.Feature, Traits.Features.CodeActionsUseRangeOperator)>
        Public Async Function CompletionWithTwoOverloadsOneOfThemIsEmpty(completionImplementation As CompletionImplementation) As Task
            Using state = TestStateFactory.CreateCSharpTestState(completionImplementation,
                  <Document><![CDATA[
class C
{
    private enum A
    {
    	A,
    	B,
    }

    private void Get(string a) { }
    private void Get(A a) { }

    private void Test()
    {
    	Get$$
    }
}
]]></Document>)

                state.SendTypeChars("(")
                Await state.AssertSelectedCompletionItem(displayText:="A", isHardSelected:=True)
            End Using
        End Function

        <WpfTheory, Trait(Traits.Feature, Traits.Features.Completion)>
        <MemberData(NameOf(AllCompletionImplementations))>
        <WorkItem(24960, "https://github.com/dotnet/roslyn/issues/24960")>
        Public Async Function TypeParameterTOnType(completionImplementation As CompletionImplementation) As Task
            Using state = TestStateFactory.CreateCSharpTestState(completionImplementation,
                <Document><![CDATA[
class C<T>
{
    $$
}]]>
                </Document>)

                state.SendTypeChars("T")
                Await state.AssertSelectedCompletionItem("T")
            End Using
        End Function

        <WpfTheory, Trait(Traits.Feature, Traits.Features.Completion)>
        <MemberData(NameOf(AllCompletionImplementations))>
        <WorkItem(24960, "https://github.com/dotnet/roslyn/issues/24960")>
        Public Async Function TypeParameterTOnMethod(completionImplementation As CompletionImplementation) As Task
            Using state = TestStateFactory.CreateCSharpTestState(completionImplementation,
                <Document><![CDATA[
class C
{
    void M<T>()
    {
        $$
    }
}]]>
                </Document>)

                state.SendTypeChars("T")
                Await state.AssertSelectedCompletionItem("T")
            End Using
        End Function

        <WpfTheory, Trait(Traits.Feature, Traits.Features.Completion)>
        <MemberData(NameOf(AllCompletionImplementations))>
        Public Async Function CompletionBeforeVarWithEnableNullableReferenceAnalysisIDEFeatures(completionImplementation As CompletionImplementation) As Task
            Using state = TestStateFactory.CreateTestStateFromWorkspace(completionImplementation,
                 <Workspace>
                     <Project Language="C#" LanguageVersion="CSharp8" CommonReferences="true" AssemblyName="CSProj" Features="run-nullable-analysis">
                         <Document><![CDATA[
class C
{
    void M(string s)
    {
        s$$
        var o = new object();
    }
}]]></Document>
                     </Project>
                 </Workspace>)

                state.SendTypeChars(".")
                Await state.AssertCompletionItemsContainAll({"Length"})
            End Using
        End Function

        <WpfTheory, Trait(Traits.Feature, Traits.Features.Completion)>
        <MemberData(NameOf(AllCompletionImplementations))>
        Public Async Function CompletingWithColonInMethodParametersWithNoInstanceToInsert(completionImplementation As CompletionImplementation) As Task
            Using state = TestStateFactory.CreateCSharpTestState(completionImplementation,
<Document><![CDATA[class C
{
    void M(string s)
    {
        N(10, $$);
    }

    void N(int id, string serviceName) {}
}]]></Document>)

                state.SendTypeChars("serviceN")
                Await state.AssertCompletionSession()
                state.SendTypeChars(":")
                Assert.Contains("N(10, serviceName:);", state.GetLineTextFromCaretPosition(), StringComparison.Ordinal)
            End Using
        End Function

        <WpfTheory, Trait(Traits.Feature, Traits.Features.Completion)>
        <MemberData(NameOf(AllCompletionImplementations))>
        Public Async Function CompletingWithSpaceInMethodParametersWithNoInstanceToInsert(completionImplementation As CompletionImplementation) As Task
            Using state = TestStateFactory.CreateCSharpTestState(completionImplementation,
<Document><![CDATA[class C
{
    void M(string s)
    {
        N(10, $$);
    }

    void N(int id, string serviceName) {}
}]]></Document>)

                state.SendTypeChars("serviceN")
                Await state.AssertCompletionSession()
                state.SendTypeChars(" ")
                Assert.Contains("N(10, serviceName );", state.GetLineTextFromCaretPosition(), StringComparison.Ordinal)
            End Using
        End Function

        <WorkItem(35163, "https://github.com/dotnet/roslyn/issues/35163")>
        <MemberData(NameOf(AllCompletionImplementations))>
        <WpfTheory, Trait(Traits.Feature, Traits.Features.Completion)>
        Public Async Function NonExpandedItemShouldAlwaysBePreferred_DisplayTextMatch(completionImplementation As CompletionImplementation) As Task
            Using state = TestStateFactory.CreateCSharpTestState(completionImplementation,
                  <Document><![CDATA[
namespace NS1
{
    class C
    {
        public void Foo()
        {
            Bar$$
        }
    }

    public class Bar<T>
    {
    } 
}

namespace NS2
{
    public class Bar
    {
    }
}
]]></Document>)

                Dim expectedText = "
namespace NS1
{
    class C
    {
        public void Foo()
        {
            Bar
        }
    }

    public class Bar<T>
    {
    } 
}

namespace NS2
{
    public class Bar
    {
    }
}
"

                state.Workspace.Options = state.Workspace.Options _
                    .WithChangedOption(CompletionOptions.ShowItemsFromUnimportedNamespaces, LanguageNames.CSharp, True) _
                    .WithChangedOption(CompletionServiceOptions.TimeoutInMillisecondsForImportCompletion, -1)

                state.SendInvokeCompletionList()
                Await state.AssertSelectedCompletionItem(displayText:="Bar", displayTextSuffix:="<>")
                state.SendTab()
                Assert.Equal(expectedText, state.GetDocumentText())
            End Using
        End Function

        <WorkItem(35163, "https://github.com/dotnet/roslyn/issues/35163")>
        <MemberData(NameOf(AllCompletionImplementations))>
        <WpfTheory, Trait(Traits.Feature, Traits.Features.Completion)>
        Public Async Function NonExpandedItemShouldAlwaysBePreferred_FullDisplayTextMatch(completionImplementation As CompletionImplementation) As Task
            Using state = TestStateFactory.CreateCSharpTestState(completionImplementation,
                  <Document><![CDATA[
namespace NS1
{
    class C
    {
        public void Foo()
        {
            Bar$$
        }
    }

    public class Bar
    {
    } 
}

namespace NS2
{
    public class Bar
    {
    }
}
]]></Document>)

                Dim expectedText = "
namespace NS1
{
    class C
    {
        public void Foo()
        {
            Bar
        }
    }

    public class Bar
    {
    } 
}

namespace NS2
{
    public class Bar
    {
    }
}
"

                state.Workspace.Options = state.Workspace.Options _
                    .WithChangedOption(CompletionOptions.ShowItemsFromUnimportedNamespaces, LanguageNames.CSharp, True) _
                    .WithChangedOption(CompletionServiceOptions.TimeoutInMillisecondsForImportCompletion, -1)

                state.SendInvokeCompletionList()
                Await state.AssertSelectedCompletionItem(displayText:="Bar")
                state.SendTab()
                Assert.Equal(expectedText, state.GetDocumentText())
            End Using
        End Function

        <WorkItem(35163, "https://github.com/dotnet/roslyn/issues/35163")>
        <MemberData(NameOf(AllCompletionImplementations))>
        <WpfTheory, Trait(Traits.Feature, Traits.Features.Completion)>
<<<<<<< HEAD
        Public Async Function NonExpandedItemShouldAlwaysBePreferred_ExpandedItemHasBetterMatch(completionImplementation As CompletionImplementation) As Task
=======
        Public Async Function NonExpandedItemShouldBePreferred_ExpandedItemHasBetterButNotCompleteMatch(completionImplementation As CompletionImplementation) As Task
>>>>>>> fdac53af
            Using state = TestStateFactory.CreateCSharpTestState(completionImplementation,
                  <Document><![CDATA[
namespace NS1
{
    class C
    {
        public void Foo()
        {
            bar$$
        }
    }

<<<<<<< HEAD
    public class BitArrayReceiver
=======
    public class ABar
    {
    } 
}

namespace NS2
{
    public class Bar1
    {
    }
}
]]></Document>)

                Dim expectedText = "
namespace NS1
{
    class C
    {
        public void Foo()
        {
            ABar
        }
    }

    public class ABar
    {
    } 
}

namespace NS2
{
    public class Bar1
    {
    }
}
"

                state.Workspace.Options = state.Workspace.Options _
                    .WithChangedOption(CompletionOptions.ShowItemsFromUnimportedNamespaces, LanguageNames.CSharp, True) _
                    .WithChangedOption(CompletionServiceOptions.TimeoutInMillisecondsForImportCompletion, -1)

                state.SendInvokeCompletionList()
                Await state.AssertSelectedCompletionItem(displayText:="ABar")
                state.SendTab()
                Assert.Equal(expectedText, state.GetDocumentText())
            End Using
        End Function

        <WorkItem(38253, "https://github.com/dotnet/roslyn/issues/38253")>
        <MemberData(NameOf(AllCompletionImplementations))>
        <WpfTheory, Trait(Traits.Feature, Traits.Features.Completion)>
        Public Async Function NonExpandedItemShouldBePreferred_BothExpandedAndNonExpandedItemsHaveCompleteMatch(completionImplementation As CompletionImplementation) As Task
            Using state = TestStateFactory.CreateCSharpTestState(completionImplementation,
                  <Document><![CDATA[
namespace NS1
{
    class C
    {
        public void Foo()
        {
            bar$$
        }
    }

    public class Bar
>>>>>>> fdac53af
    {
    } 
}

namespace NS2
{
    public class Bar
    {
    }
}
]]></Document>)

                Dim expectedText = "
namespace NS1
{
    class C
    {
        public void Foo()
        {
<<<<<<< HEAD
            BitArrayReceiver
        }
    }

    public class BitArrayReceiver
=======
            Bar
        }
    }

    public class Bar
>>>>>>> fdac53af
    {
    } 
}

namespace NS2
{
    public class Bar
    {
    }
}
"

                state.Workspace.Options = state.Workspace.Options _
                    .WithChangedOption(CompletionOptions.ShowItemsFromUnimportedNamespaces, LanguageNames.CSharp, True) _
                    .WithChangedOption(CompletionServiceOptions.TimeoutInMillisecondsForImportCompletion, -1)

                state.SendInvokeCompletionList()
<<<<<<< HEAD
                Await state.AssertSelectedCompletionItem(displayText:="BitArrayReceiver")
=======
                Await state.AssertSelectedCompletionItem(displayText:="Bar", inlineDescription:="")
>>>>>>> fdac53af
                state.SendTab()
                Assert.Equal(expectedText, state.GetDocumentText())
            End Using
        End Function

<<<<<<< HEAD
=======
        <WorkItem(38253, "https://github.com/dotnet/roslyn/issues/38253")>
        <MemberData(NameOf(AllCompletionImplementations))>
        <WpfTheory, Trait(Traits.Feature, Traits.Features.Completion)>
        Public Async Function ExpandedItemShouldBePreferred_IfIsOnlyCompleteMatch(completionImplementation As CompletionImplementation) As Task
            Using state = TestStateFactory.CreateCSharpTestState(completionImplementation,
                  <Document><![CDATA[
namespace NS1
{
    class C
    {
        public void Foo()
        {
            bar$$
        }
    }

    public class ABar
    {
    } 
}

namespace NS2
{
    public class Bar
    {
    }
}
]]></Document>)

                Dim expectedText = "
using NS2;

namespace NS1
{
    class C
    {
        public void Foo()
        {
            Bar
        }
    }

    public class ABar
    {
    } 
}

namespace NS2
{
    public class Bar
    {
    }
}
"

                state.Workspace.Options = state.Workspace.Options _
                    .WithChangedOption(CompletionOptions.ShowItemsFromUnimportedNamespaces, LanguageNames.CSharp, True) _
                    .WithChangedOption(CompletionServiceOptions.TimeoutInMillisecondsForImportCompletion, -1)

                state.SendInvokeCompletionList()
                Await state.AssertSelectedCompletionItem(displayText:="Bar", inlineDescription:="NS2")
                state.SendTab()
                Assert.Equal(expectedText, state.GetDocumentText())
            End Using
        End Function

        <WorkItem(38253, "https://github.com/dotnet/roslyn/issues/38253")>
        <InlineData(CompletionImplementation.Modern)>
        <WpfTheory, Trait(Traits.Feature, Traits.Features.Completion)>
        Public Async Function SortItemsByPatternMatchIfExperimentEnabled(completionImplementation As CompletionImplementation) As Task
            Using state = TestStateFactory.CreateCSharpTestState(completionImplementation,
                              <Document>
namespace NS
{
    class C
    {
        void M()
        {
            $$
        }
    }

    class Task { }

    class BTask1 { }
    class BTask2 { }
    class BTask3 { }


    class Task1 { }
    class Task2 { }
    class Task3 { }

    class ATaAaSaKa { }
} </Document>, extraExportedTypes:={GetType(TestExperimentationService)}.ToList())

                state.Workspace.Options = state.Workspace.Options _
                    .WithChangedOption(CompletionOptions.ShowItemsFromUnimportedNamespaces, LanguageNames.CSharp, False)

                Dim experimentService = state.GetService(Of TestExperimentationService)()
                experimentService.SetExperimentOption(WellKnownExperimentNames.SortCompletionListByMatch, True)

                state.SendTypeChars("task")
                Await state.WaitForAsynchronousOperationsAsync()
                Await state.AssertSelectedCompletionItem(displayText:="Task")

                Dim expectedOrder =
                    {
                        "Task",
                        "Task1",
                        "Task2",
                        "Task3",
                        "BTask1",
                        "BTask2",
                        "BTask3",
                        "ATaAaSaKa"
                    }

                state.AssertItemsInOrder(expectedOrder)
            End Using
        End Function

        <WorkItem(38253, "https://github.com/dotnet/roslyn/issues/38253")>
        <InlineData(CompletionImplementation.Modern)>
        <WpfTheory, Trait(Traits.Feature, Traits.Features.Completion)>
        Public Async Function SortItemsAlphabeticallyIfExperimentDisabled(completionImplementation As CompletionImplementation) As Task
            Using state = TestStateFactory.CreateCSharpTestState(completionImplementation,
                              <Document>
namespace NS
{
    class C
    {
        void M()
        {
            $$
        }
    }

    class Task { }

    class BTask1 { }
    class BTask2 { }
    class BTask3 { }


    class Task1 { }
    class Task2 { }
    class Task3 { }

    class ATaAaSaKa { }
} </Document>, extraExportedTypes:={GetType(TestExperimentationService)}.ToList())

                state.Workspace.Options = state.Workspace.Options _
                    .WithChangedOption(CompletionOptions.ShowItemsFromUnimportedNamespaces, LanguageNames.CSharp, False)

                Dim experimentService = state.GetService(Of TestExperimentationService)()
                experimentService.SetExperimentOption(WellKnownExperimentNames.SortCompletionListByMatch, False)

                state.SendTypeChars("task")
                Await state.WaitForAsynchronousOperationsAsync()
                Await state.AssertSelectedCompletionItem(displayText:="Task")

                Dim expectedOrder =
                    {
                        "ATaAaSaKa",
                        "BTask1",
                        "BTask2",
                        "BTask3",
                        "Task",
                        "Task1",
                        "Task2",
                        "Task3"
                    }

                state.AssertItemsInOrder(expectedOrder)
            End Using
        End Function

>>>>>>> fdac53af
        Private Class MultipleChangeCompletionProvider
            Inherits CompletionProvider

            Private _text As String
            Private _caretPosition As Integer

            Public Sub SetInfo(text As String, caretPosition As Integer)
                _text = text
                _caretPosition = caretPosition
            End Sub

            Public Overrides Function ProvideCompletionsAsync(context As CompletionContext) As Task
                context.AddItem(CompletionItem.Create(
                    "CustomItem",
                    rules:=CompletionItemRules.Default.WithMatchPriority(1000)))
                Return Task.CompletedTask
            End Function

            Public Overrides Function ShouldTriggerCompletion(text As SourceText, caretPosition As Integer, trigger As CompletionTrigger, options As OptionSet) As Boolean
                Return True
            End Function

            Public Overrides Function GetChangeAsync(document As Document, item As CompletionItem, commitKey As Char?, cancellationToken As CancellationToken) As Task(Of CompletionChange)
                Dim newText =
"using NewUsing;
using System;
class C
{
    void goo() {
        return InsertedItem"

                Dim change = CompletionChange.Create(
                    New TextChange(New TextSpan(0, _caretPosition), newText))
                Return Task.FromResult(change)
            End Function
        End Class

        Private Class IntelliCodeMockProvider
            Inherits CompletionProvider

            Public AutomationTextString As String = "Hello from IntelliCode: Length"

            Public Overrides Function ProvideCompletionsAsync(context As CompletionContext) As Task
                Dim intelliCodeItem = CompletionItem.Create(displayText:="★ Length", filterText:="Length")
                intelliCodeItem.AutomationText = AutomationTextString
                context.AddItem(intelliCodeItem)

                context.AddItem(CompletionItem.Create(displayText:="★ Normalize", filterText:="Normalize", displayTextSuffix:="()"))
                context.AddItem(CompletionItem.Create(displayText:="Normalize", filterText:="Normalize"))
                context.AddItem(CompletionItem.Create(displayText:="Length", filterText:="Length"))
                context.AddItem(CompletionItem.Create(displayText:="ToString", filterText:="ToString", displayTextSuffix:="()"))
                context.AddItem(CompletionItem.Create(displayText:="First", filterText:="First", displayTextSuffix:="()"))
                Return Task.CompletedTask
            End Function

            Public Overrides Function ShouldTriggerCompletion(text As SourceText, caretPosition As Integer, trigger As CompletionTrigger, options As OptionSet) As Boolean
                Return True
            End Function

            Public Overrides Function GetChangeAsync(document As Document, item As CompletionItem, commitKey As Char?, cancellationToken As CancellationToken) As Task(Of CompletionChange)
                Dim commitText = item.DisplayText
                If commitText.StartsWith("★") Then
                    ' remove the star and the following space
                    commitText = commitText.Substring(2)
                End If

                Return Task.FromResult(CompletionChange.Create(New TextChange(item.Span, commitText)))
            End Function
        End Class

        ' Simulates a situation where IntelliCode provides items not included into the Rolsyn original list.
        ' We want to ignore these items in CommitIfUnique.
        ' This situation should not happen. Tests with this provider were added to cover protective scenarios.
        Private Class IntelliCodeMockWeirdProvider
            Inherits IntelliCodeMockProvider

            Public Overrides Async Function ProvideCompletionsAsync(context As CompletionContext) As Task
                Await MyBase.ProvideCompletionsAsync(context).ConfigureAwait(False)
                context.AddItem(CompletionItem.Create(displayText:="★ Length2", filterText:="Length"))
            End Function
        End Class
    End Class
End Namespace<|MERGE_RESOLUTION|>--- conflicted
+++ resolved
@@ -5220,237 +5220,6 @@
         <WpfFact, Trait(Traits.Feature, Traits.Features.Completion)>
         Public Async Function TestExpanderWithImportCompletionDisabled() As Task
             Using state = TestStateFactory.CreateCSharpTestState(CompletionImplementation.Modern,
-<<<<<<< HEAD
-                  <Document><![CDATA[
-namespace NS1
-{
-    class C
-    {
-        public void Foo()
-        {
-            Bar$$
-        }
-    }
-}
-
-namespace NS2
-{
-    public class Bar { }
-}
-]]></Document>)
-
-                state.Workspace.Options = state.Workspace.Options.WithChangedOption(CompletionOptions.ShowItemsFromUnimportedNamespaces, LanguageNames.CSharp, False)
-
-                ' trigger completion with import completion disabled
-                state.SendInvokeCompletionList()
-                Await state.WaitForUIRenderedAsync()
-
-                state.AssertCompletionItemsDoNotContainAny(displayText:={"Bar"})
-                state.AssertCompletionItemExpander(isAvailable:=True, isSelected:=False)
-
-                ' select expander
-                state.SetCompletionItemExpanderState(isSelected:=True)
-                Await state.WaitForAsynchronousOperationsAsync()
-                Await state.WaitForUIRenderedAsync()
-
-                Await state.AssertSelectedCompletionItem(displayText:="Bar", inlineDescription:="NS2")
-                state.AssertCompletionItemExpander(isAvailable:=True, isSelected:=True)
-
-                ' unselect expander
-                state.SetCompletionItemExpanderState(isSelected:=False)
-                Await state.WaitForAsynchronousOperationsAsync()
-                Await state.WaitForUIRenderedAsync()
-
-                state.AssertCompletionItemsDoNotContainAny(displayText:={"Bar"})
-                state.AssertCompletionItemExpander(isAvailable:=True, isSelected:=False)
-
-                ' select expander again
-                state.SetCompletionItemExpanderState(isSelected:=True)
-                Await state.WaitForAsynchronousOperationsAsync()
-                Await state.WaitForUIRenderedAsync()
-
-                Await state.AssertSelectedCompletionItem(displayText:="Bar", inlineDescription:="NS2")
-                state.AssertCompletionItemExpander(isAvailable:=True, isSelected:=True)
-            End Using
-        End Function
-
-        <WpfFact, Trait(Traits.Feature, Traits.Features.Completion)>
-        Public Async Function TestExpanderWithImportCompletionEnabled() As Task
-            Using state = TestStateFactory.CreateCSharpTestState(CompletionImplementation.Modern,
-                  <Document><![CDATA[
-namespace NS1
-{
-    class C
-    {
-        public void Foo()
-        {
-            Bar$$
-        }
-    }
-}
-
-namespace NS2
-{
-    public class Bar { }
-}
-]]></Document>)
-
-                state.Workspace.Options = state.Workspace.Options _
-                    .WithChangedOption(CompletionOptions.ShowItemsFromUnimportedNamespaces, LanguageNames.CSharp, True) _
-                    .WithChangedOption(CompletionServiceOptions.TimeoutInMillisecondsForImportCompletion, -1)   ' disable timebox for import completion
-
-                ' trigger completion with import completion enabled
-                state.SendInvokeCompletionList()
-                Await state.WaitForUIRenderedAsync()
-
-                Await state.AssertSelectedCompletionItem(displayText:="Bar", inlineDescription:="NS2")
-                state.AssertCompletionItemExpander(isAvailable:=True, isSelected:=True)
-
-                ' unselect expander
-                state.SetCompletionItemExpanderState(isSelected:=False)
-                Await state.WaitForAsynchronousOperationsAsync()
-                Await state.WaitForUIRenderedAsync()
-
-                state.AssertCompletionItemsDoNotContainAny(displayText:={"Bar"})
-                state.AssertCompletionItemExpander(isAvailable:=True, isSelected:=False)
-
-                ' select expander
-                state.SetCompletionItemExpanderState(isSelected:=True)
-                Await state.WaitForAsynchronousOperationsAsync()
-                Await state.WaitForUIRenderedAsync()
-
-                Await state.AssertSelectedCompletionItem(displayText:="Bar", inlineDescription:="NS2")
-                state.AssertCompletionItemExpander(isAvailable:=True, isSelected:=True)
-
-                ' unselect expander again
-                state.SetCompletionItemExpanderState(isSelected:=False)
-                Await state.WaitForAsynchronousOperationsAsync()
-                Await state.WaitForUIRenderedAsync()
-
-                state.AssertCompletionItemsDoNotContainAny(displayText:={"Bar"})
-                state.AssertCompletionItemExpander(isAvailable:=True, isSelected:=False)
-            End Using
-        End Function
-
-        <WpfFact, Trait(Traits.Feature, Traits.Features.Completion)>
-        Public Async Function TestExpanderAndTimeboxWithImportCompletionEnabled() As Task
-            Using state = TestStateFactory.CreateCSharpTestState(CompletionImplementation.Modern,
-                  <Document><![CDATA[
-namespace NS1
-{
-    class C
-    {
-        public void Foo()
-        {
-            Bar$$
-        }
-    }
-}
-
-namespace NS2
-{
-    public class Bar { }
-}
-]]></Document>)
-
-                ' Enable import completion and set timeout to 0 (so always timeout)
-                state.Workspace.Options = state.Workspace.Options _
-                    .WithChangedOption(CompletionOptions.ShowItemsFromUnimportedNamespaces, LanguageNames.CSharp, True) _
-                    .WithChangedOption(CompletionServiceOptions.TimeoutInMillisecondsForImportCompletion, 0)
-
-                ' trigger completion with import completion enabled, this should timeout so no unimport types should be shown and expander should be unselected
-                ' (but the caculation should continue in background)
-                state.SendInvokeCompletionList()
-                Await state.WaitForUIRenderedAsync()
-
-                state.AssertCompletionItemsDoNotContainAny(displayText:={"Bar"})
-                state.AssertCompletionItemExpander(isAvailable:=True, isSelected:=False)
-
-                ' select expander
-                state.SetCompletionItemExpanderState(isSelected:=True)
-                Await state.WaitForAsynchronousOperationsAsync()
-                Await state.WaitForUIRenderedAsync()
-
-                ' timeout is ignored if user asked for unimport types explicitly (via expander)
-                Await state.AssertSelectedCompletionItem(displayText:="Bar", inlineDescription:="NS2")
-                state.AssertCompletionItemExpander(isAvailable:=True, isSelected:=True)
-
-            End Using
-        End Function
-
-        <WpfFact, Trait(Traits.Feature, Traits.Features.Completion)>
-        Public Async Function TestExpanderAndTimeboxWithImportCompletionDisabled() As Task
-            Using state = TestStateFactory.CreateCSharpTestState(CompletionImplementation.Modern,
-                  <Document><![CDATA[
-namespace NS1
-{
-    class C
-    {
-        public void Foo()
-        {
-            Bar$$
-        }
-    }
-}
-
-namespace NS2
-{
-    public class Bar { }
-}
-]]></Document>)
-
-                ' Disable import completion 
-                state.Workspace.Options = state.Workspace.Options.WithChangedOption(CompletionOptions.ShowItemsFromUnimportedNamespaces, LanguageNames.CSharp, False)
-
-                ' trigger completion with import completion disabled
-                state.SendInvokeCompletionList()
-                Await state.WaitForUIRenderedAsync()
-
-                state.AssertCompletionItemsDoNotContainAny(displayText:={"Bar"})
-                state.AssertCompletionItemExpander(isAvailable:=True, isSelected:=False)
-
-                ' set timeout to 0 (always timeout)
-                state.Workspace.Options = state.Workspace.Options.WithChangedOption(CompletionServiceOptions.TimeoutInMillisecondsForImportCompletion, 0)
-
-                ' select expander
-                state.SetCompletionItemExpanderState(isSelected:=True)
-                Await state.WaitForAsynchronousOperationsAsync()
-                Await state.WaitForUIRenderedAsync()
-
-                ' timeout should be ignored since user asked for unimport types explicitly (via expander)
-                Await state.AssertSelectedCompletionItem(displayText:="Bar", inlineDescription:="NS2")
-                state.AssertCompletionItemExpander(isAvailable:=True, isSelected:=True)
-
-            End Using
-        End Function
-
-        <WpfFact, Trait(Traits.Feature, Traits.Features.Completion)>
-        Public Async Function NoExpanderAvailableWhenNotInTypeContext() As Task
-            Using state = TestStateFactory.CreateCSharpTestState(CompletionImplementation.Modern,
-                  <Document><![CDATA[
-namespace NS1
-{
-    $$
-}
-]]></Document>)
-
-                state.Workspace.Options = state.Workspace.Options.WithChangedOption(CompletionOptions.ShowItemsFromUnimportedNamespaces, LanguageNames.CSharp, True)
-
-                ' trigger completion with import completion enabled
-                state.SendInvokeCompletionList()
-                Await state.WaitForUIRenderedAsync()
-
-                state.AssertCompletionItemExpander(isAvailable:=False, isSelected:=False)
-            End Using
-        End Function
-
-        <WorkItem(34943, "https://github.com/dotnet/roslyn/issues/34943")>
-        <MemberData(NameOf(AllCompletionImplementations))>
-        <WpfTheory, Trait(Traits.Feature, Traits.Features.Completion), Trait(Traits.Feature, Traits.Features.CodeActionsUseRangeOperator)>
-        Public Async Function TypingDotsAfterInt(completionImplementation As CompletionImplementation) As Task
-            Using state = TestStateFactory.CreateCSharpTestState(completionImplementation,
-=======
->>>>>>> fdac53af
                   <Document><![CDATA[
 namespace NS1
 {
@@ -6161,11 +5930,7 @@
         <WorkItem(35163, "https://github.com/dotnet/roslyn/issues/35163")>
         <MemberData(NameOf(AllCompletionImplementations))>
         <WpfTheory, Trait(Traits.Feature, Traits.Features.Completion)>
-<<<<<<< HEAD
-        Public Async Function NonExpandedItemShouldAlwaysBePreferred_ExpandedItemHasBetterMatch(completionImplementation As CompletionImplementation) As Task
-=======
         Public Async Function NonExpandedItemShouldBePreferred_ExpandedItemHasBetterButNotCompleteMatch(completionImplementation As CompletionImplementation) As Task
->>>>>>> fdac53af
             Using state = TestStateFactory.CreateCSharpTestState(completionImplementation,
                   <Document><![CDATA[
 namespace NS1
@@ -6178,9 +5943,6 @@
         }
     }
 
-<<<<<<< HEAD
-    public class BitArrayReceiver
-=======
     public class ABar
     {
     } 
@@ -6246,7 +6008,6 @@
     }
 
     public class Bar
->>>>>>> fdac53af
     {
     } 
 }
@@ -6266,19 +6027,11 @@
     {
         public void Foo()
         {
-<<<<<<< HEAD
-            BitArrayReceiver
-        }
-    }
-
-    public class BitArrayReceiver
-=======
             Bar
         }
     }
 
     public class Bar
->>>>>>> fdac53af
     {
     } 
 }
@@ -6296,18 +6049,12 @@
                     .WithChangedOption(CompletionServiceOptions.TimeoutInMillisecondsForImportCompletion, -1)
 
                 state.SendInvokeCompletionList()
-<<<<<<< HEAD
-                Await state.AssertSelectedCompletionItem(displayText:="BitArrayReceiver")
-=======
                 Await state.AssertSelectedCompletionItem(displayText:="Bar", inlineDescription:="")
->>>>>>> fdac53af
                 state.SendTab()
                 Assert.Equal(expectedText, state.GetDocumentText())
             End Using
         End Function
 
-<<<<<<< HEAD
-=======
         <WorkItem(38253, "https://github.com/dotnet/roslyn/issues/38253")>
         <MemberData(NameOf(AllCompletionImplementations))>
         <WpfTheory, Trait(Traits.Feature, Traits.Features.Completion)>
@@ -6486,7 +6233,6 @@
             End Using
         End Function
 
->>>>>>> fdac53af
         Private Class MultipleChangeCompletionProvider
             Inherits CompletionProvider
 
