--- conflicted
+++ resolved
@@ -20,13 +20,7 @@
         [Fact]
         public void ReportDiagnostics()
         {
-<<<<<<< HEAD
-            var service = new DiagnosticService(
-                AsynchronousOperationListenerProvider.NullProvider, Array.Empty<Lazy<IEventListener, EventListenerMetadata>>());
-            var source = new EditAndContinueDiagnosticUpdateSource(service);
-=======
             var source = new EditAndContinueDiagnosticUpdateSource();
->>>>>>> 6b46f9a3
 
             var updates = new List<string>();
 
