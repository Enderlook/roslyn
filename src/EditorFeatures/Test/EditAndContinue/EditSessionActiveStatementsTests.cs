--- conflicted
+++ resolved
@@ -102,14 +102,9 @@
                     Workspace.ChangeSolution(adjustSolution(Workspace.CurrentSolution));
                 }
 
-<<<<<<< HEAD
-                var activeStatementProvider = new TestActiveStatementProvider(activeStatements);
+                var solution = Workspace.CurrentSolution;
+
                 var mockDebuggeModuleProvider = new Mock<IDebuggeeModuleMetadataProvider>(MockBehavior.Strict);
-=======
-                var solution = Workspace.CurrentSolution;
-
-                var mockDebuggeModuleProvider = new Mock<IDebuggeeModuleMetadataProvider>();
->>>>>>> 210ece42
                 var mockCompilationOutputsProvider = new Func<Project, CompilationOutputs>(_ => new MockCompilationOutputs(Guid.NewGuid()));
 
                 var debuggingSession = new DebuggingSession(solution, mockCompilationOutputsProvider);
