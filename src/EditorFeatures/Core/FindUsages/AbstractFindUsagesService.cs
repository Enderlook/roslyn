--- conflicted
+++ resolved
@@ -92,13 +92,6 @@
                 return null;
             }
 
-<<<<<<< HEAD
-            return await FindSymbolReferencesAsync(
-                context, symbolAndProject?.symbol, symbolAndProject?.project, cancellationToken).ConfigureAwait(false);
-        }
-
-        public static async Task<FindReferencesProgressAdapter> FindSymbolReferencesAsync(
-=======
             return await FindSymbolReferencesWorkerAsync(
                 context, symbolAndProject?.symbol, symbolAndProject?.project, cancellationToken).ConfigureAwait(false);
         }
@@ -114,7 +107,6 @@
         }
 
         private static async Task<FindReferencesProgressAdapter> FindSymbolReferencesWorkerAsync(
->>>>>>> 05c2f647
             IFindUsagesContext context, ISymbol symbol, Project project, CancellationToken cancellationToken)
         {
             context.SetSearchTitle(string.Format(EditorFeaturesResources._0_references,
