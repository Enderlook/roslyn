﻿// Licensed to the .NET Foundation under one or more agreements.
// The .NET Foundation licenses this file to you under the MIT license.
// See the LICENSE file in the project root for more information.

using System.Linq;
using System.Threading.Tasks;
using Microsoft.CodeAnalysis.Editor.FindUsages;
using Microsoft.CodeAnalysis.FindSymbols;
using Microsoft.CodeAnalysis.FindUsages;
using Microsoft.CodeAnalysis.Shared.Extensions;

namespace Microsoft.CodeAnalysis.Editor.GoToBase
{
    internal abstract partial class AbstractGoToBaseService : IGoToBaseService
    {
        public async Task FindBasesAsync(Document document, int position, IFindUsagesContext context)
        {
            var cancellationToken = context.CancellationToken;
            var symbolAndProjectOpt = await FindUsagesHelpers.GetRelevantSymbolAndProjectAtPositionAsync(
                document, position, cancellationToken).ConfigureAwait(false);

            if (symbolAndProjectOpt == null)
            {
                await context.ReportMessageAsync(
                    EditorFeaturesResources.Cannot_navigate_to_the_symbol_under_the_caret).ConfigureAwait(false);
                return;
            }

            var (symbol, project) = symbolAndProjectOpt.Value;

            var bases = FindBaseHelpers.FindBases(
                symbol, project, cancellationToken);

            await context.SetSearchTitleAsync(
                string.Format(EditorFeaturesResources._0_bases,
                FindUsagesHelpers.GetDisplayName(symbol))).ConfigureAwait(false);

<<<<<<< HEAD
            var project = document.Project;
            var solution = project.Solution;

=======
>>>>>>> cf881c66
            var found = false;

            // For each potential base, try to find its definition in sources.
            // If found, add it's definitionItem to the context.
            // If not found but the symbol is from metadata, create it's definition item from metadata and add to the context.
            foreach (var baseSymbol in bases)
            {
                var sourceDefinition = await SymbolFinder.FindSourceDefinitionAsync(
<<<<<<< HEAD
                   baseSymbol, solution, cancellationToken).ConfigureAwait(false);
                if (sourceDefinition != null)
                {
                    var projectId = solution.GetExactProjectId(sourceDefinition);
                    var definitionItem = await sourceDefinition.ToClassifiedDefinitionItemAsync(
                        solution.GetProject(projectId), includeHiddenLocations: false,
=======
                   SymbolAndProjectId.Create(baseSymbol, project.Id), project.Solution, cancellationToken).ConfigureAwait(false);
                if (sourceDefinition.Symbol != null)
                {
                    var definitionItem = await sourceDefinition.Symbol.ToClassifiedDefinitionItemAsync(
                        project.Solution.GetProject(sourceDefinition.ProjectId), includeHiddenLocations: false,
>>>>>>> cf881c66
                        FindReferencesSearchOptions.Default, cancellationToken: cancellationToken)
                        .ConfigureAwait(false);
                    await context.OnDefinitionFoundAsync(definitionItem).ConfigureAwait(false);
                    found = true;
                }
                else if (baseSymbol.Locations.Any(l => l.IsInMetadata))
                {
                    var definitionItem = baseSymbol.ToNonClassifiedDefinitionItem(
                        project, includeHiddenLocations: true);
                    await context.OnDefinitionFoundAsync(definitionItem).ConfigureAwait(false);
                    found = true;
                }
            }

            if (!found)
            {
                await context.ReportMessageAsync(EditorFeaturesResources.The_symbol_has_no_base)
                    .ConfigureAwait(false);
            }
        }
    }
}<|MERGE_RESOLUTION|>--- conflicted
+++ resolved
@@ -27,6 +27,7 @@
             }
 
             var (symbol, project) = symbolAndProjectOpt.Value;
+            var solution = project.Solution;
 
             var bases = FindBaseHelpers.FindBases(
                 symbol, project, cancellationToken);
@@ -35,12 +36,6 @@
                 string.Format(EditorFeaturesResources._0_bases,
                 FindUsagesHelpers.GetDisplayName(symbol))).ConfigureAwait(false);
 
-<<<<<<< HEAD
-            var project = document.Project;
-            var solution = project.Solution;
-
-=======
->>>>>>> cf881c66
             var found = false;
 
             // For each potential base, try to find its definition in sources.
@@ -49,20 +44,12 @@
             foreach (var baseSymbol in bases)
             {
                 var sourceDefinition = await SymbolFinder.FindSourceDefinitionAsync(
-<<<<<<< HEAD
                    baseSymbol, solution, cancellationToken).ConfigureAwait(false);
                 if (sourceDefinition != null)
                 {
-                    var projectId = solution.GetExactProjectId(sourceDefinition);
+                    var sourceDefProjectId = solution.GetExactProjectId(sourceDefinition);
                     var definitionItem = await sourceDefinition.ToClassifiedDefinitionItemAsync(
-                        solution.GetProject(projectId), includeHiddenLocations: false,
-=======
-                   SymbolAndProjectId.Create(baseSymbol, project.Id), project.Solution, cancellationToken).ConfigureAwait(false);
-                if (sourceDefinition.Symbol != null)
-                {
-                    var definitionItem = await sourceDefinition.Symbol.ToClassifiedDefinitionItemAsync(
-                        project.Solution.GetProject(sourceDefinition.ProjectId), includeHiddenLocations: false,
->>>>>>> cf881c66
+                        solution.GetProject(sourceDefProjectId), includeHiddenLocations: false,
                         FindReferencesSearchOptions.Default, cancellationToken: cancellationToken)
                         .ConfigureAwait(false);
                     await context.OnDefinitionFoundAsync(definitionItem).ConfigureAwait(false);
