--- conflicted
+++ resolved
@@ -34,13 +34,8 @@
                 return;
             }
 
-<<<<<<< HEAD
             var classified = await TryClassifyContainingMemberSpanAsync(
-                    context, spanToTag, delegationService, classificationService, typeMap).ConfigureAwait(false);
-=======
-            var classified = await TryClassifyContainingMemberSpan(
                     context, spanToTag, classificationService, typeMap).ConfigureAwait(false);
->>>>>>> e0567782
             if (classified)
             {
                 return;
@@ -52,11 +47,7 @@
                 context, spanToTag, classificationService, typeMap).ConfigureAwait(false);
         }
 
-<<<<<<< HEAD
-        private static async Task<bool> TryClassifyContainingMemberSpanAsync<TClassificationService>(
-=======
-        private static async Task<bool> TryClassifyContainingMemberSpan(
->>>>>>> e0567782
+        private static async Task<bool> TryClassifyContainingMemberSpanAsync(
             TaggerContext<IClassificationTag> context,
             DocumentSnapshotSpan spanToTag,
             IClassificationService classificationService,
