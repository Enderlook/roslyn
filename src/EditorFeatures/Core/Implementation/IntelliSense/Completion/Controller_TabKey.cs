﻿// Copyright (c) Microsoft.  All Rights Reserved.  Licensed under the Apache License, Version 2.0.  See License.txt in the project root for license information.

using System;
using System.Threading;
using Microsoft.CodeAnalysis.Completion;
using Microsoft.CodeAnalysis.Editor.Commands;
using Microsoft.CodeAnalysis.Editor.Shared.Extensions;
using Microsoft.CodeAnalysis.LanguageServices;
using Microsoft.CodeAnalysis.Shared.Extensions;
using Microsoft.CodeAnalysis.Text;
using Roslyn.Utilities;

namespace Microsoft.CodeAnalysis.Editor.Implementation.IntelliSense.Completion
{
    internal partial class Controller
    {
        CommandState ICommandHandler<TabKeyCommandArgs>.GetCommandState(TabKeyCommandArgs args, System.Func<CommandState> nextHandler)
        {
            AssertIsForeground();
            return nextHandler();
        }

        void ICommandHandler<TabKeyCommandArgs>.ExecuteCommand(TabKeyCommandArgs args, Action nextHandler)
        {
            AssertIsForeground();

            if (sessionOpt == null)
            {
                // The user may be trying to invoke snippets through question-tab
                if (TryInvokeSnippetCompletion(args))
                {
                    // We've taken care of the tab. Don't send it to the buffer.
                    return;
                }

                // No computation.  Nothing to do.  Just let the editor handle this.
                nextHandler();
                return;
            }

            // We are computing a model.  Try to commit the selected item if there was one. Note: If
            // it was able to commit, then we never send the tab to the buffer. That way, if the
            // user does an undo they'll get to the code they had *before* they hit tab. If the
            // session wasn't able to commit, then we do send the tab through to the buffer.
            CommitOnTab(nextHandler);

            // After tab, we always want to be in an inactive state.
            this.DismissSessionIfActive();
        }

        private bool TryInvokeSnippetCompletion(TabKeyCommandArgs args)
        {
            var subjectBuffer = args.SubjectBuffer;
            var caretPoint = args.TextView.GetCaretPoint(subjectBuffer).Value.Position;

            var text = subjectBuffer.AsTextContainer().CurrentText;
            // If the user types "<line start><spaces><question><tab>"
            // then the editor takes over and shows the normal *full* snippet picker UI.
            // i.e. the picker with all the folders and snippet organization.
            //
            // However, if the user instead has something like
            //
            //      "<line start><spaces><identifier><question><tab>"
            //
            // Then we take over and we show a completion list with all snippets in it
            // in a flat list.  This enables simple browsing and filtering of all items
            // based on what the user typed so far.
            //
            // If we detect this pattern, then we delete the previous character (the
            // question mark) and we don't send the tab through to the editor.  In 
            // essence, the <quesiton><tab> acts as the trigger, and we act as if that
            // text never makes it into the buffer.

            if (!Workspace.TryGetWorkspace(subjectBuffer.AsTextContainer(), out var workspace))
            {
                return false;
            }

            var documentId = workspace.GetDocumentIdInCurrentContext(subjectBuffer.AsTextContainer());
            if (documentId == null)
            {
                return false;
            }

            var document = workspace.CurrentSolution.GetDocument(documentId);
            if (document == null)
            {
                return false;
            }

            // There's was a buffer-Document mapping. We should be able
            // to get a CompletionService.
            var completionService = GetCompletionService();
            Contract.ThrowIfNull(completionService, nameof(completionService));

            var rules = completionService.GetRules();
            if (rules.SnippetsRule != SnippetsRule.IncludeAfterTypingIdentifierQuestionTab)
            {
                return false;
            }

            var syntaxFactsOpt = document.GetLanguageService<ISyntaxFactsService>();
            if (syntaxFactsOpt == null ||
                caretPoint < 2 ||
                text[caretPoint - 1] != '?' ||
                !QuestionMarkIsPrecededByIdentifierAndWhitespace(text, caretPoint - 1, syntaxFactsOpt))
            {
                return false;
            }

            // Because <question><tab> is actually a command to bring up snippets,
            // we delete the last <question> that was typed.
            var textChange = new TextChange(TextSpan.FromBounds(caretPoint - 1, caretPoint), string.Empty);
            workspace.ApplyTextChanges(documentId, textChange, CancellationToken.None);
            this.StartNewModelComputation(
                completionService, new CompletionTrigger(CompletionTriggerKind.Snippets),
                filterItems: false, dismissIfEmptyAllowed: true);
            return true;
        }

        private bool QuestionMarkIsPrecededByIdentifierAndWhitespace(
            SourceText text, int questionPosition, ISyntaxFactsService syntaxFacts)
        {
            var startOfLine = text.Lines.GetLineFromPosition(questionPosition).Start;

            // First, skip all the whitespace.
            var current = startOfLine;
            while (current < questionPosition && char.IsWhiteSpace(text[current]))
            {
                current++;
            }

            if (current < questionPosition && syntaxFacts.IsIdentifierStartCharacter(text[current]))
            {
                current++;
            }
            else
            {
                return false;
            }

            while (current < questionPosition && syntaxFacts.IsIdentifierPartCharacter(text[current]))
            {
                current++;
            }

            return current == questionPosition;
        }

        private void CommitOnTab(Action nextHandler)
        {
            AssertIsForeground();

            var model = WaitForModel();

            // If there's no model, then there's nothing to commit.  So send the tab
            // through to the editor.
            if (model == null)
            {
                nextHandler();
                return;
            }

            // If there's no selected item, there's nothing to commit
            if (model.SelectedItemOpt == null)
            {
                committed = false;
                return;
            }

            // If the selected item is the builder, there's not actually any work to do to commit
<<<<<<< HEAD
            if (model.SelectedItem != model.SuggestionModeItem)
=======
            if (model.SelectedItemOpt == model.SuggestionModeItem)
>>>>>>> f23bbb5c
            {
                CommitOnNonTypeChar(model.SelectedItem, model);
            }
<<<<<<< HEAD
=======

            CommitOnNonTypeChar(model.SelectedItemOpt, model);
            committed = true;
>>>>>>> f23bbb5c
        }
    }
}<|MERGE_RESOLUTION|>--- conflicted
+++ resolved
@@ -164,25 +164,15 @@
             // If there's no selected item, there's nothing to commit
             if (model.SelectedItemOpt == null)
             {
-                committed = false;
+                nextHandler();
                 return;
             }
 
             // If the selected item is the builder, there's not actually any work to do to commit
-<<<<<<< HEAD
-            if (model.SelectedItem != model.SuggestionModeItem)
-=======
-            if (model.SelectedItemOpt == model.SuggestionModeItem)
->>>>>>> f23bbb5c
+            if (model.SelectedItemOpt != model.SuggestionModeItem)
             {
-                CommitOnNonTypeChar(model.SelectedItem, model);
+                CommitOnNonTypeChar(model.SelectedItemOpt, model);
             }
-<<<<<<< HEAD
-=======
-
-            CommitOnNonTypeChar(model.SelectedItemOpt, model);
-            committed = true;
->>>>>>> f23bbb5c
         }
     }
 }