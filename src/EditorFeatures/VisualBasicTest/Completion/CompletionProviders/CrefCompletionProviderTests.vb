' Copyright (c) Microsoft.  All Rights Reserved.  Licensed under the Apache License, Version 2.0.  See License.txt in the project root for license information.

Imports System.Collections.Immutable
Imports Microsoft.CodeAnalysis.Completion
Imports Microsoft.CodeAnalysis.Editor.UnitTests.Workspaces
Imports Microsoft.CodeAnalysis.VisualBasic.Completion.Providers
Imports Microsoft.CodeAnalysis.VisualBasic.Syntax

Namespace Microsoft.CodeAnalysis.Editor.VisualBasic.UnitTests.Completion.CompletionProviders
    Public Class CrefCompletionProviderTests
        Inherits AbstractVisualBasicCompletionProviderTests

        Public Sub New(workspaceFixture As VisualBasicTestWorkspaceFixture)
            MyBase.New(workspaceFixture)
        End Sub

        Friend Overrides Function CreateCompletionProvider() As CompletionProvider
            Return New CrefCompletionProvider()
        End Function

        <Fact, Trait(Traits.Feature, Traits.Features.Completion)>
        Public Async Function TestNotOutsideCref() As Task
            Dim text = <File>
Class C
    ''' $$
    Sub Foo()
    End Sub
End Class
</File>.Value

            Await VerifyNoItemsExistAsync(text)
        End Function

        <Fact, Trait(Traits.Feature, Traits.Features.Completion)>
        Public Async Function TestNotOutsideCref2() As Task
            Dim text = <File>
Class C
    $$
    Sub Foo()
    End Sub
End Class
</File>.Value

            Await VerifyNoItemsExistAsync(text)
        End Function

        <Fact, Trait(Traits.Feature, Traits.Features.Completion)>
        Public Async Function TestNotOutsideCref3() As Task
            Dim text = <File>
Class C
    Sub Foo()
        Me.$$
    End Sub
End Class
</File>.Value

            Await VerifyNoItemsExistAsync(text)
        End Function

        <Fact, Trait(Traits.Feature, Traits.Features.Completion)>
        Public Async Function TestAfterCrefOpenQuote() As Task
            Dim text = <File><![CDATA[
Imports System

''' <summary>
''' <see cref="$$
''' </summary>
Module Program
    Sub Foo()
    End Sub
End Module]]></File>.Value

            Await VerifyAnyItemExistsAsync(text)
        End Function

        <Fact, Trait(Traits.Feature, Traits.Features.Completion)>
        Public Async Function TestRightSideOfQualifiedName() As Task
            Dim text = <File><![CDATA[
Imports System

''' <summary>
''' <see cref="Program.$$"
''' </summary>
Module Program
    Sub Foo()
    End Sub
End Module]]></File>.Value

            Await VerifyItemExistsAsync(text, "Foo()")
        End Function

        <Fact, Trait(Traits.Feature, Traits.Features.Completion)>
        Public Async Function TestNotInTypeParameterContext() As Task
            Dim text = <File><![CDATA[
Imports System

''' <summary>
''' <see cref="Program(Of $$
''' </summary>
Class Program(Of T)
    Sub Foo()
    End Sub
End Class]]></File>.Value

            Await VerifyItemIsAbsentAsync(text, "Integer")
        End Function

        <Fact, Trait(Traits.Feature, Traits.Features.Completion)>
        Public Async Function TestInSignature_FirstParameter() As Task
            Dim text = <File><![CDATA[
Imports System

''' <summary>
''' <see cref="Program(Of T).Foo($$"
''' </summary>
Class Program(Of T)
    Sub Foo(z as Integer)
    End Sub
End Class]]></File>.Value

            Await VerifyItemExistsAsync(text, "Integer")
            Await VerifyItemIsAbsentAsync(text, "Foo(Integer")
        End Function

        <Fact, Trait(Traits.Feature, Traits.Features.Completion)>
        Public Async Function TestInSignature_SecondParameter() As Task
            Dim text = <File><![CDATA[
Imports System

''' <summary>
''' <see cref="Program(Of T).Foo(Integer, $$"
''' </summary>
Class Program(Of T)
    Sub Foo(z as Integer, q as Integer)
    End Sub
End Class]]></File>.Value

            Await VerifyItemExistsAsync(text, "Integer")
        End Function

        <Fact, Trait(Traits.Feature, Traits.Features.Completion)>
        Public Async Function TestNotAfterSignature() As Task
            Dim text = <File><![CDATA[
Imports System

''' <summary>
''' <see cref="Program(Of T).Foo(Integer, Integer)$$"
''' </summary>
Class Program(Of T)
    Sub Foo(z as Integer, q as Integer)
    End Sub
End Class]]></File>.Value

            Await VerifyNoItemsExistAsync(text)
        End Function
        <Fact, Trait(Traits.Feature, Traits.Features.Completion)>
        Public Async Function TestNotAfterDotAfterSignature() As Task
            Dim text = <File><![CDATA[
Imports System

''' <summary>
''' <see cref="Program(Of T).Foo(Integer, Integer).$$"
''' </summary>
Class Program(Of T)
    Sub Foo(z as Integer, q as Integer)
    End Sub
End Class]]></File>.Value

            Await VerifyNoItemsExistAsync(text)
        End Function

        <Fact, Trait(Traits.Feature, Traits.Features.Completion)>
        Public Async Function TestMethodParametersIncluded() As Task
            Dim text = <File><![CDATA[
''' <summary>
''' <see cref="Program(Of T).$$"
''' </summary>
Class Program(Of T)
    Sub Foo(ByRef z As Integer, ByVal x As Integer, ParamArray xx As Integer())
    End Sub
End Class]]></File>.Value

            Await VerifyItemExistsAsync(text, "Foo(ByRef Integer, Integer, Integer())")
        End Function

        <Fact, Trait(Traits.Feature, Traits.Features.Completion)>
        Public Async Function TestTypesSuggestedWithTypeParameters() As Task
            Dim text = <File><![CDATA[
''' <summary>
''' <see cref="$$"
''' </summary>
Class Program(Of TTypeParameter)
End Class

Class Program
End Class]]></File>.Value

            Await VerifyItemExistsAsync(text, "Program")
            Await VerifyItemExistsAsync(text, "Program(Of TTypeParameter)")
        End Function
        <Fact, Trait(Traits.Feature, Traits.Features.Completion)>
        Public Async Function TestOperators() As Task
            Dim text = <File><![CDATA[Imports System
Imports System.Collections.Generic
Imports System.Linq

Module Program
    Sub Main(args As String())

    End Sub
End Module

Class C
    ''' <summary>
    '''  <see cref="<see cref="C.$$"
    ''' </summary>
    ''' <param name="c"></param>
    ''' <returns></returns>
    Public Shared Operator +(c As C)

    End Operator
End Class]]></File>.Value

            Await VerifyItemExistsAsync(text, "Operator +(C)")
        End Function

        <Fact, Trait(Traits.Feature, Traits.Features.Completion)>
        Public Async Function TestModOperator() As Task
            Dim text = <File><![CDATA[Imports System
Imports System.Collections.Generic
Imports System.Linq

Module Program
    Sub Main(args As String())

    End Sub
End Module

Class C
    ''' <summary>
    '''  <see cref="<see cref="C.$$"
    ''' </summary>
    ''' <param name="c"></param>
    ''' <returns></returns>
    Public Shared Operator Mod (c As C, a as Integer)

    End Operator
End Class]]></File>.Value

            Await VerifyItemExistsAsync(text, "Operator Mod(C, Integer)")
        End Function

        <Fact, Trait(Traits.Feature, Traits.Features.Completion)>
        Public Async Function TestConstructorsShown() As Task
            Dim text = <File><![CDATA[
''' <summary>
''' <see cref="C.$$"/>
''' </summary>
Class C
    Sub New(x as Integer)
    End Sub
End Class
]]></File>.Value

            Await VerifyItemExistsAsync(text, "New(Integer)")
        End Function
        <Fact, Trait(Traits.Feature, Traits.Features.Completion)>
        Public Async Function TestAfterNamespace() As Task
            Dim text = <File><![CDATA[
Imports System
''' <summary>
''' <see cref="System.$$"/>
''' </summary>
Class C
    Sub New(x as Integer)
    End Sub
End Class
]]></File>.Value

            Await VerifyItemExistsAsync(text, "String")
        End Function

        <Fact, Trait(Traits.Feature, Traits.Features.Completion)>
        Public Async Function TestParameterizedProperties() As Task
            Dim text = <File><![CDATA[
''' <summary>
''' <see cref="C.$$"/>
''' </summary>
Class C
    Public Property Item(x As Integer) As Integer
        Get
            Return 0
        End Get
        Set(value As Integer)
        End Set
    End Property
    Public Property Item(x As Integer, y As String) As Integer
        Get
            Return 1
        End Get
        Set(value As Integer)
        End Set
    End Property
End Class
 

]]></File>.Value

            Await VerifyItemExistsAsync(text, "Item(Integer)")
            Await VerifyItemExistsAsync(text, "Item(Integer, String)")
        End Function

        <Fact, Trait(Traits.Feature, Traits.Features.Completion)>
        Public Async Function TestNoIdentifierEscaping() As Task
            Dim text = <File><![CDATA[
''' <see cref="A.$$"/>
''' </summary>
Class A
End Class

]]></File>.Value

            Await VerifyItemExistsAsync(text, "GetType()")
        End Function

        <Fact, Trait(Traits.Feature, Traits.Features.Completion)>
        Public Async Function TestNoCommitOnParen() As Task
            Dim text = <File><![CDATA[
''' <summary>
''' <see cref="C.$$"/>
''' </summary>
Class C
Sub bar(x As Integer, y As Integer)
End Sub
End Class
]]></File>.Value

            Dim expected = <File><![CDATA[
''' <summary>
''' <see cref="C.("/>
''' </summary>
Class C
Sub bar(x As Integer, y As Integer)
End Sub
End Class
]]></File>.Value

            Await VerifyProviderCommitAsync(text, "bar(Integer, Integer)", expected, "("c, "bar")
        End Function

        <Fact, Trait(Traits.Feature, Traits.Features.Completion)>
        Public Async Function TestAllowTypingTypeParameters() As Task
            Dim text = <File><![CDATA[
Imports System.Collections.Generic
''' <summary>
''' <see cref="$$"/>
''' </summary>
Class C
Sub bar(x As Integer, y As Integer)
End Sub
End Class
]]></File>.Value

            Dim expected = <File><![CDATA[
Imports System.Collections.Generic
''' <summary>
''' <see cref=" "/>
''' </summary>
Class C
Sub bar(x As Integer, y As Integer)
End Sub
End Class
]]></File>.Value

            Await VerifyProviderCommitAsync(text, "List(Of T)", expected, " "c, "List(Of")
        End Function

        <Fact, Trait(Traits.Feature, Traits.Features.Completion)>
        Public Async Function TestOfAfterParen() As Task
            Dim text = <File><![CDATA[
Imports System

''' <summary>
''' <see cref="Foo($$
''' </summary>
Module Program
    Sub Foo()
    End Sub
End Module]]></File>.Value

            Await VerifyItemExistsAsync(text, "Of")
        End Function

        <Fact, Trait(Traits.Feature, Traits.Features.Completion)>
        Public Async Function TestOfNotAfterComma() As Task
            Dim text = <File><![CDATA[
Imports System

''' <summary>
''' <see cref="Foo(a, $$
''' </summary>
Module Program
    Sub Foo()
    End Sub
End Module]]></File>.Value

            Await VerifyItemIsAbsentAsync(text, "Of")
        End Function

        <Fact, Trait(Traits.Feature, Traits.Features.Completion)>
        Public Async Function TestCrefCompletionSpeculatesOutsideTrivia() As Task
            Dim text = <a><![CDATA[
Class C
    ''' <see cref="$$
    Sub foo()
    End Sub
End Class]]></a>.Value.NormalizeLineEndings()

            Using workspace = Await TestWorkspace.CreateAsync(LanguageNames.VisualBasic, New VisualBasicCompilationOptions(OutputKind.ConsoleApplication), New VisualBasicParseOptions(), {text})
                Dim called = False

                Dim completionProvider = New CrefCompletionProvider(
                    Sub(node As SyntaxNode)
                        ' asserts that we aren't be asked speculate on nodes inside documentation trivia.
                        ' This verifies that the provider Is asking for a speculative SemanticModel
                        ' by walking to the node the documentation Is attached to. 

                        called = True
                        Dim trivia = node.GetAncestor(Of DocumentationCommentTriviaSyntax)
                        Assert.Null(trivia)
                    End Sub)

                Dim hostDocument = workspace.DocumentWithCursor
                Dim document = workspace.CurrentSolution.GetDocument(hostDocument.Id)
                Dim service = CreateCompletionService(
                    workspace,
                    ImmutableArray.Create(Of CompletionProvider)(completionProvider))
<<<<<<< HEAD
                Dim completionList = Await GetCompletionListAsync(service, document, hostDocument.CursorPosition.Value, New CompletionTrigger(CompletionTriggerKind.Invoke))
=======
                Dim completionList = Await GetCompletionListAsync(service, document, hostDocument.CursorPosition.Value, CompletionTrigger.Invoke)
>>>>>>> 4e39d365

                Assert.True(called)
            End Using
        End Function
    End Class
End Namespace<|MERGE_RESOLUTION|>--- conflicted
+++ resolved
@@ -435,11 +435,7 @@
                 Dim service = CreateCompletionService(
                     workspace,
                     ImmutableArray.Create(Of CompletionProvider)(completionProvider))
-<<<<<<< HEAD
-                Dim completionList = Await GetCompletionListAsync(service, document, hostDocument.CursorPosition.Value, New CompletionTrigger(CompletionTriggerKind.Invoke))
-=======
                 Dim completionList = Await GetCompletionListAsync(service, document, hostDocument.CursorPosition.Value, CompletionTrigger.Invoke)
->>>>>>> 4e39d365
 
                 Assert.True(called)
             End Using
