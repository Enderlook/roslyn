﻿// Copyright (c) Microsoft.  All Rights Reserved.  Licensed under the Apache License, Version 2.0.  See License.txt in the project root for license information.

using System;
using System.Text.RegularExpressions;
using Xunit;

namespace Microsoft.CodeAnalysis.Scripting.Hosting.UnitTests
{
    public abstract class ObjectFormatterTestBase
    {
<<<<<<< HEAD
        internal static readonly ObjectFormattingOptions s_hexa = new ObjectFormattingOptions(useHexadecimalNumbers: true);
        internal static readonly ObjectFormattingOptions s_memberList = new ObjectFormattingOptions(memberFormat: MemberDisplayFormat.List);
        internal static readonly ObjectFormattingOptions s_inline = new ObjectFormattingOptions(memberFormat: MemberDisplayFormat.Inline);
=======
        internal static readonly ObjectFormattingOptions s_hexa = new ObjectFormattingOptions(useHexadecimalNumbers: true, maxOutputLength: int.MaxValue);
        internal static readonly ObjectFormattingOptions s_memberList = new ObjectFormattingOptions(memberFormat: MemberDisplayFormat.List, maxOutputLength: int.MaxValue);
        internal static readonly ObjectFormattingOptions s_inline = new ObjectFormattingOptions(memberFormat: MemberDisplayFormat.Inline, maxOutputLength: int.MaxValue);
>>>>>>> d5c19b5f

        public void AssertMembers(string str, params string[] expected)
        {
            int i = 0;
            foreach (var line in str.Split(new[] { "\r\n  " }, StringSplitOptions.None))
            {
                if (i == 0)
                {
                    Assert.Equal(expected[i] + " {", line);
                }
                else if (i == expected.Length - 1)
                {
                    Assert.Equal(expected[i] + "\r\n}\r\n", line);
                }
                else
                {
                    Assert.Equal(expected[i] + ",", line);
                }

                i++;
            }

            Assert.Equal(expected.Length, i);
        }

        public string FilterDisplayString(string str)
        {
            str = Regex.Replace(str, @"Id = \d+", "Id = *");
            str = Regex.Replace(str, @"Id=\d+", "Id=*");
            str = Regex.Replace(str, @"Id: \d+", "Id: *");

            return str;
        }
    }
}<|MERGE_RESOLUTION|>--- conflicted
+++ resolved
@@ -8,15 +8,9 @@
 {
     public abstract class ObjectFormatterTestBase
     {
-<<<<<<< HEAD
-        internal static readonly ObjectFormattingOptions s_hexa = new ObjectFormattingOptions(useHexadecimalNumbers: true);
-        internal static readonly ObjectFormattingOptions s_memberList = new ObjectFormattingOptions(memberFormat: MemberDisplayFormat.List);
-        internal static readonly ObjectFormattingOptions s_inline = new ObjectFormattingOptions(memberFormat: MemberDisplayFormat.Inline);
-=======
         internal static readonly ObjectFormattingOptions s_hexa = new ObjectFormattingOptions(useHexadecimalNumbers: true, maxOutputLength: int.MaxValue);
         internal static readonly ObjectFormattingOptions s_memberList = new ObjectFormattingOptions(memberFormat: MemberDisplayFormat.List, maxOutputLength: int.MaxValue);
         internal static readonly ObjectFormattingOptions s_inline = new ObjectFormattingOptions(memberFormat: MemberDisplayFormat.Inline, maxOutputLength: int.MaxValue);
->>>>>>> d5c19b5f
 
         public void AssertMembers(string str, params string[] expected)
         {
