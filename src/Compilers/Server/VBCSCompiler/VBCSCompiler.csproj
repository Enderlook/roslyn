﻿<?xml version="1.0" encoding="utf-8"?>
<!-- Copyright (c)  Microsoft.  All Rights Reserved.  Licensed under the Apache License, Version 2.0.  See License.txt in the project root for license information. -->
<Project ToolsVersion="4.0" DefaultTargets="Build" xmlns="http://schemas.microsoft.com/developer/msbuild/2003">
  <ImportGroup Label="Settings">
    <Import Project="..\..\..\..\build\Targets\VSL.Settings.targets" />
    <Import Project="..\..\..\..\build\Targets\GenerateCompilerExecutableBindingRedirects.targets" />
  </ImportGroup>
  <PropertyGroup>
    <Configuration Condition=" '$(Configuration)' == '' ">Debug</Configuration>
    <Platform Condition=" '$(Platform)' == '' ">AnyCPU</Platform>
    <ProductVersion>8.0.30703</ProductVersion>
    <SchemaVersion>2.0</SchemaVersion>
    <ProjectGuid>{9508F118-F62E-4C16-A6F4-7C3B56E166AD}</ProjectGuid>
    <OutputType>Exe</OutputType>
    <RootNamespace>Microsoft.CodeAnalysis.CompilerServer</RootNamespace>
    <AssemblyName>VBCSCompiler</AssemblyName>
    <LargeAddressAware>true</LargeAddressAware>
    <SolutionDir Condition="'$(SolutionDir)' == '' OR '$(SolutionDir)' == '*Undefined*'">..\..\..\..\</SolutionDir>
    <RestorePackages>true</RestorePackages>
    <TargetFrameworkVersion>v4.6</TargetFrameworkVersion>
  </PropertyGroup>
  <ItemGroup Label="Project References">
    <ProjectReference Include="..\..\CSharp\Portable\CSharpCodeAnalysis.csproj">
      <Project>{B501A547-C911-4A05-AC6E-274A50DFF30E}</Project>
      <Name>CSharpCodeAnalysis</Name>
    </ProjectReference>
    <ProjectReference Include="..\..\VisualBasic\Portable\BasicCodeAnalysis.vbproj">
      <Project>{2523D0E6-DF32-4A3E-8AE0-A19BFFAE2EF6}</Project>
      <Name>BasicCodeAnalysis</Name>
    </ProjectReference>
    <ProjectReference Include="..\..\Core\Portable\CodeAnalysis.csproj">
      <Project>{1EE8CAD3-55F9-4D91-96B2-084641DA9A6C}</Project>
      <Name>CodeAnalysis</Name>
    </ProjectReference>
  </ItemGroup>
  <PropertyGroup Condition="'$(Configuration)|$(Platform)' == 'Debug|AnyCPU'">
    <UseVSHostingProcess>false</UseVSHostingProcess>
    <PlatformTarget>AnyCPU</PlatformTarget>
    <Prefer32Bit>false</Prefer32Bit>
  </PropertyGroup>
  <PropertyGroup Condition="'$(Configuration)|$(Platform)' == 'Release|AnyCPU'">
    <UseVSHostingProcess>false</UseVSHostingProcess>
    <PlatformTarget>AnyCPU</PlatformTarget>
    <Prefer32Bit>false</Prefer32Bit>
  </PropertyGroup>
  <ItemGroup>
    <Reference Include="System" />
    <Reference Include="System.Configuration" />
    <Reference Include="System.Core" />
  </ItemGroup>
  <ItemGroup>
    <Compile Include="..\..\Shared\DesktopAnalyzerAssemblyLoader.cs">
      <Link>DesktopAnalyzerAssemblyLoader.cs</Link>
    </Compile>
    <Compile Include="..\..\Shared\DesktopBuildClient.cs">
      <Link>DesktopBuildClient.cs</Link>
    </Compile>
    <Compile Include="..\..\Shared\ExitingTraceListener.cs">
      <Link>ExitingTraceListener.cs</Link>
    </Compile>
    <Compile Include="..\..\Shared\ShadowCopyAnalyzerAssemblyLoader.cs">
      <Link>ShadowCopyAnalyzerAssemblyLoader.cs</Link>
    </Compile>
    <Compile Include="AnalyzerConsistencyChecker.cs" />
    <Compile Include="Assembly.cs" />
    <Compile Include="DesktopCompilerServerHost.cs" />
    <Compile Include="DesktopBuildServerController.cs" />
    <Compile Include="NamedPipeClientConnection.cs" />
    <Compile Include="VBCSCompiler.cs" />
    <Compile Include="MemoryHelper.cs" />
  </ItemGroup>
  <ItemGroup>
<<<<<<< HEAD
    <None Include="VBCSCompiler.exe.config">
      <CopyToOutputDirectory>PreserveNewest</CopyToOutputDirectory>
    </None>
=======
    <None Include="App.config" />
>>>>>>> 1428e775
    <None Include="project.json" />
  </ItemGroup>
  <ItemGroup>
    <InternalsVisibleToTest Include="Roslyn.Compilers.CSharp.CommandLine.UnitTests" />
    <InternalsVisibleToTest Include="Roslyn.Compilers.VisualBasic.CommandLine.UnitTests" />
    <InternalsVisibleToTest Include="Roslyn.Compilers.CompilerServer.UnitTests" />
  </ItemGroup>
  <Import Project="..\..\Core\CommandLine\CommandLine.projitems" Label="Shared" />
  <Import Project="..\ServerShared\ServerShared.projitems" Label="Shared" />
  <ImportGroup Label="Targets">
    <Import Project="..\..\..\..\build\Targets\VSL.Imports.targets" />
  </ImportGroup>
</Project><|MERGE_RESOLUTION|>--- conflicted
+++ resolved
@@ -70,13 +70,7 @@
     <Compile Include="MemoryHelper.cs" />
   </ItemGroup>
   <ItemGroup>
-<<<<<<< HEAD
-    <None Include="VBCSCompiler.exe.config">
-      <CopyToOutputDirectory>PreserveNewest</CopyToOutputDirectory>
-    </None>
-=======
     <None Include="App.config" />
->>>>>>> 1428e775
     <None Include="project.json" />
   </ItemGroup>
   <ItemGroup>
