--- conflicted
+++ resolved
@@ -248,14 +248,6 @@
         End Function
 
         Private Function GetUsingStatementDeclaration(resourceList As ImmutableArray(Of BoundLocalDeclarationBase), syntax As SyntaxNode) As IVariableDeclarationStatement
-<<<<<<< HEAD
-            Dim declaration = resourceList.Select(Function(n) Create(n)).OfType(Of IVariableDeclaration).ToImmutableArray()
-=======
-            If resourceList.IsDefault Then
-                Return Nothing
-            End If
-
->>>>>>> 94aae1d8
             Return New VariableDeclarationStatement(
                             GetVariableDeclarationStatementVariables(resourceList),
                             _semanticModel,
