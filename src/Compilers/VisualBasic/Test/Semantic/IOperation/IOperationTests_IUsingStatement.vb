--- conflicted
+++ resolved
@@ -109,17 +109,19 @@
       IVariableDeclaration (1 variables) (OperationKind.VariableDeclaration) (Syntax: 'c1')
         Variables: Local_1: c1 As Program.C
         Initializer: 
-          IObjectCreationExpression (Constructor: Sub Program.C..ctor()) (OperationKind.ObjectCreationExpression, Type: Program.C) (Syntax: 'New C')
-            Arguments(0)
-            Initializer: 
-              null
+          IVariableInitializer (OperationKind.VariableInitializer) (Syntax: '= New C')
+            IObjectCreationExpression (Constructor: Sub Program.C..ctor()) (OperationKind.ObjectCreationExpression, Type: Program.C) (Syntax: 'New C')
+              Arguments(0)
+              Initializer: 
+                null
       IVariableDeclaration (1 variables) (OperationKind.VariableDeclaration) (Syntax: 'c2')
         Variables: Local_1: c2 As Program.C
         Initializer: 
-          IObjectCreationExpression (Constructor: Sub Program.C..ctor()) (OperationKind.ObjectCreationExpression, Type: Program.C) (Syntax: 'New C')
-            Arguments(0)
-            Initializer: 
-              null
+          IVariableInitializer (OperationKind.VariableInitializer) (Syntax: '= New C')
+            IObjectCreationExpression (Constructor: Sub Program.C..ctor()) (OperationKind.ObjectCreationExpression, Type: Program.C) (Syntax: 'New C')
+              Arguments(0)
+              Initializer: 
+                null
   Body: 
     IBlockStatement (1 statements) (OperationKind.BlockStatement) (Syntax: 'Using c1 As ... End Using')
       IExpressionStatement (OperationKind.ExpressionStatement) (Syntax: 'Console.WriteLine(c1)')
@@ -169,11 +171,11 @@
       IVariableDeclaration (1 variables) (OperationKind.VariableDeclaration) (Syntax: 'c1')
         Variables: Local_1: c1 As Program.C
         Initializer: 
-<<<<<<< HEAD
-          IObjectCreationExpression (Constructor: Sub Program.C..ctor()) (OperationKind.ObjectCreationExpression, Type: Program.C) (Syntax: 'New C')
-            Arguments(0)
-            Initializer: 
-              null
+          IVariableInitializer (OperationKind.VariableInitializer) (Syntax: '= New C')
+            IObjectCreationExpression (Constructor: Sub Program.C..ctor()) (OperationKind.ObjectCreationExpression, Type: Program.C) (Syntax: 'New C')
+              Arguments(0)
+              Initializer: 
+                null
   Body: 
     IBlockStatement (1 statements) (OperationKind.BlockStatement) (Syntax: 'Using c1 As ... End Using')
       IExpressionStatement (OperationKind.ExpressionStatement) (Syntax: 'Console.WriteLine(c1)')
@@ -223,27 +225,11 @@
       IVariableDeclaration (1 variables) (OperationKind.VariableDeclaration) (Syntax: 'c1')
         Variables: Local_1: c1 As Program.C
         Initializer: 
-          IObjectCreationExpression (Constructor: Sub Program.C..ctor()) (OperationKind.ObjectCreationExpression, Type: Program.C) (Syntax: 'New C')
-            Arguments(0)
-            Initializer: 
-              null
-=======
-          IVariableInitializer (OperationKind.VariableInitializer) (Syntax: '= New C')
+          IVariableInitializer (OperationKind.VariableInitializer) (Syntax: 'As New C')
             IObjectCreationExpression (Constructor: Sub Program.C..ctor()) (OperationKind.ObjectCreationExpression, Type: Program.C) (Syntax: 'New C')
               Arguments(0)
               Initializer: 
                 null
-      IVariableDeclaration (1 variables) (OperationKind.VariableDeclaration) (Syntax: 'c2')
-        Variables: Local_1: c2 As Program.C
-        Initializer: 
-          IVariableInitializer (OperationKind.VariableInitializer) (Syntax: '= New C')
-            IObjectCreationExpression (Constructor: Sub Program.C..ctor()) (OperationKind.ObjectCreationExpression, Type: Program.C) (Syntax: 'New C')
-              Arguments(0)
-              Initializer: 
-                null
-  Value: 
-    null
->>>>>>> 01408598
   Body: 
     IBlockStatement (1 statements) (OperationKind.BlockStatement) (Syntax: 'Using c1 As ... End Using')
       IExpressionStatement (OperationKind.ExpressionStatement) (Syntax: 'Console.WriteLine(c1)')
@@ -287,7 +273,6 @@
 End Module]]>.Value
 
             Dim expectedOperationTree = <![CDATA[
-<<<<<<< HEAD
 IUsingStatement (OperationKind.UsingStatement) (Syntax: 'Using c1, c ... End Using')
   Resources: 
     IVariableDeclarationStatement (1 declarations) (OperationKind.VariableDeclarationStatement) (Syntax: 'Using c1, c2 As New C')
@@ -295,10 +280,11 @@
         Variables: Local_1: c1 As Program.C
           Local_2: c2 As Program.C
         Initializer: 
-          IObjectCreationExpression (Constructor: Sub Program.C..ctor()) (OperationKind.ObjectCreationExpression, Type: Program.C) (Syntax: 'New C')
-            Arguments(0)
-            Initializer: 
-              null
+          IVariableInitializer (OperationKind.VariableInitializer) (Syntax: 'As New C')
+            IObjectCreationExpression (Constructor: Sub Program.C..ctor()) (OperationKind.ObjectCreationExpression, Type: Program.C) (Syntax: 'New C')
+              Arguments(0)
+              Initializer: 
+                null
   Body: 
     IBlockStatement (1 statements) (OperationKind.BlockStatement) (Syntax: 'Using c1, c ... End Using')
       IExpressionStatement (OperationKind.ExpressionStatement) (Syntax: 'Console.WriteLine(c1)')
@@ -478,8 +464,325 @@
                             ILocalReferenceExpression: c1 (OperationKind.LocalReferenceExpression, Type: Program.C) (Syntax: 'c1')
                         InConversion: CommonConversion (Exists: True, IsIdentity: True, IsNumeric: False, IsReference: False, IsUserDefined: False) (MethodSymbol: null)
                         OutConversion: CommonConversion (Exists: True, IsIdentity: True, IsNumeric: False, IsReference: False, IsUserDefined: False) (MethodSymbol: null)
-=======
-IVariableDeclarationStatement (2 declarations) (OperationKind.VariableDeclarationStatement) (Syntax: 'Using c1 As ... s C = New C')
+]]>.Value
+
+            Dim expectedDiagnostics = String.Empty
+
+            VerifyOperationTreeAndDiagnosticsForTest(Of UsingBlockSyntax)(source, expectedOperationTree, expectedDiagnostics)
+        End Sub
+
+        <CompilerTrait(CompilerFeature.IOperation)>
+        <Fact()>
+        Public Sub IUsingStatement_MixedAsNewAndSingleInitializer()
+            Dim source = <![CDATA[
+Imports System
+
+Module Program
+    Class C
+        Implements IDisposable
+        Public Sub Dispose() Implements IDisposable.Dispose
+        End Sub
+    End Class
+    Sub Main(args As String())
+        Using c1 = New C, c2, c3 As New C'BIND:"Using c1 = New C, c2, c3 As New C"
+            Console.WriteLine(c1)
+        End Using
+    End Sub
+End Module]]>.Value
+
+            Dim expectedOperationTree = <![CDATA[
+IUsingStatement (OperationKind.UsingStatement) (Syntax: 'Using c1 =  ... End Using')
+  Resources: 
+    IVariableDeclarationStatement (2 declarations) (OperationKind.VariableDeclarationStatement) (Syntax: 'Using c1 =  ... c3 As New C')
+      IVariableDeclaration (1 variables) (OperationKind.VariableDeclaration) (Syntax: 'c1')
+        Variables: Local_1: c1 As Program.C
+        Initializer: 
+          IVariableInitializer (OperationKind.VariableInitializer) (Syntax: '= New C')
+            IObjectCreationExpression (Constructor: Sub Program.C..ctor()) (OperationKind.ObjectCreationExpression, Type: Program.C) (Syntax: 'New C')
+              Arguments(0)
+              Initializer: 
+                null
+      IVariableDeclaration (2 variables) (OperationKind.VariableDeclaration) (Syntax: 'c2, c3 As New C')
+        Variables: Local_1: c2 As Program.C
+          Local_2: c3 As Program.C
+        Initializer: 
+          IVariableInitializer (OperationKind.VariableInitializer) (Syntax: 'As New C')
+            IObjectCreationExpression (Constructor: Sub Program.C..ctor()) (OperationKind.ObjectCreationExpression, Type: Program.C) (Syntax: 'New C')
+              Arguments(0)
+              Initializer: 
+                null
+  Body: 
+    IBlockStatement (1 statements) (OperationKind.BlockStatement) (Syntax: 'Using c1 =  ... End Using')
+      IExpressionStatement (OperationKind.ExpressionStatement) (Syntax: 'Console.WriteLine(c1)')
+        Expression: 
+          IInvocationExpression (Sub System.Console.WriteLine(value As System.Object)) (OperationKind.InvocationExpression, Type: System.Void) (Syntax: 'Console.WriteLine(c1)')
+            Instance Receiver: 
+              null
+            Arguments(1):
+                IArgument (ArgumentKind.Explicit, Matching Parameter: value) (OperationKind.Argument) (Syntax: 'c1')
+                  IConversionExpression (Implicit, TryCast: False, Unchecked) (OperationKind.ConversionExpression, Type: System.Object, IsImplicit) (Syntax: 'c1')
+                    Conversion: CommonConversion (Exists: True, IsIdentity: False, IsNumeric: False, IsReference: True, IsUserDefined: False) (MethodSymbol: null)
+                    Operand: 
+                      ILocalReferenceExpression: c1 (OperationKind.LocalReferenceExpression, Type: Program.C) (Syntax: 'c1')
+                  InConversion: CommonConversion (Exists: True, IsIdentity: True, IsNumeric: False, IsReference: False, IsUserDefined: False) (MethodSymbol: null)
+                  OutConversion: CommonConversion (Exists: True, IsIdentity: True, IsNumeric: False, IsReference: False, IsUserDefined: False) (MethodSymbol: null)
+]]>.Value
+
+            Dim expectedDiagnostics = String.Empty
+
+            VerifyOperationTreeAndDiagnosticsForTest(Of UsingBlockSyntax)(source, expectedOperationTree, expectedDiagnostics)
+        End Sub
+
+        <CompilerTrait(CompilerFeature.IOperation)>
+        <Fact()>
+        Public Sub IUsingStatement_InvalidNoInitializerOneVariable()
+            Dim source = <![CDATA[
+Imports System
+
+Module Program
+    Class C
+        Implements IDisposable
+        Public Sub Dispose() Implements IDisposable.Dispose
+        End Sub
+    End Class
+    Sub Main(args As String())
+        Dim c2 As New C
+        Using c1 = New C, c2'BIND:"Using c1 = New C, c2"
+            Console.WriteLine(c1)
+        End Using
+    End Sub
+End Module]]>.Value
+
+            Dim expectedOperationTree = <![CDATA[
+IUsingStatement (OperationKind.UsingStatement, IsInvalid) (Syntax: 'Using c1 =  ... End Using')
+  Resources: 
+    IVariableDeclarationStatement (2 declarations) (OperationKind.VariableDeclarationStatement, IsInvalid) (Syntax: 'Using c1 = New C, c2')
+      IVariableDeclaration (1 variables) (OperationKind.VariableDeclaration) (Syntax: 'c1')
+        Variables: Local_1: c1 As Program.C
+        Initializer: 
+          IVariableInitializer (OperationKind.VariableInitializer) (Syntax: '= New C')
+            IObjectCreationExpression (Constructor: Sub Program.C..ctor()) (OperationKind.ObjectCreationExpression, Type: Program.C) (Syntax: 'New C')
+              Arguments(0)
+              Initializer: 
+                null
+      IVariableDeclaration (1 variables) (OperationKind.VariableDeclaration, IsInvalid) (Syntax: 'c2')
+        Variables: Local_1: c2 As System.Object
+        Initializer: 
+          null
+  Body: 
+    IBlockStatement (1 statements) (OperationKind.BlockStatement, IsInvalid) (Syntax: 'Using c1 =  ... End Using')
+      IExpressionStatement (OperationKind.ExpressionStatement) (Syntax: 'Console.WriteLine(c1)')
+        Expression: 
+          IInvocationExpression (Sub System.Console.WriteLine(value As System.Object)) (OperationKind.InvocationExpression, Type: System.Void) (Syntax: 'Console.WriteLine(c1)')
+            Instance Receiver: 
+              null
+            Arguments(1):
+                IArgument (ArgumentKind.Explicit, Matching Parameter: value) (OperationKind.Argument) (Syntax: 'c1')
+                  IConversionExpression (Implicit, TryCast: False, Unchecked) (OperationKind.ConversionExpression, Type: System.Object, IsImplicit) (Syntax: 'c1')
+                    Conversion: CommonConversion (Exists: True, IsIdentity: False, IsNumeric: False, IsReference: True, IsUserDefined: False) (MethodSymbol: null)
+                    Operand: 
+                      ILocalReferenceExpression: c1 (OperationKind.LocalReferenceExpression, Type: Program.C) (Syntax: 'c1')
+                  InConversion: CommonConversion (Exists: True, IsIdentity: True, IsNumeric: False, IsReference: False, IsUserDefined: False) (MethodSymbol: null)
+                  OutConversion: CommonConversion (Exists: True, IsIdentity: True, IsNumeric: False, IsReference: False, IsUserDefined: False) (MethodSymbol: null)
+]]>.Value
+
+            Dim expectedDiagnostics = <![CDATA[
+BC30616: Variable 'c2' hides a variable in an enclosing block.
+        Using c1 = New C, c2'BIND:"Using c1 = New C, c2"
+                          ~~
+BC36011: 'Using' resource variable must have an explicit initialization.
+        Using c1 = New C, c2'BIND:"Using c1 = New C, c2"
+                          ~~
+]]>.Value
+
+            VerifyOperationTreeAndDiagnosticsForTest(Of UsingBlockSyntax)(source, expectedOperationTree, expectedDiagnostics)
+        End Sub
+
+        <CompilerTrait(CompilerFeature.IOperation)>
+        <Fact()>
+        Public Sub IUsingStatement_InvalidNonDisposableResource()
+            Dim source = <![CDATA[
+Option Strict On
+Imports System
+
+Module Program
+    Class C
+    End Class
+    Sub Main(args As String())
+        Using c1 As New C'BIND:"Using c1 As New C"
+            Console.WriteLine(c1)
+        End Using
+    End Sub
+End Module]]>.Value
+
+            Dim expectedOperationTree = <![CDATA[
+IUsingStatement (OperationKind.UsingStatement, IsInvalid) (Syntax: 'Using c1 As ... End Using')
+  Resources: 
+    IVariableDeclarationStatement (1 declarations) (OperationKind.VariableDeclarationStatement, IsInvalid) (Syntax: 'Using c1 As New C')
+      IVariableDeclaration (1 variables) (OperationKind.VariableDeclaration, IsInvalid) (Syntax: 'c1')
+        Variables: Local_1: c1 As Program.C
+        Initializer: 
+          IVariableInitializer (OperationKind.VariableInitializer, IsInvalid) (Syntax: 'As New C')
+            IObjectCreationExpression (Constructor: Sub Program.C..ctor()) (OperationKind.ObjectCreationExpression, Type: Program.C, IsInvalid) (Syntax: 'New C')
+              Arguments(0)
+              Initializer: 
+                null
+  Body: 
+    IBlockStatement (1 statements) (OperationKind.BlockStatement, IsInvalid) (Syntax: 'Using c1 As ... End Using')
+      IExpressionStatement (OperationKind.ExpressionStatement) (Syntax: 'Console.WriteLine(c1)')
+        Expression: 
+          IInvocationExpression (Sub System.Console.WriteLine(value As System.Object)) (OperationKind.InvocationExpression, Type: System.Void) (Syntax: 'Console.WriteLine(c1)')
+            Instance Receiver: 
+              null
+            Arguments(1):
+                IArgument (ArgumentKind.Explicit, Matching Parameter: value) (OperationKind.Argument) (Syntax: 'c1')
+                  IConversionExpression (Implicit, TryCast: False, Unchecked) (OperationKind.ConversionExpression, Type: System.Object, IsImplicit) (Syntax: 'c1')
+                    Conversion: CommonConversion (Exists: True, IsIdentity: False, IsNumeric: False, IsReference: True, IsUserDefined: False) (MethodSymbol: null)
+                    Operand: 
+                      ILocalReferenceExpression: c1 (OperationKind.LocalReferenceExpression, Type: Program.C) (Syntax: 'c1')
+                  InConversion: CommonConversion (Exists: True, IsIdentity: True, IsNumeric: False, IsReference: False, IsUserDefined: False) (MethodSymbol: null)
+                  OutConversion: CommonConversion (Exists: True, IsIdentity: True, IsNumeric: False, IsReference: False, IsUserDefined: False) (MethodSymbol: null)
+]]>.Value
+
+            Dim expectedDiagnostics = <![CDATA[
+BC36010: 'Using' operand of type 'Program.C' must implement 'System.IDisposable'.
+        Using c1 As New C'BIND:"Using c1 As New C"
+              ~~~~~~~~~~~
+]]>.Value
+
+            VerifyOperationTreeAndDiagnosticsForTest(Of UsingBlockSyntax)(source, expectedOperationTree, expectedDiagnostics)
+        End Sub
+
+        <CompilerTrait(CompilerFeature.IOperation)>
+        <Fact()>
+        Public Sub IUsingStatement_InvalidEmptyUsingResource()
+            Dim source = <![CDATA[
+Option Strict On
+Imports System
+
+Module Program
+    Sub Main(args As String())
+        Using'BIND:"Using"
+        End Using
+    End Sub
+End Module]]>.Value
+
+            Dim expectedOperationTree = <![CDATA[
+IUsingStatement (OperationKind.UsingStatement, IsInvalid) (Syntax: 'Using'BIND: ... End Using')
+  Resources: 
+    IInvalidExpression (OperationKind.InvalidExpression, Type: null, IsInvalid) (Syntax: '')
+      Children(0)
+  Body: 
+    IBlockStatement (0 statements) (OperationKind.BlockStatement, IsInvalid) (Syntax: 'Using'BIND: ... End Using')
+]]>.Value
+
+            Dim expectedDiagnostics = <![CDATA[
+BC30201: Expression expected.
+        Using'BIND:"Using"
+             ~
+]]>.Value
+
+            VerifyOperationTreeAndDiagnosticsForTest(Of UsingBlockSyntax)(source, expectedOperationTree, expectedDiagnostics)
+        End Sub
+
+        <CompilerTrait(CompilerFeature.IOperation)>
+        <Fact()>
+        Public Sub IUsingStatement_InvalidNothingResources()
+            Dim source = <![CDATA[
+Option Strict On
+Imports System
+
+Module Program
+    Sub Main(args As String())
+        Using Nothing'BIND:"Using Nothing"
+        End Using
+    End Sub
+End Module]]>.Value
+
+            Dim expectedOperationTree = <![CDATA[
+IUsingStatement (OperationKind.UsingStatement, IsInvalid) (Syntax: 'Using Nothi ... End Using')
+  Resources: 
+    IConversionExpression (Implicit, TryCast: False, Unchecked) (OperationKind.ConversionExpression, Type: System.Object, Constant: null, IsInvalid, IsImplicit) (Syntax: 'Nothing')
+      Conversion: CommonConversion (Exists: True, IsIdentity: False, IsNumeric: False, IsReference: False, IsUserDefined: False) (MethodSymbol: null)
+      Operand: 
+        ILiteralExpression (OperationKind.LiteralExpression, Type: null, Constant: null, IsInvalid) (Syntax: 'Nothing')
+  Body: 
+    IBlockStatement (0 statements) (OperationKind.BlockStatement, IsInvalid) (Syntax: 'Using Nothi ... End Using')
+]]>.Value
+
+            Dim expectedDiagnostics = <![CDATA[
+BC36010: 'Using' operand of type 'Object' must implement 'System.IDisposable'.
+        Using Nothing'BIND:"Using Nothing"
+              ~~~~~~~
+]]>.Value
+
+            VerifyOperationTreeAndDiagnosticsForTest(Of UsingBlockSyntax)(source, expectedOperationTree, expectedDiagnostics)
+        End Sub
+
+        <CompilerTrait(CompilerFeature.IOperation)>
+        <Fact()>
+        Public Sub IUsingStatement_UsingWithoutSavedReference()
+            Dim source = <![CDATA[
+Option Strict On
+Imports System
+
+Module Program
+    Sub Main(args As String())
+        Using GetC()'BIND:"Using GetC()"
+        End Using
+    End Sub
+
+    Function GetC() As C
+        Return New C
+    End Function
+
+    Class C
+        Implements IDisposable
+
+        Public Sub Dispose() Implements IDisposable.Dispose
+        End Sub
+    End Class
+End Module]]>.Value
+
+            Dim expectedOperationTree = <![CDATA[
+IUsingStatement (OperationKind.UsingStatement) (Syntax: 'Using GetC( ... End Using')
+  Resources: 
+    IInvocationExpression (Function Program.GetC() As Program.C) (OperationKind.InvocationExpression, Type: Program.C) (Syntax: 'GetC()')
+      Instance Receiver: 
+        null
+      Arguments(0)
+  Body: 
+    IBlockStatement (0 statements) (OperationKind.BlockStatement) (Syntax: 'Using GetC( ... End Using')
+]]>.Value
+
+            Dim expectedDiagnostics = String.Empty
+
+            VerifyOperationTreeAndDiagnosticsForTest(Of UsingBlockSyntax)(source, expectedOperationTree, expectedDiagnostics)
+        End Sub
+
+        <CompilerTrait(CompilerFeature.IOperation)>
+        <Fact()>
+        Public Sub IUsingStatement_UsingBlockSyntax_UsingStatementSyntax_WithDeclarationResource()
+            Dim source = <![CDATA[
+Option Strict On
+Imports System
+
+Module Program
+    Sub Main(args As String())
+        Using c1 = New C, c2 = New C'BIND:"Using c1 = New C, c2 = New C"
+        End Using
+    End Sub
+
+    Class C
+        Implements IDisposable
+
+        Public Sub Dispose() Implements IDisposable.Dispose
+        End Sub
+    End Class
+End Module]]>.Value
+
+            Dim expectedOperationTree = <![CDATA[
+IVariableDeclarationStatement (2 declarations) (OperationKind.VariableDeclarationStatement) (Syntax: 'Using c1 =  ...  c2 = New C')
   IVariableDeclaration (1 variables) (OperationKind.VariableDeclaration) (Syntax: 'c1')
     Variables: Local_1: c1 As Program.C
     Initializer: 
@@ -496,336 +799,6 @@
           Arguments(0)
           Initializer: 
             null
->>>>>>> 01408598
-]]>.Value
-
-            Dim expectedDiagnostics = String.Empty
-
-            VerifyOperationTreeAndDiagnosticsForTest(Of UsingBlockSyntax)(source, expectedOperationTree, expectedDiagnostics)
-        End Sub
-
-        <CompilerTrait(CompilerFeature.IOperation)>
-        <Fact()>
-        Public Sub IUsingStatement_MixedAsNewAndSingleInitializer()
-            Dim source = <![CDATA[
-Imports System
-
-Module Program
-    Class C
-        Implements IDisposable
-        Public Sub Dispose() Implements IDisposable.Dispose
-        End Sub
-    End Class
-    Sub Main(args As String())
-        Using c1 = New C, c2, c3 As New C'BIND:"Using c1 = New C, c2, c3 As New C"
-            Console.WriteLine(c1)
-        End Using
-    End Sub
-End Module]]>.Value
-
-            Dim expectedOperationTree = <![CDATA[
-IUsingStatement (OperationKind.UsingStatement) (Syntax: 'Using c1 =  ... End Using')
-  Resources: 
-    IVariableDeclarationStatement (2 declarations) (OperationKind.VariableDeclarationStatement) (Syntax: 'Using c1 =  ... c3 As New C')
-      IVariableDeclaration (1 variables) (OperationKind.VariableDeclaration) (Syntax: 'c1')
-        Variables: Local_1: c1 As Program.C
-        Initializer: 
-          IObjectCreationExpression (Constructor: Sub Program.C..ctor()) (OperationKind.ObjectCreationExpression, Type: Program.C) (Syntax: 'New C')
-            Arguments(0)
-            Initializer: 
-              null
-      IVariableDeclaration (2 variables) (OperationKind.VariableDeclaration) (Syntax: 'c2, c3 As New C')
-        Variables: Local_1: c2 As Program.C
-          Local_2: c3 As Program.C
-        Initializer: 
-          IObjectCreationExpression (Constructor: Sub Program.C..ctor()) (OperationKind.ObjectCreationExpression, Type: Program.C) (Syntax: 'New C')
-            Arguments(0)
-            Initializer: 
-              null
-  Body: 
-    IBlockStatement (1 statements) (OperationKind.BlockStatement) (Syntax: 'Using c1 =  ... End Using')
-      IExpressionStatement (OperationKind.ExpressionStatement) (Syntax: 'Console.WriteLine(c1)')
-        Expression: 
-          IInvocationExpression (Sub System.Console.WriteLine(value As System.Object)) (OperationKind.InvocationExpression, Type: System.Void) (Syntax: 'Console.WriteLine(c1)')
-            Instance Receiver: 
-              null
-            Arguments(1):
-                IArgument (ArgumentKind.Explicit, Matching Parameter: value) (OperationKind.Argument) (Syntax: 'c1')
-                  IConversionExpression (Implicit, TryCast: False, Unchecked) (OperationKind.ConversionExpression, Type: System.Object, IsImplicit) (Syntax: 'c1')
-                    Conversion: CommonConversion (Exists: True, IsIdentity: False, IsNumeric: False, IsReference: True, IsUserDefined: False) (MethodSymbol: null)
-                    Operand: 
-                      ILocalReferenceExpression: c1 (OperationKind.LocalReferenceExpression, Type: Program.C) (Syntax: 'c1')
-                  InConversion: CommonConversion (Exists: True, IsIdentity: True, IsNumeric: False, IsReference: False, IsUserDefined: False) (MethodSymbol: null)
-                  OutConversion: CommonConversion (Exists: True, IsIdentity: True, IsNumeric: False, IsReference: False, IsUserDefined: False) (MethodSymbol: null)
-]]>.Value
-
-            Dim expectedDiagnostics = String.Empty
-
-            VerifyOperationTreeAndDiagnosticsForTest(Of UsingBlockSyntax)(source, expectedOperationTree, expectedDiagnostics)
-        End Sub
-
-        <CompilerTrait(CompilerFeature.IOperation)>
-        <Fact()>
-        Public Sub IUsingStatement_InvalidNoInitializerOneVariable()
-            Dim source = <![CDATA[
-Imports System
-
-Module Program
-    Class C
-        Implements IDisposable
-        Public Sub Dispose() Implements IDisposable.Dispose
-        End Sub
-    End Class
-    Sub Main(args As String())
-        Dim c2 As New C
-        Using c1 = New C, c2'BIND:"Using c1 = New C, c2"
-            Console.WriteLine(c1)
-        End Using
-    End Sub
-End Module]]>.Value
-
-            Dim expectedOperationTree = <![CDATA[
-IUsingStatement (OperationKind.UsingStatement, IsInvalid) (Syntax: 'Using c1 =  ... End Using')
-  Resources: 
-    IVariableDeclarationStatement (2 declarations) (OperationKind.VariableDeclarationStatement, IsInvalid) (Syntax: 'Using c1 = New C, c2')
-      IVariableDeclaration (1 variables) (OperationKind.VariableDeclaration) (Syntax: 'c1')
-        Variables: Local_1: c1 As Program.C
-        Initializer: 
-          IObjectCreationExpression (Constructor: Sub Program.C..ctor()) (OperationKind.ObjectCreationExpression, Type: Program.C) (Syntax: 'New C')
-            Arguments(0)
-            Initializer: 
-              null
-      IVariableDeclaration (1 variables) (OperationKind.VariableDeclaration, IsInvalid) (Syntax: 'c2')
-        Variables: Local_1: c2 As System.Object
-        Initializer: 
-          null
-  Body: 
-    IBlockStatement (1 statements) (OperationKind.BlockStatement, IsInvalid) (Syntax: 'Using c1 =  ... End Using')
-      IExpressionStatement (OperationKind.ExpressionStatement) (Syntax: 'Console.WriteLine(c1)')
-        Expression: 
-          IInvocationExpression (Sub System.Console.WriteLine(value As System.Object)) (OperationKind.InvocationExpression, Type: System.Void) (Syntax: 'Console.WriteLine(c1)')
-            Instance Receiver: 
-              null
-            Arguments(1):
-                IArgument (ArgumentKind.Explicit, Matching Parameter: value) (OperationKind.Argument) (Syntax: 'c1')
-                  IConversionExpression (Implicit, TryCast: False, Unchecked) (OperationKind.ConversionExpression, Type: System.Object, IsImplicit) (Syntax: 'c1')
-                    Conversion: CommonConversion (Exists: True, IsIdentity: False, IsNumeric: False, IsReference: True, IsUserDefined: False) (MethodSymbol: null)
-                    Operand: 
-                      ILocalReferenceExpression: c1 (OperationKind.LocalReferenceExpression, Type: Program.C) (Syntax: 'c1')
-                  InConversion: CommonConversion (Exists: True, IsIdentity: True, IsNumeric: False, IsReference: False, IsUserDefined: False) (MethodSymbol: null)
-                  OutConversion: CommonConversion (Exists: True, IsIdentity: True, IsNumeric: False, IsReference: False, IsUserDefined: False) (MethodSymbol: null)
-]]>.Value
-
-            Dim expectedDiagnostics = <![CDATA[
-BC30616: Variable 'c2' hides a variable in an enclosing block.
-        Using c1 = New C, c2'BIND:"Using c1 = New C, c2"
-                          ~~
-BC36011: 'Using' resource variable must have an explicit initialization.
-        Using c1 = New C, c2'BIND:"Using c1 = New C, c2"
-                          ~~
-]]>.Value
-
-            VerifyOperationTreeAndDiagnosticsForTest(Of UsingBlockSyntax)(source, expectedOperationTree, expectedDiagnostics)
-        End Sub
-
-        <CompilerTrait(CompilerFeature.IOperation)>
-        <Fact()>
-        Public Sub IUsingStatement_InvalidNonDisposableResource()
-            Dim source = <![CDATA[
-Option Strict On
-Imports System
-
-Module Program
-    Class C
-    End Class
-    Sub Main(args As String())
-        Using c1 As New C'BIND:"Using c1 As New C"
-            Console.WriteLine(c1)
-        End Using
-    End Sub
-End Module]]>.Value
-
-            Dim expectedOperationTree = <![CDATA[
-IUsingStatement (OperationKind.UsingStatement, IsInvalid) (Syntax: 'Using c1 As ... End Using')
-  Resources: 
-    IVariableDeclarationStatement (1 declarations) (OperationKind.VariableDeclarationStatement, IsInvalid) (Syntax: 'Using c1 As New C')
-      IVariableDeclaration (1 variables) (OperationKind.VariableDeclaration, IsInvalid) (Syntax: 'c1')
-        Variables: Local_1: c1 As Program.C
-        Initializer: 
-          IObjectCreationExpression (Constructor: Sub Program.C..ctor()) (OperationKind.ObjectCreationExpression, Type: Program.C, IsInvalid) (Syntax: 'New C')
-            Arguments(0)
-            Initializer: 
-              null
-  Body: 
-    IBlockStatement (1 statements) (OperationKind.BlockStatement, IsInvalid) (Syntax: 'Using c1 As ... End Using')
-      IExpressionStatement (OperationKind.ExpressionStatement) (Syntax: 'Console.WriteLine(c1)')
-        Expression: 
-          IInvocationExpression (Sub System.Console.WriteLine(value As System.Object)) (OperationKind.InvocationExpression, Type: System.Void) (Syntax: 'Console.WriteLine(c1)')
-            Instance Receiver: 
-              null
-            Arguments(1):
-                IArgument (ArgumentKind.Explicit, Matching Parameter: value) (OperationKind.Argument) (Syntax: 'c1')
-                  IConversionExpression (Implicit, TryCast: False, Unchecked) (OperationKind.ConversionExpression, Type: System.Object, IsImplicit) (Syntax: 'c1')
-                    Conversion: CommonConversion (Exists: True, IsIdentity: False, IsNumeric: False, IsReference: True, IsUserDefined: False) (MethodSymbol: null)
-                    Operand: 
-                      ILocalReferenceExpression: c1 (OperationKind.LocalReferenceExpression, Type: Program.C) (Syntax: 'c1')
-                  InConversion: CommonConversion (Exists: True, IsIdentity: True, IsNumeric: False, IsReference: False, IsUserDefined: False) (MethodSymbol: null)
-                  OutConversion: CommonConversion (Exists: True, IsIdentity: True, IsNumeric: False, IsReference: False, IsUserDefined: False) (MethodSymbol: null)
-]]>.Value
-
-            Dim expectedDiagnostics = <![CDATA[
-BC36010: 'Using' operand of type 'Program.C' must implement 'System.IDisposable'.
-        Using c1 As New C'BIND:"Using c1 As New C"
-              ~~~~~~~~~~~
-]]>.Value
-
-            VerifyOperationTreeAndDiagnosticsForTest(Of UsingBlockSyntax)(source, expectedOperationTree, expectedDiagnostics)
-        End Sub
-
-        <CompilerTrait(CompilerFeature.IOperation)>
-        <Fact()>
-        Public Sub IUsingStatement_InvalidEmptyUsingResource()
-            Dim source = <![CDATA[
-Option Strict On
-Imports System
-
-Module Program
-    Sub Main(args As String())
-        Using'BIND:"Using"
-        End Using
-    End Sub
-End Module]]>.Value
-
-            Dim expectedOperationTree = <![CDATA[
-IUsingStatement (OperationKind.UsingStatement, IsInvalid) (Syntax: 'Using'BIND: ... End Using')
-  Resources: 
-    IInvalidExpression (OperationKind.InvalidExpression, Type: null, IsInvalid) (Syntax: '')
-      Children(0)
-  Body: 
-    IBlockStatement (0 statements) (OperationKind.BlockStatement, IsInvalid) (Syntax: 'Using'BIND: ... End Using')
-]]>.Value
-
-            Dim expectedDiagnostics = <![CDATA[
-BC30201: Expression expected.
-        Using'BIND:"Using"
-             ~
-]]>.Value
-
-            VerifyOperationTreeAndDiagnosticsForTest(Of UsingBlockSyntax)(source, expectedOperationTree, expectedDiagnostics)
-        End Sub
-
-        <CompilerTrait(CompilerFeature.IOperation)>
-        <Fact()>
-        Public Sub IUsingStatement_InvalidNothingResources()
-            Dim source = <![CDATA[
-Option Strict On
-Imports System
-
-Module Program
-    Sub Main(args As String())
-        Using Nothing'BIND:"Using Nothing"
-        End Using
-    End Sub
-End Module]]>.Value
-
-            Dim expectedOperationTree = <![CDATA[
-IUsingStatement (OperationKind.UsingStatement, IsInvalid) (Syntax: 'Using Nothi ... End Using')
-  Resources: 
-    IConversionExpression (Implicit, TryCast: False, Unchecked) (OperationKind.ConversionExpression, Type: System.Object, Constant: null, IsInvalid, IsImplicit) (Syntax: 'Nothing')
-      Conversion: CommonConversion (Exists: True, IsIdentity: False, IsNumeric: False, IsReference: False, IsUserDefined: False) (MethodSymbol: null)
-      Operand: 
-        ILiteralExpression (OperationKind.LiteralExpression, Type: null, Constant: null, IsInvalid) (Syntax: 'Nothing')
-  Body: 
-    IBlockStatement (0 statements) (OperationKind.BlockStatement, IsInvalid) (Syntax: 'Using Nothi ... End Using')
-]]>.Value
-
-            Dim expectedDiagnostics = <![CDATA[
-BC36010: 'Using' operand of type 'Object' must implement 'System.IDisposable'.
-        Using Nothing'BIND:"Using Nothing"
-              ~~~~~~~
-]]>.Value
-
-            VerifyOperationTreeAndDiagnosticsForTest(Of UsingBlockSyntax)(source, expectedOperationTree, expectedDiagnostics)
-        End Sub
-
-        <CompilerTrait(CompilerFeature.IOperation)>
-        <Fact()>
-        Public Sub IUsingStatement_UsingWithoutSavedReference()
-            Dim source = <![CDATA[
-Option Strict On
-Imports System
-
-Module Program
-    Sub Main(args As String())
-        Using GetC()'BIND:"Using GetC()"
-        End Using
-    End Sub
-
-    Function GetC() As C
-        Return New C
-    End Function
-
-    Class C
-        Implements IDisposable
-
-        Public Sub Dispose() Implements IDisposable.Dispose
-        End Sub
-    End Class
-End Module]]>.Value
-
-            Dim expectedOperationTree = <![CDATA[
-IUsingStatement (OperationKind.UsingStatement) (Syntax: 'Using GetC( ... End Using')
-  Resources: 
-    IInvocationExpression (Function Program.GetC() As Program.C) (OperationKind.InvocationExpression, Type: Program.C) (Syntax: 'GetC()')
-      Instance Receiver: 
-        null
-      Arguments(0)
-  Body: 
-    IBlockStatement (0 statements) (OperationKind.BlockStatement) (Syntax: 'Using GetC( ... End Using')
-]]>.Value
-
-            Dim expectedDiagnostics = String.Empty
-
-            VerifyOperationTreeAndDiagnosticsForTest(Of UsingBlockSyntax)(source, expectedOperationTree, expectedDiagnostics)
-        End Sub
-
-        <CompilerTrait(CompilerFeature.IOperation)>
-        <Fact()>
-        Public Sub IUsingStatement_UsingBlockSyntax_UsingStatementSyntax_WithDeclarationResource()
-            Dim source = <![CDATA[
-Option Strict On
-Imports System
-
-Module Program
-    Sub Main(args As String())
-        Using c1 = New C, c2 = New C'BIND:"Using c1 = New C, c2 = New C"
-        End Using
-    End Sub
-
-    Class C
-        Implements IDisposable
-
-        Public Sub Dispose() Implements IDisposable.Dispose
-        End Sub
-    End Class
-End Module]]>.Value
-
-            Dim expectedOperationTree = <![CDATA[
-IVariableDeclarationStatement (2 declarations) (OperationKind.VariableDeclarationStatement) (Syntax: 'Using c1 =  ...  c2 = New C')
-  IVariableDeclaration (1 variables) (OperationKind.VariableDeclaration) (Syntax: 'c1')
-    Variables: Local_1: c1 As Program.C
-    Initializer: 
-      IObjectCreationExpression (Constructor: Sub Program.C..ctor()) (OperationKind.ObjectCreationExpression, Type: Program.C) (Syntax: 'New C')
-        Arguments(0)
-        Initializer: 
-          null
-  IVariableDeclaration (1 variables) (OperationKind.VariableDeclaration) (Syntax: 'c2')
-    Variables: Local_1: c2 As Program.C
-    Initializer: 
-      IObjectCreationExpression (Constructor: Sub Program.C..ctor()) (OperationKind.ObjectCreationExpression, Type: Program.C) (Syntax: 'New C')
-        Arguments(0)
-        Initializer: 
-          null
 ]]>.Value
 
             Dim expectedDiagnostics = String.Empty
