' Copyright (c) Microsoft.  All Rights Reserved.  Licensed under the Apache License, Version 2.0.  See License.txt in the project root for license information.

Imports Microsoft.CodeAnalysis.VisualBasic.Syntax
Imports Microsoft.CodeAnalysis.Test.Utilities

Namespace Microsoft.CodeAnalysis.VisualBasic.UnitTests.Semantics

    Partial Public Class IOperationTests
        Inherits SemanticModelTestBase
        <CompilerTrait(CompilerFeature.IOperation)>
        <Fact()>
        Public Sub IDynamicMemberReferenceExpression_SimplePropertyAccess()
            Dim source = <![CDATA[
Option Strict Off
Module Program
    Sub Main(args As String())
        Dim d = Nothing
        d.F'BIND:"d.F"
    End Sub
End Module
]]>.Value

            Dim expectedOperationTree = <![CDATA[
IDynamicInvocationExpression (OperationKind.DynamicInvocationExpression, Type: System.Object) (Syntax: 'd.F')
  Expression: IDynamicMemberReferenceExpression (Member Name: "F", Containing Type: null) (OperationKind.DynamicMemberReferenceExpression, Type: System.Object) (Syntax: 'd.F')
      Type Arguments(0)
      Instance Receiver: ILocalReferenceExpression: d (OperationKind.LocalReferenceExpression, Type: System.Object) (Syntax: 'd')
  ApplicableSymbols(0)
  Arguments(0)
  ArgumentNames(0)
  ArgumentRefKinds(0)
]]>.Value

            Dim expectedDiagnostics = String.Empty

            VerifyOperationTreeAndDiagnosticsForTest(Of InvocationExpressionSyntax)(source, expectedOperationTree, expectedDiagnostics)
        End Sub

        <CompilerTrait(CompilerFeature.IOperation)>
        <Fact()>
        Public Sub IDynamicMemberReferenceExpression_GenericPropertyAccess()
            Dim source = <![CDATA[
Option Strict Off
Module Program
    Sub Main(args As String())
        Dim d = Nothing
        d.F(Of String)'BIND:"d.F(Of String)"
    End Sub
End Module
]]>.Value

            Dim expectedOperationTree = <![CDATA[
IDynamicInvocationExpression (OperationKind.DynamicInvocationExpression, Type: System.Object) (Syntax: 'd.F(Of String)')
  Expression: IDynamicMemberReferenceExpression (Member Name: "F", Containing Type: null) (OperationKind.DynamicMemberReferenceExpression, Type: System.Object) (Syntax: 'd.F(Of String)')
      Type Arguments(1):
        Symbol: System.String
      Instance Receiver: ILocalReferenceExpression: d (OperationKind.LocalReferenceExpression, Type: System.Object) (Syntax: 'd')
  ApplicableSymbols(0)
  Arguments(0)
  ArgumentNames(0)
  ArgumentRefKinds(0)
]]>.Value

            Dim expectedDiagnostics = String.Empty

            VerifyOperationTreeAndDiagnosticsForTest(Of InvocationExpressionSyntax)(source, expectedOperationTree, expectedDiagnostics)
        End Sub

        <CompilerTrait(CompilerFeature.IOperation)>
        <Fact()>
        Public Sub IDynamicMemberReferenceExpression_InvalidGenericPropertyAccess()
            Dim source = <![CDATA[
Option Strict Off
Module Program
    Sub Main(args As String())
        Dim d = Nothing
        d.F(Of)'BIND:"d.F(Of)"
    End Sub
End Module
]]>.Value

            Dim expectedOperationTree = <![CDATA[
IDynamicInvocationExpression (OperationKind.DynamicInvocationExpression, Type: System.Object, IsInvalid) (Syntax: 'd.F(Of)')
  Expression: IDynamicMemberReferenceExpression (Member Name: "F", Containing Type: null) (OperationKind.DynamicMemberReferenceExpression, Type: System.Object, IsInvalid) (Syntax: 'd.F(Of)')
      Type Arguments(1):
        Symbol: ?
      Instance Receiver: ILocalReferenceExpression: d (OperationKind.LocalReferenceExpression, Type: System.Object) (Syntax: 'd')
  ApplicableSymbols(0)
  Arguments(0)
  ArgumentNames(0)
  ArgumentRefKinds(0)
]]>.Value

            Dim expectedDiagnostics = <![CDATA[
BC30182: Type expected.
        d.F(Of)'BIND:"d.F(Of)"
              ~
]]>.Value

            VerifyOperationTreeAndDiagnosticsForTest(Of InvocationExpressionSyntax)(source, expectedOperationTree, expectedDiagnostics)
        End Sub

        <CompilerTrait(CompilerFeature.IOperation)>
        <Fact()>
        Public Sub IDynamicMemberReferenceExpression_SimpleMethodCall()
            Dim source = <![CDATA[
Option Strict Off
Module Program
    Sub Main(args As String())
        Dim d = Nothing
        d.F()'BIND:"d.F()"
    End Sub
End Module
]]>.Value

            Dim expectedOperationTree = <![CDATA[
IDynamicInvocationExpression (OperationKind.DynamicInvocationExpression, Type: System.Object) (Syntax: 'd.F()')
  Expression: IDynamicMemberReferenceExpression (Member Name: "F", Containing Type: null) (OperationKind.DynamicMemberReferenceExpression, Type: System.Object) (Syntax: 'd.F')
      Type Arguments(0)
      Instance Receiver: ILocalReferenceExpression: d (OperationKind.LocalReferenceExpression, Type: System.Object) (Syntax: 'd')
  ApplicableSymbols(0)
  Arguments(0)
  ArgumentNames(0)
  ArgumentRefKinds(0)
]]>.Value

            Dim expectedDiagnostics = String.Empty

            VerifyOperationTreeAndDiagnosticsForTest(Of InvocationExpressionSyntax)(source, expectedOperationTree, expectedDiagnostics)
        End Sub

        <CompilerTrait(CompilerFeature.IOperation)>
        <Fact()>
        Public Sub IDynamicMemberReferenceExpression_InvalidMethodCall_MissingParen()
            Dim source = <![CDATA[
Option Strict Off
Module Program
    Sub Main(args As String())
        Dim d = Nothing
        d.F('BIND:"d.F("
    End Sub
End Module
]]>.Value

            Dim expectedOperationTree = <![CDATA[
<<<<<<< HEAD
IDynamicInvocationExpression (OperationKind.DynamicInvocationExpression, Type: System.Object, IsInvalid) (Syntax: 'd.F(')
  Expression: IDynamicMemberReferenceExpression (Member Name: "F", Containing Type: null) (OperationKind.DynamicMemberReferenceExpression, Type: System.Object) (Syntax: 'd.F')
      Type Arguments(0)
      Instance Receiver: ILocalReferenceExpression: d (OperationKind.LocalReferenceExpression, Type: System.Object) (Syntax: 'd')
  ApplicableSymbols(0)
  Arguments(1):
      IConversionExpression (Implicit, TryCast: False, Unchecked) (OperationKind.ConversionExpression, Type: System.Object, IsInvalid) (Syntax: '')
        Conversion: CommonConversion (Exists: False, IsIdentity: False, IsNumeric: False, IsReference: False, IsUserDefined: False) (MethodSymbol: null)
        Operand: IInvalidExpression (OperationKind.InvalidExpression, Type: ?, IsInvalid) (Syntax: '')
            Children(0)
  ArgumentNames(0)
  ArgumentRefKinds(0)
=======
IOperation:  (OperationKind.None, IsInvalid) (Syntax: 'd.F(')
  Children(2):
      IDynamicMemberReferenceExpression (Member Name: "F", Containing Type: null) (OperationKind.DynamicMemberReferenceExpression, Type: System.Object) (Syntax: 'd.F')
        Type Arguments(0)
        Instance Receiver: ILocalReferenceExpression: d (OperationKind.LocalReferenceExpression, Type: System.Object) (Syntax: 'd')
      IInvalidExpression (OperationKind.InvalidExpression, Type: null, IsInvalid) (Syntax: '')
        Children(0)
>>>>>>> 1f6ae4ab
]]>.Value

            Dim expectedDiagnostics = <![CDATA[
BC30198: ')' expected.
        d.F('BIND:"d.F("
            ~
BC30201: Expression expected.
        d.F('BIND:"d.F("
            ~
]]>.Value

            VerifyOperationTreeAndDiagnosticsForTest(Of InvocationExpressionSyntax)(source, expectedOperationTree, expectedDiagnostics)
        End Sub

        <CompilerTrait(CompilerFeature.IOperation)>
        <Fact()>
        Public Sub IDynamicMemberReferenceExpression_GenericMethodCall_SingleGeneric()
            Dim source = <![CDATA[
Option Strict Off
Module Program
    Sub Main(args As String())
        Dim d = Nothing
        d.GetValue(Of String)()'BIND:"d.GetValue(Of String)()"
    End Sub
End Module
]]>.Value

            Dim expectedOperationTree = <![CDATA[
IDynamicInvocationExpression (OperationKind.DynamicInvocationExpression, Type: System.Object) (Syntax: 'd.GetValue(Of String)()')
  Expression: IDynamicMemberReferenceExpression (Member Name: "GetValue", Containing Type: null) (OperationKind.DynamicMemberReferenceExpression, Type: System.Object) (Syntax: 'd.GetValue(Of String)')
      Type Arguments(1):
        Symbol: System.String
      Instance Receiver: ILocalReferenceExpression: d (OperationKind.LocalReferenceExpression, Type: System.Object) (Syntax: 'd')
  ApplicableSymbols(0)
  Arguments(0)
  ArgumentNames(0)
  ArgumentRefKinds(0)
]]>.Value

            Dim expectedDiagnostics = String.Empty

            VerifyOperationTreeAndDiagnosticsForTest(Of InvocationExpressionSyntax)(source, expectedOperationTree, expectedDiagnostics)
        End Sub

        <CompilerTrait(CompilerFeature.IOperation)>
        <Fact()>
        Public Sub IDynamicMemberReferenceExpression_GenericMethodCall_MultipleGeneric()
            Dim source = <![CDATA[
Option Strict Off
Module Program
    Sub Main(args As String())
        Dim d = Nothing
        d.GetValue(Of String, Integer)()'BIND:"d.GetValue(Of String, Integer)()"
    End Sub
End Module
]]>.Value

            Dim expectedOperationTree = <![CDATA[
IDynamicInvocationExpression (OperationKind.DynamicInvocationExpression, Type: System.Object) (Syntax: 'd.GetValue( ...  Integer)()')
  Expression: IDynamicMemberReferenceExpression (Member Name: "GetValue", Containing Type: null) (OperationKind.DynamicMemberReferenceExpression, Type: System.Object) (Syntax: 'd.GetValue( ... g, Integer)')
      Type Arguments(2):
        Symbol: System.String
        Symbol: System.Int32
      Instance Receiver: ILocalReferenceExpression: d (OperationKind.LocalReferenceExpression, Type: System.Object) (Syntax: 'd')
  ApplicableSymbols(0)
  Arguments(0)
  ArgumentNames(0)
  ArgumentRefKinds(0)
]]>.Value

            Dim expectedDiagnostics = String.Empty

            VerifyOperationTreeAndDiagnosticsForTest(Of InvocationExpressionSyntax)(source, expectedOperationTree, expectedDiagnostics)
        End Sub

        <CompilerTrait(CompilerFeature.IOperation)>
        <Fact()>
        Public Sub IDynamicMemberReferenceExpression_GenericMethodCall_InvalidGenericParameter()
            Dim source = <![CDATA[
Option Strict Off
Module Program
    Sub Main(args As String())
        Dim d = Nothing
        d.GetValue(Of String,)()'BIND:"d.GetValue(Of String,)()"
    End Sub
End Module
]]>.Value

            Dim expectedOperationTree = <![CDATA[
IDynamicInvocationExpression (OperationKind.DynamicInvocationExpression, Type: System.Object, IsInvalid) (Syntax: 'd.GetValue(Of String,)()')
  Expression: IDynamicMemberReferenceExpression (Member Name: "GetValue", Containing Type: null) (OperationKind.DynamicMemberReferenceExpression, Type: System.Object, IsInvalid) (Syntax: 'd.GetValue(Of String,)')
      Type Arguments(2):
        Symbol: System.String
        Symbol: ?
      Instance Receiver: ILocalReferenceExpression: d (OperationKind.LocalReferenceExpression, Type: System.Object) (Syntax: 'd')
  ApplicableSymbols(0)
  Arguments(0)
  ArgumentNames(0)
  ArgumentRefKinds(0)
]]>.Value

            Dim expectedDiagnostics = <![CDATA[
BC30182: Type expected.
        d.GetValue(Of String,)()'BIND:"d.GetValue(Of String,)()"
                             ~
]]>.Value

            VerifyOperationTreeAndDiagnosticsForTest(Of InvocationExpressionSyntax)(source, expectedOperationTree, expectedDiagnostics)
        End Sub

        <CompilerTrait(CompilerFeature.IOperation)>
        <Fact()>
        Public Sub IDynamicMemberReferenceExpression_NestedPropertyAccess()
            Dim source = <![CDATA[
Option Strict Off
Module Program
    Sub Main(args As String())
        Dim d = Nothing
        d.Prop1.Prop2'BIND:"d.Prop1.Prop2"
    End Sub
End Module
]]>.Value

            Dim expectedOperationTree = <![CDATA[
IDynamicInvocationExpression (OperationKind.DynamicInvocationExpression, Type: System.Object) (Syntax: 'd.Prop1.Prop2')
  Expression: IDynamicMemberReferenceExpression (Member Name: "Prop2", Containing Type: null) (OperationKind.DynamicMemberReferenceExpression, Type: System.Object) (Syntax: 'd.Prop1.Prop2')
      Type Arguments(0)
      Instance Receiver: IDynamicMemberReferenceExpression (Member Name: "Prop1", Containing Type: null) (OperationKind.DynamicMemberReferenceExpression, Type: System.Object) (Syntax: 'd.Prop1')
          Type Arguments(0)
          Instance Receiver: ILocalReferenceExpression: d (OperationKind.LocalReferenceExpression, Type: System.Object) (Syntax: 'd')
  ApplicableSymbols(0)
  Arguments(0)
  ArgumentNames(0)
  ArgumentRefKinds(0)
]]>.Value

            Dim expectedDiagnostics = String.Empty

            VerifyOperationTreeAndDiagnosticsForTest(Of InvocationExpressionSyntax)(source, expectedOperationTree, expectedDiagnostics)
        End Sub

        <CompilerTrait(CompilerFeature.IOperation)>
        <Fact()>
        Public Sub IDynamicMemberReferenceExpression_NestedMethodAccess()
            Dim source = <![CDATA[
Option Strict Off
Module Program
    Sub Main(args As String())
        Dim d = Nothing
        d.Method1().Method2()'BIND:"d.Method1().Method2()"
    End Sub
End Module
]]>.Value

            Dim expectedOperationTree = <![CDATA[
IDynamicInvocationExpression (OperationKind.DynamicInvocationExpression, Type: System.Object) (Syntax: 'd.Method1().Method2()')
  Expression: IDynamicMemberReferenceExpression (Member Name: "Method2", Containing Type: null) (OperationKind.DynamicMemberReferenceExpression, Type: System.Object) (Syntax: 'd.Method1().Method2')
      Type Arguments(0)
      Instance Receiver: IDynamicInvocationExpression (OperationKind.DynamicInvocationExpression, Type: System.Object) (Syntax: 'd.Method1()')
          Expression: IDynamicMemberReferenceExpression (Member Name: "Method1", Containing Type: null) (OperationKind.DynamicMemberReferenceExpression, Type: System.Object) (Syntax: 'd.Method1')
              Type Arguments(0)
              Instance Receiver: ILocalReferenceExpression: d (OperationKind.LocalReferenceExpression, Type: System.Object) (Syntax: 'd')
          ApplicableSymbols(0)
          Arguments(0)
          ArgumentNames(0)
          ArgumentRefKinds(0)
  ApplicableSymbols(0)
  Arguments(0)
  ArgumentNames(0)
  ArgumentRefKinds(0)
]]>.Value

            Dim expectedDiagnostics = String.Empty

            VerifyOperationTreeAndDiagnosticsForTest(Of InvocationExpressionSyntax)(source, expectedOperationTree, expectedDiagnostics)
        End Sub

        <CompilerTrait(CompilerFeature.IOperation)>
        <Fact()>
        Public Sub IDynamicMemberReferenceExpression_NestedPropertyAndMethodAccess()
            Dim source = <![CDATA[
Option Strict Off
Module Program
    Sub Main(args As String())
        Dim d = Nothing
        d.Prop1.Method2()'BIND:"d.Prop1.Method2()"
    End Sub
End Module
]]>.Value

            Dim expectedOperationTree = <![CDATA[
IDynamicInvocationExpression (OperationKind.DynamicInvocationExpression, Type: System.Object) (Syntax: 'd.Prop1.Method2()')
  Expression: IDynamicMemberReferenceExpression (Member Name: "Method2", Containing Type: null) (OperationKind.DynamicMemberReferenceExpression, Type: System.Object) (Syntax: 'd.Prop1.Method2')
      Type Arguments(0)
      Instance Receiver: IDynamicMemberReferenceExpression (Member Name: "Prop1", Containing Type: null) (OperationKind.DynamicMemberReferenceExpression, Type: System.Object) (Syntax: 'd.Prop1')
          Type Arguments(0)
          Instance Receiver: ILocalReferenceExpression: d (OperationKind.LocalReferenceExpression, Type: System.Object) (Syntax: 'd')
  ApplicableSymbols(0)
  Arguments(0)
  ArgumentNames(0)
  ArgumentRefKinds(0)
]]>.Value

            Dim expectedDiagnostics = String.Empty

            VerifyOperationTreeAndDiagnosticsForTest(Of InvocationExpressionSyntax)(source, expectedOperationTree, expectedDiagnostics)
        End Sub

        <CompilerTrait(CompilerFeature.IOperation)>
        <Fact()>
        Public Sub IDynamicMemberReferenceExpression_LateBoundModuleFunction()
            Dim source = <![CDATA[
Option Strict Off
Imports System.Collections.Generic

Module Module1
    Sub Main()
        Dim x As Object = New List(Of Integer)()
        fun(x)'BIND:"fun(x)"
    End Sub

    Sub fun(Of X)(ByVal a As List(Of X))
    End Sub

End Module
]]>.Value

            Dim expectedOperationTree = <![CDATA[
IDynamicInvocationExpression (OperationKind.DynamicInvocationExpression, Type: System.Object) (Syntax: 'fun(x)')
  Expression: IDynamicMemberReferenceExpression (Member Name: "fun", Containing Type: Module1) (OperationKind.DynamicMemberReferenceExpression, Type: System.Object) (Syntax: 'fun')
      Type Arguments(0)
      Instance Receiver: null
  ApplicableSymbols(1):
    Symbol: Sub Module1.fun(Of X)(a As System.Collections.Generic.List(Of X))
  Arguments(1):
      ILocalReferenceExpression: x (OperationKind.LocalReferenceExpression, Type: System.Object) (Syntax: 'x')
  ArgumentNames(0)
  ArgumentRefKinds(0)
]]>.Value

            Dim expectedDiagnostics = String.Empty

            VerifyOperationTreeAndDiagnosticsForTest(Of InvocationExpressionSyntax)(source, expectedOperationTree, expectedDiagnostics)
        End Sub

        <CompilerTrait(CompilerFeature.IOperation)>
        <Fact()>
        Public Sub IDynamicMemberReferenceExpression_LateBoundClassFunction()
            Dim source = <![CDATA[
Option Strict Off
Imports System.Collections.Generic

Module Module1
    Sub Main()
        Dim x As Object = New List(Of Integer)()
        Dim c1 As New C1
        c1.fun(x)'BIND:"c1.fun(x)"
    End Sub

    Class C1
        Sub fun(Of X)(ByVal a As List(Of X))
        End Sub
    End Class
End Module]]>.Value

            Dim expectedOperationTree = <![CDATA[
IDynamicInvocationExpression (OperationKind.DynamicInvocationExpression, Type: System.Object) (Syntax: 'c1.fun(x)')
  Expression: IDynamicMemberReferenceExpression (Member Name: "fun", Containing Type: null) (OperationKind.DynamicMemberReferenceExpression, Type: System.Object) (Syntax: 'c1.fun')
      Type Arguments(0)
      Instance Receiver: ILocalReferenceExpression: c1 (OperationKind.LocalReferenceExpression, Type: Module1.C1) (Syntax: 'c1')
  ApplicableSymbols(1):
    Symbol: Sub Module1.C1.fun(Of X)(a As System.Collections.Generic.List(Of X))
  Arguments(1):
      ILocalReferenceExpression: x (OperationKind.LocalReferenceExpression, Type: System.Object) (Syntax: 'x')
  ArgumentNames(0)
  ArgumentRefKinds(0)
]]>.Value

            Dim expectedDiagnostics = String.Empty

            VerifyOperationTreeAndDiagnosticsForTest(Of InvocationExpressionSyntax)(source, expectedOperationTree, expectedDiagnostics)
        End Sub
    End Class
End Namespace
<|MERGE_RESOLUTION|>--- conflicted
+++ resolved
@@ -143,28 +143,16 @@
 ]]>.Value
 
             Dim expectedOperationTree = <![CDATA[
-<<<<<<< HEAD
 IDynamicInvocationExpression (OperationKind.DynamicInvocationExpression, Type: System.Object, IsInvalid) (Syntax: 'd.F(')
   Expression: IDynamicMemberReferenceExpression (Member Name: "F", Containing Type: null) (OperationKind.DynamicMemberReferenceExpression, Type: System.Object) (Syntax: 'd.F')
       Type Arguments(0)
       Instance Receiver: ILocalReferenceExpression: d (OperationKind.LocalReferenceExpression, Type: System.Object) (Syntax: 'd')
   ApplicableSymbols(0)
   Arguments(1):
-      IConversionExpression (Implicit, TryCast: False, Unchecked) (OperationKind.ConversionExpression, Type: System.Object, IsInvalid) (Syntax: '')
-        Conversion: CommonConversion (Exists: False, IsIdentity: False, IsNumeric: False, IsReference: False, IsUserDefined: False) (MethodSymbol: null)
-        Operand: IInvalidExpression (OperationKind.InvalidExpression, Type: ?, IsInvalid) (Syntax: '')
-            Children(0)
-  ArgumentNames(0)
-  ArgumentRefKinds(0)
-=======
-IOperation:  (OperationKind.None, IsInvalid) (Syntax: 'd.F(')
-  Children(2):
-      IDynamicMemberReferenceExpression (Member Name: "F", Containing Type: null) (OperationKind.DynamicMemberReferenceExpression, Type: System.Object) (Syntax: 'd.F')
-        Type Arguments(0)
-        Instance Receiver: ILocalReferenceExpression: d (OperationKind.LocalReferenceExpression, Type: System.Object) (Syntax: 'd')
       IInvalidExpression (OperationKind.InvalidExpression, Type: null, IsInvalid) (Syntax: '')
         Children(0)
->>>>>>> 1f6ae4ab
+  ArgumentNames(0)
+  ArgumentRefKinds(0)
 ]]>.Value
 
             Dim expectedDiagnostics = <![CDATA[
