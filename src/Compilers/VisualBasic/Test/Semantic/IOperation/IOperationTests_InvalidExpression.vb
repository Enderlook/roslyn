' Copyright (c) Microsoft.  All Rights Reserved.  Licensed under the Apache License, Version 2.0.  See License.txt in the project root for license information.

Imports Microsoft.CodeAnalysis.Operations
Imports Microsoft.CodeAnalysis.Test.Utilities
Imports Microsoft.CodeAnalysis.VisualBasic.Syntax
Imports Roslyn.Test.Utilities

Namespace Microsoft.CodeAnalysis.VisualBasic.UnitTests.Semantics

    Partial Public Class IOperationTests
        Inherits SemanticModelTestBase

        <CompilerTrait(CompilerFeature.IOperation)>
        <Fact, WorkItem(17598, "https://github.com/dotnet/roslyn/issues/17598")>
        Public Sub InvalidInvocationExpression_BadReceiver()
            Dim source = <![CDATA[
Imports System

Class Program
    Public Shared Sub Main(args As String())
        Console.WriteLine2()'BIND:"Console.WriteLine2()"
    End Sub
End Class]]>.Value

            Dim expectedOperationTree = <![CDATA[
IInvalidOperation (OperationKind.Invalid, Type: ?, IsInvalid) (Syntax: 'Console.WriteLine2()')
  Children(1):
      IInvalidOperation (OperationKind.Invalid, Type: ?, IsInvalid) (Syntax: 'Console.WriteLine2')
        Children(1):
            IOperation:  (OperationKind.None, Type: null, IsInvalid) (Syntax: 'Console')
]]>.Value

            Dim expectedDiagnostics = <![CDATA[
BC30456: 'WriteLine2' is not a member of 'Console'.
        Console.WriteLine2()'BIND:"Console.WriteLine2()"
        ~~~~~~~~~~~~~~~~~~
]]>.Value

            VerifyOperationTreeAndDiagnosticsForTest(Of InvocationExpressionSyntax)(source, expectedOperationTree, expectedDiagnostics)
        End Sub

        <CompilerTrait(CompilerFeature.IOperation)>
        <Fact, WorkItem(17598, "https://github.com/dotnet/roslyn/issues/17598")>
        Public Sub InvalidInvocationExpression_OverloadResolutionFailureBadArgument()
            Dim source = <![CDATA[
Class Program
    Public Shared Sub Main(args As String())
        F(String.Empty)'BIND:"F(String.Empty)"
    End Sub

    Private Sub F(x As Integer)
    End Sub
End Class]]>.Value

            Dim expectedOperationTree = <![CDATA[
IInvocationOperation ( Sub Program.F(x As System.Int32)) (OperationKind.Invocation, Type: System.Void, IsInvalid) (Syntax: 'F(String.Empty)')
  Instance Receiver: 
    IInstanceReferenceOperation (OperationKind.InstanceReference, Type: Program, IsInvalid, IsImplicit) (Syntax: 'F')
  Arguments(1):
<<<<<<< HEAD
      IArgument (ArgumentKind.Explicit, Matching Parameter: x) (OperationKind.Argument) (Syntax: 'String.Empty')
        IConversionExpression (TryCast: False, Unchecked) (OperationKind.ConversionExpression, Type: System.Int32, IsImplicit) (Syntax: 'String.Empty')
=======
      IArgumentOperation (ArgumentKind.Explicit, Matching Parameter: x) (OperationKind.Argument, Type: null) (Syntax: 'String.Empty')
        IConversionOperation (Implicit, TryCast: False, Unchecked) (OperationKind.Conversion, Type: System.Int32, IsImplicit) (Syntax: 'String.Empty')
>>>>>>> 9c82aed5
          Conversion: CommonConversion (Exists: True, IsIdentity: False, IsNumeric: False, IsReference: False, IsUserDefined: False) (MethodSymbol: null)
          Operand: 
            IFieldReferenceOperation: System.String.Empty As System.String (Static) (OperationKind.FieldReference, Type: System.String) (Syntax: 'String.Empty')
              Instance Receiver: 
                null
        InConversion: CommonConversion (Exists: True, IsIdentity: True, IsNumeric: False, IsReference: False, IsUserDefined: False) (MethodSymbol: null)
        OutConversion: CommonConversion (Exists: True, IsIdentity: True, IsNumeric: False, IsReference: False, IsUserDefined: False) (MethodSymbol: null)
]]>.Value

            Dim expectedDiagnostics = <![CDATA[
BC30369: Cannot refer to an instance member of a class from within a shared method or shared member initializer without an explicit instance of the class.
        F(String.Empty)'BIND:"F(String.Empty)"
        ~
]]>.Value

            VerifyOperationTreeAndDiagnosticsForTest(Of InvocationExpressionSyntax)(source, expectedOperationTree, expectedDiagnostics)
        End Sub

        <CompilerTrait(CompilerFeature.IOperation)>
        <Fact, WorkItem(17598, "https://github.com/dotnet/roslyn/issues/17598")>
        Public Sub InvalidInvocationExpression_OverloadResolutionFailureExtraArgument()
            Dim source = <![CDATA[
Class Program
    Public Shared Sub Main(args As String())
        F(String.Empty)'BIND:"F(String.Empty)"
    End Sub

    Private Sub F()
    End Sub
End Class]]>.Value

            Dim expectedOperationTree = <![CDATA[
IInvalidOperation (OperationKind.Invalid, Type: System.Void, IsInvalid) (Syntax: 'F(String.Empty)')
  Children(2):
      IOperation:  (OperationKind.None, Type: null) (Syntax: 'F')
        Children(1):
            IInstanceReferenceOperation (OperationKind.InstanceReference, Type: Program, IsImplicit) (Syntax: 'F')
      IFieldReferenceOperation: System.String.Empty As System.String (Static) (OperationKind.FieldReference, Type: System.String, IsInvalid) (Syntax: 'String.Empty')
        Instance Receiver: 
          null
]]>.Value

            Dim expectedDiagnostics = <![CDATA[
BC30057: Too many arguments to 'Private Sub F()'.
        F(String.Empty)'BIND:"F(String.Empty)"
          ~~~~~~~~~~~~
]]>.Value

            VerifyOperationTreeAndDiagnosticsForTest(Of InvocationExpressionSyntax)(source, expectedOperationTree, expectedDiagnostics)
        End Sub

        <CompilerTrait(CompilerFeature.IOperation)>
        <Fact, WorkItem(17598, "https://github.com/dotnet/roslyn/issues/17598")>
        Public Sub InvalidFieldReferenceExpression()
            Dim source = <![CDATA[
Class Program
    Public Shared Sub Main(args As String())
        Dim x = New Program()
        Dim y = x.MissingField'BIND:"x.MissingField"
    End Sub

    Private Sub F()
    End Sub
End Class]]>.Value

            Dim expectedOperationTree = <![CDATA[
IInvalidOperation (OperationKind.Invalid, Type: ?, IsInvalid) (Syntax: 'x.MissingField')
  Children(1):
      ILocalReferenceOperation: x (OperationKind.LocalReference, Type: Program, IsInvalid) (Syntax: 'x')
]]>.Value

            Dim expectedDiagnostics = <![CDATA[
BC30456: 'MissingField' is not a member of 'Program'.
        Dim y = x.MissingField'BIND:"x.MissingField"
                ~~~~~~~~~~~~~~
]]>.Value

            VerifyOperationTreeAndDiagnosticsForTest(Of MemberAccessExpressionSyntax)(source, expectedOperationTree, expectedDiagnostics)
        End Sub

        <CompilerTrait(CompilerFeature.IOperation)>
        <Fact, WorkItem(17598, "https://github.com/dotnet/roslyn/issues/17598")>
        Public Sub InvalidConversionExpression_ImplicitCast()
            Dim source = <![CDATA[
Class Program
    Private i1 As Integer
    Public Shared Sub Main(args As String())
        Dim x = New Program()
        Dim y As Program = x.i1'BIND:"x.i1"
    End Sub

    Private Sub F()
    End Sub
End Class]]>.Value

            Dim expectedOperationTree = <![CDATA[
IFieldReferenceOperation: Program.i1 As System.Int32 (OperationKind.FieldReference, Type: System.Int32, IsInvalid) (Syntax: 'x.i1')
  Instance Receiver: 
    ILocalReferenceOperation: x (OperationKind.LocalReference, Type: Program, IsInvalid) (Syntax: 'x')
]]>.Value

            Dim expectedDiagnostics = <![CDATA[
BC30311: Value of type 'Integer' cannot be converted to 'Program'.
        Dim y As Program = x.i1'BIND:"x.i1"
                           ~~~~
]]>.Value

            VerifyOperationTreeAndDiagnosticsForTest(Of MemberAccessExpressionSyntax)(source, expectedOperationTree, expectedDiagnostics)
        End Sub

        <CompilerTrait(CompilerFeature.IOperation)>
        <Fact, WorkItem(17598, "https://github.com/dotnet/roslyn/issues/17598")>
        Public Sub InvalidConversionExpression_ExplicitCast()
            Dim source = <![CDATA[
Class Program
    Private i1 As Integer
    Public Shared Sub Main(args As String())
        Dim x = New Program()
        Dim y As Program = DirectCast(x.i1, Program)'BIND:"DirectCast(x.i1, Program)"
    End Sub

    Private Sub F()
    End Sub
End Class]]>.Value

            Dim expectedOperationTree = <![CDATA[
<<<<<<< HEAD
IConversionExpression (TryCast: False, Unchecked) (OperationKind.ConversionExpression, Type: Program, IsInvalid) (Syntax: 'DirectCast( ... 1, Program)')
=======
IConversionOperation (Explicit, TryCast: False, Unchecked) (OperationKind.Conversion, Type: Program, IsInvalid) (Syntax: 'DirectCast( ... 1, Program)')
>>>>>>> 9c82aed5
  Conversion: CommonConversion (Exists: False, IsIdentity: False, IsNumeric: False, IsReference: False, IsUserDefined: False) (MethodSymbol: null)
  Operand: 
    IFieldReferenceOperation: Program.i1 As System.Int32 (OperationKind.FieldReference, Type: System.Int32, IsInvalid) (Syntax: 'x.i1')
      Instance Receiver: 
        ILocalReferenceOperation: x (OperationKind.LocalReference, Type: Program, IsInvalid) (Syntax: 'x')
]]>.Value

            Dim expectedDiagnostics = <![CDATA[
BC30311: Value of type 'Integer' cannot be converted to 'Program'.
        Dim y As Program = DirectCast(x.i1, Program)'BIND:"DirectCast(x.i1, Program)"
                                      ~~~~
]]>.Value

            VerifyOperationTreeAndDiagnosticsForTest(Of DirectCastExpressionSyntax)(source, expectedOperationTree, expectedDiagnostics)
        End Sub

        <CompilerTrait(CompilerFeature.IOperation)>
        <Fact, WorkItem(17598, "https://github.com/dotnet/roslyn/issues/17598")>
        Public Sub InvalidUnaryExpression()
            Dim source = <![CDATA[
Imports System

Class Program
    Public Shared Sub Main(args As String())
        Dim x = New Program()
        Console.Write(+x)'BIND:"+x"
    End Sub

    Private Sub F()
    End Sub
End Class]]>.Value

            Dim expectedOperationTree = <![CDATA[
IUnaryOperation (UnaryOperatorKind.Plus, Checked) (OperationKind.UnaryOperator, Type: ?, IsInvalid) (Syntax: '+x')
  Operand: 
    ILocalReferenceOperation: x (OperationKind.LocalReference, Type: Program, IsInvalid) (Syntax: 'x')
]]>.Value

            Dim expectedDiagnostics = <![CDATA[
BC30487: Operator '+' is not defined for type 'Program'.
        Console.Write(+x)'BIND:"+x"
                      ~~
]]>.Value

            VerifyOperationTreeAndDiagnosticsForTest(Of UnaryExpressionSyntax)(source, expectedOperationTree, expectedDiagnostics)
        End Sub

        <CompilerTrait(CompilerFeature.IOperation)>
        <Fact, WorkItem(17598, "https://github.com/dotnet/roslyn/issues/17598")>
        Public Sub InvalidBinaryExpression()
            Dim source = <![CDATA[
Imports System

Class Program
    Public Shared Sub Main(args As String())
        Dim x = New Program()
        Console.Write(x + (y * args.Length))'BIND:"x + (y * args.Length)"
    End Sub

    Private Sub F()
    End Sub
End Class]]>.Value

            Dim expectedOperationTree = <![CDATA[
IBinaryOperation (BinaryOperatorKind.Add, Checked) (OperationKind.BinaryOperator, Type: ?, IsInvalid) (Syntax: 'x + (y * args.Length)')
  Left: 
    ILocalReferenceOperation: x (OperationKind.LocalReference, Type: Program) (Syntax: 'x')
  Right: 
    IParenthesizedOperation (OperationKind.Parenthesized, Type: ?, IsInvalid) (Syntax: '(y * args.Length)')
      Operand: 
        IBinaryOperation (BinaryOperatorKind.Multiply, Checked) (OperationKind.BinaryOperator, Type: ?, IsInvalid) (Syntax: 'y * args.Length')
          Left: 
            IInvalidOperation (OperationKind.Invalid, Type: ?, IsInvalid) (Syntax: 'y')
              Children(0)
          Right: 
            IPropertyReferenceOperation: ReadOnly Property System.Array.Length As System.Int32 (OperationKind.PropertyReference, Type: System.Int32) (Syntax: 'args.Length')
              Instance Receiver: 
                IParameterReferenceOperation: args (OperationKind.ParameterReference, Type: System.String()) (Syntax: 'args')
]]>.Value

            Dim expectedDiagnostics = <![CDATA[
BC30451: 'y' is not declared. It may be inaccessible due to its protection level.
        Console.Write(x + (y * args.Length))'BIND:"x + (y * args.Length)"
                           ~
]]>.Value

            VerifyOperationTreeAndDiagnosticsForTest(Of BinaryExpressionSyntax)(source, expectedOperationTree, expectedDiagnostics)
        End Sub

        <CompilerTrait(CompilerFeature.IOperation)>
        <Fact, WorkItem(17598, "https://github.com/dotnet/roslyn/issues/17598")>
        Public Sub InvalidLambdaBinding_UnboundLambda()
            Dim source = <![CDATA[
Imports System

Class Program
    Public Shared Sub Main(args As String())
        Dim x = Function() F()'BIND:"Function() F()"
    End Sub

    Private Shared Sub F()
    End Sub
End Class]]>.Value

            Dim expectedOperationTree = <![CDATA[
IAnonymousFunctionOperation (Symbol: Function () As ?) (OperationKind.AnonymousFunction, Type: null, IsInvalid) (Syntax: 'Function() F()')
  IBlockOperation (3 statements, 1 locals) (OperationKind.Block, Type: null, IsInvalid, IsImplicit) (Syntax: 'Function() F()')
    Locals: Local_1: <anonymous local> As ?
    IReturnOperation (OperationKind.Return, Type: null, IsInvalid, IsImplicit) (Syntax: 'F()')
      ReturnedValue: 
        IInvalidOperation (OperationKind.Invalid, Type: ?, IsInvalid, IsImplicit) (Syntax: 'F()')
          Children(1):
              IInvocationOperation (Sub Program.F()) (OperationKind.Invocation, Type: System.Void, IsInvalid) (Syntax: 'F()')
                Instance Receiver: 
                  null
                Arguments(0)
    ILabeledOperation (Label: exit) (OperationKind.Labeled, Type: null, IsInvalid, IsImplicit) (Syntax: 'Function() F()')
      Statement: 
        null
    IReturnOperation (OperationKind.Return, Type: null, IsInvalid, IsImplicit) (Syntax: 'Function() F()')
      ReturnedValue: 
        ILocalReferenceOperation:  (OperationKind.LocalReference, Type: ?, IsInvalid, IsImplicit) (Syntax: 'Function() F()')
]]>.Value

            Dim expectedDiagnostics = <![CDATA[
BC30491: Expression does not produce a value.
        Dim x = Function() F()'BIND:"Function() F()"
                           ~~~
]]>.Value

            VerifyOperationTreeAndDiagnosticsForTest(Of SingleLineLambdaExpressionSyntax)(source, expectedOperationTree, expectedDiagnostics)
        End Sub

        <CompilerTrait(CompilerFeature.IOperation)>
        <Fact, WorkItem(17598, "https://github.com/dotnet/roslyn/issues/17598")>
        Public Sub InvalidFieldInitializer()
            Dim source = <![CDATA[
Imports System.Collections.Generic
Imports System.Linq
Imports System.Threading.Tasks

Class Program
    Private x As Integer = Program'BIND:"= Program"
    Public Shared Sub Main(args As String())
        Dim x = New Program() With {
            .x = Program
        }
    End Sub
End Class]]>.Value

            Dim expectedOperationTree = <![CDATA[
<<<<<<< HEAD
IFieldInitializer (Field: Program.x As System.Int32) (OperationKind.FieldInitializer, IsInvalid) (Syntax: '= Program')
  IConversionExpression (TryCast: False, Unchecked) (OperationKind.ConversionExpression, Type: System.Int32, IsInvalid, IsImplicit) (Syntax: 'Program')
=======
IFieldInitializerOperation (Field: Program.x As System.Int32) (OperationKind.FieldInitializer, Type: null, IsInvalid) (Syntax: '= Program')
  IConversionOperation (Implicit, TryCast: False, Unchecked) (OperationKind.Conversion, Type: System.Int32, IsInvalid, IsImplicit) (Syntax: 'Program')
>>>>>>> 9c82aed5
    Conversion: CommonConversion (Exists: False, IsIdentity: False, IsNumeric: False, IsReference: False, IsUserDefined: False) (MethodSymbol: null)
    Operand: 
      IOperation:  (OperationKind.None, Type: null, IsInvalid) (Syntax: 'Program')
]]>.Value

            Dim expectedDiagnostics = <![CDATA[
BC30109: 'Program' is a class type and cannot be used as an expression.
    Private x As Integer = Program'BIND:"= Program"
                           ~~~~~~~
BC30109: 'Program' is a class type and cannot be used as an expression.
            .x = Program
                 ~~~~~~~
]]>.Value

            VerifyOperationTreeAndDiagnosticsForTest(Of EqualsValueSyntax)(source, expectedOperationTree, expectedDiagnostics)
        End Sub

        <CompilerTrait(CompilerFeature.IOperation)>
        <Fact(Skip:="https://github.com/dotnet/roslyn/issues/18074"), WorkItem(17598, "https://github.com/dotnet/roslyn/issues/17598")>
        Public Sub InvalidArrayInitializer()
            Dim source = <![CDATA[
Class Program
    Public Shared Sub Main(args As String())
        Dim x = New Integer(1, 1) {{{1, 1}}, {2, 2}}'BIND:"{{1, 1}}"
    End Sub
End Class]]>.Value

            Dim expectedOperationTree = <![CDATA[
IArrayInitializer (1 elements) (OperationKind.ArrayInitializer, IsInvalid) (Syntax: '{{1, 1}}')
  Element Values(1): IInvalidExpression (OperationKind.InvalidExpression, Type: ?, IsInvalid) (Syntax: '{1, 1}')
]]>.Value

            Dim expectedDiagnostics = <![CDATA[
BC30567: Array initializer is missing 1 elements.
        Dim x = New Integer(1, 1) {{{1, 1}}, {2, 2}}'BIND:"{{1, 1}}"
                                   ~~~~~~~~
BC30566: Array initializer has too many dimensions.
        Dim x = New Integer(1, 1) {{{1, 1}}, {2, 2}}'BIND:"{{1, 1}}"
                                    ~~~~~~
]]>.Value

            VerifyOperationTreeAndDiagnosticsForTest(Of CollectionInitializerSyntax)(source, expectedOperationTree, expectedDiagnostics)
        End Sub

        <CompilerTrait(CompilerFeature.IOperation)>
        <Fact, WorkItem(17598, "https://github.com/dotnet/roslyn/issues/17598")>
        Public Sub InvalidArrayCreation()
            Dim source = <![CDATA[
Class Program
    Public Shared Sub Main(args As String())
        Dim x = New X(Program - 1) {{1}}'BIND:"New X(Program - 1) {{1}}"
    End Sub
End Class]]>.Value

            Dim expectedOperationTree = <![CDATA[
IArrayCreationOperation (OperationKind.ArrayCreation, Type: X(), IsInvalid) (Syntax: 'New X(Program - 1) {{1}}')
  Dimension Sizes(1):
      IBinaryOperation (BinaryOperatorKind.Add, Checked) (OperationKind.BinaryOperator, Type: System.Int32, IsInvalid, IsImplicit) (Syntax: 'Program - 1')
        Left: 
<<<<<<< HEAD
          IConversionExpression (TryCast: False, Unchecked) (OperationKind.ConversionExpression, Type: System.Int32, IsInvalid, IsImplicit) (Syntax: 'Program - 1')
=======
          IConversionOperation (Implicit, TryCast: False, Unchecked) (OperationKind.Conversion, Type: System.Int32, IsInvalid, IsImplicit) (Syntax: 'Program - 1')
>>>>>>> 9c82aed5
            Conversion: CommonConversion (Exists: False, IsIdentity: False, IsNumeric: False, IsReference: False, IsUserDefined: False) (MethodSymbol: null)
            Operand: 
              IBinaryOperation (BinaryOperatorKind.Subtract, Checked) (OperationKind.BinaryOperator, Type: ?, IsInvalid) (Syntax: 'Program - 1')
                Left: 
                  IOperation:  (OperationKind.None, Type: null, IsInvalid) (Syntax: 'Program')
                Right: 
                  ILiteralOperation (OperationKind.Literal, Type: System.Int32, Constant: 1) (Syntax: '1')
        Right: 
          ILiteralOperation (OperationKind.Literal, Type: System.Int32, Constant: 1, IsInvalid, IsImplicit) (Syntax: 'Program - 1')
  Initializer: 
    IArrayInitializerOperation (1 elements) (OperationKind.ArrayInitializer, Type: X(), IsInvalid) (Syntax: '{{1}}')
      Element Values(1):
          IInvalidOperation (OperationKind.Invalid, Type: ?, IsInvalid) (Syntax: '{1}')
            Children(0)
]]>.Value

            Dim expectedDiagnostics = <![CDATA[
BC30002: Type 'X' is not defined.
        Dim x = New X(Program - 1) {{1}}'BIND:"New X(Program - 1) {{1}}"
                    ~
BC30109: 'Program' is a class type and cannot be used as an expression.
        Dim x = New X(Program - 1) {{1}}'BIND:"New X(Program - 1) {{1}}"
                      ~~~~~~~
BC30949: Array initializer cannot be specified for a non constant dimension; use the empty initializer '{}'.
        Dim x = New X(Program - 1) {{1}}'BIND:"New X(Program - 1) {{1}}"
                                   ~~~~~
BC30566: Array initializer has too many dimensions.
        Dim x = New X(Program - 1) {{1}}'BIND:"New X(Program - 1) {{1}}"
                                    ~~~
]]>.Value

            VerifyOperationTreeAndDiagnosticsForTest(Of ArrayCreationExpressionSyntax)(source, expectedOperationTree, expectedDiagnostics)
        End Sub

        <CompilerTrait(CompilerFeature.IOperation)>
        <Fact, WorkItem(17598, "https://github.com/dotnet/roslyn/issues/17598")>
        Public Sub InvalidParameterDefaultValueInitializer()
            Dim source = <![CDATA[
Class Program
    Private Shared Function M() As Integer
        Return 0
    End Function
    Private Sub F(Optional p As Integer = M())'BIND:"= M()"
    End Sub
End Class]]>.Value

            Dim expectedOperationTree = <![CDATA[
IParameterInitializerOperation (Parameter: [p As System.Int32]) (OperationKind.ParameterInitializer, Type: null, IsInvalid) (Syntax: '= M()')
  IInvalidOperation (OperationKind.Invalid, Type: System.Int32, IsInvalid, IsImplicit) (Syntax: 'M()')
    Children(1):
        IInvocationOperation (Function Program.M() As System.Int32) (OperationKind.Invocation, Type: System.Int32, IsInvalid) (Syntax: 'M()')
          Instance Receiver: 
            null
          Arguments(0)
]]>.Value

            Dim expectedDiagnostics = <![CDATA[
BC30059: Constant expression is required.
    Private Sub F(Optional p As Integer = M())'BIND:"= M()"
                                          ~~~
]]>.Value

            VerifyOperationTreeAndDiagnosticsForTest(Of EqualsValueSyntax)(source, expectedOperationTree, expectedDiagnostics)
        End Sub
    End Class
End Namespace<|MERGE_RESOLUTION|>--- conflicted
+++ resolved
@@ -57,13 +57,8 @@
   Instance Receiver: 
     IInstanceReferenceOperation (OperationKind.InstanceReference, Type: Program, IsInvalid, IsImplicit) (Syntax: 'F')
   Arguments(1):
-<<<<<<< HEAD
-      IArgument (ArgumentKind.Explicit, Matching Parameter: x) (OperationKind.Argument) (Syntax: 'String.Empty')
-        IConversionExpression (TryCast: False, Unchecked) (OperationKind.ConversionExpression, Type: System.Int32, IsImplicit) (Syntax: 'String.Empty')
-=======
       IArgumentOperation (ArgumentKind.Explicit, Matching Parameter: x) (OperationKind.Argument, Type: null) (Syntax: 'String.Empty')
-        IConversionOperation (Implicit, TryCast: False, Unchecked) (OperationKind.Conversion, Type: System.Int32, IsImplicit) (Syntax: 'String.Empty')
->>>>>>> 9c82aed5
+        IConversionOperation (TryCast: False, Unchecked) (OperationKind.Conversion, Type: System.Int32, IsImplicit) (Syntax: 'String.Empty')
           Conversion: CommonConversion (Exists: True, IsIdentity: False, IsNumeric: False, IsReference: False, IsUserDefined: False) (MethodSymbol: null)
           Operand: 
             IFieldReferenceOperation: System.String.Empty As System.String (Static) (OperationKind.FieldReference, Type: System.String) (Syntax: 'String.Empty')
@@ -190,11 +185,7 @@
 End Class]]>.Value
 
             Dim expectedOperationTree = <![CDATA[
-<<<<<<< HEAD
-IConversionExpression (TryCast: False, Unchecked) (OperationKind.ConversionExpression, Type: Program, IsInvalid) (Syntax: 'DirectCast( ... 1, Program)')
-=======
-IConversionOperation (Explicit, TryCast: False, Unchecked) (OperationKind.Conversion, Type: Program, IsInvalid) (Syntax: 'DirectCast( ... 1, Program)')
->>>>>>> 9c82aed5
+IConversionOperation (TryCast: False, Unchecked) (OperationKind.Conversion, Type: Program, IsInvalid) (Syntax: 'DirectCast( ... 1, Program)')
   Conversion: CommonConversion (Exists: False, IsIdentity: False, IsNumeric: False, IsReference: False, IsUserDefined: False) (MethodSymbol: null)
   Operand: 
     IFieldReferenceOperation: Program.i1 As System.Int32 (OperationKind.FieldReference, Type: System.Int32, IsInvalid) (Syntax: 'x.i1')
@@ -346,13 +337,8 @@
 End Class]]>.Value
 
             Dim expectedOperationTree = <![CDATA[
-<<<<<<< HEAD
-IFieldInitializer (Field: Program.x As System.Int32) (OperationKind.FieldInitializer, IsInvalid) (Syntax: '= Program')
-  IConversionExpression (TryCast: False, Unchecked) (OperationKind.ConversionExpression, Type: System.Int32, IsInvalid, IsImplicit) (Syntax: 'Program')
-=======
 IFieldInitializerOperation (Field: Program.x As System.Int32) (OperationKind.FieldInitializer, Type: null, IsInvalid) (Syntax: '= Program')
-  IConversionOperation (Implicit, TryCast: False, Unchecked) (OperationKind.Conversion, Type: System.Int32, IsInvalid, IsImplicit) (Syntax: 'Program')
->>>>>>> 9c82aed5
+  IConversionOperation (TryCast: False, Unchecked) (OperationKind.Conversion, Type: System.Int32, IsInvalid, IsImplicit) (Syntax: 'Program')
     Conversion: CommonConversion (Exists: False, IsIdentity: False, IsNumeric: False, IsReference: False, IsUserDefined: False) (MethodSymbol: null)
     Operand: 
       IOperation:  (OperationKind.None, Type: null, IsInvalid) (Syntax: 'Program')
@@ -412,11 +398,7 @@
   Dimension Sizes(1):
       IBinaryOperation (BinaryOperatorKind.Add, Checked) (OperationKind.BinaryOperator, Type: System.Int32, IsInvalid, IsImplicit) (Syntax: 'Program - 1')
         Left: 
-<<<<<<< HEAD
-          IConversionExpression (TryCast: False, Unchecked) (OperationKind.ConversionExpression, Type: System.Int32, IsInvalid, IsImplicit) (Syntax: 'Program - 1')
-=======
-          IConversionOperation (Implicit, TryCast: False, Unchecked) (OperationKind.Conversion, Type: System.Int32, IsInvalid, IsImplicit) (Syntax: 'Program - 1')
->>>>>>> 9c82aed5
+          IConversionOperation (TryCast: False, Unchecked) (OperationKind.Conversion, Type: System.Int32, IsInvalid, IsImplicit) (Syntax: 'Program - 1')
             Conversion: CommonConversion (Exists: False, IsIdentity: False, IsNumeric: False, IsReference: False, IsUserDefined: False) (MethodSymbol: null)
             Operand: 
               IBinaryOperation (BinaryOperatorKind.Subtract, Checked) (OperationKind.BinaryOperator, Type: ?, IsInvalid) (Syntax: 'Program - 1')
