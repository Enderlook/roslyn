--- conflicted
+++ resolved
@@ -283,14 +283,9 @@
             Arguments(1):
                 IArgument (ArgumentKind.Explicit, Matching Parameter: value) (OperationKind.Argument) (Syntax: 'i')
                   ILocalReferenceExpression: i (OperationKind.LocalReferenceExpression, Type: System.Int32) (Syntax: 'i')
-<<<<<<< HEAD
-                  InConversion: null
-                  OutConversion: null
-  NextVariables(0)
-=======
                   InConversion: CommonConversion (Exists: True, IsIdentity: True, IsNumeric: False, IsReference: False, IsUserDefined: False) (MethodSymbol: null)
                   OutConversion: CommonConversion (Exists: True, IsIdentity: True, IsNumeric: False, IsReference: False, IsUserDefined: False) (MethodSymbol: null)
->>>>>>> 98075e1b
+  NextVariables(0)
 ]]>.Value
 
             Dim expectedDiagnostics = String.Empty
