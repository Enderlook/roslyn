' Copyright (c) Microsoft.  All Rights Reserved.  Licensed under the Apache License, Version 2.0.  See License.txt in the project root for license information.

Imports Microsoft.CodeAnalysis.Semantics
Imports Microsoft.CodeAnalysis.Test.Utilities
Imports Microsoft.CodeAnalysis.VisualBasic.Syntax
Imports Roslyn.Test.Utilities

Namespace Microsoft.CodeAnalysis.VisualBasic.UnitTests.Semantics

    Partial Public Class IOperationTests
        Inherits SemanticModelTestBase

        <CompilerTrait(CompilerFeature.IOperation)>
        <Fact, WorkItem(8884, "https://github.com/dotnet/roslyn/issues/8884")>
        Public Sub ParameterReference_TupleExpression()
            Dim source = <![CDATA[
Class Class1
    Public Sub M(x As Integer, y As Integer)
        Dim tuple = (x, x + y)'BIND:"(x, x + y)"
    End Sub
End Class]]>.Value

            Dim expectedOperationTree = <![CDATA[
ITupleExpression (OperationKind.TupleExpression, Type: (x As System.Int32, System.Int32)) (Syntax: '(x, x + y)')
  Elements(2):
      IParameterReferenceExpression: x (OperationKind.ParameterReferenceExpression, Type: System.Int32) (Syntax: 'x')
      IBinaryOperatorExpression (BinaryOperatorKind.Add, Checked) (OperationKind.BinaryOperatorExpression, Type: System.Int32) (Syntax: 'x + y')
        Left: IParameterReferenceExpression: x (OperationKind.ParameterReferenceExpression, Type: System.Int32) (Syntax: 'x')
        Right: IParameterReferenceExpression: y (OperationKind.ParameterReferenceExpression, Type: System.Int32) (Syntax: 'y')
]]>.Value

            Dim expectedDiagnostics = String.Empty

            VerifyOperationTreeAndDiagnosticsForTest(Of TupleExpressionSyntax)(source, expectedOperationTree, expectedDiagnostics)
        End Sub

        <CompilerTrait(CompilerFeature.IOperation)>
        <Fact, WorkItem(8884, "https://github.com/dotnet/roslyn/issues/8884")>
        Public Sub ParameterReference_AnonymousObjectCreation()
            Dim source = <![CDATA[
Class Class1
    Public Sub M(x As Integer, y As String)
        Dim v = New With {'BIND:"New With {"'BIND:"New With {'BIND:"New With {""
            Key .Amount = x,
            Key .Message = "Hello" + y
        }
    End Sub
End Class]]>.Value

            Dim expectedOperationTree = <![CDATA[
IAnonymousObjectCreationExpression (OperationKind.AnonymousObjectCreationExpression, Type: <anonymous type: Key Amount As System.Int32, Key Message As System.String>) (Syntax: 'New With {' ... }')
  Initializers(2):
      ISimpleAssignmentExpression (OperationKind.SimpleAssignmentExpression, Type: System.Int32) (Syntax: 'Key .Amount = x')
        Left: IPropertyReferenceExpression: ReadOnly Property <anonymous type: Key Amount As System.Int32, Key Message As System.String>.Amount As System.Int32 (Static) (OperationKind.PropertyReferenceExpression, Type: System.Int32) (Syntax: 'Amount')
            Instance Receiver: null
        Right: IParameterReferenceExpression: x (OperationKind.ParameterReferenceExpression, Type: System.Int32) (Syntax: 'x')
      ISimpleAssignmentExpression (OperationKind.SimpleAssignmentExpression, Type: System.String) (Syntax: 'Key .Messag ... "Hello" + y')
        Left: IPropertyReferenceExpression: ReadOnly Property <anonymous type: Key Amount As System.Int32, Key Message As System.String>.Message As System.String (Static) (OperationKind.PropertyReferenceExpression, Type: System.String) (Syntax: 'Message')
            Instance Receiver: null
        Right: IBinaryOperatorExpression (BinaryOperatorKind.Concatenate, Checked) (OperationKind.BinaryOperatorExpression, Type: System.String) (Syntax: '"Hello" + y')
            Left: ILiteralExpression (OperationKind.LiteralExpression, Type: System.String, Constant: "Hello") (Syntax: '"Hello"')
            Right: IParameterReferenceExpression: y (OperationKind.ParameterReferenceExpression, Type: System.String) (Syntax: 'y')
]]>.Value

            Dim expectedDiagnostics = String.Empty

            VerifyOperationTreeAndDiagnosticsForTest(Of AnonymousObjectCreationExpressionSyntax)(source, expectedOperationTree, expectedDiagnostics)
        End Sub

        <CompilerTrait(CompilerFeature.IOperation)>
        <Fact, WorkItem(8884, "https://github.com/dotnet/roslyn/issues/8884")>
        Public Sub ParameterReference_QueryExpression()
            Dim source = <![CDATA[
Imports System.Linq
Imports System.Collections.Generic

Structure Customer
    Public Property Name As String
    Public Property Address As String
End Structure

Class Class1
    Public Sub M(customers As List(Of Customer))
        Dim result = From cust In customers'BIND:"From cust In customers"
                     Select cust.Name
    End Sub
End Class

]]>.Value

            Dim expectedOperationTree = <![CDATA[
<<<<<<< HEAD
IOperation:  (OperationKind.None) (Syntax: 'From cust I ... t cust.Name')
  Children(1):
      IOperation:  (OperationKind.None) (Syntax: 'Select cust.Name')
        Children(1):
            IInvocationExpression ( Function System.Collections.Generic.IEnumerable(Of Customer).Select(Of System.String)(selector As System.Func(Of Customer, System.String)) As System.Collections.Generic.IEnumerable(Of System.String)) (OperationKind.InvocationExpression, Type: System.Collections.Generic.IEnumerable(Of System.String)) (Syntax: 'Select cust.Name')
              Instance Receiver: IConversionExpression (Implicit, TryCast: False, Unchecked) (OperationKind.ConversionExpression, Type: System.Collections.Generic.IEnumerable(Of Customer)) (Syntax: 'cust In customers')
                  Conversion: CommonConversion (Exists: True, IsIdentity: False, IsNumeric: False, IsReference: True, IsUserDefined: False) (MethodSymbol: null)
                  Operand: IOperation:  (OperationKind.None) (Syntax: 'cust In customers')
                      Children(1):
                          IOperation:  (OperationKind.None) (Syntax: 'customers')
                            Children(1):
                                IParameterReferenceExpression: customers (OperationKind.ParameterReferenceExpression, Type: System.Collections.Generic.List(Of Customer)) (Syntax: 'customers')
              Arguments(1):
                  IArgument (ArgumentKind.DefaultValue, Matching Parameter: selector) (OperationKind.Argument) (Syntax: 'cust.Name')
                    IDelegateCreationExpression (OperationKind.DelegateCreationExpression, Type: System.Func(Of Customer, System.String)) (Syntax: 'cust.Name')
                      Target: IOperation:  (OperationKind.None) (Syntax: 'cust.Name')
                          Children(1):
                              IOperation:  (OperationKind.None) (Syntax: 'cust.Name')
                                Children(1):
                                    IPropertyReferenceExpression: Property Customer.Name As System.String (OperationKind.PropertyReferenceExpression, Type: System.String) (Syntax: 'cust.Name')
                                      Instance Receiver: IOperation:  (OperationKind.None) (Syntax: 'cust')
                    InConversion: CommonConversion (Exists: True, IsIdentity: True, IsNumeric: False, IsReference: False, IsUserDefined: False) (MethodSymbol: null)
                    OutConversion: CommonConversion (Exists: True, IsIdentity: True, IsNumeric: False, IsReference: False, IsUserDefined: False) (MethodSymbol: null)
=======
ITranslatedQueryExpression (OperationKind.TranslatedQueryExpression, Type: System.Collections.Generic.IEnumerable(Of System.String)) (Syntax: 'From cust I ... t cust.Name')
  Expression: IInvocationExpression ( Function System.Collections.Generic.IEnumerable(Of Customer).Select(Of System.String)(selector As System.Func(Of Customer, System.String)) As System.Collections.Generic.IEnumerable(Of System.String)) (OperationKind.InvocationExpression, Type: System.Collections.Generic.IEnumerable(Of System.String)) (Syntax: 'Select cust.Name')
      Instance Receiver: IConversionExpression (Implicit, TryCast: False, Unchecked) (OperationKind.ConversionExpression, Type: System.Collections.Generic.IEnumerable(Of Customer)) (Syntax: 'cust In customers')
          Conversion: CommonConversion (Exists: True, IsIdentity: False, IsNumeric: False, IsReference: True, IsUserDefined: False) (MethodSymbol: null)
          Operand: IParameterReferenceExpression: customers (OperationKind.ParameterReferenceExpression, Type: System.Collections.Generic.List(Of Customer)) (Syntax: 'customers')
      Arguments(1):
          IArgument (ArgumentKind.DefaultValue, Matching Parameter: selector) (OperationKind.Argument) (Syntax: 'cust.Name')
            IConversionExpression (Implicit, TryCast: False, Unchecked) (OperationKind.ConversionExpression, Type: System.Func(Of Customer, System.String)) (Syntax: 'cust.Name')
              Conversion: CommonConversion (Exists: True, IsIdentity: False, IsNumeric: False, IsReference: False, IsUserDefined: False) (MethodSymbol: null)
              Operand: IAnonymousFunctionExpression (Symbol: Function (cust As Customer) As System.String) (OperationKind.AnonymousFunctionExpression, Type: null) (Syntax: 'cust.Name')
                  IBlockStatement (1 statements) (OperationKind.BlockStatement) (Syntax: 'cust.Name')
                    IReturnStatement (OperationKind.ReturnStatement) (Syntax: 'cust.Name')
                      ReturnedValue: IPropertyReferenceExpression: Property Customer.Name As System.String (OperationKind.PropertyReferenceExpression, Type: System.String) (Syntax: 'cust.Name')
                          Instance Receiver: IParameterReferenceExpression: cust (OperationKind.ParameterReferenceExpression, Type: Customer) (Syntax: 'cust.Name')
            InConversion: CommonConversion (Exists: True, IsIdentity: True, IsNumeric: False, IsReference: False, IsUserDefined: False) (MethodSymbol: null)
            OutConversion: CommonConversion (Exists: True, IsIdentity: True, IsNumeric: False, IsReference: False, IsUserDefined: False) (MethodSymbol: null)
>>>>>>> c1e62d1c
]]>.Value

            Dim expectedDiagnostics = String.Empty

            VerifyOperationTreeAndDiagnosticsForTest(Of QueryExpressionSyntax)(source, expectedOperationTree, expectedDiagnostics)
        End Sub

        <CompilerTrait(CompilerFeature.IOperation)>
        <Fact, WorkItem(8884, "https://github.com/dotnet/roslyn/issues/8884")>
        Public Sub ParameterReference_QueryExpressionAggregateClause()
            Dim source = <![CDATA[
Option Strict Off
Option Infer On

Imports System
Imports System.Collections
Imports System.Linq


Class C
    Public Sub Method(x As Integer)
        Console.WriteLine(Aggregate y In New Integer() {x} Into Count())'BIND:"Aggregate y In New Integer() {x} Into Count()"
    End Sub
End Class]]>.Value

            Dim expectedOperationTree = <![CDATA[
ITranslatedQueryExpression (OperationKind.TranslatedQueryExpression, Type: System.Int32) (Syntax: 'Aggregate y ... nto Count()')
  Expression: IInvocationExpression ( Function System.Collections.Generic.IEnumerable(Of System.Int32).Count() As System.Int32) (OperationKind.InvocationExpression, Type: System.Int32) (Syntax: 'Count()')
      Instance Receiver: IConversionExpression (Implicit, TryCast: False, Unchecked) (OperationKind.ConversionExpression, Type: System.Collections.Generic.IEnumerable(Of System.Int32)) (Syntax: 'y In New Integer() {x}')
          Conversion: CommonConversion (Exists: True, IsIdentity: False, IsNumeric: False, IsReference: True, IsUserDefined: False) (MethodSymbol: null)
          Operand: IArrayCreationExpression (Element Type: System.Int32) (OperationKind.ArrayCreationExpression, Type: System.Int32()) (Syntax: 'New Integer() {x}')
              Dimension Sizes(1):
                  ILiteralExpression (OperationKind.LiteralExpression, Type: System.Int32, Constant: 1) (Syntax: 'New Integer() {x}')
              Initializer: IArrayInitializer (1 elements) (OperationKind.ArrayInitializer) (Syntax: '{x}')
                  Element Values(1):
                      IParameterReferenceExpression: x (OperationKind.ParameterReferenceExpression, Type: System.Int32) (Syntax: 'x')
      Arguments(0)
]]>.Value

            Dim expectedDiagnostics = String.Empty

            VerifyOperationTreeAndDiagnosticsForTest(Of QueryExpressionSyntax)(source, expectedOperationTree, expectedDiagnostics)
        End Sub

        <CompilerTrait(CompilerFeature.IOperation)>
        <Fact, WorkItem(8884, "https://github.com/dotnet/roslyn/issues/8884")>
        Public Sub ParameterReference_QueryExpressionOrderByClause()
            Dim source = <![CDATA[
Option Strict Off
Option Infer On

Imports System
Imports System.Collections
Imports System.Linq


Class C
    Public Sub Method(x As String())
        Console.WriteLine(From y In x Order By y.Length)'BIND:"From y In x Order By y.Length"
    End Sub
End Class]]>.Value

            Dim expectedOperationTree = <![CDATA[
IConversionExpression (Implicit, TryCast: False, Unchecked) (OperationKind.ConversionExpression, Type: System.Object) (Syntax: 'From y In x ... By y.Length')
  Conversion: CommonConversion (Exists: True, IsIdentity: False, IsNumeric: False, IsReference: True, IsUserDefined: False) (MethodSymbol: null)
<<<<<<< HEAD
  Operand: IOperation:  (OperationKind.None) (Syntax: 'From y In x ... By y.Length')
      Children(1):
          IOperation:  (OperationKind.None) (Syntax: 'Order By y.Length')
            Children(1):
                IOperation:  (OperationKind.None) (Syntax: 'y.Length')
                  Children(1):
                      IInvocationExpression ( Function System.Collections.Generic.IEnumerable(Of System.String).OrderBy(Of System.Int32)(keySelector As System.Func(Of System.String, System.Int32)) As System.Linq.IOrderedEnumerable(Of System.String)) (OperationKind.InvocationExpression, Type: System.Linq.IOrderedEnumerable(Of System.String)) (Syntax: 'y.Length')
                        Instance Receiver: IConversionExpression (Implicit, TryCast: False, Unchecked) (OperationKind.ConversionExpression, Type: System.Collections.Generic.IEnumerable(Of System.String)) (Syntax: 'y In x')
                            Conversion: CommonConversion (Exists: True, IsIdentity: False, IsNumeric: False, IsReference: True, IsUserDefined: False) (MethodSymbol: null)
                            Operand: IOperation:  (OperationKind.None) (Syntax: 'y In x')
                                Children(1):
                                    IOperation:  (OperationKind.None) (Syntax: 'x')
                                      Children(1):
                                          IParameterReferenceExpression: x (OperationKind.ParameterReferenceExpression, Type: System.String()) (Syntax: 'x')
                        Arguments(1):
                            IArgument (ArgumentKind.DefaultValue, Matching Parameter: keySelector) (OperationKind.Argument) (Syntax: 'y.Length')
                              IDelegateCreationExpression (OperationKind.DelegateCreationExpression, Type: System.Func(Of System.String, System.Int32)) (Syntax: 'y.Length')
                                Target: IOperation:  (OperationKind.None) (Syntax: 'y.Length')
                                    Children(1):
                                        IPropertyReferenceExpression: ReadOnly Property System.String.Length As System.Int32 (OperationKind.PropertyReferenceExpression, Type: System.Int32) (Syntax: 'y.Length')
                                          Instance Receiver: IOperation:  (OperationKind.None) (Syntax: 'y')
                              InConversion: CommonConversion (Exists: True, IsIdentity: True, IsNumeric: False, IsReference: False, IsUserDefined: False) (MethodSymbol: null)
                              OutConversion: CommonConversion (Exists: True, IsIdentity: True, IsNumeric: False, IsReference: False, IsUserDefined: False) (MethodSymbol: null)
=======
  Operand: ITranslatedQueryExpression (OperationKind.TranslatedQueryExpression, Type: System.Linq.IOrderedEnumerable(Of System.String)) (Syntax: 'From y In x ... By y.Length')
      Expression: IInvocationExpression ( Function System.Collections.Generic.IEnumerable(Of System.String).OrderBy(Of System.Int32)(keySelector As System.Func(Of System.String, System.Int32)) As System.Linq.IOrderedEnumerable(Of System.String)) (OperationKind.InvocationExpression, Type: System.Linq.IOrderedEnumerable(Of System.String)) (Syntax: 'y.Length')
          Instance Receiver: IConversionExpression (Implicit, TryCast: False, Unchecked) (OperationKind.ConversionExpression, Type: System.Collections.Generic.IEnumerable(Of System.String)) (Syntax: 'y In x')
              Conversion: CommonConversion (Exists: True, IsIdentity: False, IsNumeric: False, IsReference: True, IsUserDefined: False) (MethodSymbol: null)
              Operand: IParameterReferenceExpression: x (OperationKind.ParameterReferenceExpression, Type: System.String()) (Syntax: 'x')
          Arguments(1):
              IArgument (ArgumentKind.DefaultValue, Matching Parameter: keySelector) (OperationKind.Argument) (Syntax: 'y.Length')
                IConversionExpression (Implicit, TryCast: False, Unchecked) (OperationKind.ConversionExpression, Type: System.Func(Of System.String, System.Int32)) (Syntax: 'y.Length')
                  Conversion: CommonConversion (Exists: True, IsIdentity: False, IsNumeric: False, IsReference: False, IsUserDefined: False) (MethodSymbol: null)
                  Operand: IAnonymousFunctionExpression (Symbol: Function (y As System.String) As System.Int32) (OperationKind.AnonymousFunctionExpression, Type: null) (Syntax: 'y.Length')
                      IBlockStatement (1 statements) (OperationKind.BlockStatement) (Syntax: 'y.Length')
                        IReturnStatement (OperationKind.ReturnStatement) (Syntax: 'y.Length')
                          ReturnedValue: IPropertyReferenceExpression: ReadOnly Property System.String.Length As System.Int32 (OperationKind.PropertyReferenceExpression, Type: System.Int32) (Syntax: 'y.Length')
                              Instance Receiver: IParameterReferenceExpression: y (OperationKind.ParameterReferenceExpression, Type: System.String) (Syntax: 'y.Length')
                InConversion: CommonConversion (Exists: True, IsIdentity: True, IsNumeric: False, IsReference: False, IsUserDefined: False) (MethodSymbol: null)
                OutConversion: CommonConversion (Exists: True, IsIdentity: True, IsNumeric: False, IsReference: False, IsUserDefined: False) (MethodSymbol: null)
>>>>>>> c1e62d1c
]]>.Value

            Dim expectedDiagnostics = String.Empty

            VerifyOperationTreeAndDiagnosticsForTest(Of QueryExpressionSyntax)(source, expectedOperationTree, expectedDiagnostics)
        End Sub

        <CompilerTrait(CompilerFeature.IOperation)>
        <Fact, WorkItem(8884, "https://github.com/dotnet/roslyn/issues/8884")>
        Public Sub ParameterReference_QueryExpressionGroupByClause()
            Dim source = <![CDATA[
Option Strict Off
Option Infer On

Imports System
Imports System.Collections
Imports System.Linq


Class C
    Public Sub Method(x As String())
        Dim c = From y In x Group By w = x, z = y Into Count()'BIND:"From y In x Group By w = x, z = y Into Count()"
    End Sub
End Class]]>.Value

            Dim expectedOperationTree = <![CDATA[
<<<<<<< HEAD
IOperation:  (OperationKind.None) (Syntax: 'From y In x ... nto Count()')
  Children(1):
      IOperation:  (OperationKind.None) (Syntax: 'Group By w  ... nto Count()')
        Children(1):
            IInvocationExpression ( Function System.Collections.Generic.IEnumerable(Of System.String).GroupBy(Of <anonymous type: Key w As System.String(), Key z As System.String>, <anonymous type: Key w As System.String(), Key z As System.String, Key Count As System.Int32>)(keySelector As System.Func(Of System.String, <anonymous type: Key w As System.String(), Key z As System.String>), resultSelector As System.Func(Of <anonymous type: Key w As System.String(), Key z As System.String>, System.Collections.Generic.IEnumerable(Of System.String), <anonymous type: Key w As System.String(), Key z As System.String, Key Count As System.Int32>)) As System.Collections.Generic.IEnumerable(Of <anonymous type: Key w As System.String(), Key z As System.String, Key Count As System.Int32>)) (OperationKind.InvocationExpression, Type: System.Collections.Generic.IEnumerable(Of <anonymous type: Key w As System.String(), Key z As System.String, Key Count As System.Int32>)) (Syntax: 'Group By w  ... nto Count()')
              Instance Receiver: IConversionExpression (Implicit, TryCast: False, Unchecked) (OperationKind.ConversionExpression, Type: System.Collections.Generic.IEnumerable(Of System.String)) (Syntax: 'y In x')
                  Conversion: CommonConversion (Exists: True, IsIdentity: False, IsNumeric: False, IsReference: True, IsUserDefined: False) (MethodSymbol: null)
                  Operand: IOperation:  (OperationKind.None) (Syntax: 'y In x')
                      Children(1):
                          IOperation:  (OperationKind.None) (Syntax: 'x')
                            Children(1):
                                IParameterReferenceExpression: x (OperationKind.ParameterReferenceExpression, Type: System.String()) (Syntax: 'x')
              Arguments(2):
                  IArgument (ArgumentKind.DefaultValue, Matching Parameter: keySelector) (OperationKind.Argument) (Syntax: 'x')
                    IDelegateCreationExpression (OperationKind.DelegateCreationExpression, Type: System.Func(Of System.String, <anonymous type: Key w As System.String(), Key z As System.String>)) (Syntax: 'x')
                      Target: IOperation:  (OperationKind.None) (Syntax: 'x')
                          Children(1):
                              IAnonymousObjectCreationExpression (OperationKind.AnonymousObjectCreationExpression, Type: <anonymous type: Key w As System.String(), Key z As System.String>) (Syntax: 'Group By w  ... nto Count()')
                                Initializers(2):
                                    IOperation:  (OperationKind.None) (Syntax: 'w = x')
                                      Children(1):
                                          IParameterReferenceExpression: x (OperationKind.ParameterReferenceExpression, Type: System.String()) (Syntax: 'x')
                                    IOperation:  (OperationKind.None) (Syntax: 'z = y')
                                      Children(1):
                                          IOperation:  (OperationKind.None) (Syntax: 'y')
                    InConversion: CommonConversion (Exists: True, IsIdentity: True, IsNumeric: False, IsReference: False, IsUserDefined: False) (MethodSymbol: null)
                    OutConversion: CommonConversion (Exists: True, IsIdentity: True, IsNumeric: False, IsReference: False, IsUserDefined: False) (MethodSymbol: null)
                  IArgument (ArgumentKind.DefaultValue, Matching Parameter: resultSelector) (OperationKind.Argument) (Syntax: 'Group By w  ... nto Count()')
                    IDelegateCreationExpression (OperationKind.DelegateCreationExpression, Type: System.Func(Of <anonymous type: Key w As System.String(), Key z As System.String>, System.Collections.Generic.IEnumerable(Of System.String), <anonymous type: Key w As System.String(), Key z As System.String, Key Count As System.Int32>)) (Syntax: 'Group By w  ... nto Count()')
                      Target: IOperation:  (OperationKind.None) (Syntax: 'Group By w  ... nto Count()')
                          Children(1):
                              IAnonymousObjectCreationExpression (OperationKind.AnonymousObjectCreationExpression, Type: <anonymous type: Key w As System.String(), Key z As System.String, Key Count As System.Int32>) (Syntax: 'Group By w  ... nto Count()')
                                Initializers(3):
                                    IOperation:  (OperationKind.None) (Syntax: 'w')
                                    IOperation:  (OperationKind.None) (Syntax: 'z')
                                    IOperation:  (OperationKind.None) (Syntax: 'Count()')
                                      Children(1):
                                          IOperation:  (OperationKind.None) (Syntax: 'Count()')
                                            Children(1):
                                                IInvocationExpression ( Function System.Collections.Generic.IEnumerable(Of System.String).Count() As System.Int32) (OperationKind.InvocationExpression, Type: System.Int32) (Syntax: 'Count()')
                                                  Instance Receiver: IParameterReferenceExpression: $VB$ItAnonymous (OperationKind.ParameterReferenceExpression, Type: System.Collections.Generic.IEnumerable(Of System.String)) (Syntax: 'Group By w  ... nto Count()')
                                                  Arguments(0)
                    InConversion: CommonConversion (Exists: True, IsIdentity: True, IsNumeric: False, IsReference: False, IsUserDefined: False) (MethodSymbol: null)
                    OutConversion: CommonConversion (Exists: True, IsIdentity: True, IsNumeric: False, IsReference: False, IsUserDefined: False) (MethodSymbol: null)
=======
ITranslatedQueryExpression (OperationKind.TranslatedQueryExpression, Type: System.Collections.Generic.IEnumerable(Of <anonymous type: Key w As System.String(), Key z As System.String, Key Count As System.Int32>)) (Syntax: 'From y In x ... nto Count()')
  Expression: IInvocationExpression ( Function System.Collections.Generic.IEnumerable(Of System.String).GroupBy(Of <anonymous type: Key w As System.String(), Key z As System.String>, <anonymous type: Key w As System.String(), Key z As System.String, Key Count As System.Int32>)(keySelector As System.Func(Of System.String, <anonymous type: Key w As System.String(), Key z As System.String>), resultSelector As System.Func(Of <anonymous type: Key w As System.String(), Key z As System.String>, System.Collections.Generic.IEnumerable(Of System.String), <anonymous type: Key w As System.String(), Key z As System.String, Key Count As System.Int32>)) As System.Collections.Generic.IEnumerable(Of <anonymous type: Key w As System.String(), Key z As System.String, Key Count As System.Int32>)) (OperationKind.InvocationExpression, Type: System.Collections.Generic.IEnumerable(Of <anonymous type: Key w As System.String(), Key z As System.String, Key Count As System.Int32>)) (Syntax: 'Group By w  ... nto Count()')
      Instance Receiver: IConversionExpression (Implicit, TryCast: False, Unchecked) (OperationKind.ConversionExpression, Type: System.Collections.Generic.IEnumerable(Of System.String)) (Syntax: 'y In x')
          Conversion: CommonConversion (Exists: True, IsIdentity: False, IsNumeric: False, IsReference: True, IsUserDefined: False) (MethodSymbol: null)
          Operand: IParameterReferenceExpression: x (OperationKind.ParameterReferenceExpression, Type: System.String()) (Syntax: 'x')
      Arguments(2):
          IArgument (ArgumentKind.DefaultValue, Matching Parameter: keySelector) (OperationKind.Argument) (Syntax: 'x')
            IConversionExpression (Implicit, TryCast: False, Unchecked) (OperationKind.ConversionExpression, Type: System.Func(Of System.String, <anonymous type: Key w As System.String(), Key z As System.String>)) (Syntax: 'x')
              Conversion: CommonConversion (Exists: True, IsIdentity: False, IsNumeric: False, IsReference: False, IsUserDefined: False) (MethodSymbol: null)
              Operand: IAnonymousFunctionExpression (Symbol: Function (y As System.String) As <anonymous type: Key w As System.String(), Key z As System.String>) (OperationKind.AnonymousFunctionExpression, Type: null) (Syntax: 'x')
                  IBlockStatement (1 statements) (OperationKind.BlockStatement) (Syntax: 'x')
                    IReturnStatement (OperationKind.ReturnStatement) (Syntax: 'x')
                      ReturnedValue: IAnonymousObjectCreationExpression (OperationKind.AnonymousObjectCreationExpression, Type: <anonymous type: Key w As System.String(), Key z As System.String>) (Syntax: 'Group By w  ... nto Count()')
                          Initializers(2):
                              IParameterReferenceExpression: x (OperationKind.ParameterReferenceExpression, Type: System.String()) (Syntax: 'x')
                              IParameterReferenceExpression: y (OperationKind.ParameterReferenceExpression, Type: System.String) (Syntax: 'x')
            InConversion: CommonConversion (Exists: True, IsIdentity: True, IsNumeric: False, IsReference: False, IsUserDefined: False) (MethodSymbol: null)
            OutConversion: CommonConversion (Exists: True, IsIdentity: True, IsNumeric: False, IsReference: False, IsUserDefined: False) (MethodSymbol: null)
          IArgument (ArgumentKind.DefaultValue, Matching Parameter: resultSelector) (OperationKind.Argument) (Syntax: 'Group By w  ... nto Count()')
            IConversionExpression (Implicit, TryCast: False, Unchecked) (OperationKind.ConversionExpression, Type: System.Func(Of <anonymous type: Key w As System.String(), Key z As System.String>, System.Collections.Generic.IEnumerable(Of System.String), <anonymous type: Key w As System.String(), Key z As System.String, Key Count As System.Int32>)) (Syntax: 'Group By w  ... nto Count()')
              Conversion: CommonConversion (Exists: True, IsIdentity: False, IsNumeric: False, IsReference: False, IsUserDefined: False) (MethodSymbol: null)
              Operand: IAnonymousFunctionExpression (Symbol: Function ($VB$It As <anonymous type: Key w As System.String(), Key z As System.String>, $VB$ItAnonymous As System.Collections.Generic.IEnumerable(Of System.String)) As <anonymous type: Key w As System.String(), Key z As System.String, Key Count As System.Int32>) (OperationKind.AnonymousFunctionExpression, Type: null) (Syntax: 'Group By w  ... nto Count()')
                  IBlockStatement (1 statements) (OperationKind.BlockStatement) (Syntax: 'Group By w  ... nto Count()')
                    IReturnStatement (OperationKind.ReturnStatement) (Syntax: 'Group By w  ... nto Count()')
                      ReturnedValue: IAnonymousObjectCreationExpression (OperationKind.AnonymousObjectCreationExpression, Type: <anonymous type: Key w As System.String(), Key z As System.String, Key Count As System.Int32>) (Syntax: 'Group By w  ... nto Count()')
                          Initializers(3):
                              IPropertyReferenceExpression: ReadOnly Property <anonymous type: Key w As System.String(), Key z As System.String>.w As System.String() (OperationKind.PropertyReferenceExpression, Type: System.String()) (Syntax: 'Group By w  ... nto Count()')
                                Instance Receiver: IParameterReferenceExpression: $VB$It (OperationKind.ParameterReferenceExpression, Type: <anonymous type: Key w As System.String(), Key z As System.String>) (Syntax: 'Group By w  ... nto Count()')
                              IPropertyReferenceExpression: ReadOnly Property <anonymous type: Key w As System.String(), Key z As System.String>.z As System.String (OperationKind.PropertyReferenceExpression, Type: System.String) (Syntax: 'Group By w  ... nto Count()')
                                Instance Receiver: IParameterReferenceExpression: $VB$It (OperationKind.ParameterReferenceExpression, Type: <anonymous type: Key w As System.String(), Key z As System.String>) (Syntax: 'Group By w  ... nto Count()')
                              IInvocationExpression ( Function System.Collections.Generic.IEnumerable(Of System.String).Count() As System.Int32) (OperationKind.InvocationExpression, Type: System.Int32) (Syntax: 'Count()')
                                Instance Receiver: IParameterReferenceExpression: $VB$ItAnonymous (OperationKind.ParameterReferenceExpression, Type: System.Collections.Generic.IEnumerable(Of System.String)) (Syntax: 'Group By w  ... nto Count()')
                                Arguments(0)
            InConversion: CommonConversion (Exists: True, IsIdentity: True, IsNumeric: False, IsReference: False, IsUserDefined: False) (MethodSymbol: null)
            OutConversion: CommonConversion (Exists: True, IsIdentity: True, IsNumeric: False, IsReference: False, IsUserDefined: False) (MethodSymbol: null)
>>>>>>> c1e62d1c
]]>.Value

            Dim expectedDiagnostics = String.Empty

            VerifyOperationTreeAndDiagnosticsForTest(Of QueryExpressionSyntax)(source, expectedOperationTree, expectedDiagnostics)
        End Sub

        <CompilerTrait(CompilerFeature.IOperation)>
        <Fact, WorkItem(8884, "https://github.com/dotnet/roslyn/issues/8884")>
        Public Sub ParameterReference_ObjectAndCollectionInitializer()
            Dim source = <![CDATA[
Imports System.Collections.Generic

Friend Class [Class]
    Public Property X As Integer
    Public Property Y As Integer()
    Public Property Z As Dictionary(Of Integer, Integer)
    Public Property C As [Class]

    Public Sub M(x As Integer, y As Integer, z As Integer)
        Dim c = New [Class]() With {'BIND:"New [Class]() With {"'BIND:"New [Class]() With {'BIND:"New [Class]() With {""
            .X = x,
            .Y = {x, y, 3},
            .Z = New Dictionary(Of Integer, Integer) From {{x, y}},
            .C = New [Class]() With {.X = z}
        }
    End Sub
End Class]]>.Value

            Dim expectedOperationTree = <![CDATA[
IObjectCreationExpression (Constructor: Sub [Class]..ctor()) (OperationKind.ObjectCreationExpression, Type: [Class]) (Syntax: 'New [Class] ... }')
  Arguments(0)
  Initializer: IObjectOrCollectionInitializerExpression (OperationKind.ObjectOrCollectionInitializerExpression, Type: [Class]) (Syntax: 'With {'BIND ... }')
      Initializers(4):
          ISimpleAssignmentExpression (OperationKind.SimpleAssignmentExpression, Type: System.Void) (Syntax: '.X = x')
            Left: IPropertyReferenceExpression: Property [Class].X As System.Int32 (OperationKind.PropertyReferenceExpression, Type: System.Int32) (Syntax: 'X')
                Instance Receiver: IOperation:  (OperationKind.None) (Syntax: 'New [Class] ... }')
            Right: IParameterReferenceExpression: x (OperationKind.ParameterReferenceExpression, Type: System.Int32) (Syntax: 'x')
          ISimpleAssignmentExpression (OperationKind.SimpleAssignmentExpression, Type: System.Void) (Syntax: '.Y = {x, y, 3}')
            Left: IPropertyReferenceExpression: Property [Class].Y As System.Int32() (OperationKind.PropertyReferenceExpression, Type: System.Int32()) (Syntax: 'Y')
                Instance Receiver: IOperation:  (OperationKind.None) (Syntax: 'New [Class] ... }')
            Right: IArrayCreationExpression (Element Type: System.Int32) (OperationKind.ArrayCreationExpression, Type: System.Int32()) (Syntax: '{x, y, 3}')
                Dimension Sizes(1):
                    ILiteralExpression (OperationKind.LiteralExpression, Type: System.Int32, Constant: 3) (Syntax: '{x, y, 3}')
                Initializer: IArrayInitializer (3 elements) (OperationKind.ArrayInitializer) (Syntax: '{x, y, 3}')
                    Element Values(3):
                        IParameterReferenceExpression: x (OperationKind.ParameterReferenceExpression, Type: System.Int32) (Syntax: 'x')
                        IParameterReferenceExpression: y (OperationKind.ParameterReferenceExpression, Type: System.Int32) (Syntax: 'y')
                        ILiteralExpression (OperationKind.LiteralExpression, Type: System.Int32, Constant: 3) (Syntax: '3')
          ISimpleAssignmentExpression (OperationKind.SimpleAssignmentExpression, Type: System.Void) (Syntax: '.Z = New Di ... om {{x, y}}')
            Left: IPropertyReferenceExpression: Property [Class].Z As System.Collections.Generic.Dictionary(Of System.Int32, System.Int32) (OperationKind.PropertyReferenceExpression, Type: System.Collections.Generic.Dictionary(Of System.Int32, System.Int32)) (Syntax: 'Z')
                Instance Receiver: IOperation:  (OperationKind.None) (Syntax: 'New [Class] ... }')
            Right: IObjectCreationExpression (Constructor: Sub System.Collections.Generic.Dictionary(Of System.Int32, System.Int32)..ctor()) (OperationKind.ObjectCreationExpression, Type: System.Collections.Generic.Dictionary(Of System.Int32, System.Int32)) (Syntax: 'New Diction ... om {{x, y}}')
                Arguments(0)
                Initializer: IObjectOrCollectionInitializerExpression (OperationKind.ObjectOrCollectionInitializerExpression, Type: System.Collections.Generic.Dictionary(Of System.Int32, System.Int32)) (Syntax: 'From {{x, y}}')
                    Initializers(1):
                        ICollectionElementInitializerExpression (AddMethod: Sub System.Collections.Generic.Dictionary(Of System.Int32, System.Int32).Add(key As System.Int32, value As System.Int32)) (IsDynamic: False) (OperationKind.CollectionElementInitializerExpression, Type: System.Void) (Syntax: '{x, y}')
                          Arguments(2):
                              IParameterReferenceExpression: x (OperationKind.ParameterReferenceExpression, Type: System.Int32) (Syntax: 'x')
                              IParameterReferenceExpression: y (OperationKind.ParameterReferenceExpression, Type: System.Int32) (Syntax: 'y')
          ISimpleAssignmentExpression (OperationKind.SimpleAssignmentExpression, Type: System.Void) (Syntax: '.C = New [C ... th {.X = z}')
            Left: IPropertyReferenceExpression: Property [Class].C As [Class] (OperationKind.PropertyReferenceExpression, Type: [Class]) (Syntax: 'C')
                Instance Receiver: IOperation:  (OperationKind.None) (Syntax: 'New [Class] ... }')
            Right: IObjectCreationExpression (Constructor: Sub [Class]..ctor()) (OperationKind.ObjectCreationExpression, Type: [Class]) (Syntax: 'New [Class] ... th {.X = z}')
                Arguments(0)
                Initializer: IObjectOrCollectionInitializerExpression (OperationKind.ObjectOrCollectionInitializerExpression, Type: [Class]) (Syntax: 'With {.X = z}')
                    Initializers(1):
                        ISimpleAssignmentExpression (OperationKind.SimpleAssignmentExpression, Type: System.Void) (Syntax: '.X = z')
                          Left: IPropertyReferenceExpression: Property [Class].X As System.Int32 (OperationKind.PropertyReferenceExpression, Type: System.Int32) (Syntax: 'X')
                              Instance Receiver: IOperation:  (OperationKind.None) (Syntax: 'New [Class] ... th {.X = z}')
                          Right: IParameterReferenceExpression: z (OperationKind.ParameterReferenceExpression, Type: System.Int32) (Syntax: 'z')]]>.Value

            Dim expectedDiagnostics = String.Empty

            VerifyOperationTreeAndDiagnosticsForTest(Of ObjectCreationExpressionSyntax)(source, expectedOperationTree, expectedDiagnostics)
        End Sub

        <CompilerTrait(CompilerFeature.IOperation)>
        <Fact, WorkItem(8884, "https://github.com/dotnet/roslyn/issues/8884")>
        Public Sub ParameterReference_DelegateCreationExpressionWithLambdaArgument()
            Dim source = <![CDATA[
Option Strict Off
Imports System

Class Class1
    Delegate Sub DelegateType()
    Public Sub M(x As Object, y As EventArgs)
        Dim eventHandler As New EventHandler(Function() x)'BIND:"New EventHandler(Function() x)"
    End Sub
End Class]]>.Value

            Dim expectedOperationTree = <![CDATA[
IDelegateCreationExpression (OperationKind.DelegateCreationExpression, Type: System.EventHandler) (Syntax: 'New EventHa ... nction() x)')
  Target: IAnonymousFunctionExpression (Symbol: Function () As System.Object) (OperationKind.AnonymousFunctionExpression, Type: null) (Syntax: 'Function() x')
      IBlockStatement (3 statements, 1 locals) (OperationKind.BlockStatement) (Syntax: 'Function() x')
        Locals: Local_1: <anonymous local> As System.Object
        IReturnStatement (OperationKind.ReturnStatement) (Syntax: 'x')
          ReturnedValue: IParameterReferenceExpression: x (OperationKind.ParameterReferenceExpression, Type: System.Object) (Syntax: 'x')
        ILabeledStatement (Label: exit) (OperationKind.LabeledStatement) (Syntax: 'Function() x')
          Statement: null
        IReturnStatement (OperationKind.ReturnStatement) (Syntax: 'Function() x')
          ReturnedValue: ILocalReferenceExpression:  (OperationKind.LocalReferenceExpression, Type: System.Object) (Syntax: 'Function() x')
]]>.Value

            Dim expectedDiagnostics = String.Empty

            VerifyOperationTreeAndDiagnosticsForTest(Of ObjectCreationExpressionSyntax)(source, expectedOperationTree, expectedDiagnostics)
        End Sub

        <CompilerTrait(CompilerFeature.IOperation)>
        <Fact, WorkItem(8884, "https://github.com/dotnet/roslyn/issues/8884")>
        Public Sub ParameterReference_DelegateCreationExpressionWithMethodArgument()
            Dim source = <![CDATA[
Imports System

Class Class1
    Public Sub M(x As Object, y As EventArgs)
        Dim eventHandler As New EventHandler(AddressOf Me.M)'BIND:"New EventHandler(AddressOf Me.M)"
    End Sub
End Class]]>.Value

            Dim expectedOperationTree = <![CDATA[
IConversionExpression (Explicit, TryCast: False, Unchecked) (OperationKind.ConversionExpression, Type: System.EventHandler) (Syntax: 'New EventHa ... essOf Me.M)')
  Conversion: CommonConversion (Exists: True, IsIdentity: True, IsNumeric: False, IsReference: False, IsUserDefined: False) (MethodSymbol: null)
  Operand: IDelegateCreationExpression (OperationKind.DelegateCreationExpression, Type: System.EventHandler) (Syntax: 'AddressOf Me.M')
      Target: IMethodReferenceExpression: Sub Class1.M(x As System.Object, y As System.EventArgs) (OperationKind.MethodReferenceExpression, Type: System.EventHandler) (Syntax: 'AddressOf Me.M')
          Instance Receiver: IInstanceReferenceExpression (OperationKind.InstanceReferenceExpression, Type: Class1) (Syntax: 'Me')
]]>.Value

            Dim expectedDiagnostics = String.Empty

            VerifyOperationTreeAndDiagnosticsForTest(Of ObjectCreationExpressionSyntax)(source, expectedOperationTree, expectedDiagnostics)
        End Sub

        <CompilerTrait(CompilerFeature.IOperation)>
        <Fact, WorkItem(8884, "https://github.com/dotnet/roslyn/issues/8884")>
        Public Sub ParameterReference_DelegateCreationExpressionWithInvalidArgument()
            Dim source = <![CDATA[
Option Strict Off
Imports System

Class Class1
    Delegate Sub DelegateType()
    Public Sub M(x As Object, y As EventArgs)
        Dim eventHandler As New EventHandler(x)'BIND:"New EventHandler(x)"
    End Sub
End Class]]>.Value

            Dim expectedOperationTree = <![CDATA[
IInvalidExpression (OperationKind.InvalidExpression, Type: System.EventHandler, IsInvalid) (Syntax: 'New EventHandler(x)')
  Children(1):
      IParameterReferenceExpression: x (OperationKind.ParameterReferenceExpression, Type: System.Object, IsInvalid) (Syntax: 'x')
]]>.Value

            Dim expectedDiagnostics = <![CDATA[
BC32008: Delegate 'EventHandler' requires an 'AddressOf' expression or lambda expression as the only argument to its constructor.
        Dim eventHandler As New EventHandler(x)'BIND:"New EventHandler(x)"
                                            ~~~
]]>.Value

            VerifyOperationTreeAndDiagnosticsForTest(Of ObjectCreationExpressionSyntax)(source, expectedOperationTree, expectedDiagnostics)
        End Sub

        <CompilerTrait(CompilerFeature.IOperation)>
        <Fact, WorkItem(8884, "https://github.com/dotnet/roslyn/issues/8884")>
        Public Sub ParameterReference_NameOfExpression()
            Dim source = <![CDATA[
Class Class1
    Public Function M(x As Integer) As String
        Return NameOf(x)'BIND:"NameOf(x)"
    End Function
End Class]]>.Value

            Dim expectedOperationTree = <![CDATA[
INameOfExpression (OperationKind.NameOfExpression, Type: System.String, Constant: "x") (Syntax: 'NameOf(x)')
  IParameterReferenceExpression: x (OperationKind.ParameterReferenceExpression, Type: System.Int32) (Syntax: 'x')
]]>.Value

            Dim expectedDiagnostics = String.Empty

            VerifyOperationTreeAndDiagnosticsForTest(Of NameOfExpressionSyntax)(source, expectedOperationTree, expectedDiagnostics)
        End Sub

        <CompilerTrait(CompilerFeature.IOperation)>
        <Fact, WorkItem(8884, "https://github.com/dotnet/roslyn/issues/8884")>
        Public Sub ParameterReference_NameOfExpression_ErrorCase()
            Dim source = <![CDATA[
Class Class1
    Public Function M(x As Integer, y As Integer) As String
        Return NameOf(x + y)'BIND:"NameOf(x + y)"
    End Function
End Class]]>.Value

            Dim expectedOperationTree = <![CDATA[
INameOfExpression (OperationKind.NameOfExpression, Type: System.String, Constant: null, IsInvalid) (Syntax: 'NameOf(x + y)')
  IBinaryOperatorExpression (BinaryOperatorKind.Add, Checked) (OperationKind.BinaryOperatorExpression, Type: System.Int32, IsInvalid) (Syntax: 'x + y')
    Left: IParameterReferenceExpression: x (OperationKind.ParameterReferenceExpression, Type: System.Int32, IsInvalid) (Syntax: 'x')
    Right: IParameterReferenceExpression: y (OperationKind.ParameterReferenceExpression, Type: System.Int32, IsInvalid) (Syntax: 'y')
]]>.Value

            Dim expectedDiagnostics = <![CDATA[
BC37244: This expression does not have a name.
        Return NameOf(x + y)'BIND:"NameOf(x + y)"
                      ~~~~~
]]>.Value

            VerifyOperationTreeAndDiagnosticsForTest(Of NameOfExpressionSyntax)(source, expectedOperationTree, expectedDiagnostics)
        End Sub

        <CompilerTrait(CompilerFeature.IOperation)>
        <Fact, WorkItem(8884, "https://github.com/dotnet/roslyn/issues/8884")>
        Public Sub ParameterReference_LateBoundIndexerAccess()
            Dim source = <![CDATA[
Option Strict Off

Class Class1
    Public Sub M(d As Object, x As Integer)
        Dim y = d(x)'BIND:"d(x)"
    End Sub
End Class
]]>.Value

            Dim expectedOperationTree = <![CDATA[
IDynamicInvocationExpression (OperationKind.DynamicInvocationExpression, Type: System.Object) (Syntax: 'd(x)')
  Expression: IParameterReferenceExpression: d (OperationKind.ParameterReferenceExpression, Type: System.Object) (Syntax: 'd')
  Arguments(1):
      IConversionExpression (Implicit, TryCast: False, Unchecked) (OperationKind.ConversionExpression, Type: System.Object) (Syntax: 'x')
        Conversion: CommonConversion (Exists: True, IsIdentity: False, IsNumeric: False, IsReference: False, IsUserDefined: False) (MethodSymbol: null)
        Operand: IParameterReferenceExpression: x (OperationKind.ParameterReferenceExpression, Type: System.Int32) (Syntax: 'x')
  ArgumentNames(0)
  ArgumentRefKinds: null
]]>.Value

            Dim expectedDiagnostics = String.Empty

            VerifyOperationTreeAndDiagnosticsForTest(Of InvocationExpressionSyntax)(source, expectedOperationTree, expectedDiagnostics)
        End Sub

        <CompilerTrait(CompilerFeature.IOperation)>
        <Fact, WorkItem(8884, "https://github.com/dotnet/roslyn/issues/8884")>
        Public Sub ParameterReference_LateBoundMemberAccess()
            Dim source = <![CDATA[
Option Strict Off

Class Class1
    Public Sub M(x As Object, y As Integer)
        Dim z = x.M(y)'BIND:"x.M(y)"
    End Sub
End Class
]]>.Value

            Dim expectedOperationTree = <![CDATA[
IDynamicInvocationExpression (OperationKind.DynamicInvocationExpression, Type: System.Object) (Syntax: 'x.M(y)')
  Expression: IDynamicMemberReferenceExpression (Member Name: "M", Containing Type: null) (OperationKind.DynamicMemberReferenceExpression, Type: System.Object) (Syntax: 'x.M')
      Type Arguments(0)
      Instance Receiver: IParameterReferenceExpression: x (OperationKind.ParameterReferenceExpression, Type: System.Object) (Syntax: 'x')
  Arguments(1):
      IParameterReferenceExpression: y (OperationKind.ParameterReferenceExpression, Type: System.Int32) (Syntax: 'y')
  ArgumentNames(0)
  ArgumentRefKinds: null
]]>.Value

            Dim expectedDiagnostics = String.Empty

            VerifyOperationTreeAndDiagnosticsForTest(Of InvocationExpressionSyntax)(source, expectedOperationTree, expectedDiagnostics)
        End Sub

        <CompilerTrait(CompilerFeature.IOperation)>
        <Fact, WorkItem(8884, "https://github.com/dotnet/roslyn/issues/8884")>
        Public Sub ParameterReference_LateBoundInvocation()
            Dim source = <![CDATA[
Option Strict Off

Class Class1
    Public Sub M(x As Object, y As Integer)
        Dim z = x(y)'BIND:"x(y)"
    End Sub
End Class
]]>.Value

            Dim expectedOperationTree = <![CDATA[
IDynamicInvocationExpression (OperationKind.DynamicInvocationExpression, Type: System.Object) (Syntax: 'x(y)')
  Expression: IParameterReferenceExpression: x (OperationKind.ParameterReferenceExpression, Type: System.Object) (Syntax: 'x')
  Arguments(1):
      IConversionExpression (Implicit, TryCast: False, Unchecked) (OperationKind.ConversionExpression, Type: System.Object) (Syntax: 'y')
        Conversion: CommonConversion (Exists: True, IsIdentity: False, IsNumeric: False, IsReference: False, IsUserDefined: False) (MethodSymbol: null)
        Operand: IParameterReferenceExpression: y (OperationKind.ParameterReferenceExpression, Type: System.Int32) (Syntax: 'y')
  ArgumentNames(0)
  ArgumentRefKinds: null
]]>.Value

            Dim expectedDiagnostics = String.Empty

            VerifyOperationTreeAndDiagnosticsForTest(Of InvocationExpressionSyntax)(source, expectedOperationTree, expectedDiagnostics)
        End Sub

        <CompilerTrait(CompilerFeature.IOperation)>
        <Fact, WorkItem(8884, "https://github.com/dotnet/roslyn/issues/8884")>
        Public Sub ParameterReference_InterpolatedStringExpression()
            Dim source = <![CDATA[
Imports System

Friend Class [Class]
    Public Sub M(x As String, y As Integer)
        Console.WriteLine($"String {x,20} and {y:D3} and constant {1}")'BIND:"$"String {x,20} and {y:D3} and constant {1}""
    End Sub
End Class]]>.Value

            Dim expectedOperationTree = <![CDATA[
IInterpolatedStringExpression (OperationKind.InterpolatedStringExpression, Type: System.String) (Syntax: '$"String {x ... nstant {1}"')
  Parts(6):
      IInterpolatedStringText (OperationKind.InterpolatedStringText) (Syntax: 'String ')
        Text: ILiteralExpression (OperationKind.LiteralExpression, Type: System.String, Constant: "String ") (Syntax: 'String ')
      IInterpolation (OperationKind.Interpolation) (Syntax: '{x,20}')
        Expression: IParameterReferenceExpression: x (OperationKind.ParameterReferenceExpression, Type: System.String) (Syntax: 'x')
        Alignment: ILiteralExpression (OperationKind.LiteralExpression, Type: System.Int32, Constant: 20) (Syntax: '20')
        FormatString: null
      IInterpolatedStringText (OperationKind.InterpolatedStringText) (Syntax: ' and ')
        Text: ILiteralExpression (OperationKind.LiteralExpression, Type: System.String, Constant: " and ") (Syntax: ' and ')
      IInterpolation (OperationKind.Interpolation) (Syntax: '{y:D3}')
        Expression: IParameterReferenceExpression: y (OperationKind.ParameterReferenceExpression, Type: System.Int32) (Syntax: 'y')
        Alignment: null
        FormatString: ILiteralExpression (OperationKind.LiteralExpression, Type: System.String, Constant: "D3") (Syntax: ':D3')
      IInterpolatedStringText (OperationKind.InterpolatedStringText) (Syntax: ' and constant ')
        Text: ILiteralExpression (OperationKind.LiteralExpression, Type: System.String, Constant: " and constant ") (Syntax: ' and constant ')
      IInterpolation (OperationKind.Interpolation) (Syntax: '{1}')
        Expression: ILiteralExpression (OperationKind.LiteralExpression, Type: System.Int32, Constant: 1) (Syntax: '1')
        Alignment: null
        FormatString: null
]]>.Value

            Dim expectedDiagnostics = String.Empty

            VerifyOperationTreeAndDiagnosticsForTest(Of InterpolatedStringExpressionSyntax)(source, expectedOperationTree, expectedDiagnostics)
        End Sub

        <CompilerTrait(CompilerFeature.IOperation)>
        <Fact, WorkItem(8884, "https://github.com/dotnet/roslyn/issues/8884")>
        Public Sub ParameterReference_MidAssignmentStatement()
            Dim source = <![CDATA[
Imports System

Friend Class [Class]
    Public Sub M(str As String, start As Integer, length As Integer)
        Mid(str, start, length) = str'BIND:"Mid(str, start, length) = str"
    End Sub
End Class]]>.Value

            Dim expectedOperationTree = <![CDATA[
IExpressionStatement (OperationKind.ExpressionStatement) (Syntax: 'Mid(str, st ... ngth) = str')
  Expression: ISimpleAssignmentExpression (OperationKind.SimpleAssignmentExpression, Type: System.Void) (Syntax: 'Mid(str, st ... ngth) = str')
      Left: IParameterReferenceExpression: str (OperationKind.ParameterReferenceExpression, Type: System.String) (Syntax: 'str')
      Right: IOperation:  (OperationKind.None) (Syntax: 'Mid(str, st ... ngth) = str')
          Children(4):
              IParenthesizedExpression (OperationKind.ParenthesizedExpression, Type: System.String) (Syntax: 'Mid(str, start, length)')
                Operand: IOperation:  (OperationKind.None) (Syntax: 'str')
              IParameterReferenceExpression: start (OperationKind.ParameterReferenceExpression, Type: System.Int32) (Syntax: 'start')
              IParameterReferenceExpression: length (OperationKind.ParameterReferenceExpression, Type: System.Int32) (Syntax: 'length')
              IParameterReferenceExpression: str (OperationKind.ParameterReferenceExpression, Type: System.String) (Syntax: 'str')
]]>.Value

            Dim expectedDiagnostics = String.Empty

            VerifyOperationTreeAndDiagnosticsForTest(Of AssignmentStatementSyntax)(source, expectedOperationTree, expectedDiagnostics)
        End Sub

        <CompilerTrait(CompilerFeature.IOperation)>
        <Fact, WorkItem(8884, "https://github.com/dotnet/roslyn/issues/8884")>
        Public Sub ParameterReference_MisplacedCaseStatement()
            Dim source = <![CDATA[
Imports System

Friend Class [Class]
    Public Sub M(x As Integer)
        Case x'BIND:"Case x"
    End Sub
End Class]]>.Value

            Dim expectedOperationTree = <![CDATA[
IOperation:  (OperationKind.None, IsInvalid) (Syntax: 'Case x')
  Children(1):
      ISingleValueCaseClause (CaseKind.SingleValue) (OperationKind.CaseClause, IsInvalid) (Syntax: 'x')
        Value: IParameterReferenceExpression: x (OperationKind.ParameterReferenceExpression, Type: System.Int32, IsInvalid) (Syntax: 'x')
]]>.Value

            Dim expectedDiagnostics = <![CDATA[
BC30072: 'Case' can only appear inside a 'Select Case' statement.
        Case x'BIND:"Case x"
        ~~~~~~
]]>.Value

            VerifyOperationTreeAndDiagnosticsForTest(Of CaseStatementSyntax)(source, expectedOperationTree, expectedDiagnostics)
        End Sub

        <CompilerTrait(CompilerFeature.IOperation)>
        <Fact, WorkItem(8884, "https://github.com/dotnet/roslyn/issues/8884")>
        Public Sub ParameterReference_RedimStatement()
            Dim source = <![CDATA[
Imports System

Friend Class [Class]
    Public Sub M(x As Integer)
        Dim intArray(10, 10, 10) As Integer
        ReDim intArray(x, x, x)'BIND:"ReDim intArray(x, x, x)"
    End Sub
End Class]]>.Value

            Dim expectedOperationTree = <![CDATA[
IOperation:  (OperationKind.None) (Syntax: 'ReDim intArray(x, x, x)')
  Children(1):
      IOperation:  (OperationKind.None) (Syntax: 'intArray(x, x, x)')
        Children(4):
            ILocalReferenceExpression: intArray (OperationKind.LocalReferenceExpression, Type: System.Int32(,,)) (Syntax: 'intArray')
            IBinaryOperatorExpression (BinaryOperatorKind.Add, Checked) (OperationKind.BinaryOperatorExpression, Type: System.Int32) (Syntax: 'x')
              Left: IParameterReferenceExpression: x (OperationKind.ParameterReferenceExpression, Type: System.Int32) (Syntax: 'x')
              Right: ILiteralExpression (OperationKind.LiteralExpression, Type: System.Int32, Constant: 1) (Syntax: 'x')
            IBinaryOperatorExpression (BinaryOperatorKind.Add, Checked) (OperationKind.BinaryOperatorExpression, Type: System.Int32) (Syntax: 'x')
              Left: IParameterReferenceExpression: x (OperationKind.ParameterReferenceExpression, Type: System.Int32) (Syntax: 'x')
              Right: ILiteralExpression (OperationKind.LiteralExpression, Type: System.Int32, Constant: 1) (Syntax: 'x')
            IBinaryOperatorExpression (BinaryOperatorKind.Add, Checked) (OperationKind.BinaryOperatorExpression, Type: System.Int32) (Syntax: 'x')
              Left: IParameterReferenceExpression: x (OperationKind.ParameterReferenceExpression, Type: System.Int32) (Syntax: 'x')
              Right: ILiteralExpression (OperationKind.LiteralExpression, Type: System.Int32, Constant: 1) (Syntax: 'x')
]]>.Value

            Dim expectedDiagnostics = String.Empty

            VerifyOperationTreeAndDiagnosticsForTest(Of ReDimStatementSyntax)(source, expectedOperationTree, expectedDiagnostics)
        End Sub

        <CompilerTrait(CompilerFeature.IOperation)>
        <Fact, WorkItem(8884, "https://github.com/dotnet/roslyn/issues/8884")>
        Public Sub ParameterReference_EraseStatement()
            Dim source = <![CDATA[
Imports System

Friend Class [Class]
    Public Sub M(x As Integer())
        Erase x'BIND:"Erase x"
    End Sub
End Class]]>.Value

            Dim expectedOperationTree = <![CDATA[
IOperation:  (OperationKind.None) (Syntax: 'Erase x')
  Children(1):
      ISimpleAssignmentExpression (OperationKind.SimpleAssignmentExpression, Type: System.Int32()) (Syntax: 'x')
        Left: IParameterReferenceExpression: x (OperationKind.ParameterReferenceExpression, Type: System.Int32()) (Syntax: 'x')
        Right: IConversionExpression (Implicit, TryCast: False, Unchecked) (OperationKind.ConversionExpression, Type: System.Int32(), Constant: null) (Syntax: 'x')
            Conversion: CommonConversion (Exists: True, IsIdentity: False, IsNumeric: False, IsReference: False, IsUserDefined: False) (MethodSymbol: null)
            Operand: ILiteralExpression (OperationKind.LiteralExpression, Type: null, Constant: null) (Syntax: 'Erase x')
]]>.Value

            Dim expectedDiagnostics = String.Empty

            VerifyOperationTreeAndDiagnosticsForTest(Of EraseStatementSyntax)(source, expectedOperationTree, expectedDiagnostics)
        End Sub

        <CompilerTrait(CompilerFeature.IOperation)>
        <Fact(Skip:="https://github.com/dotnet/roslyn/issues/19024"), WorkItem(8884, "https://github.com/dotnet/roslyn/issues/8884")>
        Public Sub ParameterReference_UnstructuredExceptionHandlingStatement()
            Dim source = <![CDATA[
Imports System

Friend Class [Class]
    Public Sub M(x As Integer)'BIND:"Public Sub M(x As Integer)"
        Resume Next
        Console.Write(x)
    End Sub
End Class]]>.Value

            Dim expectedOperationTree = <![CDATA[
IBlockStatement (1 statements) (OperationKind.BlockStatement) (Syntax: 'Public Sub  ... End Sub')
  IReturnStatement (OperationKind.ReturnStatement) (Syntax: 'End Sub')
]]>.Value

            Dim expectedDiagnostics = String.Empty

            VerifyOperationTreeAndDiagnosticsForTest(Of MethodBlockSyntax)(source, expectedOperationTree, expectedDiagnostics)
        End Sub

        <CompilerTrait(CompilerFeature.IOperation)>
        <Fact, WorkItem(8884, "https://github.com/dotnet/roslyn/issues/8884")>
        Public Sub ParameterReference_LateAddressOfOperator()
            Dim source = <![CDATA[
Option Strict Off

Class Class1
    Public Sub M(x As Object)
        Dim y = AddressOf x.Method'BIND:"AddressOf x.Method"
    End Sub
    Public Sub M2(x As Boolean?)

    End Sub
End Class]]>.Value

            Dim expectedOperationTree = <![CDATA[
IOperation:  (OperationKind.None) (Syntax: 'AddressOf x.Method')
  Children(1):
      IDynamicMemberReferenceExpression (Member Name: "Method", Containing Type: null) (OperationKind.DynamicMemberReferenceExpression, Type: System.Object) (Syntax: 'x.Method')
        Type Arguments(0)
        Instance Receiver: IParameterReferenceExpression: x (OperationKind.ParameterReferenceExpression, Type: System.Object) (Syntax: 'x')
]]>.Value

            Dim expectedDiagnostics = String.Empty

            VerifyOperationTreeAndDiagnosticsForTest(Of UnaryExpressionSyntax)(source, expectedOperationTree, expectedDiagnostics)
        End Sub

        <CompilerTrait(CompilerFeature.IOperation)>
        <Fact, WorkItem(8884, "https://github.com/dotnet/roslyn/issues/8884")>
        Public Sub ParameterReference_NullableIsTrueOperator()
            Dim source = <![CDATA[
Option Strict Off

Class Class1
    Public Sub M(x As Boolean?)
        If x Then'BIND:"If x Then"
        End If
    End Sub
End Class]]>.Value

            Dim expectedOperationTree = <![CDATA[
IIfStatement (OperationKind.IfStatement) (Syntax: 'If x Then'B ... End If')
  Condition: IOperation:  (OperationKind.None) (Syntax: 'x')
      Children(1):
          IParameterReferenceExpression: x (OperationKind.ParameterReferenceExpression, Type: System.Nullable(Of System.Boolean)) (Syntax: 'x')
  IfTrue: IBlockStatement (0 statements) (OperationKind.BlockStatement) (Syntax: 'If x Then'B ... End If')
  IfFalse: null
]]>.Value

            Dim expectedDiagnostics = String.Empty

            VerifyOperationTreeAndDiagnosticsForTest(Of MultiLineIfBlockSyntax)(source, expectedOperationTree, expectedDiagnostics)
        End Sub

        <CompilerTrait(CompilerFeature.IOperation)>
        <Fact, WorkItem(8884, "https://github.com/dotnet/roslyn/issues/8884")>
        Public Sub ParameterReference_NoPiaObjectCreation()
            Dim sources0 = <compilation>
                               <file name="a.vb"><![CDATA[
Imports System.Runtime.InteropServices
<Assembly: ImportedFromTypeLib("_.dll")>
<Assembly: Guid("f9c2d51d-4f44-45f0-9eda-c9d599b58257")>
<ComImport()>
<Guid("f9c2d51d-4f44-45f0-9eda-c9d599b58277")>
<CoClass(GetType(C))>
Public Interface I
    Property P As Integer
End Interface
<Guid("f9c2d51d-4f44-45f0-9eda-c9d599b58278")>
Public Class C
    Public Sub New(o As Object)
    End Sub
End Class
]]></file>
                           </compilation>
            Dim sources1 = <compilation>
                               <file name="a.vb"><![CDATA[
Structure S
    Function F(x as Object) As I
        Return New I(x)'BIND:"New I(x)"
    End Function
End Structure
]]></file>
                           </compilation>
            Dim compilation0 = CreateCompilationWithMscorlib(sources0)
            compilation0.AssertTheseDiagnostics()

            ' No errors for /r:_.dll
            Dim compilation1 = CreateCompilationWithReferences(
                sources1,
                references:={MscorlibRef, SystemRef, compilation0.EmitToImageReference(embedInteropTypes:=True)})

            Dim expectedOperationTree = <![CDATA[
IOperation:  (OperationKind.None, IsInvalid) (Syntax: 'New I(x)')
]]>.Value

            Dim expectedDiagnostics = <![CDATA[
BC30516: Overload resolution failed because no accessible 'New' accepts this number of arguments.
        Return New I(x)'BIND:"New I(x)"
               ~~~~~~~~
]]>.Value

            VerifyOperationTreeAndDiagnosticsForTest(Of ObjectCreationExpressionSyntax)(compilation1, "a.vb", expectedOperationTree, expectedDiagnostics)
        End Sub
    End Class
End Namespace<|MERGE_RESOLUTION|>--- conflicted
+++ resolved
@@ -89,7 +89,6 @@
 ]]>.Value
 
             Dim expectedOperationTree = <![CDATA[
-<<<<<<< HEAD
 IOperation:  (OperationKind.None) (Syntax: 'From cust I ... t cust.Name')
   Children(1):
       IOperation:  (OperationKind.None) (Syntax: 'Select cust.Name')
@@ -113,24 +112,6 @@
                                       Instance Receiver: IOperation:  (OperationKind.None) (Syntax: 'cust')
                     InConversion: CommonConversion (Exists: True, IsIdentity: True, IsNumeric: False, IsReference: False, IsUserDefined: False) (MethodSymbol: null)
                     OutConversion: CommonConversion (Exists: True, IsIdentity: True, IsNumeric: False, IsReference: False, IsUserDefined: False) (MethodSymbol: null)
-=======
-ITranslatedQueryExpression (OperationKind.TranslatedQueryExpression, Type: System.Collections.Generic.IEnumerable(Of System.String)) (Syntax: 'From cust I ... t cust.Name')
-  Expression: IInvocationExpression ( Function System.Collections.Generic.IEnumerable(Of Customer).Select(Of System.String)(selector As System.Func(Of Customer, System.String)) As System.Collections.Generic.IEnumerable(Of System.String)) (OperationKind.InvocationExpression, Type: System.Collections.Generic.IEnumerable(Of System.String)) (Syntax: 'Select cust.Name')
-      Instance Receiver: IConversionExpression (Implicit, TryCast: False, Unchecked) (OperationKind.ConversionExpression, Type: System.Collections.Generic.IEnumerable(Of Customer)) (Syntax: 'cust In customers')
-          Conversion: CommonConversion (Exists: True, IsIdentity: False, IsNumeric: False, IsReference: True, IsUserDefined: False) (MethodSymbol: null)
-          Operand: IParameterReferenceExpression: customers (OperationKind.ParameterReferenceExpression, Type: System.Collections.Generic.List(Of Customer)) (Syntax: 'customers')
-      Arguments(1):
-          IArgument (ArgumentKind.DefaultValue, Matching Parameter: selector) (OperationKind.Argument) (Syntax: 'cust.Name')
-            IConversionExpression (Implicit, TryCast: False, Unchecked) (OperationKind.ConversionExpression, Type: System.Func(Of Customer, System.String)) (Syntax: 'cust.Name')
-              Conversion: CommonConversion (Exists: True, IsIdentity: False, IsNumeric: False, IsReference: False, IsUserDefined: False) (MethodSymbol: null)
-              Operand: IAnonymousFunctionExpression (Symbol: Function (cust As Customer) As System.String) (OperationKind.AnonymousFunctionExpression, Type: null) (Syntax: 'cust.Name')
-                  IBlockStatement (1 statements) (OperationKind.BlockStatement) (Syntax: 'cust.Name')
-                    IReturnStatement (OperationKind.ReturnStatement) (Syntax: 'cust.Name')
-                      ReturnedValue: IPropertyReferenceExpression: Property Customer.Name As System.String (OperationKind.PropertyReferenceExpression, Type: System.String) (Syntax: 'cust.Name')
-                          Instance Receiver: IParameterReferenceExpression: cust (OperationKind.ParameterReferenceExpression, Type: Customer) (Syntax: 'cust.Name')
-            InConversion: CommonConversion (Exists: True, IsIdentity: True, IsNumeric: False, IsReference: False, IsUserDefined: False) (MethodSymbol: null)
-            OutConversion: CommonConversion (Exists: True, IsIdentity: True, IsNumeric: False, IsReference: False, IsUserDefined: False) (MethodSymbol: null)
->>>>>>> c1e62d1c
 ]]>.Value
 
             Dim expectedDiagnostics = String.Empty
@@ -196,7 +177,6 @@
             Dim expectedOperationTree = <![CDATA[
 IConversionExpression (Implicit, TryCast: False, Unchecked) (OperationKind.ConversionExpression, Type: System.Object) (Syntax: 'From y In x ... By y.Length')
   Conversion: CommonConversion (Exists: True, IsIdentity: False, IsNumeric: False, IsReference: True, IsUserDefined: False) (MethodSymbol: null)
-<<<<<<< HEAD
   Operand: IOperation:  (OperationKind.None) (Syntax: 'From y In x ... By y.Length')
       Children(1):
           IOperation:  (OperationKind.None) (Syntax: 'Order By y.Length')
@@ -220,24 +200,6 @@
                                           Instance Receiver: IOperation:  (OperationKind.None) (Syntax: 'y')
                               InConversion: CommonConversion (Exists: True, IsIdentity: True, IsNumeric: False, IsReference: False, IsUserDefined: False) (MethodSymbol: null)
                               OutConversion: CommonConversion (Exists: True, IsIdentity: True, IsNumeric: False, IsReference: False, IsUserDefined: False) (MethodSymbol: null)
-=======
-  Operand: ITranslatedQueryExpression (OperationKind.TranslatedQueryExpression, Type: System.Linq.IOrderedEnumerable(Of System.String)) (Syntax: 'From y In x ... By y.Length')
-      Expression: IInvocationExpression ( Function System.Collections.Generic.IEnumerable(Of System.String).OrderBy(Of System.Int32)(keySelector As System.Func(Of System.String, System.Int32)) As System.Linq.IOrderedEnumerable(Of System.String)) (OperationKind.InvocationExpression, Type: System.Linq.IOrderedEnumerable(Of System.String)) (Syntax: 'y.Length')
-          Instance Receiver: IConversionExpression (Implicit, TryCast: False, Unchecked) (OperationKind.ConversionExpression, Type: System.Collections.Generic.IEnumerable(Of System.String)) (Syntax: 'y In x')
-              Conversion: CommonConversion (Exists: True, IsIdentity: False, IsNumeric: False, IsReference: True, IsUserDefined: False) (MethodSymbol: null)
-              Operand: IParameterReferenceExpression: x (OperationKind.ParameterReferenceExpression, Type: System.String()) (Syntax: 'x')
-          Arguments(1):
-              IArgument (ArgumentKind.DefaultValue, Matching Parameter: keySelector) (OperationKind.Argument) (Syntax: 'y.Length')
-                IConversionExpression (Implicit, TryCast: False, Unchecked) (OperationKind.ConversionExpression, Type: System.Func(Of System.String, System.Int32)) (Syntax: 'y.Length')
-                  Conversion: CommonConversion (Exists: True, IsIdentity: False, IsNumeric: False, IsReference: False, IsUserDefined: False) (MethodSymbol: null)
-                  Operand: IAnonymousFunctionExpression (Symbol: Function (y As System.String) As System.Int32) (OperationKind.AnonymousFunctionExpression, Type: null) (Syntax: 'y.Length')
-                      IBlockStatement (1 statements) (OperationKind.BlockStatement) (Syntax: 'y.Length')
-                        IReturnStatement (OperationKind.ReturnStatement) (Syntax: 'y.Length')
-                          ReturnedValue: IPropertyReferenceExpression: ReadOnly Property System.String.Length As System.Int32 (OperationKind.PropertyReferenceExpression, Type: System.Int32) (Syntax: 'y.Length')
-                              Instance Receiver: IParameterReferenceExpression: y (OperationKind.ParameterReferenceExpression, Type: System.String) (Syntax: 'y.Length')
-                InConversion: CommonConversion (Exists: True, IsIdentity: True, IsNumeric: False, IsReference: False, IsUserDefined: False) (MethodSymbol: null)
-                OutConversion: CommonConversion (Exists: True, IsIdentity: True, IsNumeric: False, IsReference: False, IsUserDefined: False) (MethodSymbol: null)
->>>>>>> c1e62d1c
 ]]>.Value
 
             Dim expectedDiagnostics = String.Empty
@@ -264,7 +226,6 @@
 End Class]]>.Value
 
             Dim expectedOperationTree = <![CDATA[
-<<<<<<< HEAD
 IOperation:  (OperationKind.None) (Syntax: 'From y In x ... nto Count()')
   Children(1):
       IOperation:  (OperationKind.None) (Syntax: 'Group By w  ... nto Count()')
@@ -309,43 +270,6 @@
                                                   Arguments(0)
                     InConversion: CommonConversion (Exists: True, IsIdentity: True, IsNumeric: False, IsReference: False, IsUserDefined: False) (MethodSymbol: null)
                     OutConversion: CommonConversion (Exists: True, IsIdentity: True, IsNumeric: False, IsReference: False, IsUserDefined: False) (MethodSymbol: null)
-=======
-ITranslatedQueryExpression (OperationKind.TranslatedQueryExpression, Type: System.Collections.Generic.IEnumerable(Of <anonymous type: Key w As System.String(), Key z As System.String, Key Count As System.Int32>)) (Syntax: 'From y In x ... nto Count()')
-  Expression: IInvocationExpression ( Function System.Collections.Generic.IEnumerable(Of System.String).GroupBy(Of <anonymous type: Key w As System.String(), Key z As System.String>, <anonymous type: Key w As System.String(), Key z As System.String, Key Count As System.Int32>)(keySelector As System.Func(Of System.String, <anonymous type: Key w As System.String(), Key z As System.String>), resultSelector As System.Func(Of <anonymous type: Key w As System.String(), Key z As System.String>, System.Collections.Generic.IEnumerable(Of System.String), <anonymous type: Key w As System.String(), Key z As System.String, Key Count As System.Int32>)) As System.Collections.Generic.IEnumerable(Of <anonymous type: Key w As System.String(), Key z As System.String, Key Count As System.Int32>)) (OperationKind.InvocationExpression, Type: System.Collections.Generic.IEnumerable(Of <anonymous type: Key w As System.String(), Key z As System.String, Key Count As System.Int32>)) (Syntax: 'Group By w  ... nto Count()')
-      Instance Receiver: IConversionExpression (Implicit, TryCast: False, Unchecked) (OperationKind.ConversionExpression, Type: System.Collections.Generic.IEnumerable(Of System.String)) (Syntax: 'y In x')
-          Conversion: CommonConversion (Exists: True, IsIdentity: False, IsNumeric: False, IsReference: True, IsUserDefined: False) (MethodSymbol: null)
-          Operand: IParameterReferenceExpression: x (OperationKind.ParameterReferenceExpression, Type: System.String()) (Syntax: 'x')
-      Arguments(2):
-          IArgument (ArgumentKind.DefaultValue, Matching Parameter: keySelector) (OperationKind.Argument) (Syntax: 'x')
-            IConversionExpression (Implicit, TryCast: False, Unchecked) (OperationKind.ConversionExpression, Type: System.Func(Of System.String, <anonymous type: Key w As System.String(), Key z As System.String>)) (Syntax: 'x')
-              Conversion: CommonConversion (Exists: True, IsIdentity: False, IsNumeric: False, IsReference: False, IsUserDefined: False) (MethodSymbol: null)
-              Operand: IAnonymousFunctionExpression (Symbol: Function (y As System.String) As <anonymous type: Key w As System.String(), Key z As System.String>) (OperationKind.AnonymousFunctionExpression, Type: null) (Syntax: 'x')
-                  IBlockStatement (1 statements) (OperationKind.BlockStatement) (Syntax: 'x')
-                    IReturnStatement (OperationKind.ReturnStatement) (Syntax: 'x')
-                      ReturnedValue: IAnonymousObjectCreationExpression (OperationKind.AnonymousObjectCreationExpression, Type: <anonymous type: Key w As System.String(), Key z As System.String>) (Syntax: 'Group By w  ... nto Count()')
-                          Initializers(2):
-                              IParameterReferenceExpression: x (OperationKind.ParameterReferenceExpression, Type: System.String()) (Syntax: 'x')
-                              IParameterReferenceExpression: y (OperationKind.ParameterReferenceExpression, Type: System.String) (Syntax: 'x')
-            InConversion: CommonConversion (Exists: True, IsIdentity: True, IsNumeric: False, IsReference: False, IsUserDefined: False) (MethodSymbol: null)
-            OutConversion: CommonConversion (Exists: True, IsIdentity: True, IsNumeric: False, IsReference: False, IsUserDefined: False) (MethodSymbol: null)
-          IArgument (ArgumentKind.DefaultValue, Matching Parameter: resultSelector) (OperationKind.Argument) (Syntax: 'Group By w  ... nto Count()')
-            IConversionExpression (Implicit, TryCast: False, Unchecked) (OperationKind.ConversionExpression, Type: System.Func(Of <anonymous type: Key w As System.String(), Key z As System.String>, System.Collections.Generic.IEnumerable(Of System.String), <anonymous type: Key w As System.String(), Key z As System.String, Key Count As System.Int32>)) (Syntax: 'Group By w  ... nto Count()')
-              Conversion: CommonConversion (Exists: True, IsIdentity: False, IsNumeric: False, IsReference: False, IsUserDefined: False) (MethodSymbol: null)
-              Operand: IAnonymousFunctionExpression (Symbol: Function ($VB$It As <anonymous type: Key w As System.String(), Key z As System.String>, $VB$ItAnonymous As System.Collections.Generic.IEnumerable(Of System.String)) As <anonymous type: Key w As System.String(), Key z As System.String, Key Count As System.Int32>) (OperationKind.AnonymousFunctionExpression, Type: null) (Syntax: 'Group By w  ... nto Count()')
-                  IBlockStatement (1 statements) (OperationKind.BlockStatement) (Syntax: 'Group By w  ... nto Count()')
-                    IReturnStatement (OperationKind.ReturnStatement) (Syntax: 'Group By w  ... nto Count()')
-                      ReturnedValue: IAnonymousObjectCreationExpression (OperationKind.AnonymousObjectCreationExpression, Type: <anonymous type: Key w As System.String(), Key z As System.String, Key Count As System.Int32>) (Syntax: 'Group By w  ... nto Count()')
-                          Initializers(3):
-                              IPropertyReferenceExpression: ReadOnly Property <anonymous type: Key w As System.String(), Key z As System.String>.w As System.String() (OperationKind.PropertyReferenceExpression, Type: System.String()) (Syntax: 'Group By w  ... nto Count()')
-                                Instance Receiver: IParameterReferenceExpression: $VB$It (OperationKind.ParameterReferenceExpression, Type: <anonymous type: Key w As System.String(), Key z As System.String>) (Syntax: 'Group By w  ... nto Count()')
-                              IPropertyReferenceExpression: ReadOnly Property <anonymous type: Key w As System.String(), Key z As System.String>.z As System.String (OperationKind.PropertyReferenceExpression, Type: System.String) (Syntax: 'Group By w  ... nto Count()')
-                                Instance Receiver: IParameterReferenceExpression: $VB$It (OperationKind.ParameterReferenceExpression, Type: <anonymous type: Key w As System.String(), Key z As System.String>) (Syntax: 'Group By w  ... nto Count()')
-                              IInvocationExpression ( Function System.Collections.Generic.IEnumerable(Of System.String).Count() As System.Int32) (OperationKind.InvocationExpression, Type: System.Int32) (Syntax: 'Count()')
-                                Instance Receiver: IParameterReferenceExpression: $VB$ItAnonymous (OperationKind.ParameterReferenceExpression, Type: System.Collections.Generic.IEnumerable(Of System.String)) (Syntax: 'Group By w  ... nto Count()')
-                                Arguments(0)
-            InConversion: CommonConversion (Exists: True, IsIdentity: True, IsNumeric: False, IsReference: False, IsUserDefined: False) (MethodSymbol: null)
-            OutConversion: CommonConversion (Exists: True, IsIdentity: True, IsNumeric: False, IsReference: False, IsUserDefined: False) (MethodSymbol: null)
->>>>>>> c1e62d1c
 ]]>.Value
 
             Dim expectedDiagnostics = String.Empty
