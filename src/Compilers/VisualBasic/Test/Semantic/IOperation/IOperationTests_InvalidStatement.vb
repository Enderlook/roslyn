--- conflicted
+++ resolved
@@ -1,4 +1,4 @@
-' Copyright (c) Microsoft.  All Rights Reserved.  Licensed under the Apache License, Version 2.0.  See License.txt in the project root for license information.
+﻿' Copyright (c) Microsoft.  All Rights Reserved.  Licensed under the Apache License, Version 2.0.  See License.txt in the project root for license information.
 
 Imports Microsoft.CodeAnalysis.Semantics
 Imports Microsoft.CodeAnalysis.Test.Utilities
@@ -205,43 +205,16 @@
 End Module
 ]]>.Value
 
-<<<<<<< HEAD
             Dim expectedOperationTree = <![CDATA[
 IForToLoopStatement (LoopKind.ForTo) (OperationKind.LoopStatement, IsInvalid) (Syntax: 'For i As In ... Next i')
   Locals: Local_1: i As System.Int32
   LoopControlVariable: ILocalReferenceExpression: i (OperationKind.LocalReferenceExpression, Type: System.Int32) (Syntax: 'i As Integer')
   InitialValue: ILiteralExpression (OperationKind.LiteralExpression, Type: System.Int32, Constant: 0, IsInvalid) (Syntax: '0')
-  LimitValue: IConversionExpression (Implicit, TryCast: False, Unchecked) (OperationKind.ConversionExpression, Type: System.Int32, IsInvalid) (Syntax: '')
-      Conversion: CommonConversion (Exists: False, IsIdentity: False, IsNumeric: False, IsReference: False, IsUserDefined: False) (MethodSymbol: null)
-      Operand: IInvalidExpression (OperationKind.InvalidExpression, Type: ?, IsInvalid) (Syntax: '')
-          Children(0)
+  LimitValue: IInvalidExpression (OperationKind.InvalidExpression, Type: null, IsInvalid) (Syntax: '')
+      Children(0)
   StepValue: IConversionExpression (Explicit, TryCast: False, Unchecked) (OperationKind.ConversionExpression, Type: System.Int32, Constant: 1, IsInvalid) (Syntax: 'For i As In ... Next i')
       Conversion: CommonConversion (Exists: True, IsIdentity: True, IsNumeric: False, IsReference: False, IsUserDefined: False) (MethodSymbol: null)
       Operand: ILiteralExpression (OperationKind.LiteralExpression, Type: System.Int32, Constant: 1, IsInvalid) (Syntax: 'For i As In ... Next i')
-=======
-Dim expectedOperationTree = <![CDATA[
-IForLoopStatement (LoopKind.For) (OperationKind.LoopStatement, IsInvalid) (Syntax: 'For i As In ... Next i')
-  Condition: IBinaryOperatorExpression (BinaryOperatorKind.LessThanOrEqual) (OperationKind.BinaryOperatorExpression, Type: System.Boolean, IsInvalid) (Syntax: '')
-      Left: ILocalReferenceExpression: i (OperationKind.LocalReferenceExpression, Type: System.Int32) (Syntax: 'i As Integer')
-      Right: ISyntheticLocalReferenceExpression (SynthesizedLocalKind.ForLoopLimitValue) (OperationKind.SyntheticLocalReferenceExpression, Type: null, IsInvalid) (Syntax: '')
-  Before:
-      IExpressionStatement (OperationKind.ExpressionStatement, IsInvalid) (Syntax: '0')
-        Expression: ISimpleAssignmentExpression (OperationKind.SimpleAssignmentExpression, Type: System.Int32, IsInvalid) (Syntax: '0')
-            Left: ILocalReferenceExpression: i (OperationKind.LocalReferenceExpression, Type: System.Int32) (Syntax: 'i As Integer')
-            Right: ILiteralExpression (OperationKind.LiteralExpression, Type: System.Int32, Constant: 0, IsInvalid) (Syntax: '0')
-      IExpressionStatement (OperationKind.ExpressionStatement, IsInvalid) (Syntax: '')
-        Expression: ISimpleAssignmentExpression (OperationKind.SimpleAssignmentExpression, Type: null, IsInvalid) (Syntax: '')
-            Left: ISyntheticLocalReferenceExpression (SynthesizedLocalKind.ForLoopLimitValue) (OperationKind.SyntheticLocalReferenceExpression, Type: null, IsInvalid) (Syntax: '')
-            Right: IInvalidExpression (OperationKind.InvalidExpression, Type: null, IsInvalid) (Syntax: '')
-                Children(0)
-  AtLoopBottom:
-      IExpressionStatement (OperationKind.ExpressionStatement, IsInvalid) (Syntax: 'For i As In ... Next i')
-        Expression: ICompoundAssignmentExpression (BinaryOperatorKind.Add) (OperationKind.CompoundAssignmentExpression, Type: System.Int32, IsInvalid) (Syntax: 'For i As In ... Next i')
-            Left: ILocalReferenceExpression: i (OperationKind.LocalReferenceExpression, Type: System.Int32) (Syntax: 'i As Integer')
-            Right: IConversionExpression (Explicit, TryCast: False, Unchecked) (OperationKind.ConversionExpression, Type: System.Int32, Constant: 1, IsInvalid) (Syntax: 'For i As In ... Next i')
-                Conversion: CommonConversion (Exists: True, IsIdentity: True, IsNumeric: False, IsReference: False, IsUserDefined: False) (MethodSymbol: null)
-                Operand: ILiteralExpression (OperationKind.LiteralExpression, Type: System.Int32, Constant: 1, IsInvalid) (Syntax: 'For i As In ... Next i')
->>>>>>> 1f6ae4ab
   Body: IBlockStatement (0 statements) (OperationKind.BlockStatement, IsInvalid) (Syntax: 'For i As In ... Next i')
   NextVariables(1):
       ILocalReferenceExpression: i (OperationKind.LocalReferenceExpression, Type: System.Int32) (Syntax: 'i')
@@ -271,58 +244,17 @@
     End Function
 End Module]]>.Value
 
-<<<<<<< HEAD
             Dim expectedOperationTree = <![CDATA[
 IForToLoopStatement (LoopKind.ForTo) (OperationKind.LoopStatement, IsInvalid) (Syntax: 'For Step (M ... Next')
   Locals: Local_1:  As System.Object
   LoopControlVariable: ILocalReferenceExpression:  (OperationKind.LocalReferenceExpression, Type: System.Object, IsInvalid) (Syntax: '')
-  InitialValue: IConversionExpression (Implicit, TryCast: False, Unchecked) (OperationKind.ConversionExpression, Type: System.Object, IsInvalid) (Syntax: '')
-      Conversion: CommonConversion (Exists: False, IsIdentity: False, IsNumeric: False, IsReference: False, IsUserDefined: False) (MethodSymbol: null)
-      Operand: IInvalidExpression (OperationKind.InvalidExpression, Type: ?, IsInvalid) (Syntax: '')
-          Children(0)
-  LimitValue: IConversionExpression (Implicit, TryCast: False, Unchecked) (OperationKind.ConversionExpression, Type: System.Object, IsInvalid) (Syntax: '')
-      Conversion: CommonConversion (Exists: False, IsIdentity: False, IsNumeric: False, IsReference: False, IsUserDefined: False) (MethodSymbol: null)
-      Operand: IInvalidExpression (OperationKind.InvalidExpression, Type: ?, IsInvalid) (Syntax: '')
-          Children(0)
+  InitialValue: IInvalidExpression (OperationKind.InvalidExpression, Type: null, IsInvalid) (Syntax: '')
+      Children(0)
+  LimitValue: IInvalidExpression (OperationKind.InvalidExpression, Type: null, IsInvalid) (Syntax: '')
+      Children(0)
   StepValue: IConversionExpression (Explicit, TryCast: False, Unchecked) (OperationKind.ConversionExpression, Type: System.Object, IsInvalid) (Syntax: 'For Step (M ... Next')
       Conversion: CommonConversion (Exists: True, IsIdentity: False, IsNumeric: False, IsReference: False, IsUserDefined: False) (MethodSymbol: null)
       Operand: ILiteralExpression (OperationKind.LiteralExpression, Type: System.Int32, Constant: 1, IsInvalid) (Syntax: 'For Step (M ... Next')
-=======
-Dim expectedOperationTree = <![CDATA[
-IForLoopStatement (LoopKind.For) (OperationKind.LoopStatement, IsInvalid) (Syntax: 'For Step (M ... Next')
-  Condition: IConditionalExpression (OperationKind.ConditionalExpression, Type: System.Boolean, IsInvalid) (Syntax: '')
-      Condition: IBinaryOperatorExpression (BinaryOperatorKind.GreaterThanOrEqual) (OperationKind.BinaryOperatorExpression, Type: System.Boolean, IsInvalid) (Syntax: 'For Step (M ... Next')
-          Left: ISyntheticLocalReferenceExpression (SynthesizedLocalKind.ForLoopStepValue) (OperationKind.SyntheticLocalReferenceExpression, Type: System.Object, IsInvalid) (Syntax: 'For Step (M ... Next')
-          Right: ILiteralExpression (OperationKind.LiteralExpression, Type: System.Object, Constant: 1, IsInvalid) (Syntax: 'For Step (M ... Next')
-      WhenTrue: IBinaryOperatorExpression (BinaryOperatorKind.LessThanOrEqual) (OperationKind.BinaryOperatorExpression, Type: System.Boolean, IsInvalid) (Syntax: '')
-          Left: ILocalReferenceExpression:  (OperationKind.LocalReferenceExpression, Type: System.Object, IsInvalid) (Syntax: '')
-          Right: ISyntheticLocalReferenceExpression (SynthesizedLocalKind.ForLoopLimitValue) (OperationKind.SyntheticLocalReferenceExpression, Type: null, IsInvalid) (Syntax: '')
-      WhenFalse: IBinaryOperatorExpression (BinaryOperatorKind.GreaterThanOrEqual) (OperationKind.BinaryOperatorExpression, Type: System.Boolean, IsInvalid) (Syntax: '')
-          Left: ILocalReferenceExpression:  (OperationKind.LocalReferenceExpression, Type: System.Object, IsInvalid) (Syntax: '')
-          Right: ISyntheticLocalReferenceExpression (SynthesizedLocalKind.ForLoopLimitValue) (OperationKind.SyntheticLocalReferenceExpression, Type: null, IsInvalid) (Syntax: '')
-  Before:
-      IExpressionStatement (OperationKind.ExpressionStatement, IsInvalid) (Syntax: '')
-        Expression: ISimpleAssignmentExpression (OperationKind.SimpleAssignmentExpression, Type: System.Object, IsInvalid) (Syntax: '')
-            Left: ILocalReferenceExpression:  (OperationKind.LocalReferenceExpression, Type: System.Object, IsInvalid) (Syntax: '')
-            Right: IInvalidExpression (OperationKind.InvalidExpression, Type: null, IsInvalid) (Syntax: '')
-                Children(0)
-      IExpressionStatement (OperationKind.ExpressionStatement, IsInvalid) (Syntax: '')
-        Expression: ISimpleAssignmentExpression (OperationKind.SimpleAssignmentExpression, Type: null, IsInvalid) (Syntax: '')
-            Left: ISyntheticLocalReferenceExpression (SynthesizedLocalKind.ForLoopLimitValue) (OperationKind.SyntheticLocalReferenceExpression, Type: null, IsInvalid) (Syntax: '')
-            Right: IInvalidExpression (OperationKind.InvalidExpression, Type: null, IsInvalid) (Syntax: '')
-                Children(0)
-      IExpressionStatement (OperationKind.ExpressionStatement, IsInvalid) (Syntax: 'For Step (M ... Next')
-        Expression: ISimpleAssignmentExpression (OperationKind.SimpleAssignmentExpression, Type: System.Object, IsInvalid) (Syntax: 'For Step (M ... Next')
-            Left: ISyntheticLocalReferenceExpression (SynthesizedLocalKind.ForLoopStepValue) (OperationKind.SyntheticLocalReferenceExpression, Type: System.Object, IsInvalid) (Syntax: 'For Step (M ... Next')
-            Right: IConversionExpression (Explicit, TryCast: False, Unchecked) (OperationKind.ConversionExpression, Type: System.Object, IsInvalid) (Syntax: 'For Step (M ... Next')
-                Conversion: CommonConversion (Exists: True, IsIdentity: False, IsNumeric: False, IsReference: False, IsUserDefined: False) (MethodSymbol: null)
-                Operand: ILiteralExpression (OperationKind.LiteralExpression, Type: System.Int32, Constant: 1, IsInvalid) (Syntax: 'For Step (M ... Next')
-  AtLoopBottom:
-      IExpressionStatement (OperationKind.ExpressionStatement, IsInvalid) (Syntax: 'For Step (M ... Next')
-        Expression: ICompoundAssignmentExpression (BinaryOperatorKind.Add) (OperationKind.CompoundAssignmentExpression, Type: System.Object, IsInvalid) (Syntax: 'For Step (M ... Next')
-            Left: ILocalReferenceExpression:  (OperationKind.LocalReferenceExpression, Type: System.Object, IsInvalid) (Syntax: '')
-            Right: ISyntheticLocalReferenceExpression (SynthesizedLocalKind.ForLoopStepValue) (OperationKind.SyntheticLocalReferenceExpression, Type: System.Object, IsInvalid) (Syntax: 'For Step (M ... Next')
->>>>>>> 1f6ae4ab
   Body: IBlockStatement (0 statements) (OperationKind.BlockStatement, IsInvalid) (Syntax: 'For Step (M ... Next')
   NextVariables(0)
 ]]>.Value
