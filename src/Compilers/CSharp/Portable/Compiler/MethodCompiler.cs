﻿// Copyright (c) Microsoft.  All Rights Reserved.  Licensed under the Apache License, Version 2.0.  See License.txt in the project root for license information.

using System;
using System.Collections.Concurrent;
using System.Collections.Generic;
using System.Collections.Immutable;
using System.Diagnostics;
using System.Linq;
using System.Threading;
using System.Threading.Tasks;
using Microsoft.CodeAnalysis.CodeGen;
using Microsoft.CodeAnalysis.CSharp.Emit;
using Microsoft.CodeAnalysis.CSharp.Symbols;
using Microsoft.CodeAnalysis.CSharp.Syntax;
using Microsoft.CodeAnalysis.Diagnostics;
using Microsoft.CodeAnalysis.Emit;
using Roslyn.Utilities;

namespace Microsoft.CodeAnalysis.CSharp
{
    internal sealed class MethodCompiler : CSharpSymbolVisitor<TypeCompilationState, object>
    {
        private readonly CSharpCompilation _compilation;
        private readonly bool _emittingPdb;
        private readonly CancellationToken _cancellationToken;
        private readonly DiagnosticBag _diagnostics;
        private readonly bool _hasDeclarationErrors;
        private readonly PEModuleBuilder _moduleBeingBuiltOpt; // Null if compiling for diagnostics
        private readonly Predicate<Symbol> _filterOpt;         // If not null, limit analysis to specific symbols
        private readonly DebugDocumentProvider _debugDocumentProvider;

        //
        // MethodCompiler employs concurrency by following flattened fork/join pattern.
        //
        // For every item that we want to compile in parallel a new task is forked.
        // compileTaskQueue is used to track and observe all the tasks. 
        // Once compileTaskQueue is empty, we know that there are no more tasks (and no more can be created)
        // and that means we are done compiling. WaitForWorkers ensures this condition.
        //
        // Note that while tasks may fork more tasks (nested types, lambdas, whatever else that may introduce more types),
        // we do not want any child/parent relationship between spawned tasks and their creators. 
        // Creator has no real dependencies on the completion of its children and should finish and release any resources
        // as soon as it can regardless of the tasks it may have spawned.
        //
        // Stack is used so that the wait would observe the most recently added task and have 
        // more chances to do inlined execution.
        private ConcurrentStack<Task> _compilerTasks;

        // This field tracks whether any bound method body had hasErrors set or whether any constant field had a bad value.
        // We track it so that we can abort emission in the event that an error occurs without a corresponding diagnostic
        // (e.g. if this module depends on a bad type or constant from another module).
        // CONSIDER: instead of storing a flag, we could track the first member symbol with an error (to improve the diagnostic).

        // NOTE: once the flag is set to true, it should never go back to false!!!
        // Do not use this as a short-circuiting for stages that might produce diagnostics.
        // That would make diagnostics to depend on the random order in which methods are compiled.
        private bool _globalHasErrors;

        private void SetGlobalErrorIfTrue(bool arg)
        {
            //NOTE: this is not a volatile write
            //      for correctness we need only single threaded consistency.
            //      Within a single task - if we have got an error it may not be safe to continue with some lowerings.
            //      It is ok if other tasks will see the change after some delay or does not observe at all.
            //      Such races are unavoidable and will just result in performing some work that is safe to do
            //      but may no longer be needed.
            //      The final Join of compiling tasks cannot happen without interlocked operations and that 
            //      will ensure that any write of the flag is globally visible.
            if (arg)
            {
                _globalHasErrors = true;
            }
        }

        // Internal for testing only.
        internal MethodCompiler(CSharpCompilation compilation, PEModuleBuilder moduleBeingBuiltOpt, bool emittingPdb, bool hasDeclarationErrors,
            DiagnosticBag diagnostics, Predicate<Symbol> filterOpt, CancellationToken cancellationToken)
        {
            Debug.Assert(compilation != null);
            Debug.Assert(diagnostics != null);

            _compilation = compilation;
            _moduleBeingBuiltOpt = moduleBeingBuiltOpt;
            _emittingPdb = emittingPdb;
            _cancellationToken = cancellationToken;
            _diagnostics = diagnostics;
            _filterOpt = filterOpt;

            _hasDeclarationErrors = hasDeclarationErrors;
            SetGlobalErrorIfTrue(hasDeclarationErrors);

            if (emittingPdb)
            {
                _debugDocumentProvider = (path, basePath) => moduleBeingBuiltOpt.GetOrAddDebugDocument(path, basePath, CreateDebugDocumentForFile);
            }
        }

        public static void CompileMethodBodies(
            CSharpCompilation compilation,
            PEModuleBuilder moduleBeingBuiltOpt,
            bool generateDebugInfo,
            bool hasDeclarationErrors,
            DiagnosticBag diagnostics,
            Predicate<Symbol> filterOpt,
            CancellationToken cancellationToken)
        {
            Debug.Assert(compilation != null);
            Debug.Assert(diagnostics != null);

            if (compilation.PreviousSubmission != null)
            {
                // In case there is a previous submission, we should ensure 
                // it has already created anonymous type/delegates templates

                // NOTE: if there are any errors, we will pick up what was created anyway
                compilation.PreviousSubmission.EnsureAnonymousTypeTemplates(cancellationToken);

                // TODO: revise to use a loop instead of a recursion
            }

            MethodCompiler methodCompiler = new MethodCompiler(
                compilation,
                moduleBeingBuiltOpt,
                generateDebugInfo,
                hasDeclarationErrors,
                diagnostics,
                filterOpt,
                cancellationToken);

            if (compilation.Options.ConcurrentBuild)
            {
                methodCompiler._compilerTasks = new ConcurrentStack<Task>();
            }

            // directly traverse global namespace (no point to defer this to async)
            methodCompiler.CompileNamespace(compilation.SourceModule.GlobalNamespace);
            methodCompiler.WaitForWorkers();

            // compile additional and anonymous types if any
            if (moduleBeingBuiltOpt != null)
            {
                var additionalTypes = moduleBeingBuiltOpt.GetAdditionalTopLevelTypes();
                if (!additionalTypes.IsEmpty)
                {
                    methodCompiler.CompileSynthesizedMethods(additionalTypes, diagnostics);
                }

                // By this time we have processed all types reachable from module's global namespace
                compilation.AnonymousTypeManager.AssignTemplatesNamesAndCompile(methodCompiler, moduleBeingBuiltOpt, diagnostics);
                methodCompiler.WaitForWorkers();

                var privateImplClass = moduleBeingBuiltOpt.PrivateImplClass;
                if (privateImplClass != null)
                {
                    // all threads that were adding methods must be finished now, we can freeze the class:
                    privateImplClass.Freeze();

                    methodCompiler.CompileSynthesizedMethods(privateImplClass, diagnostics);
                }
            }

            // If we are trying to emit and there's an error without a corresponding diagnostic (e.g. because
            // we depend on an invalid type or constant from another module), then explicitly add a diagnostic.
            // This diagnostic is not very helpful to the user, but it will prevent us from emitting an invalid
            // module or crashing.
            if (moduleBeingBuiltOpt != null && (methodCompiler._globalHasErrors || moduleBeingBuiltOpt.SourceModule.HasBadAttributes) && !diagnostics.HasAnyErrors() && !hasDeclarationErrors)
            {
                diagnostics.Add(ErrorCode.ERR_ModuleEmitFailure, NoLocation.Singleton, ((Cci.INamedEntity)moduleBeingBuiltOpt).Name);
            }

            diagnostics.AddRange(compilation.AdditionalCodegenWarnings);

            // we can get unused field warnings only if compiling whole compilation.
            if (filterOpt == null)
            {
                WarnUnusedFields(compilation, diagnostics, cancellationToken);
            }

            MethodSymbol entryPoint = GetEntryPoint(compilation, moduleBeingBuiltOpt, hasDeclarationErrors, diagnostics, cancellationToken);
            if (moduleBeingBuiltOpt != null && entryPoint != null && compilation.Options.OutputKind.IsApplication())
            {
                moduleBeingBuiltOpt.SetPEEntryPoint(entryPoint, diagnostics);
            }
        }

        private static MethodSymbol GetEntryPoint(CSharpCompilation compilation, PEModuleBuilder moduleBeingBuilt, bool hasDeclarationErrors, DiagnosticBag diagnostics, CancellationToken cancellationToken)
        {
            var entryPointAndDiagnostics = compilation.GetEntryPointAndDiagnostics(cancellationToken);
            if (entryPointAndDiagnostics == null)
            {
                return null;
            }

            Debug.Assert(!entryPointAndDiagnostics.Diagnostics.IsDefault);
            diagnostics.AddRange(entryPointAndDiagnostics.Diagnostics);

            var entryPoint = entryPointAndDiagnostics.MethodSymbol;
            var synthesizedEntryPoint = entryPoint as SynthesizedEntryPointSymbol;
            if (((object)synthesizedEntryPoint != null) &&
                (moduleBeingBuilt != null) &&
                !hasDeclarationErrors &&
                !diagnostics.HasAnyErrors())
            {
                var body = synthesizedEntryPoint.CreateBody();
                const int methodOrdinal = -1;
                var emittedBody = GenerateMethodBody(
                    moduleBeingBuilt,
                    synthesizedEntryPoint,
                    methodOrdinal,
                    body,
                    ImmutableArray<LambdaDebugInfo>.Empty,
                    ImmutableArray<ClosureDebugInfo>.Empty,
                    stateMachineTypeOpt: null,
                    variableSlotAllocatorOpt: null,
                    diagnostics: diagnostics,
                    debugDocumentProvider: null,
                    importChainOpt: null,
                    emittingPdb: false);
                moduleBeingBuilt.SetMethodBody(synthesizedEntryPoint, emittedBody);
            }

            Debug.Assert((object)entryPoint != null || entryPointAndDiagnostics.Diagnostics.HasAnyErrors() || !compilation.Options.Errors.IsDefaultOrEmpty);
            return entryPoint;
        }

        private void WaitForWorkers()
        {
            var tasks = _compilerTasks;
            if (tasks == null)
            {
                return;
            }

            Task curTask;
            while (tasks.TryPop(out curTask))
            {
                curTask.GetAwaiter().GetResult();
            }
        }

        private static void WarnUnusedFields(CSharpCompilation compilation, DiagnosticBag diagnostics, CancellationToken cancellationToken)
        {
            SourceAssemblySymbol assembly = (SourceAssemblySymbol)compilation.Assembly;
            diagnostics.AddRange(assembly.GetUnusedFieldWarnings(cancellationToken));
        }

        public override object VisitNamespace(NamespaceSymbol symbol, TypeCompilationState arg)
        {
            if (!PassesFilter(_filterOpt, symbol))
            {
                return null;
            }

            arg = null; // do not use compilation state of outer type.
            _cancellationToken.ThrowIfCancellationRequested();

            if (_compilation.Options.ConcurrentBuild)
            {
                Task worker = CompileNamespaceAsTask(symbol);
                _compilerTasks.Push(worker);
            }
            else
            {
                CompileNamespace(symbol);
            }

            return null;
        }

        private Task CompileNamespaceAsTask(NamespaceSymbol symbol)
        {
            return Task.Run(UICultureUtilities.WithCurrentUICulture(() =>
                {
                    try
                    {
                        CompileNamespace(symbol);
                    }
                    catch (Exception e) when (FatalError.ReportUnlessCanceled(e))
                    {
                        throw ExceptionUtilities.Unreachable;
                    }
                }), _cancellationToken);
        }

        private void CompileNamespace(NamespaceSymbol symbol)
        {
            foreach (var s in symbol.GetMembersUnordered())
            {
                s.Accept(this, null);
            }
        }

        public override object VisitNamedType(NamedTypeSymbol symbol, TypeCompilationState arg)
        {
            if (!PassesFilter(_filterOpt, symbol))
            {
                return null;
            }

            arg = null; // do not use compilation state of outer type.
            _cancellationToken.ThrowIfCancellationRequested();

            if (_compilation.Options.ConcurrentBuild)
            {
                Task worker = CompileNamedTypeAsTask(symbol);
                _compilerTasks.Push(worker);
            }
            else
            {
                CompileNamedType(symbol);
            }

            return null;
        }

        private Task CompileNamedTypeAsTask(NamedTypeSymbol symbol)
        {
            return Task.Run(UICultureUtilities.WithCurrentUICulture(() =>
                {
                    try
                    {
                        CompileNamedType(symbol);
                    }
                    catch (Exception e) when (FatalError.ReportUnlessCanceled(e))
                    {
                        throw ExceptionUtilities.Unreachable;
                    }
                }), _cancellationToken);
        }

        private void CompileNamedType(NamedTypeSymbol containingType)
        {
            var compilationState = new TypeCompilationState(containingType, _compilation, _moduleBeingBuiltOpt);

            _cancellationToken.ThrowIfCancellationRequested();

            // Find the constructor of a script class.
            SynthesizedInstanceConstructor scriptCtor = null;
            SynthesizedInteractiveInitializerMethod scriptInitializer = null;
            SynthesizedEntryPointSymbol scriptEntryPoint = null;
            int scriptCtorOrdinal = -1;
            if (containingType.IsScriptClass)
            {
                // The field initializers of a script class could be arbitrary statements,
                // including blocks.  Field initializers containing blocks need to
                // use a MethodBodySemanticModel to build up the appropriate tree of binders, and
                // MethodBodySemanticModel requires an "owning" method.  That's why we're digging out
                // the constructor - it will own the field initializers.
                scriptCtor = containingType.GetScriptConstructor();
                scriptInitializer = containingType.GetScriptInitializer();
                scriptEntryPoint = containingType.GetScriptEntryPoint();
                Debug.Assert((object)scriptCtor != null);
                Debug.Assert((object)scriptInitializer != null);
            }

            var synthesizedSubmissionFields = containingType.IsSubmissionClass ? new SynthesizedSubmissionFields(_compilation, containingType) : null;
            var processedStaticInitializers = new Binder.ProcessedFieldInitializers();
            var processedInstanceInitializers = new Binder.ProcessedFieldInitializers();

            var sourceTypeSymbol = containingType as SourceMemberContainerTypeSymbol;

            if ((object)sourceTypeSymbol != null)
            {
                _cancellationToken.ThrowIfCancellationRequested();
                Binder.BindFieldInitializers(_compilation, scriptInitializer, sourceTypeSymbol.StaticInitializers, _diagnostics, ref processedStaticInitializers);

                _cancellationToken.ThrowIfCancellationRequested();
                Binder.BindFieldInitializers(_compilation, scriptInitializer, sourceTypeSymbol.InstanceInitializers, _diagnostics, ref processedInstanceInitializers);

                if (compilationState.Emitting)
                {
                    CompileSynthesizedExplicitImplementations(sourceTypeSymbol, compilationState);
                }
            }

            // Indicates if a static constructor is in the member,
            // so we can decide to synthesize a static constructor.
            bool hasStaticConstructor = false;

            var members = containingType.GetMembers();
            for (int memberOrdinal = 0; memberOrdinal < members.Length; memberOrdinal++)
            {
                var member = members[memberOrdinal];

                //When a filter is supplied, limit the compilation of members passing the filter.
                if (!PassesFilter(_filterOpt, member))
                {
                    continue;
                }

                switch (member.Kind)
                {
                    case SymbolKind.NamedType:
                        member.Accept(this, compilationState);
                        break;

                    case SymbolKind.Method:
                        {
                            MethodSymbol method = (MethodSymbol)member;
                            if (method.IsScriptConstructor)
                            {
                                Debug.Assert(scriptCtorOrdinal == -1);
                                Debug.Assert((object)scriptCtor == method);
                                scriptCtorOrdinal = memberOrdinal;
                                continue;
                            }

                            if ((object)method == scriptEntryPoint)
                            {
                                continue;
                            }

                            if (IsFieldLikeEventAccessor(method))
                            {
                                continue;
                            }

                            if (method.IsPartialDefinition())
                            {
                                method = method.PartialImplementationPart;
                                if ((object)method == null)
                                {
                                    continue;
                                }
                            }

                            Binder.ProcessedFieldInitializers processedInitializers =
                                (method.MethodKind == MethodKind.Constructor || method.IsScriptInitializer) ? processedInstanceInitializers :
                                method.MethodKind == MethodKind.StaticConstructor ? processedStaticInitializers :
                                default(Binder.ProcessedFieldInitializers);

                            CompileMethod(method, memberOrdinal, ref processedInitializers, synthesizedSubmissionFields, compilationState);

                            // Set a flag to indicate that a static constructor is created.
                            if (method.MethodKind == MethodKind.StaticConstructor)
                            {
                                hasStaticConstructor = true;
                            }

                            break;
                        }

                    case SymbolKind.Property:
                        {
                            SourcePropertySymbol sourceProperty = member as SourcePropertySymbol;
                            if ((object)sourceProperty != null && sourceProperty.IsSealed && compilationState.Emitting)
                            {
                                CompileSynthesizedSealedAccessors(sourceProperty, compilationState);
                            }
                            break;
                        }

                    case SymbolKind.Event:
                        {
                            SourceEventSymbol eventSymbol = member as SourceEventSymbol;
                            if ((object)eventSymbol != null && eventSymbol.HasAssociatedField && !eventSymbol.IsAbstract && compilationState.Emitting)
                            {
                                CompileFieldLikeEventAccessor(eventSymbol, isAddMethod: true);
                                CompileFieldLikeEventAccessor(eventSymbol, isAddMethod: false);
                            }
                            break;
                        }

                    case SymbolKind.Field:
                        {
                            SourceMemberFieldSymbol fieldSymbol = member as SourceMemberFieldSymbol;
                            if ((object)fieldSymbol != null)
                            {
                                if (fieldSymbol.IsConst)
                                {
                                    // We check specifically for constant fields with bad values because they never result
                                    // in bound nodes being inserted into method bodies (in which case, they would be covered
                                    // by the method-level check).
                                    ConstantValue constantValue = fieldSymbol.GetConstantValue(ConstantFieldsInProgress.Empty, earlyDecodingWellKnownAttributes: false);
                                    SetGlobalErrorIfTrue(constantValue == null || constantValue.IsBad);
                                }

                                if (fieldSymbol.IsFixed && compilationState.Emitting)
                                {
                                    // force the generation of implementation types for fixed-size buffers
                                    TypeSymbol discarded = fieldSymbol.FixedImplementationType(compilationState.ModuleBuilderOpt);
                                }
                            }
                            break;
                        }
                }
            }

            Debug.Assert(containingType.IsScriptClass == (scriptCtorOrdinal >= 0));

            // process additional anonymous type members
            if (AnonymousTypeManager.IsAnonymousTypeTemplate(containingType))
            {
                var processedInitializers = default(Binder.ProcessedFieldInitializers);
                foreach (var method in AnonymousTypeManager.GetAnonymousTypeHiddenMethods(containingType))
                {
                    CompileMethod(method, -1, ref processedInitializers, synthesizedSubmissionFields, compilationState);
                }
            }

            // In the case there are field initializers but we haven't created an implicit static constructor (.cctor) for it,
            // (since we may not add .cctor implicitly created for decimals into the symbol table)
            // it is necessary for the compiler to generate the static constructor here if we are emitting.
            if (_moduleBeingBuiltOpt != null && !hasStaticConstructor && !processedStaticInitializers.BoundInitializers.IsDefaultOrEmpty)
            {
                Debug.Assert(processedStaticInitializers.BoundInitializers.All((init) =>
                    (init.Kind == BoundKind.FieldInitializer) && !((BoundFieldInitializer)init).Field.IsMetadataConstant));

                MethodSymbol method = new SynthesizedStaticConstructor(sourceTypeSymbol);
                if (PassesFilter(_filterOpt, method))
                {
                    CompileMethod(method, -1, ref processedStaticInitializers, synthesizedSubmissionFields, compilationState);

                    // If this method has been successfully built, we emit it.
                    if (_moduleBeingBuiltOpt.GetMethodBody(method) != null)
                    {
                        _moduleBeingBuiltOpt.AddSynthesizedDefinition(sourceTypeSymbol, method);
                    }
                }
            }

            // compile submission constructor last so that synthesized submission fields are collected from all script methods:
            if (scriptCtor != null && compilationState.Emitting)
            {
                Debug.Assert(scriptCtorOrdinal >= 0);
                var processedInitializers = new Binder.ProcessedFieldInitializers() { BoundInitializers = ImmutableArray<BoundInitializer>.Empty };
                CompileMethod(scriptCtor, scriptCtorOrdinal, ref processedInitializers, synthesizedSubmissionFields, compilationState);
                if (synthesizedSubmissionFields != null)
                {
                    synthesizedSubmissionFields.AddToType(containingType, compilationState.ModuleBuilderOpt);
                }
            }

            // Emit synthesized methods produced during lowering if any
            if (_moduleBeingBuiltOpt != null)
            {
                CompileSynthesizedMethods(compilationState);
            }

            compilationState.Free();
        }

        private void CompileSynthesizedMethods(PrivateImplementationDetails privateImplClass, DiagnosticBag diagnostics)
        {
            Debug.Assert(_moduleBeingBuiltOpt != null);

            var compilationState = new TypeCompilationState(null, _compilation, _moduleBeingBuiltOpt);
            foreach (MethodSymbol method in privateImplClass.GetMethods(new EmitContext(_moduleBeingBuiltOpt, null, diagnostics)))
            {
                Debug.Assert(method.SynthesizesLoweredBoundBody);
                method.GenerateMethodBody(compilationState, diagnostics);
            }

            CompileSynthesizedMethods(compilationState);
            compilationState.Free();
        }

        private void CompileSynthesizedMethods(ImmutableArray<NamedTypeSymbol> additionalTypes, DiagnosticBag diagnostics)
        {
            foreach (var additionalType in additionalTypes)
            {
                var compilationState = new TypeCompilationState(additionalType, _compilation, _moduleBeingBuiltOpt);
                foreach (var method in additionalType.GetMethodsToEmit())
                {
                    method.GenerateMethodBody(compilationState, diagnostics);
                }

                if (!diagnostics.HasAnyErrors())
                {
                    CompileSynthesizedMethods(compilationState);
                }

                compilationState.Free();
            }
        }

        private void CompileSynthesizedMethods(TypeCompilationState compilationState)
        {
            Debug.Assert(_moduleBeingBuiltOpt != null);
            Debug.Assert(compilationState.ModuleBuilderOpt == _moduleBeingBuiltOpt);

            var synthesizedMethods = compilationState.SynthesizedMethods;
            if (synthesizedMethods == null)
            {
                return;
            }

            var oldImportChain = compilationState.CurrentImportChain;
            try
            {
                foreach (var methodWithBody in synthesizedMethods)
                {
                    var importChain = methodWithBody.ImportChainOpt;
                    compilationState.CurrentImportChain = importChain;

                    var method = methodWithBody.Method;
                    var lambda = method as SynthesizedLambdaMethod;
                    var variableSlotAllocatorOpt = ((object)lambda != null) ?
                        _moduleBeingBuiltOpt.TryCreateVariableSlotAllocator(lambda, lambda.TopLevelMethod) :
                        _moduleBeingBuiltOpt.TryCreateVariableSlotAllocator(method, method);

                    // We make sure that an asynchronous mutation to the diagnostic bag does not 
                    // confuse the method body generator by making a fresh bag and then loading
                    // any diagnostics emitted into it back into the main diagnostic bag.
                    var diagnosticsThisMethod = DiagnosticBag.GetInstance();

                    AsyncStateMachine stateMachineType;

                    // Synthesized methods have no ordinal stored in custom debug information (only user-defined methods have ordinals).
                    // In case of async lambdas, which synthesize a state machine type during the following rewrite, the containing method has already been uniquely named, 
                    // so there is no need to produce a unique method ordinal for the corresponding state machine type, whose name includes the (unique) containing method name.
                    const int methodOrdinal = -1;
                    MethodBody emittedBody = null;

                    try
                    {
                        // Why is this here when IteratorRewriter is earlier?
                        BoundStatement bodyWithoutAsync = AsyncRewriter.Rewrite(methodWithBody.Body, method, methodOrdinal, variableSlotAllocatorOpt, compilationState, diagnosticsThisMethod, out stateMachineType);

                        if (!diagnosticsThisMethod.HasAnyErrors() && !_globalHasErrors)
                        {
                            emittedBody = GenerateMethodBody(
                                _moduleBeingBuiltOpt,
                                method,
                                methodOrdinal,
                                bodyWithoutAsync,
                                ImmutableArray<LambdaDebugInfo>.Empty,
                                ImmutableArray<ClosureDebugInfo>.Empty,
                                stateMachineType,
                                variableSlotAllocatorOpt,
                                diagnosticsThisMethod,
                                _debugDocumentProvider,
                                method.GenerateDebugInfo ? importChain : null,
                                emittingPdb: _emittingPdb);
                        }
                    }
                    catch (BoundTreeVisitor.CancelledByStackGuardException ex)
                    {
                        ex.AddAnError(_diagnostics);
                    }

                    _diagnostics.AddRange(diagnosticsThisMethod);
                    diagnosticsThisMethod.Free();

                    // error while generating IL
                    if (emittedBody == null)
                    {
                        break;
                    }

                    _moduleBeingBuiltOpt.SetMethodBody(method, emittedBody);
                }
            }
            finally
            {
                compilationState.CurrentImportChain = oldImportChain;
            }
        }

        private static bool IsFieldLikeEventAccessor(MethodSymbol method)
        {
            Symbol associatedPropertyOrEvent = method.AssociatedSymbol;
            return (object)associatedPropertyOrEvent != null &&
                associatedPropertyOrEvent.Kind == SymbolKind.Event &&
                ((EventSymbol)associatedPropertyOrEvent).HasAssociatedField;
        }

        /// <summary>
        /// In some circumstances (e.g. implicit implementation of an interface method by a non-virtual method in a 
        /// base type from another assembly) it is necessary for the compiler to generate explicit implementations for
        /// some interface methods.  They don't go in the symbol table, but if we are emitting, then we should
        /// generate code for them.
        /// </summary>
        private void CompileSynthesizedExplicitImplementations(SourceMemberContainerTypeSymbol sourceTypeSymbol, TypeCompilationState compilationState)
        {
            // we are not generating any observable diagnostics here so it is ok to short-circuit on global errors.
            if (!_globalHasErrors)
            {
                foreach (var synthesizedExplicitImpl in sourceTypeSymbol.GetSynthesizedExplicitImplementations(_cancellationToken))
                {
                    Debug.Assert(synthesizedExplicitImpl.SynthesizesLoweredBoundBody);
                    var discardedDiagnostics = DiagnosticBag.GetInstance();
                    synthesizedExplicitImpl.GenerateMethodBody(compilationState, discardedDiagnostics);
                    Debug.Assert(!discardedDiagnostics.HasAnyErrors());
                    discardedDiagnostics.Free();
                    _moduleBeingBuiltOpt.AddSynthesizedDefinition(sourceTypeSymbol, synthesizedExplicitImpl);
                }
            }
        }

        private void CompileSynthesizedSealedAccessors(SourcePropertySymbol sourceProperty, TypeCompilationState compilationState)
        {
            SynthesizedSealedPropertyAccessor synthesizedAccessor = sourceProperty.SynthesizedSealedAccessorOpt;

            // we are not generating any observable diagnostics here so it is ok to short-circuit on global errors.
            if ((object)synthesizedAccessor != null && !_globalHasErrors)
            {
                Debug.Assert(synthesizedAccessor.SynthesizesLoweredBoundBody);
                var discardedDiagnostics = DiagnosticBag.GetInstance();
                synthesizedAccessor.GenerateMethodBody(compilationState, discardedDiagnostics);
                Debug.Assert(!discardedDiagnostics.HasAnyErrors());
                discardedDiagnostics.Free();

                _moduleBeingBuiltOpt.AddSynthesizedDefinition(sourceProperty.ContainingType, synthesizedAccessor);
            }
        }

        private void CompileFieldLikeEventAccessor(SourceEventSymbol eventSymbol, bool isAddMethod)
        {
            MethodSymbol accessor = isAddMethod ? eventSymbol.AddMethod : eventSymbol.RemoveMethod;

            var diagnosticsThisMethod = DiagnosticBag.GetInstance();
            try
            {
                BoundBlock boundBody = MethodBodySynthesizer.ConstructFieldLikeEventAccessorBody(eventSymbol, isAddMethod, _compilation, diagnosticsThisMethod);
                var hasErrors = diagnosticsThisMethod.HasAnyErrors();
                SetGlobalErrorIfTrue(hasErrors);

                // we cannot rely on GlobalHasErrors since that can be changed concurrently by other methods compiling
                // we however do not want to continue with generating method body if we have errors in this particular method - generating may crash
                // or if had declaration errors - we will fail anyways, but if some types are bad enough, generating may produce duplicate errors about that.
                if (!hasErrors && !_hasDeclarationErrors)
                {
                    const int accessorOrdinal = -1;

                    MethodBody emittedBody = GenerateMethodBody(
                        _moduleBeingBuiltOpt,
                        accessor,
                        accessorOrdinal,
                        boundBody,
                        ImmutableArray<LambdaDebugInfo>.Empty,
                        ImmutableArray<ClosureDebugInfo>.Empty,
                        stateMachineTypeOpt: null,
                        variableSlotAllocatorOpt: null,
                        diagnostics: diagnosticsThisMethod,
                        debugDocumentProvider: _debugDocumentProvider,
                        importChainOpt: null,
                        emittingPdb: false);

                    _moduleBeingBuiltOpt.SetMethodBody(accessor, emittedBody);
                    // Definition is already in the symbol table, so don't call moduleBeingBuilt.AddCompilerGeneratedDefinition
                }
            }
            finally
            {
                _diagnostics.AddRange(diagnosticsThisMethod);
                diagnosticsThisMethod.Free();
            }
        }

        public override object VisitMethod(MethodSymbol symbol, TypeCompilationState arg)
        {
            throw ExceptionUtilities.Unreachable;
        }

        public override object VisitProperty(PropertySymbol symbol, TypeCompilationState argument)
        {
            throw ExceptionUtilities.Unreachable;
        }

        public override object VisitEvent(EventSymbol symbol, TypeCompilationState argument)
        {
            throw ExceptionUtilities.Unreachable;
        }

        public override object VisitField(FieldSymbol symbol, TypeCompilationState argument)
        {
            throw ExceptionUtilities.Unreachable;
        }

        private void CompileMethod(
            MethodSymbol methodSymbol,
            int methodOrdinal,
            ref Binder.ProcessedFieldInitializers processedInitializers,
            SynthesizedSubmissionFields previousSubmissionFields,
            TypeCompilationState compilationState)
        {
            _cancellationToken.ThrowIfCancellationRequested();
            SourceMethodSymbol sourceMethod = methodSymbol as SourceMethodSymbol;

            if (methodSymbol.IsAbstract)
            {
                if ((object)sourceMethod != null)
                {
                    bool diagsWritten;
                    sourceMethod.SetDiagnostics(ImmutableArray<Diagnostic>.Empty, out diagsWritten);
                    if (diagsWritten && !methodSymbol.IsImplicitlyDeclared && _compilation.EventQueue != null)
                    {
                        _compilation.SymbolDeclaredEvent(methodSymbol);
                    }
                }

                return;
            }

            // get cached diagnostics if not building and we have 'em
            if (_moduleBeingBuiltOpt == null && (object)sourceMethod != null)
            {
                var cachedDiagnostics = sourceMethod.Diagnostics;

                if (!cachedDiagnostics.IsDefault)
                {
                    _diagnostics.AddRange(cachedDiagnostics);
                    return;
                }
            }

            ImportChain oldImportChain = compilationState.CurrentImportChain;

            // In order to avoid generating code for methods with errors, we create a diagnostic bag just for this method.
            DiagnosticBag diagsForCurrentMethod = DiagnosticBag.GetInstance();

            try
            {
                // if synthesized method returns its body in lowered form
                if (methodSymbol.SynthesizesLoweredBoundBody)
                {
                    if (_moduleBeingBuiltOpt != null)
                    {
                        methodSymbol.GenerateMethodBody(compilationState, diagsForCurrentMethod);
                        _diagnostics.AddRange(diagsForCurrentMethod);
                    }

                    return;
                }

                // no need to emit the default ctor, we are not emitting those
                if (methodSymbol.IsDefaultValueTypeConstructor())
                {
                    return;
                }

                bool includeInitializersInBody = false;
                BoundBlock body;
                bool originalBodyNested = false;

                // initializers that have been analyzed but not yet lowered.
                BoundStatementList analyzedInitializers = null;

                ImportChain importChain = null;
                var hasTrailingExpression = false;

                if (methodSymbol.IsScriptConstructor)
                {
                    body = new BoundBlock(methodSymbol.GetNonNullSyntaxNode(), ImmutableArray<LocalSymbol>.Empty, ImmutableArray<BoundStatement>.Empty) { WasCompilerGenerated = true };
                }
                else if (methodSymbol.IsScriptInitializer)
                {
                    // rewrite top-level statements and script variable declarations to a list of statements and assignments, respectively:
                    var initializerStatements = InitializerRewriter.RewriteScriptInitializer(processedInitializers.BoundInitializers, (SynthesizedInteractiveInitializerMethod)methodSymbol, out hasTrailingExpression);

                    // the lowered script initializers should not be treated as initializers anymore but as a method body:
                    body = new BoundBlock(initializerStatements.Syntax, ImmutableArray<LocalSymbol>.Empty, initializerStatements.Statements) { WasCompilerGenerated = true };

                    var unusedDiagnostics = DiagnosticBag.GetInstance();
                    DataFlowPass.Analyze(_compilation, methodSymbol, initializerStatements, unusedDiagnostics, requireOutParamsAssigned: false);
                    DiagnosticsPass.IssueDiagnostics(_compilation, initializerStatements, unusedDiagnostics, methodSymbol);
                    unusedDiagnostics.Free();
                }
                else
                {
                    // Do not emit initializers if we are invoking another constructor of this class.
                    includeInitializersInBody = !processedInitializers.BoundInitializers.IsDefaultOrEmpty &&
                                                !HasThisConstructorInitializer(methodSymbol);

                    body = BindMethodBody(methodSymbol, compilationState, diagsForCurrentMethod, out importChain, out originalBodyNested);

                    // lower initializers just once. the lowered tree will be reused when emitting all constructors 
                    // with field initializers. Once lowered, these initializers will be stashed in processedInitializers.LoweredInitializers
                    // (see later in this method). Don't bother lowering _now_ if this particular ctor won't have the initializers 
                    // appended to its body.
                    if (includeInitializersInBody && processedInitializers.LoweredInitializers == null)
                    {
                        analyzedInitializers = InitializerRewriter.RewriteConstructor(processedInitializers.BoundInitializers, methodSymbol);
                        processedInitializers.HasErrors = processedInitializers.HasErrors || analyzedInitializers.HasAnyErrors;

                        if (body != null && methodSymbol.ContainingType.IsStructType() && !methodSymbol.IsImplicitConstructor)
                        {
                            // In order to get correct diagnostics, we need to analyze initializers and the body together.
                            body = body.Update(body.Locals, body.Statements.Insert(0, analyzedInitializers));
                            includeInitializersInBody = false;
                            analyzedInitializers = null;
                        }
                        else
                        {
                            // These analyses check for diagnostics in lambdas.
                            // Control flow analysis and implicit return insertion are unnecessary.
                            DataFlowPass.Analyze(_compilation, methodSymbol, analyzedInitializers, diagsForCurrentMethod, requireOutParamsAssigned: false);
                            DiagnosticsPass.IssueDiagnostics(_compilation, analyzedInitializers, diagsForCurrentMethod, methodSymbol);
                        }
                    }
                }

#if DEBUG
                // If the method is a synthesized static or instance constructor, then debugImports will be null and we will use the value
                // from the first field initializer.
                if ((methodSymbol.MethodKind == MethodKind.Constructor || methodSymbol.MethodKind == MethodKind.StaticConstructor) &&
                    methodSymbol.IsImplicitlyDeclared && body == null)
                {
                    // There was no body to bind, so we didn't get anything from BindMethodBody.
                    Debug.Assert(importChain == null);
                }

                // Either there were no field initializers or we grabbed debug imports from the first one.
                Debug.Assert(processedInitializers.BoundInitializers.IsDefaultOrEmpty || processedInitializers.FirstImportChain != null);
#endif

                importChain = importChain ?? processedInitializers.FirstImportChain;

                // Associate these debug imports with all methods generated from this one.
                compilationState.CurrentImportChain = importChain;

                if (body != null)
                {
                    DiagnosticsPass.IssueDiagnostics(_compilation, body, diagsForCurrentMethod, methodSymbol);
                }

                BoundBlock flowAnalyzedBody = null;
                if (body != null)
                {
                    flowAnalyzedBody = FlowAnalysisPass.Rewrite(methodSymbol, body, diagsForCurrentMethod, hasTrailingExpression: hasTrailingExpression, originalBodyNested: originalBodyNested);
                }

                bool hasErrors = _hasDeclarationErrors || diagsForCurrentMethod.HasAnyErrors() || processedInitializers.HasErrors;

                // Record whether or not the bound tree for the lowered method body (including any initializers) contained any
                // errors (note: errors, not diagnostics).
                SetGlobalErrorIfTrue(hasErrors);

                bool diagsWritten = false;
                var actualDiagnostics = diagsForCurrentMethod.ToReadOnly();
                if (sourceMethod != null)
                {
                    actualDiagnostics = sourceMethod.SetDiagnostics(actualDiagnostics, out diagsWritten);
                }

                if (diagsWritten && !methodSymbol.IsImplicitlyDeclared && _compilation.EventQueue != null)
                {
                    var lazySemanticModel = body == null ? null : new Lazy<SemanticModel>(() =>
                    {
                        var syntax = body.Syntax;
                        var semanticModel = (CSharpSemanticModel)_compilation.GetSemanticModel(syntax.SyntaxTree);
                        var memberModel = semanticModel.GetMemberModel(syntax);
                        if (memberModel != null)
                        {
                            memberModel.UnguardedAddBoundTreeForStandaloneSyntax(syntax, body);
                        }
                        return semanticModel;
                    });

<<<<<<< HEAD
                    _compilation.EventQueue.TryEnqueue(new SymbolDeclaredCompilationEvent(_compilation, methodSymbol, lazySemanticModel));
=======
                    MethodSymbol symbolToProduce = methodSymbol.PartialDefinitionPart ?? methodSymbol;
                    _compilation.EventQueue.Enqueue(new SymbolDeclaredCompilationEvent(_compilation, symbolToProduce, lazySemanticModel));
>>>>>>> 39a0020b
                }

                // Don't lower if we're not emitting or if there were errors. 
                // Methods that had binding errors are considered too broken to be lowered reliably.
                if (_moduleBeingBuiltOpt == null || hasErrors)
                {
                    _diagnostics.AddRange(actualDiagnostics);
                    return;
                }

                // ############################
                // LOWERING AND EMIT
                // Any errors generated below here are considered Emit diagnostics 
                // and will not be reported to callers Compilation.GetDiagnostics()

                bool hasBody = flowAnalyzedBody != null;
                VariableSlotAllocator lazyVariableSlotAllocator = null;
                StateMachineTypeSymbol stateMachineTypeOpt = null;
                var lambdaDebugInfoBuilder = ArrayBuilder<LambdaDebugInfo>.GetInstance();
                var closureDebugInfoBuilder = ArrayBuilder<ClosureDebugInfo>.GetInstance();
                BoundStatement loweredBodyOpt = null;

                try
                {
                    if (hasBody)
                    {
                        loweredBodyOpt = LowerBodyOrInitializer(
                            methodSymbol,
                            methodOrdinal,
                            flowAnalyzedBody,
                            previousSubmissionFields,
                            compilationState,
                            diagsForCurrentMethod,
                            ref lazyVariableSlotAllocator,
                            lambdaDebugInfoBuilder,
                            closureDebugInfoBuilder,
                            out stateMachineTypeOpt);

                        Debug.Assert(loweredBodyOpt != null);
                    }
                    else
                    {
                        loweredBodyOpt = null;
                    }

                    hasErrors = hasErrors || (hasBody && loweredBodyOpt.HasErrors) || diagsForCurrentMethod.HasAnyErrors();
                    SetGlobalErrorIfTrue(hasErrors);

                    // don't emit if the resulting method would contain initializers with errors
                    if (!hasErrors && (hasBody || includeInitializersInBody))
                    {
                        // Fields must be initialized before constructor initializer (which is the first statement of the analyzed body, if specified),
                        // so that the initialization occurs before any method overridden by the declaring class can be invoked from the base constructor
                        // and access the fields.

                        ImmutableArray<BoundStatement> boundStatements;

                        if (methodSymbol.IsScriptConstructor)
                        {
                            boundStatements = MethodBodySynthesizer.ConstructScriptConstructorBody(loweredBodyOpt, methodSymbol, previousSubmissionFields, _compilation);
                        }
                        else
                        {
                            boundStatements = ImmutableArray<BoundStatement>.Empty;

                            if (analyzedInitializers != null)
                            {
                                StateMachineTypeSymbol initializerStateMachineTypeOpt;

                                processedInitializers.LoweredInitializers = (BoundStatementList)LowerBodyOrInitializer(
                                    methodSymbol,
                                    methodOrdinal,
                                    analyzedInitializers,
                                    previousSubmissionFields,
                                    compilationState,
                                    diagsForCurrentMethod,
                                    ref lazyVariableSlotAllocator,
                                    lambdaDebugInfoBuilder,
                                    closureDebugInfoBuilder,
                                    out initializerStateMachineTypeOpt);

                                // initializers can't produce state machines
                                Debug.Assert((object)initializerStateMachineTypeOpt == null);

                                Debug.Assert(processedInitializers.LoweredInitializers.Kind == BoundKind.StatementList);
                                Debug.Assert(!hasErrors);
                                hasErrors = processedInitializers.LoweredInitializers.HasAnyErrors || diagsForCurrentMethod.HasAnyErrors();
                                SetGlobalErrorIfTrue(hasErrors);

                                if (hasErrors)
                                {
                                    _diagnostics.AddRange(diagsForCurrentMethod);
                                    return;
                                }
                            }

                            // initializers for global code have already been included in the body
                            if (includeInitializersInBody)
                            {
                                boundStatements = boundStatements.Concat(processedInitializers.LoweredInitializers.Statements);
                            }

                            if (hasBody)
                            {
                                boundStatements = boundStatements.Concat(ImmutableArray.Create(loweredBodyOpt));
                            }
                        }

                        // generated struct constructors should ensure that all fields are assigned (even those that do not have initializers)
                        var container = methodSymbol.ContainingType as SourceMemberContainerTypeSymbol;
                        if (container != null &&
                            container.IsStructType() &&
                            methodSymbol.IsImplicitInstanceConstructor)
                        {
                            StateMachineTypeSymbol ctorStateMachineTypeOpt;

                            var chain = ChainImplicitStructConstructor(methodSymbol, container);
                            chain = LowerBodyOrInitializer(
                                methodSymbol,
                                methodOrdinal,
                                chain,
                                previousSubmissionFields,
                                compilationState,
                                diagsForCurrentMethod,
                                ref lazyVariableSlotAllocator,
                                lambdaDebugInfoBuilder,
                                closureDebugInfoBuilder,
                                out ctorStateMachineTypeOpt);

                            // constructor can't produce state machine
                            Debug.Assert((object)ctorStateMachineTypeOpt == null);

                            boundStatements = boundStatements.Insert(0, chain);
                        }

                        CSharpSyntaxNode syntax = methodSymbol.GetNonNullSyntaxNode();

                        var boundBody = BoundStatementList.Synthesized(syntax, boundStatements);

                        var emittedBody = GenerateMethodBody(
                            _moduleBeingBuiltOpt,
                            methodSymbol,
                            methodOrdinal,
                            boundBody,
                            lambdaDebugInfoBuilder.ToImmutable(),
                            closureDebugInfoBuilder.ToImmutable(),
                            stateMachineTypeOpt,
                            lazyVariableSlotAllocator,
                            diagsForCurrentMethod,
                            _debugDocumentProvider,
                            importChain,
                            _emittingPdb);

                        _moduleBeingBuiltOpt.SetMethodBody(methodSymbol.PartialDefinitionPart ?? methodSymbol, emittedBody);
                    }

                    _diagnostics.AddRange(diagsForCurrentMethod);
                }
                finally
                {
                    lambdaDebugInfoBuilder.Free();
                    closureDebugInfoBuilder.Free();
                }
            }
            finally
            {
                diagsForCurrentMethod.Free();
                compilationState.CurrentImportChain = oldImportChain;
            }
        }

        /// <summary>
        /// Synthesized parameterless constructors in structs chain to the "default" constructor
        /// </summary>
        private BoundStatement ChainImplicitStructConstructor(MethodSymbol methodSymbol, SourceMemberContainerTypeSymbol containingType)
        {
            CSharpSyntaxNode syntax = methodSymbol.GetNonNullSyntaxNode();

            // TODO: can we skip this if we have as many initializers as instance fields?
            //       there could be an observable difference if initializer crashes 
            //       and constructor is invoked in-place and the partially initialized 
            //       instance escapes. (impossible in C#, I believe)
            //
            // add "this = default(T)" at the beginning of implicit struct ctor
            return new BoundExpressionStatement(syntax,
                    new BoundAssignmentOperator(
                    syntax,
                    new BoundThisReference(syntax, containingType),
                    new BoundDefaultOperator(syntax, containingType),
                    RefKind.None,
                    containingType));
        }

        // internal for testing
        internal static BoundStatement LowerBodyOrInitializer(
            MethodSymbol method,
            int methodOrdinal,
            BoundStatement body,
            SynthesizedSubmissionFields previousSubmissionFields,
            TypeCompilationState compilationState,
            DiagnosticBag diagnostics,
            ref VariableSlotAllocator lazyVariableSlotAllocator,
            ArrayBuilder<LambdaDebugInfo> lambdaDebugInfoBuilder,
            ArrayBuilder<ClosureDebugInfo> closureDebugInfoBuilder,
            out StateMachineTypeSymbol stateMachineTypeOpt)
        {
            Debug.Assert(compilationState.ModuleBuilderOpt != null);
            stateMachineTypeOpt = null;

            if (body.HasErrors)
            {
                return body;
            }

            try
            {
                bool sawLambdas;
                bool sawAwaitInExceptionHandler;
                var loweredBody = LocalRewriter.Rewrite(
                    method.DeclaringCompilation,
                    method,
                    methodOrdinal,
                    method.ContainingType,
                    body,
                    compilationState,
                    previousSubmissionFields: previousSubmissionFields,
                    allowOmissionOfConditionalCalls: true,
                    diagnostics: diagnostics,
                    sawLambdas: out sawLambdas,
                    sawAwaitInExceptionHandler: out sawAwaitInExceptionHandler);

                if (loweredBody.HasErrors)
                {
                    return loweredBody;
                }

                if (sawAwaitInExceptionHandler)
                {
                    // If we have awaits in handlers, we need to 
                    // replace handlers with synthetic ones which can be consumed by async rewriter.
                    // The reason why this rewrite happens before the lambda rewrite 
                    // is that we may need access to exception locals and it would be fairly hard to do
                    // if these locals are captured into closures (possibly nested ones).
                    Debug.Assert(!method.IsIterator);
                    loweredBody = AsyncExceptionHandlerRewriter.Rewrite(
                        method,
                        method.ContainingType,
                        loweredBody,
                        compilationState,
                        diagnostics);
                }

                if (loweredBody.HasErrors)
                {
                    return loweredBody;
                }

                if (lazyVariableSlotAllocator == null)
                {
                    lazyVariableSlotAllocator = compilationState.ModuleBuilderOpt.TryCreateVariableSlotAllocator(method, method);
                }

                BoundStatement bodyWithoutLambdas = loweredBody;
                if (sawLambdas)
                {
                    bodyWithoutLambdas = LambdaRewriter.Rewrite(
                        loweredBody,
                        method.ContainingType,
                        method.ThisParameter,
                        method,
                        methodOrdinal,
                        lambdaDebugInfoBuilder,
                        closureDebugInfoBuilder,
                        lazyVariableSlotAllocator,
                        compilationState,
                        diagnostics,
                        assignLocals: false);
                }

                if (bodyWithoutLambdas.HasErrors)
                {
                    return bodyWithoutLambdas;
                }

                IteratorStateMachine iteratorStateMachine;
                BoundStatement bodyWithoutIterators = IteratorRewriter.Rewrite(bodyWithoutLambdas, method, methodOrdinal, lazyVariableSlotAllocator, compilationState, diagnostics, out iteratorStateMachine);

                if (bodyWithoutIterators.HasErrors)
                {
                    return bodyWithoutIterators;
                }

                AsyncStateMachine asyncStateMachine;
                BoundStatement bodyWithoutAsync = AsyncRewriter.Rewrite(bodyWithoutIterators, method, methodOrdinal, lazyVariableSlotAllocator, compilationState, diagnostics, out asyncStateMachine);

                Debug.Assert(iteratorStateMachine == null || asyncStateMachine == null);
                stateMachineTypeOpt = (StateMachineTypeSymbol)iteratorStateMachine ?? asyncStateMachine;

                return bodyWithoutAsync;
            }
            catch (BoundTreeVisitor.CancelledByStackGuardException ex)
            {
                ex.AddAnError(diagnostics);
                return new BoundBadStatement(body.Syntax, ImmutableArray.Create<BoundNode>(body), hasErrors: true);
            }
        }

        private static MethodBody GenerateMethodBody(
            PEModuleBuilder moduleBuilder,
            MethodSymbol method,
            int methodOrdinal,
            BoundStatement block,
            ImmutableArray<LambdaDebugInfo> lambdaDebugInfo,
            ImmutableArray<ClosureDebugInfo> closureDebugInfo,
            StateMachineTypeSymbol stateMachineTypeOpt,
            VariableSlotAllocator variableSlotAllocatorOpt,
            DiagnosticBag diagnostics,
            DebugDocumentProvider debugDocumentProvider,
            ImportChain importChainOpt,
            bool emittingPdb)
        {
            // Note: don't call diagnostics.HasAnyErrors() in release; could be expensive if compilation has many warnings.
            Debug.Assert(!diagnostics.HasAnyErrors(), "Running code generator when errors exist might be dangerous; code generator not expecting errors");

            var compilation = moduleBuilder.Compilation;
            var localSlotManager = new LocalSlotManager(variableSlotAllocatorOpt);
            var optimizations = compilation.Options.OptimizationLevel;

            ILBuilder builder = new ILBuilder(moduleBuilder, localSlotManager, optimizations);
            DiagnosticBag diagnosticsForThisMethod = DiagnosticBag.GetInstance();
            try
            {
                Cci.AsyncMethodBodyDebugInfo asyncDebugInfo = null;

                var codeGen = new CodeGen.CodeGenerator(method, block, builder, moduleBuilder, diagnosticsForThisMethod, optimizations, emittingPdb);

                if (diagnosticsForThisMethod.HasAnyErrors())
                {
                    // we are done here. Since there were errors we should not emit anything.
                    return null;
                }

                // We need to save additional debugging information for MoveNext of an async state machine.
                var stateMachineMethod = method as SynthesizedStateMachineMethod;
                bool isStateMachineMoveNextMethod = stateMachineMethod != null && method.Name == WellKnownMemberNames.MoveNextMethodName;

                if (isStateMachineMoveNextMethod && stateMachineMethod.StateMachineType.KickoffMethod.IsAsync)
                {
                    int asyncCatchHandlerOffset;
                    ImmutableArray<int> asyncYieldPoints;
                    ImmutableArray<int> asyncResumePoints;
                    codeGen.Generate(out asyncCatchHandlerOffset, out asyncYieldPoints, out asyncResumePoints);

                    var kickoffMethod = stateMachineMethod.StateMachineType.KickoffMethod;

                    // The exception handler IL offset is used by the debugger to treat exceptions caught by the marked catch block as "user unhandled".
                    // This is important for async void because async void exceptions generally result in the process being terminated,
                    // but without anything useful on the call stack. Async Task methods on the other hand return exceptions as the result of the Task.
                    // So it is undesirable to consider these exceptions "user unhandled" since there may well be user code that is awaiting the task.
                    // This is a heuristic since it's possible that there is no user code awaiting the task.
                    asyncDebugInfo = new Cci.AsyncMethodBodyDebugInfo(kickoffMethod, kickoffMethod.ReturnsVoid ? asyncCatchHandlerOffset : -1, asyncYieldPoints, asyncResumePoints);
                }
                else
                {
                    codeGen.Generate();
                }

                // Translate the imports even if we are not writing PDBs. The translation has an impact on generated metadata 
                // and we don't want to emit different metadata depending on whether or we emit with PDB stream.
                // TODO (https://github.com/dotnet/roslyn/issues/2846): This will need to change for member initializers in partial class.
                var importScopeOpt = importChainOpt?.Translate(moduleBuilder, diagnosticsForThisMethod);

                var localVariables = builder.LocalSlotManager.LocalsInOrder();

                if (localVariables.Length > 0xFFFE)
                {
                    diagnosticsForThisMethod.Add(ErrorCode.ERR_TooManyLocals, method.Locations.First());
                }

                if (diagnosticsForThisMethod.HasAnyErrors())
                {
                    // we are done here. Since there were errors we should not emit anything.
                    return null;
                }

                // We will only save the IL builders when running tests.
                if (moduleBuilder.SaveTestData)
                {
                    moduleBuilder.SetMethodTestData(method, builder.GetSnapshot());
                }

                // Only compiler-generated MoveNext methods have iterator scopes.  See if this is one.
                var stateMachineHoistedLocalScopes = default(ImmutableArray<Cci.StateMachineHoistedLocalScope>);
                if (isStateMachineMoveNextMethod)
                {
                    stateMachineHoistedLocalScopes = builder.GetHoistedLocalScopes();
                }

                var stateMachineHoistedLocalSlots = default(ImmutableArray<EncHoistedLocalInfo>);
                var stateMachineAwaiterSlots = default(ImmutableArray<Cci.ITypeReference>);
                if (optimizations == OptimizationLevel.Debug && stateMachineTypeOpt != null)
                {
                    Debug.Assert(method.IsAsync || method.IsIterator);
                    GetStateMachineSlotDebugInfo(moduleBuilder, moduleBuilder.GetSynthesizedFields(stateMachineTypeOpt), variableSlotAllocatorOpt, diagnosticsForThisMethod, out stateMachineHoistedLocalSlots, out stateMachineAwaiterSlots);
                    Debug.Assert(!diagnostics.HasAnyErrors());
                }

                return new MethodBody(
                    builder.RealizedIL,
                    builder.MaxStack,
                    method.PartialDefinitionPart ?? method,
                    variableSlotAllocatorOpt?.MethodId ?? new DebugId(methodOrdinal, moduleBuilder.CurrentGenerationOrdinal),
                    localVariables,
                    builder.RealizedSequencePoints,
                    debugDocumentProvider,
                    builder.RealizedExceptionHandlers,
                    builder.GetAllScopes(),
                    builder.HasDynamicLocal,
                    importScopeOpt,
                    lambdaDebugInfo,
                    closureDebugInfo,
                    stateMachineTypeOpt?.Name,
                    stateMachineHoistedLocalScopes,
                    stateMachineHoistedLocalSlots,
                    stateMachineAwaiterSlots,
                    asyncDebugInfo);
            }
            finally
            {
                // Basic blocks contain poolable builders for IL and sequence points. Free those back
                // to their pools.
                builder.FreeBasicBlocks();

                // Remember diagnostics.
                diagnostics.AddRange(diagnosticsForThisMethod);
                diagnosticsForThisMethod.Free();
            }
        }

        private static void GetStateMachineSlotDebugInfo(
            PEModuleBuilder moduleBuilder,
            IEnumerable<Cci.IFieldDefinition> fieldDefs,
            VariableSlotAllocator variableSlotAllocatorOpt,
            DiagnosticBag diagnostics,
            out ImmutableArray<EncHoistedLocalInfo> hoistedVariableSlots,
            out ImmutableArray<Cci.ITypeReference> awaiterSlots)
        {
            var hoistedVariables = ArrayBuilder<EncHoistedLocalInfo>.GetInstance();
            var awaiters = ArrayBuilder<Cci.ITypeReference>.GetInstance();

            foreach (StateMachineFieldSymbol field in fieldDefs)
            {
                int index = field.SlotIndex;

                if (field.SlotDebugInfo.SynthesizedKind == SynthesizedLocalKind.AwaiterField)
                {
                    Debug.Assert(index >= 0);

                    while (index >= awaiters.Count)
                    {
                        awaiters.Add(null);
                    }

                    awaiters[index] = moduleBuilder.EncTranslateLocalVariableType(field.Type, diagnostics);
                }
                else if (!field.SlotDebugInfo.Id.IsNone)
                {
                    Debug.Assert(index >= 0 && field.SlotDebugInfo.SynthesizedKind.IsLongLived());

                    while (index >= hoistedVariables.Count)
                    {
                        // Empty slots may be present if variables were deleted during EnC.
                        hoistedVariables.Add(new EncHoistedLocalInfo(true));
                    }

                    hoistedVariables[index] = new EncHoistedLocalInfo(field.SlotDebugInfo, moduleBuilder.EncTranslateLocalVariableType(field.Type, diagnostics));
                }
            }

            // Fill in empty slots for variables deleted during EnC that are not followed by an existing variable:
            if (variableSlotAllocatorOpt != null)
            {
                int previousAwaiterCount = variableSlotAllocatorOpt.PreviousAwaiterSlotCount;
                while (awaiters.Count < previousAwaiterCount)
                {
                    awaiters.Add(null);
                }

                int previousAwaiterSlotCount = variableSlotAllocatorOpt.PreviousHoistedLocalSlotCount;
                while (hoistedVariables.Count < previousAwaiterSlotCount)
                {
                    hoistedVariables.Add(new EncHoistedLocalInfo(true));
                }
            }

            hoistedVariableSlots = hoistedVariables.ToImmutableAndFree();
            awaiterSlots = awaiters.ToImmutableAndFree();
        }

        // NOTE: can return null if the method has no body.
        internal static BoundBlock BindMethodBody(MethodSymbol method, TypeCompilationState compilationState, DiagnosticBag diagnostics)
        {
            ImportChain importChain;
            bool originalBodyNested;
            return BindMethodBody(method, compilationState, diagnostics, out importChain, out originalBodyNested);
        }

        // NOTE: can return null if the method has no body.
        private static BoundBlock BindMethodBody(MethodSymbol method, TypeCompilationState compilationState, DiagnosticBag diagnostics, out ImportChain importChain, out bool originalBodyNested)
        {
            originalBodyNested = false;
            importChain = null;

            BoundBlock body;

            var sourceMethod = method as SourceMethodSymbol;
            if ((object)sourceMethod != null)
            {
                if (sourceMethod.IsExtern)
                {
                    if (sourceMethod.BodySyntax == null && (sourceMethod.SyntaxNode as ConstructorDeclarationSyntax)?.Initializer == null)
                    {
                        // Generate warnings only if we are not generating ERR_ExternHasBody or ERR_ExternHasConstructorInitializer errors
                        GenerateExternalMethodWarnings(sourceMethod, diagnostics);
                    }

                    return null;
                }

                if (sourceMethod.IsDefaultValueTypeConstructor())
                {
                    // No body for default struct constructor.
                    return null;
                }

                var compilation = method.DeclaringCompilation;
                var factory = compilation.GetBinderFactory(sourceMethod.SyntaxTree);

                var blockSyntax = sourceMethod.BodySyntax as BlockSyntax;

                if (blockSyntax != null)
                {
                    var inMethodBinder = factory.GetBinder(blockSyntax);

                    Binder binder = new ExecutableCodeBinder(blockSyntax, sourceMethod, inMethodBinder);
                    body = binder.BindBlock(blockSyntax, diagnostics);

                    importChain = binder.ImportChain;

                    if (method.MethodKind == MethodKind.Destructor)
                    {
                        return MethodBodySynthesizer.ConstructDestructorBody(method, body);
                    }

                    if (inMethodBinder.IsDirectlyInIterator)
                    {
                        foreach (var parameter in method.Parameters)
                        {
                            if (parameter.RefKind != RefKind.None)
                            {
                                diagnostics.Add(ErrorCode.ERR_BadIteratorArgType, parameter.Locations[0]);
                            }
                            else if (parameter.Type.IsUnsafe())
                            {
                                diagnostics.Add(ErrorCode.ERR_UnsafeIteratorArgType, parameter.Locations[0]);
                            }
                        }

                        if (sourceMethod.IsUnsafe && compilation.Options.AllowUnsafe) // Don't cascade
                        {
                            diagnostics.Add(ErrorCode.ERR_IllegalInnerUnsafe, sourceMethod.Locations[0]);
                        }

                        if (sourceMethod.IsVararg)
                        {
                            // error CS1636: __arglist is not allowed in the parameter list of iterators
                            diagnostics.Add(ErrorCode.ERR_VarargsIterator, sourceMethod.Locations[0]);
                        }
                    }
                }
                else if (sourceMethod.IsExpressionBodied)
                {
                    var methodSyntax = sourceMethod.SyntaxNode;
                    var arrowExpression = methodSyntax.GetExpressionBodySyntax();

                    Binder binder = factory.GetBinder(arrowExpression);
                    binder = new ExecutableCodeBinder(arrowExpression, sourceMethod, binder);
                    importChain = binder.ImportChain;
                    // Add locals
                    return binder.BindExpressionBodyAsBlock(arrowExpression, diagnostics);
                }
                else
                {
                    var property = sourceMethod.AssociatedSymbol as SourcePropertySymbol;
                    if ((object)property != null && property.IsAutoProperty)
                    {
                        return MethodBodySynthesizer.ConstructAutoPropertyAccessorBody(sourceMethod);
                    }

                    return null;
                }
            }
            else
            {
                // synthesized methods should return their bound bodies
                body = null;
            }

            var constructorInitializer = BindConstructorInitializerIfAny(method, compilationState, diagnostics);
            ImmutableArray<BoundStatement> statements;

            if (constructorInitializer == null)
            {
                if (body != null)
                {
                    return body;
                }
                statements = ImmutableArray<BoundStatement>.Empty;
            }
            else if (body == null)
            {
                statements = ImmutableArray.Create(constructorInitializer);
            }
            else
            {
                statements = ImmutableArray.Create(constructorInitializer, body);
                originalBodyNested = true;
            }

            return new BoundBlock(method.GetNonNullSyntaxNode(), ImmutableArray<LocalSymbol>.Empty, statements) { WasCompilerGenerated = true };
        }

        private static BoundStatement BindConstructorInitializerIfAny(MethodSymbol method, TypeCompilationState compilationState, DiagnosticBag diagnostics)
        {
            // delegates have constructors but not constructor initializers
            if (method.MethodKind == MethodKind.Constructor && !method.ContainingType.IsDelegateType() && !method.IsExtern)
            {
                var compilation = method.DeclaringCompilation;
                var initializerInvocation = BindConstructorInitializer(method, diagnostics, compilation);

                if (initializerInvocation != null)
                {
                    var ctorCall = initializerInvocation as BoundCall;
                    if (ctorCall != null && !ctorCall.HasAnyErrors && ctorCall.Method != method && ctorCall.Method.ContainingType == method.ContainingType)
                    {
                        // Detect and report indirect cycles in the ctor-initializer call graph.
                        compilationState.ReportCtorInitializerCycles(method, ctorCall.Method, ctorCall.Syntax, diagnostics);
                    }

                    var constructorInitializer = new BoundExpressionStatement(initializerInvocation.Syntax, initializerInvocation) { WasCompilerGenerated = true };
                    Debug.Assert(initializerInvocation.HasAnyErrors || constructorInitializer.IsConstructorInitializer(), "Please keep this bound node in sync with BoundNodeExtensions.IsConstructorInitializer.");
                    return constructorInitializer;
                }
            }

            return null;
        }

        /// <summary>
        /// Bind the (implicit or explicit) constructor initializer of a constructor symbol.
        /// </summary>
        /// <param name="constructor">Constructor method.</param>
        /// <param name="diagnostics">Accumulates errors (e.g. access "this" in constructor initializer).</param>
        /// <param name="compilation">Used to retrieve binder.</param>
        /// <returns>A bound expression for the constructor initializer call.</returns>
        internal static BoundExpression BindConstructorInitializer(MethodSymbol constructor, DiagnosticBag diagnostics, CSharpCompilation compilation)
        {
            // Note that the base type can be null if we're compiling System.Object in source.
            NamedTypeSymbol baseType = constructor.ContainingType.BaseTypeNoUseSiteDiagnostics;

            SourceMethodSymbol sourceConstructor = constructor as SourceMethodSymbol;
            ConstructorDeclarationSyntax constructorSyntax = null;
            ArgumentListSyntax initializerArgumentListOpt = null;
            if ((object)sourceConstructor != null)
            {
                constructorSyntax = (ConstructorDeclarationSyntax)sourceConstructor.SyntaxNode;
                if (constructorSyntax.Initializer != null)
                {
                    initializerArgumentListOpt = constructorSyntax.Initializer.ArgumentList;
                }
            }

            // The common case is that we have no constructor initializer and the type inherits directly from object.
            // Also, we might be trying to generate a constructor for an entirely compiler-generated class such
            // as a closure class; in that case it is vexing to try to find a suitable binder for the non-existing
            // constructor syntax so that we can do unnecessary overload resolution on the non-existing initializer!
            // Simply take the early out: bind directly to the parameterless object ctor rather than attempting
            // overload resolution.
            if (initializerArgumentListOpt == null && (object)baseType != null)
            {
                if (baseType.SpecialType == SpecialType.System_Object)
                {
                    return GenerateObjectConstructorInitializer(constructor, diagnostics);
                }
                else if (baseType.IsErrorType() || baseType.IsStatic)
                {
                    // If the base type is bad and there is no initializer then we can just bail.
                    // We have no expressions we need to analyze to report errors on.
                    return null;
                }
            }

            // Either our base type is not object, or we have an initializer syntax, or both. We're going to
            // need to do overload resolution on the set of constructors of the base type, either on
            // the provided initializer syntax, or on an implicit ": base()" syntax.

            // SPEC ERROR: The specification states that if you have the situation 
            // SPEC ERROR: class B { ... } class D1 : B {} then the default constructor
            // SPEC ERROR: generated for D1 must call an accessible *parameterless* constructor
            // SPEC ERROR: in B. However, it also states that if you have 
            // SPEC ERROR: class B { ... } class D2 : B { D2() {} }  or
            // SPEC ERROR: class B { ... } class D3 : B { D3() : base() {} }  then
            // SPEC ERROR: the compiler performs *overload resolution* to determine
            // SPEC ERROR: which accessible constructor of B is called. Since B might have
            // SPEC ERROR: a ctor with all optional parameters, overload resolution might
            // SPEC ERROR: succeed even if there is no parameterless constructor. This
            // SPEC ERROR: is unintentionally inconsistent, and the native compiler does not
            // SPEC ERROR: implement this behavior. Rather, we should say in the spec that
            // SPEC ERROR: if there is no ctor in D1, then a ctor is created for you exactly
            // SPEC ERROR: as though you'd said "D1() : base() {}". 
            // SPEC ERROR: This is what we now do in Roslyn.

            // Now, in order to do overload resolution, we're going to need a binder. There are
            // three possible situations:
            //
            // class D1 : B { }
            // class D2 : B { D2(int x) { } }
            // class D3 : B { D3(int x) : base(x) { } }
            //
            // In the first case the binder needs to be the binder associated with
            // the *body* of D1 because if the base class ctor is protected, we need
            // to be inside the body of a derived class in order for it to be in the
            // accessibility domain of the protected base class ctor.
            //
            // In the second case the binder could be the binder associated with 
            // the body of D2; since the implicit call to base() will have no arguments
            // there is no need to look up "x".
            // 
            // In the third case the binder must be the binder that knows about "x" 
            // because x is in scope.

            Binder outerBinder;

            if ((object)sourceConstructor == null)
            {
                // The constructor is implicit. We need to get the binder for the body
                // of the enclosing class. 
                CSharpSyntaxNode containerNode = constructor.GetNonNullSyntaxNode();
                SyntaxToken bodyToken = GetImplicitConstructorBodyToken(containerNode);
                outerBinder = compilation.GetBinderFactory(containerNode.SyntaxTree).GetBinder(containerNode, bodyToken.Position);
            }
            else if (initializerArgumentListOpt == null)
            {
                // We have a ctor in source but no explicit constructor initializer.  We can't just use the binder for the
                // type containing the ctor because the ctor might be marked unsafe.  Use the binder for the parameter list
                // as an approximation - the extra symbols won't matter because there are no identifiers to bind.

                outerBinder = compilation.GetBinderFactory(sourceConstructor.SyntaxTree).GetBinder(constructorSyntax.ParameterList);
            }
            else
            {
                outerBinder = compilation.GetBinderFactory(sourceConstructor.SyntaxTree).GetBinder(initializerArgumentListOpt);
            }

            //wrap in ConstructorInitializerBinder for appropriate errors
            Binder initializerBinder = outerBinder.WithAdditionalFlagsAndContainingMemberOrLambda(BinderFlags.ConstructorInitializer, constructor);

            return initializerBinder.BindConstructorInitializer(initializerArgumentListOpt, constructor, diagnostics);
        }

        private static SyntaxToken GetImplicitConstructorBodyToken(CSharpSyntaxNode containerNode)
        {
            var kind = containerNode.Kind();
            switch (kind)
            {
                case SyntaxKind.ClassDeclaration:
                    return ((ClassDeclarationSyntax)containerNode).OpenBraceToken;
                case SyntaxKind.StructDeclaration:
                    return ((StructDeclarationSyntax)containerNode).OpenBraceToken;
                case SyntaxKind.EnumDeclaration:
                    // We're not going to find any non-default ctors, but we'll look anyway.
                    return ((EnumDeclarationSyntax)containerNode).OpenBraceToken;
                default:
                    throw ExceptionUtilities.UnexpectedValue(kind);
            }
        }

        internal static BoundCall GenerateObjectConstructorInitializer(MethodSymbol constructor, DiagnosticBag diagnostics)
        {
            NamedTypeSymbol objectType = constructor.ContainingType.BaseTypeNoUseSiteDiagnostics;
            Debug.Assert(objectType.SpecialType == SpecialType.System_Object);
            MethodSymbol objectConstructor = null;
            LookupResultKind resultKind = LookupResultKind.Viable;

            foreach (MethodSymbol objectCtor in objectType.InstanceConstructors)
            {
                if (objectCtor.ParameterCount == 0)
                {
                    objectConstructor = objectCtor;
                    break;
                }
            }

            // UNDONE: If this happens then something is deeply wrong. Should we give a better error?
            if ((object)objectConstructor == null)
            {
                diagnostics.Add(ErrorCode.ERR_BadCtorArgCount, constructor.Locations[0], objectType, /*desired param count*/ 0);
                return null;
            }

            // UNDONE: If this happens then something is deeply wrong. Should we give a better error?
            bool hasErrors = false;
            HashSet<DiagnosticInfo> useSiteDiagnostics = null;
            if (!AccessCheck.IsSymbolAccessible(objectConstructor, constructor.ContainingType, ref useSiteDiagnostics))
            {
                diagnostics.Add(ErrorCode.ERR_BadAccess, constructor.Locations[0], objectConstructor);
                resultKind = LookupResultKind.Inaccessible;
                hasErrors = true;
            }

            if (!useSiteDiagnostics.IsNullOrEmpty())
            {
                diagnostics.Add(constructor.Locations.IsEmpty ? NoLocation.Singleton : constructor.Locations[0], useSiteDiagnostics);
            }

            CSharpSyntaxNode syntax = constructor.GetNonNullSyntaxNode();

            BoundExpression receiver = new BoundThisReference(syntax, constructor.ContainingType) { WasCompilerGenerated = true };
            return new BoundCall(
                syntax: syntax,
                receiverOpt: receiver,
                method: objectConstructor,
                arguments: ImmutableArray<BoundExpression>.Empty,
                argumentNamesOpt: ImmutableArray<string>.Empty,
                argumentRefKindsOpt: ImmutableArray<RefKind>.Empty,
                isDelegateCall: false,
                expanded: false,
                invokedAsExtensionMethod: false,
                argsToParamsOpt: ImmutableArray<int>.Empty,
                resultKind: resultKind,
                type: objectType,
                hasErrors: hasErrors)
            { WasCompilerGenerated = true };
        }

        private static void GenerateExternalMethodWarnings(SourceMethodSymbol methodSymbol, DiagnosticBag diagnostics)
        {
            if (methodSymbol.GetAttributes().IsEmpty && !methodSymbol.ContainingType.IsComImport)
            {
                // external method with no attributes
                var errorCode = (methodSymbol.MethodKind == MethodKind.Constructor || methodSymbol.MethodKind == MethodKind.StaticConstructor) ?
                    ErrorCode.WRN_ExternCtorNoImplementation :
                    ErrorCode.WRN_ExternMethodNoImplementation;
                diagnostics.Add(errorCode, methodSymbol.Locations[0], methodSymbol);
            }
        }

        /// <summary>
        /// Returns true if the method is a constructor and has a this() constructor initializer.
        /// </summary>
        private static bool HasThisConstructorInitializer(MethodSymbol method)
        {
            if ((object)method != null && method.MethodKind == MethodKind.Constructor)
            {
                SourceMethodSymbol sourceMethod = method as SourceMethodSymbol;
                if ((object)sourceMethod != null)
                {
                    ConstructorDeclarationSyntax constructorSyntax = sourceMethod.SyntaxNode as ConstructorDeclarationSyntax;
                    if (constructorSyntax != null)
                    {
                        ConstructorInitializerSyntax initializerSyntax = constructorSyntax.Initializer;
                        if (initializerSyntax != null)
                        {
                            return initializerSyntax.Kind() == SyntaxKind.ThisConstructorInitializer;
                        }
                    }
                }
            }

            return false;
        }

        private static Cci.DebugSourceDocument CreateDebugDocumentForFile(string normalizedPath)
        {
            return new Cci.DebugSourceDocument(normalizedPath, Cci.DebugSourceDocument.CorSymLanguageTypeCSharp);
        }

        private static bool PassesFilter(Predicate<Symbol> filterOpt, Symbol symbol)
        {
            return (filterOpt == null) || filterOpt(symbol);
        }
    }
}<|MERGE_RESOLUTION|>--- conflicted
+++ resolved
@@ -948,12 +948,8 @@
                         return semanticModel;
                     });
 
-<<<<<<< HEAD
-                    _compilation.EventQueue.TryEnqueue(new SymbolDeclaredCompilationEvent(_compilation, methodSymbol, lazySemanticModel));
-=======
                     MethodSymbol symbolToProduce = methodSymbol.PartialDefinitionPart ?? methodSymbol;
-                    _compilation.EventQueue.Enqueue(new SymbolDeclaredCompilationEvent(_compilation, symbolToProduce, lazySemanticModel));
->>>>>>> 39a0020b
+                    _compilation.EventQueue.TryEnqueue(new SymbolDeclaredCompilationEvent(_compilation, symbolToProduce, lazySemanticModel));
                 }
 
                 // Don't lower if we're not emitting or if there were errors. 
