--- conflicted
+++ resolved
@@ -118,13 +118,8 @@
 
                 if ((object)field != null)
                 {
-<<<<<<< HEAD
-                    var actualFiledType = field.Type.TypeSymbol;
-                    if (!IsEmptyStructType(actualFiledType, typesWithMembersOfThisType))
-=======
-                    var actualFieldType = field.Type;
+                    var actualFieldType = field.Type.TypeSymbol;
                     if (!IsEmptyStructType(actualFieldType, typesWithMembersOfThisType))
->>>>>>> 2355a7be
                     {
                         return false;
                     }
@@ -172,10 +167,6 @@
                 {
                     case SymbolKind.Field:
                         var field = (FieldSymbol)member;
-<<<<<<< HEAD
-                        return (field.IsFixed || ShouldIgnoreStructField(field, field.Type.TypeSymbol)) ? null : field.AsMember(type);
-=======
-
                         // Do not report virtual tuple fields.
                         // They are additional aliases to the fields of the underlying struct or nested extensions.
                         // and as such are already accounted for via the nonvirtual fields.
@@ -184,8 +175,7 @@
                             return null;
                         }
 
-                        return (field.IsFixed || ShouldIgnoreStructField(field, field.Type)) ? null : field.AsMember(type);
->>>>>>> 2355a7be
+                        return (field.IsFixed || ShouldIgnoreStructField(field, field.Type.TypeSymbol)) ? null : field.AsMember(type);
 
                     case SymbolKind.Event:
                         EventSymbol eventSymbol = (EventSymbol)member;
