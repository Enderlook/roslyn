﻿<?xml version="1.0" encoding="utf-8"?>
<root>
  <!-- 
    Microsoft ResX Schema 
    
    Version 2.0
    
    The primary goals of this format is to allow a simple XML format 
    that is mostly human readable. The generation and parsing of the 
    various data types are done through the TypeConverter classes 
    associated with the data types.
    
    Example:
    
    ... ado.net/XML headers & schema ...
    <resheader name="resmimetype">text/microsoft-resx</resheader>
    <resheader name="version">2.0</resheader>
    <resheader name="reader">System.Resources.ResXResourceReader, System.Windows.Forms, ...</resheader>
    <resheader name="writer">System.Resources.ResXResourceWriter, System.Windows.Forms, ...</resheader>
    <data name="Name1"><value>this is my long string</value><comment>this is a comment</comment></data>
    <data name="Color1" type="System.Drawing.Color, System.Drawing">Blue</data>
    <data name="Bitmap1" mimetype="application/x-microsoft.net.object.binary.base64">
        <value>[base64 mime encoded serialized .NET Framework object]</value>
    </data>
    <data name="Icon1" type="System.Drawing.Icon, System.Drawing" mimetype="application/x-microsoft.net.object.bytearray.base64">
        <value>[base64 mime encoded string representing a byte array form of the .NET Framework object]</value>
        <comment>This is a comment</comment>
    </data>
                
    There are any number of "resheader" rows that contain simple 
    name/value pairs.
    
    Each data row contains a name, and value. The row also contains a 
    type or mimetype. Type corresponds to a .NET class that support 
    text/value conversion through the TypeConverter architecture. 
    Classes that don't support this are serialized and stored with the 
    mimetype set.
    
    The mimetype is used for serialized objects, and tells the 
    ResXResourceReader how to depersist the object. This is currently not 
    extensible. For a given mimetype the value must be set accordingly:
    
    Note - application/x-microsoft.net.object.binary.base64 is the format 
    that the ResXResourceWriter will generate, however the reader can 
    read any of the formats listed below.
    
    mimetype: application/x-microsoft.net.object.binary.base64
    value   : The object must be serialized with 
            : System.Runtime.Serialization.Formatters.Binary.BinaryFormatter
            : and then encoded with base64 encoding.
    
    mimetype: application/x-microsoft.net.object.soap.base64
    value   : The object must be serialized with 
            : System.Runtime.Serialization.Formatters.Soap.SoapFormatter
            : and then encoded with base64 encoding.

    mimetype: application/x-microsoft.net.object.bytearray.base64
    value   : The object must be serialized into a byte array 
            : using a System.ComponentModel.TypeConverter
            : and then encoded with base64 encoding.
    -->
  <xsd:schema id="root" xmlns="" xmlns:xsd="http://www.w3.org/2001/XMLSchema" xmlns:msdata="urn:schemas-microsoft-com:xml-msdata">
    <xsd:import namespace="http://www.w3.org/XML/1998/namespace" />
    <xsd:element name="root" msdata:IsDataSet="true">
      <xsd:complexType>
        <xsd:choice maxOccurs="unbounded">
          <xsd:element name="metadata">
            <xsd:complexType>
              <xsd:sequence>
                <xsd:element name="value" type="xsd:string" minOccurs="0" />
              </xsd:sequence>
              <xsd:attribute name="name" use="required" type="xsd:string" />
              <xsd:attribute name="type" type="xsd:string" />
              <xsd:attribute name="mimetype" type="xsd:string" />
              <xsd:attribute ref="xml:space" />
            </xsd:complexType>
          </xsd:element>
          <xsd:element name="assembly">
            <xsd:complexType>
              <xsd:attribute name="alias" type="xsd:string" />
              <xsd:attribute name="name" type="xsd:string" />
            </xsd:complexType>
          </xsd:element>
          <xsd:element name="data">
            <xsd:complexType>
              <xsd:sequence>
                <xsd:element name="value" type="xsd:string" minOccurs="0" msdata:Ordinal="1" />
                <xsd:element name="comment" type="xsd:string" minOccurs="0" msdata:Ordinal="2" />
              </xsd:sequence>
              <xsd:attribute name="name" type="xsd:string" use="required" msdata:Ordinal="1" />
              <xsd:attribute name="type" type="xsd:string" msdata:Ordinal="3" />
              <xsd:attribute name="mimetype" type="xsd:string" msdata:Ordinal="4" />
              <xsd:attribute ref="xml:space" />
            </xsd:complexType>
          </xsd:element>
          <xsd:element name="resheader">
            <xsd:complexType>
              <xsd:sequence>
                <xsd:element name="value" type="xsd:string" minOccurs="0" msdata:Ordinal="1" />
              </xsd:sequence>
              <xsd:attribute name="name" type="xsd:string" use="required" />
            </xsd:complexType>
          </xsd:element>
        </xsd:choice>
      </xsd:complexType>
    </xsd:element>
  </xsd:schema>
  <resheader name="resmimetype">
    <value>text/microsoft-resx</value>
  </resheader>
  <resheader name="version">
    <value>2.0</value>
  </resheader>
  <resheader name="reader">
    <value>System.Resources.ResXResourceReader, System.Windows.Forms, Version=4.0.0.0, Culture=neutral, PublicKeyToken=b77a5c561934e089</value>
  </resheader>
  <resheader name="writer">
    <value>System.Resources.ResXResourceWriter, System.Windows.Forms, Version=4.0.0.0, Culture=neutral, PublicKeyToken=b77a5c561934e089</value>
  </resheader>
  <data name="IDS_NULL" xml:space="preserve">
    <value>&lt;null&gt;</value>
  </data>
  <data name="IDS_ThrowExpression" xml:space="preserve">
    <value>&lt;throw expression&gt;</value>
  </data>
  <data name="IDS_RELATEDERROR" xml:space="preserve">
    <value>(Location of symbol related to previous error)</value>
  </data>
  <data name="IDS_RELATEDWARNING" xml:space="preserve">
    <value>(Location of symbol related to previous warning)</value>
  </data>
  <data name="IDS_XMLIGNORED" xml:space="preserve">
    <value>&lt;!-- Badly formed XML comment ignored for member "{0}" --&gt;</value>
  </data>
  <data name="IDS_XMLIGNORED2" xml:space="preserve">
    <value> Badly formed XML file "{0}" cannot be included </value>
  </data>
  <data name="IDS_XMLFAILEDINCLUDE" xml:space="preserve">
    <value> Failed to insert some or all of included XML </value>
  </data>
  <data name="IDS_XMLBADINCLUDE" xml:space="preserve">
    <value> Include tag is invalid </value>
  </data>
  <data name="IDS_XMLNOINCLUDE" xml:space="preserve">
    <value> No matching elements were found for the following include tag </value>
  </data>
  <data name="IDS_XMLMISSINGINCLUDEFILE" xml:space="preserve">
    <value>Missing file attribute</value>
  </data>
  <data name="IDS_XMLMISSINGINCLUDEPATH" xml:space="preserve">
    <value>Missing path attribute</value>
  </data>
  <data name="IDS_GlobalNamespace" xml:space="preserve">
    <value>&lt;global namespace&gt;</value>
  </data>
  <data name="IDS_FeatureGenerics" xml:space="preserve">
    <value>generics</value>
  </data>
  <data name="IDS_FeatureAnonDelegates" xml:space="preserve">
    <value>anonymous methods</value>
  </data>
  <data name="IDS_FeatureModuleAttrLoc" xml:space="preserve">
    <value>module as an attribute target specifier</value>
  </data>
  <data name="IDS_FeatureGlobalNamespace" xml:space="preserve">
    <value>namespace alias qualifier</value>
  </data>
  <data name="IDS_FeatureFixedBuffer" xml:space="preserve">
    <value>fixed size buffers</value>
  </data>
  <data name="IDS_FeaturePragma" xml:space="preserve">
    <value>#pragma</value>
  </data>
  <data name="IDS_FeatureStaticClasses" xml:space="preserve">
    <value>static classes</value>
  </data>
  <data name="IDS_FeatureReadOnlyStructs" xml:space="preserve">
    <value>readonly structs</value>
  </data>
  <data name="IDS_FeaturePartialTypes" xml:space="preserve">
    <value>partial types</value>
  </data>
  <data name="IDS_FeatureAsync" xml:space="preserve">
    <value>async function</value>
  </data>
  <data name="IDS_FeatureSwitchOnBool" xml:space="preserve">
    <value>switch on boolean type</value>
  </data>
  <data name="IDS_MethodGroup" xml:space="preserve">
    <value>method group</value>
  </data>
  <data name="IDS_AnonMethod" xml:space="preserve">
    <value>anonymous method</value>
  </data>
  <data name="IDS_Lambda" xml:space="preserve">
    <value>lambda expression</value>
  </data>
  <data name="IDS_Collection" xml:space="preserve">
    <value>collection</value>
  </data>
  <data name="IDS_FeaturePropertyAccessorMods" xml:space="preserve">
    <value>access modifiers on properties</value>
  </data>
  <data name="IDS_FeatureExternAlias" xml:space="preserve">
    <value>extern alias</value>
  </data>
  <data name="IDS_FeatureIterators" xml:space="preserve">
    <value>iterators</value>
  </data>
  <data name="IDS_FeatureDefault" xml:space="preserve">
    <value>default operator</value>
  </data>
  <data name="IDS_FeatureDefaultLiteral" xml:space="preserve">
    <value>default literal</value>
  </data>
  <data name="IDS_FeaturePrivateProtected" xml:space="preserve">
    <value>private protected</value>
  </data>
  <data name="IDS_FeatureTupleEquality" xml:space="preserve">
    <value>tuple equality</value>
  </data>
  <data name="IDS_FeatureNullable" xml:space="preserve">
    <value>nullable types</value>
  </data>
  <data name="IDS_FeaturePatternMatching" xml:space="preserve">
    <value>pattern matching</value>
  </data>
  <data name="IDS_FeatureExpressionBodiedAccessor" xml:space="preserve">
    <value>expression body property accessor</value>
  </data>
  <data name="IDS_FeatureExpressionBodiedDeOrConstructor" xml:space="preserve">
    <value>expression body constructor and destructor</value>
  </data>
  <data name="IDS_FeatureThrowExpression" xml:space="preserve">
    <value>throw expression</value>
  </data>
  <data name="IDS_FeatureImplicitArray" xml:space="preserve">
    <value>implicitly typed array</value>
  </data>
  <data name="IDS_FeatureImplicitLocal" xml:space="preserve">
    <value>implicitly typed local variable</value>
  </data>
  <data name="IDS_FeatureAnonymousTypes" xml:space="preserve">
    <value>anonymous types</value>
  </data>
  <data name="IDS_FeatureAutoImplementedProperties" xml:space="preserve">
    <value>automatically implemented properties</value>
  </data>
  <data name="IDS_FeatureReadonlyAutoImplementedProperties" xml:space="preserve">
    <value>readonly automatically implemented properties</value>
  </data>
  <data name="IDS_FeatureObjectInitializer" xml:space="preserve">
    <value>object initializer</value>
  </data>
  <data name="IDS_FeatureCollectionInitializer" xml:space="preserve">
    <value>collection initializer</value>
  </data>
  <data name="IDS_FeatureQueryExpression" xml:space="preserve">
    <value>query expression</value>
  </data>
  <data name="IDS_FeatureExtensionMethod" xml:space="preserve">
    <value>extension method</value>
  </data>
  <data name="IDS_FeaturePartialMethod" xml:space="preserve">
    <value>partial method</value>
  </data>
  <data name="IDS_SK_METHOD" xml:space="preserve">
    <value>method</value>
  </data>
  <data name="IDS_SK_TYPE" xml:space="preserve">
    <value>type</value>
  </data>
  <data name="IDS_SK_NAMESPACE" xml:space="preserve">
    <value>namespace</value>
  </data>
  <data name="IDS_SK_FIELD" xml:space="preserve">
    <value>field</value>
  </data>
  <data name="IDS_SK_PROPERTY" xml:space="preserve">
    <value>property</value>
  </data>
  <data name="IDS_SK_UNKNOWN" xml:space="preserve">
    <value>element</value>
  </data>
  <data name="IDS_SK_VARIABLE" xml:space="preserve">
    <value>variable</value>
  </data>
  <data name="IDS_SK_LABEL" xml:space="preserve">
    <value>label</value>
  </data>
  <data name="IDS_SK_EVENT" xml:space="preserve">
    <value>event</value>
  </data>
  <data name="IDS_SK_TYVAR" xml:space="preserve">
    <value>type parameter</value>
  </data>
  <data name="IDS_SK_ALIAS" xml:space="preserve">
    <value>using alias</value>
  </data>
  <data name="IDS_SK_EXTERNALIAS" xml:space="preserve">
    <value>extern alias</value>
  </data>
  <data name="IDS_SK_CONSTRUCTOR" xml:space="preserve">
    <value>constructor</value>
  </data>
  <data name="IDS_FOREACHLOCAL" xml:space="preserve">
    <value>foreach iteration variable</value>
  </data>
  <data name="IDS_FIXEDLOCAL" xml:space="preserve">
    <value>fixed variable</value>
  </data>
  <data name="IDS_USINGLOCAL" xml:space="preserve">
    <value>using variable</value>
  </data>
  <data name="IDS_Contravariant" xml:space="preserve">
    <value>contravariant</value>
  </data>
  <data name="IDS_Contravariantly" xml:space="preserve">
    <value>contravariantly</value>
  </data>
  <data name="IDS_Covariant" xml:space="preserve">
    <value>covariant</value>
  </data>
  <data name="IDS_Covariantly" xml:space="preserve">
    <value>covariantly</value>
  </data>
  <data name="IDS_Invariantly" xml:space="preserve">
    <value>invariantly</value>
  </data>
  <data name="IDS_FeatureDynamic" xml:space="preserve">
    <value>dynamic</value>
  </data>
  <data name="IDS_FeatureNamedArgument" xml:space="preserve">
    <value>named argument</value>
  </data>
  <data name="IDS_FeatureOptionalParameter" xml:space="preserve">
    <value>optional parameter</value>
  </data>
  <data name="IDS_FeatureExceptionFilter" xml:space="preserve">
    <value>exception filter</value>
  </data>
  <data name="IDS_FeatureTypeVariance" xml:space="preserve">
    <value>type variance</value>
  </data>
  <data name="XML_InvalidToken" xml:space="preserve">
    <value>The character(s) '{0}' cannot be used at this location.</value>
  </data>
  <data name="XML_IncorrectComment" xml:space="preserve">
    <value>Incorrect syntax was used in a comment.</value>
  </data>
  <data name="XML_InvalidCharEntity" xml:space="preserve">
    <value>An invalid character was found inside an entity reference.</value>
  </data>
  <data name="XML_ExpectedEndOfTag" xml:space="preserve">
    <value>Expected '&gt;' or '/&gt;' to close tag '{0}'.</value>
  </data>
  <data name="XML_ExpectedIdentifier" xml:space="preserve">
    <value>An identifier was expected.</value>
  </data>
  <data name="XML_InvalidUnicodeChar" xml:space="preserve">
    <value>Invalid unicode character.</value>
  </data>
  <data name="XML_InvalidWhitespace" xml:space="preserve">
    <value>Whitespace is not allowed at this location.</value>
  </data>
  <data name="XML_LessThanInAttributeValue" xml:space="preserve">
    <value>The character '&lt;' cannot be used in an attribute value.</value>
  </data>
  <data name="XML_MissingEqualsAttribute" xml:space="preserve">
    <value>Missing equals sign between attribute and attribute value.</value>
  </data>
  <data name="XML_RefUndefinedEntity_1" xml:space="preserve">
    <value>Reference to undefined entity '{0}'.</value>
  </data>
  <data name="XML_StringLiteralNoStartQuote" xml:space="preserve">
    <value>A string literal was expected, but no opening quotation mark was found.</value>
  </data>
  <data name="XML_StringLiteralNoEndQuote" xml:space="preserve">
    <value>Missing closing quotation mark for string literal.</value>
  </data>
  <data name="XML_StringLiteralNonAsciiQuote" xml:space="preserve">
    <value>Non-ASCII quotations marks may not be used around string literals.</value>
  </data>
  <data name="XML_EndTagNotExpected" xml:space="preserve">
    <value>End tag was not expected at this location.</value>
  </data>
  <data name="XML_ElementTypeMatch" xml:space="preserve">
    <value>End tag '{0}' does not match the start tag '{1}'.</value>
  </data>
  <data name="XML_EndTagExpected" xml:space="preserve">
    <value>Expected an end tag for element '{0}'.</value>
  </data>
  <data name="XML_WhitespaceMissing" xml:space="preserve">
    <value>Required white space was missing.</value>
  </data>
  <data name="XML_ExpectedEndOfXml" xml:space="preserve">
    <value>Unexpected character at this location.</value>
  </data>
  <data name="XML_CDataEndTagNotAllowed" xml:space="preserve">
    <value>The literal string ']]&gt;' is not allowed in element content.</value>
  </data>
  <data name="XML_DuplicateAttribute" xml:space="preserve">
    <value>Duplicate '{0}' attribute</value>
  </data>
  <data name="ERR_NoMetadataFile" xml:space="preserve">
    <value>Metadata file '{0}' could not be found</value>
  </data>
  <data name="ERR_MetadataReferencesNotSupported" xml:space="preserve">
    <value>Metadata references are not supported.</value>
  </data>
  <data name="FTL_MetadataCantOpenFile" xml:space="preserve">
    <value>Metadata file '{0}' could not be opened -- {1}</value>
  </data>
  <data name="ERR_NoTypeDef" xml:space="preserve">
    <value>The type '{0}' is defined in an assembly that is not referenced. You must add a reference to assembly '{1}'.</value>
  </data>
  <data name="ERR_NoTypeDefFromModule" xml:space="preserve">
    <value>The type '{0}' is defined in a module that has not been added. You must add the module '{1}'.</value>
  </data>
  <data name="ERR_OutputWriteFailed" xml:space="preserve">
    <value>Could not write to output file '{0}' -- '{1}'</value>
  </data>
  <data name="ERR_MultipleEntryPoints" xml:space="preserve">
    <value>Program has more than one entry point defined. Compile with /main to specify the type that contains the entry point.</value>
  </data>
  <data name="ERR_BadBinaryOps" xml:space="preserve">
    <value>Operator '{0}' cannot be applied to operands of type '{1}' and '{2}'</value>
  </data>
  <data name="ERR_IntDivByZero" xml:space="preserve">
    <value>Division by constant zero</value>
  </data>
  <data name="ERR_BadIndexLHS" xml:space="preserve">
    <value>Cannot apply indexing with [] to an expression of type '{0}'</value>
  </data>
  <data name="ERR_BadIndexCount" xml:space="preserve">
    <value>Wrong number of indices inside []; expected {0}</value>
  </data>
  <data name="ERR_BadUnaryOp" xml:space="preserve">
    <value>Operator '{0}' cannot be applied to operand of type '{1}'</value>
  </data>
  <data name="ERR_BadOpOnNullOrDefault" xml:space="preserve">
    <value>Operator '{0}' cannot be applied to operand '{1}'</value>
  </data>
  <data name="ERR_ThisInStaticMeth" xml:space="preserve">
    <value>Keyword 'this' is not valid in a static property, static method, or static field initializer</value>
  </data>
  <data name="ERR_ThisInBadContext" xml:space="preserve">
    <value>Keyword 'this' is not available in the current context</value>
  </data>
  <data name="WRN_InvalidMainSig" xml:space="preserve">
    <value>'{0}' has the wrong signature to be an entry point</value>
  </data>
  <data name="WRN_InvalidMainSig_Title" xml:space="preserve">
    <value>Method has the wrong signature to be an entry point</value>
  </data>
  <data name="ERR_NoImplicitConv" xml:space="preserve">
    <value>Cannot implicitly convert type '{0}' to '{1}'</value>
  </data>
  <data name="ERR_NoExplicitConv" xml:space="preserve">
    <value>Cannot convert type '{0}' to '{1}'</value>
  </data>
  <data name="ERR_ConstOutOfRange" xml:space="preserve">
    <value>Constant value '{0}' cannot be converted to a '{1}'</value>
  </data>
  <data name="ERR_AmbigBinaryOps" xml:space="preserve">
    <value>Operator '{0}' is ambiguous on operands of type '{1}' and '{2}'</value>
  </data>
  <data name="ERR_AmbigBinaryOpsOnDefault" xml:space="preserve">
    <value>Operator '{0}' is ambiguous on operands 'default' and 'default'</value>
  </data>
  <data name="ERR_AmbigUnaryOp" xml:space="preserve">
    <value>Operator '{0}' is ambiguous on an operand of type '{1}'</value>
  </data>
  <data name="ERR_InAttrOnOutParam" xml:space="preserve">
    <value>An out parameter cannot have the In attribute</value>
  </data>
  <data name="ERR_ValueCantBeNull" xml:space="preserve">
    <value>Cannot convert null to '{0}' because it is a non-nullable value type</value>
  </data>
  <data name="ERR_NoExplicitBuiltinConv" xml:space="preserve">
    <value>Cannot convert type '{0}' to '{1}' via a reference conversion, boxing conversion, unboxing conversion, wrapping conversion, or null type conversion</value>
  </data>
  <data name="FTL_DebugEmitFailure" xml:space="preserve">
    <value>Unexpected error writing debug information -- '{0}'</value>
  </data>
  <data name="ERR_BadVisReturnType" xml:space="preserve">
    <value>Inconsistent accessibility: return type '{1}' is less accessible than method '{0}'</value>
  </data>
  <data name="ERR_BadVisParamType" xml:space="preserve">
    <value>Inconsistent accessibility: parameter type '{1}' is less accessible than method '{0}'</value>
  </data>
  <data name="ERR_BadVisFieldType" xml:space="preserve">
    <value>Inconsistent accessibility: field type '{1}' is less accessible than field '{0}'</value>
  </data>
  <data name="ERR_BadVisPropertyType" xml:space="preserve">
    <value>Inconsistent accessibility: property type '{1}' is less accessible than property '{0}'</value>
  </data>
  <data name="ERR_BadVisIndexerReturn" xml:space="preserve">
    <value>Inconsistent accessibility: indexer return type '{1}' is less accessible than indexer '{0}'</value>
  </data>
  <data name="ERR_BadVisIndexerParam" xml:space="preserve">
    <value>Inconsistent accessibility: parameter type '{1}' is less accessible than indexer '{0}'</value>
  </data>
  <data name="ERR_BadVisOpReturn" xml:space="preserve">
    <value>Inconsistent accessibility: return type '{1}' is less accessible than operator '{0}'</value>
  </data>
  <data name="ERR_BadVisOpParam" xml:space="preserve">
    <value>Inconsistent accessibility: parameter type '{1}' is less accessible than operator '{0}'</value>
  </data>
  <data name="ERR_BadVisDelegateReturn" xml:space="preserve">
    <value>Inconsistent accessibility: return type '{1}' is less accessible than delegate '{0}'</value>
  </data>
  <data name="ERR_BadVisDelegateParam" xml:space="preserve">
    <value>Inconsistent accessibility: parameter type '{1}' is less accessible than delegate '{0}'</value>
  </data>
  <data name="ERR_BadVisBaseClass" xml:space="preserve">
    <value>Inconsistent accessibility: base class '{1}' is less accessible than class '{0}'</value>
  </data>
  <data name="ERR_BadVisBaseInterface" xml:space="preserve">
    <value>Inconsistent accessibility: base interface '{1}' is less accessible than interface '{0}'</value>
  </data>
  <data name="ERR_EventNeedsBothAccessors" xml:space="preserve">
    <value>'{0}': event property must have both add and remove accessors</value>
  </data>
  <data name="ERR_EventNotDelegate" xml:space="preserve">
    <value>'{0}': event must be of a delegate type</value>
  </data>
  <data name="WRN_UnreferencedEvent" xml:space="preserve">
    <value>The event '{0}' is never used</value>
  </data>
  <data name="WRN_UnreferencedEvent_Title" xml:space="preserve">
    <value>Event is never used</value>
  </data>
  <data name="ERR_InterfaceEventInitializer" xml:space="preserve">
    <value>'{0}': event in interface cannot have initializer</value>
  </data>
  <data name="ERR_EventPropertyInInterface" xml:space="preserve">
    <value>An event in an interface cannot have add or remove accessors</value>
  </data>
  <data name="ERR_BadEventUsage" xml:space="preserve">
    <value>The event '{0}' can only appear on the left hand side of += or -= (except when used from within the type '{1}')</value>
  </data>
  <data name="ERR_ExplicitEventFieldImpl" xml:space="preserve">
    <value>An explicit interface implementation of an event must use event accessor syntax</value>
  </data>
  <data name="ERR_CantOverrideNonEvent" xml:space="preserve">
    <value>'{0}': cannot override; '{1}' is not an event</value>
  </data>
  <data name="ERR_AddRemoveMustHaveBody" xml:space="preserve">
    <value>An add or remove accessor must have a body</value>
  </data>
  <data name="ERR_AbstractEventInitializer" xml:space="preserve">
    <value>'{0}': abstract event cannot have initializer</value>
  </data>
  <data name="ERR_ReservedAssemblyName" xml:space="preserve">
    <value>The assembly name '{0}' is reserved and cannot be used as a reference in an interactive session</value>
  </data>
  <data name="ERR_ReservedEnumerator" xml:space="preserve">
    <value>The enumerator name '{0}' is reserved and cannot be used</value>
  </data>
  <data name="ERR_AsMustHaveReferenceType" xml:space="preserve">
    <value>The as operator must be used with a reference type or nullable type ('{0}' is a non-nullable value type)</value>
  </data>
  <data name="WRN_LowercaseEllSuffix" xml:space="preserve">
    <value>The 'l' suffix is easily confused with the digit '1' -- use 'L' for clarity</value>
  </data>
  <data name="WRN_LowercaseEllSuffix_Title" xml:space="preserve">
    <value>The 'l' suffix is easily confused with the digit '1'</value>
  </data>
  <data name="ERR_BadEventUsageNoField" xml:space="preserve">
    <value>The event '{0}' can only appear on the left hand side of += or -=</value>
  </data>
  <data name="ERR_ConstraintOnlyAllowedOnGenericDecl" xml:space="preserve">
    <value>Constraints are not allowed on non-generic declarations</value>
  </data>
  <data name="ERR_TypeParamMustBeIdentifier" xml:space="preserve">
    <value>Type parameter declaration must be an identifier not a type</value>
  </data>
  <data name="ERR_MemberReserved" xml:space="preserve">
    <value>Type '{1}' already reserves a member called '{0}' with the same parameter types</value>
  </data>
  <data name="ERR_DuplicateParamName" xml:space="preserve">
    <value>The parameter name '{0}' is a duplicate</value>
  </data>
  <data name="ERR_DuplicateNameInNS" xml:space="preserve">
    <value>The namespace '{1}' already contains a definition for '{0}'</value>
  </data>
  <data name="ERR_DuplicateNameInClass" xml:space="preserve">
    <value>The type '{0}' already contains a definition for '{1}'</value>
  </data>
  <data name="ERR_NameNotInContext" xml:space="preserve">
    <value>The name '{0}' does not exist in the current context</value>
  </data>
  <data name="ERR_NameNotInContextPossibleMissingReference" xml:space="preserve">
    <value>The name '{0}' does not exist in the current context (are you missing a reference to assembly '{1}'?)</value>
  </data>
  <data name="ERR_AmbigContext" xml:space="preserve">
    <value>'{0}' is an ambiguous reference between '{1}' and '{2}'</value>
  </data>
  <data name="WRN_DuplicateUsing" xml:space="preserve">
    <value>The using directive for '{0}' appeared previously in this namespace</value>
  </data>
  <data name="WRN_DuplicateUsing_Title" xml:space="preserve">
    <value>Using directive appeared previously in this namespace</value>
  </data>
  <data name="ERR_BadMemberFlag" xml:space="preserve">
    <value>The modifier '{0}' is not valid for this item</value>
  </data>
  <data name="ERR_BadMemberProtection" xml:space="preserve">
    <value>More than one protection modifier</value>
  </data>
  <data name="WRN_NewRequired" xml:space="preserve">
    <value>'{0}' hides inherited member '{1}'. Use the new keyword if hiding was intended.</value>
  </data>
  <data name="WRN_NewRequired_Title" xml:space="preserve">
    <value>Member hides inherited member; missing new keyword</value>
  </data>
  <data name="WRN_NewRequired_Description" xml:space="preserve">
    <value>A variable was declared with the same name as a variable in a base class. However, the new keyword was not used. This warning informs you that you should use new; the variable is declared as if new had been used in the declaration.</value>
  </data>
  <data name="WRN_NewNotRequired" xml:space="preserve">
    <value>The member '{0}' does not hide an accessible member. The new keyword is not required.</value>
  </data>
  <data name="WRN_NewNotRequired_Title" xml:space="preserve">
    <value>Member does not hide an inherited member; new keyword is not required</value>
  </data>
  <data name="ERR_CircConstValue" xml:space="preserve">
    <value>The evaluation of the constant value for '{0}' involves a circular definition</value>
  </data>
  <data name="ERR_MemberAlreadyExists" xml:space="preserve">
    <value>Type '{1}' already defines a member called '{0}' with the same parameter types</value>
  </data>
  <data name="ERR_StaticNotVirtual" xml:space="preserve">
    <value>A static member '{0}' cannot be marked as override, virtual, or abstract</value>
  </data>
  <data name="ERR_OverrideNotNew" xml:space="preserve">
    <value>A member '{0}' marked as override cannot be marked as new or virtual</value>
  </data>
  <data name="WRN_NewOrOverrideExpected" xml:space="preserve">
    <value>'{0}' hides inherited member '{1}'. To make the current member override that implementation, add the override keyword. Otherwise add the new keyword.</value>
  </data>
  <data name="WRN_NewOrOverrideExpected_Title" xml:space="preserve">
    <value>Member hides inherited member; missing override keyword</value>
  </data>
  <data name="ERR_OverrideNotExpected" xml:space="preserve">
    <value>'{0}': no suitable method found to override</value>
  </data>
  <data name="ERR_NamespaceUnexpected" xml:space="preserve">
    <value>A namespace cannot directly contain members such as fields or methods</value>
  </data>
  <data name="ERR_NoSuchMember" xml:space="preserve">
    <value>'{0}' does not contain a definition for '{1}'</value>
  </data>
  <data name="ERR_BadSKknown" xml:space="preserve">
    <value>'{0}' is a {1} but is used like a {2}</value>
  </data>
  <data name="ERR_BadSKunknown" xml:space="preserve">
    <value>'{0}' is a {1}, which is not valid in the given context</value>
  </data>
  <data name="ERR_ObjectRequired" xml:space="preserve">
    <value>An object reference is required for the non-static field, method, or property '{0}'</value>
  </data>
  <data name="ERR_AmbigCall" xml:space="preserve">
    <value>The call is ambiguous between the following methods or properties: '{0}' and '{1}'</value>
  </data>
  <data name="ERR_BadAccess" xml:space="preserve">
    <value>'{0}' is inaccessible due to its protection level</value>
  </data>
  <data name="ERR_MethDelegateMismatch" xml:space="preserve">
    <value>No overload for '{0}' matches delegate '{1}'</value>
  </data>
  <data name="ERR_RetObjectRequired" xml:space="preserve">
    <value>An object of a type convertible to '{0}' is required</value>
  </data>
  <data name="ERR_RetNoObjectRequired" xml:space="preserve">
    <value>Since '{0}' returns void, a return keyword must not be followed by an object expression</value>
  </data>
  <data name="ERR_LocalDuplicate" xml:space="preserve">
    <value>A local variable or function named '{0}' is already defined in this scope</value>
  </data>
  <data name="ERR_AssgLvalueExpected" xml:space="preserve">
    <value>The left-hand side of an assignment must be a variable, property or indexer</value>
  </data>
  <data name="ERR_StaticConstParam" xml:space="preserve">
    <value>'{0}': a static constructor must be parameterless</value>
  </data>
  <data name="ERR_NotConstantExpression" xml:space="preserve">
    <value>The expression being assigned to '{0}' must be constant</value>
  </data>
  <data name="ERR_NotNullConstRefField" xml:space="preserve">
    <value>'{0}' is of type '{1}'. A const field of a reference type other than string can only be initialized with null.</value>
  </data>
  <data name="ERR_LocalIllegallyOverrides" xml:space="preserve">
    <value>A local or parameter named '{0}' cannot be declared in this scope because that name is used in an enclosing local scope to define a local or parameter</value>
  </data>
  <data name="ERR_BadUsingNamespace" xml:space="preserve">
    <value>A 'using namespace' directive can only be applied to namespaces; '{0}' is a type not a namespace. Consider a 'using static' directive instead</value>
  </data>
  <data name="ERR_BadUsingType" xml:space="preserve">
    <value>A 'using static' directive can only be applied to types; '{0}' is a namespace not a type. Consider a 'using namespace' directive instead</value>
  </data>
  <data name="ERR_NoAliasHere" xml:space="preserve">
    <value>A 'using static' directive cannot be used to declare an alias</value>
  </data>
  <data name="ERR_NoBreakOrCont" xml:space="preserve">
    <value>No enclosing loop out of which to break or continue</value>
  </data>
  <data name="ERR_DuplicateLabel" xml:space="preserve">
    <value>The label '{0}' is a duplicate</value>
  </data>
  <data name="ERR_NoConstructors" xml:space="preserve">
    <value>The type '{0}' has no constructors defined</value>
  </data>
  <data name="ERR_NoNewAbstract" xml:space="preserve">
    <value>Cannot create an instance of the abstract class or interface '{0}'</value>
  </data>
  <data name="ERR_ConstValueRequired" xml:space="preserve">
    <value>A const field requires a value to be provided</value>
  </data>
  <data name="ERR_CircularBase" xml:space="preserve">
    <value>Circular base class dependency involving '{0}' and '{1}'</value>
  </data>
  <data name="ERR_BadDelegateConstructor" xml:space="preserve">
    <value>The delegate '{0}' does not have a valid constructor</value>
  </data>
  <data name="ERR_MethodNameExpected" xml:space="preserve">
    <value>Method name expected</value>
  </data>
  <data name="ERR_ConstantExpected" xml:space="preserve">
    <value>A constant value is expected</value>
  </data>
  <data name="ERR_V6SwitchGoverningTypeValueExpected" xml:space="preserve">
    <value>A switch expression or case label must be a bool, char, string, integral, enum, or corresponding nullable type in C# 6 and earlier.</value>
  </data>
  <data name="ERR_IntegralTypeValueExpected" xml:space="preserve">
    <value>A value of an integral type expected</value>
  </data>
  <data name="ERR_DuplicateCaseLabel" xml:space="preserve">
    <value>The switch statement contains multiple cases with the label value '{0}'</value>
  </data>
  <data name="ERR_InvalidGotoCase" xml:space="preserve">
    <value>A goto case is only valid inside a switch statement</value>
  </data>
  <data name="ERR_PropertyLacksGet" xml:space="preserve">
    <value>The property or indexer '{0}' cannot be used in this context because it lacks the get accessor</value>
  </data>
  <data name="ERR_BadExceptionType" xml:space="preserve">
    <value>The type caught or thrown must be derived from System.Exception</value>
  </data>
  <data name="ERR_BadEmptyThrow" xml:space="preserve">
    <value>A throw statement with no arguments is not allowed outside of a catch clause</value>
  </data>
  <data name="ERR_BadFinallyLeave" xml:space="preserve">
    <value>Control cannot leave the body of a finally clause</value>
  </data>
  <data name="ERR_LabelShadow" xml:space="preserve">
    <value>The label '{0}' shadows another label by the same name in a contained scope</value>
  </data>
  <data name="ERR_LabelNotFound" xml:space="preserve">
    <value>No such label '{0}' within the scope of the goto statement</value>
  </data>
  <data name="ERR_UnreachableCatch" xml:space="preserve">
    <value>A previous catch clause already catches all exceptions of this or of a super type ('{0}')</value>
  </data>
  <data name="WRN_FilterIsConstantTrue" xml:space="preserve">
    <value>Filter expression is a constant 'true', consider removing the filter</value>
  </data>
  <data name="WRN_FilterIsConstantTrue_Title" xml:space="preserve">
    <value>Filter expression is a constant 'true'</value>
  </data>
  <data name="ERR_ReturnExpected" xml:space="preserve">
    <value>'{0}': not all code paths return a value</value>
  </data>
  <data name="WRN_UnreachableCode" xml:space="preserve">
    <value>Unreachable code detected</value>
  </data>
  <data name="WRN_UnreachableCode_Title" xml:space="preserve">
    <value>Unreachable code detected</value>
  </data>
  <data name="ERR_SwitchFallThrough" xml:space="preserve">
    <value>Control cannot fall through from one case label ('{0}') to another</value>
  </data>
  <data name="WRN_UnreferencedLabel" xml:space="preserve">
    <value>This label has not been referenced</value>
  </data>
  <data name="WRN_UnreferencedLabel_Title" xml:space="preserve">
    <value>This label has not been referenced</value>
  </data>
  <data name="ERR_UseDefViolation" xml:space="preserve">
    <value>Use of unassigned local variable '{0}'</value>
  </data>
  <data name="WRN_UnreferencedVar" xml:space="preserve">
    <value>The variable '{0}' is declared but never used</value>
  </data>
  <data name="WRN_UnreferencedVar_Title" xml:space="preserve">
    <value>Variable is declared but never used</value>
  </data>
  <data name="WRN_UnreferencedField" xml:space="preserve">
    <value>The field '{0}' is never used</value>
  </data>
  <data name="WRN_UnreferencedField_Title" xml:space="preserve">
    <value>Field is never used</value>
  </data>
  <data name="ERR_UseDefViolationField" xml:space="preserve">
    <value>Use of possibly unassigned field '{0}'</value>
  </data>
  <data name="ERR_UseDefViolationProperty" xml:space="preserve">
    <value>Use of possibly unassigned auto-implemented property '{0}'</value>
  </data>
  <data name="ERR_UnassignedThis" xml:space="preserve">
    <value>Field '{0}' must be fully assigned before control is returned to the caller</value>
  </data>
  <data name="ERR_AmbigQM" xml:space="preserve">
    <value>Type of conditional expression cannot be determined because '{0}' and '{1}' implicitly convert to one another</value>
  </data>
  <data name="ERR_InvalidQM" xml:space="preserve">
    <value>Type of conditional expression cannot be determined because there is no implicit conversion between '{0}' and '{1}'</value>
  </data>
  <data name="ERR_NoBaseClass" xml:space="preserve">
    <value>A base class is required for a 'base' reference</value>
  </data>
  <data name="ERR_BaseIllegal" xml:space="preserve">
    <value>Use of keyword 'base' is not valid in this context</value>
  </data>
  <data name="ERR_ObjectProhibited" xml:space="preserve">
    <value>Member '{0}' cannot be accessed with an instance reference; qualify it with a type name instead</value>
  </data>
  <data name="ERR_ParamUnassigned" xml:space="preserve">
    <value>The out parameter '{0}' must be assigned to before control leaves the current method</value>
  </data>
  <data name="ERR_InvalidArray" xml:space="preserve">
    <value>Invalid rank specifier: expected ',' or ']'</value>
  </data>
  <data name="ERR_ExternHasBody" xml:space="preserve">
    <value>'{0}' cannot be extern and declare a body</value>
  </data>
  <data name="ERR_ExternHasConstructorInitializer" xml:space="preserve">
    <value>'{0}' cannot be extern and have a constructor initializer</value>
  </data>
  <data name="ERR_AbstractAndExtern" xml:space="preserve">
    <value>'{0}' cannot be both extern and abstract</value>
  </data>
  <data name="ERR_BadAttributeParamType" xml:space="preserve">
    <value>Attribute constructor parameter '{0}' has type '{1}', which is not a valid attribute parameter type</value>
  </data>
  <data name="ERR_BadAttributeArgument" xml:space="preserve">
    <value>An attribute argument must be a constant expression, typeof expression or array creation expression of an attribute parameter type</value>
  </data>
  <data name="ERR_BadAttributeParamDefaultArgument" xml:space="preserve">
    <value>Attribute constructor parameter '{0}' is optional, but no default parameter value was specified.</value>
  </data>
  <data name="WRN_IsAlwaysTrue" xml:space="preserve">
    <value>The given expression is always of the provided ('{0}') type</value>
  </data>
  <data name="WRN_IsAlwaysTrue_Title" xml:space="preserve">
    <value>'is' expression's given expression is always of the provided type</value>
  </data>
  <data name="WRN_IsAlwaysFalse" xml:space="preserve">
    <value>The given expression is never of the provided ('{0}') type</value>
  </data>
  <data name="WRN_IsAlwaysFalse_Title" xml:space="preserve">
    <value>'is' expression's given expression is never of the provided type</value>
  </data>
  <data name="ERR_LockNeedsReference" xml:space="preserve">
    <value>'{0}' is not a reference type as required by the lock statement</value>
  </data>
  <data name="ERR_NullNotValid" xml:space="preserve">
    <value>Use of null is not valid in this context</value>
  </data>
  <data name="ERR_DefaultLiteralNotValid" xml:space="preserve">
    <value>Use of default literal is not valid in this context</value>
  </data>
  <data name="ERR_UseDefViolationThis" xml:space="preserve">
    <value>The 'this' object cannot be used before all of its fields are assigned to</value>
  </data>
  <data name="ERR_ArgsInvalid" xml:space="preserve">
    <value>The __arglist construct is valid only within a variable argument method</value>
  </data>
  <data name="ERR_PtrExpected" xml:space="preserve">
    <value>The * or -&gt; operator must be applied to a pointer</value>
  </data>
  <data name="ERR_PtrIndexSingle" xml:space="preserve">
    <value>A pointer must be indexed by only one value</value>
  </data>
  <data name="WRN_ByRefNonAgileField" xml:space="preserve">
    <value>Using '{0}' as a ref or out value or taking its address may cause a runtime exception because it is a field of a marshal-by-reference class</value>
  </data>
  <data name="WRN_ByRefNonAgileField_Title" xml:space="preserve">
    <value>Using a field of a marshal-by-reference class as a ref or out value or taking its address may cause a runtime exception</value>
  </data>
  <data name="ERR_AssgReadonlyStatic" xml:space="preserve">
    <value>A static readonly field cannot be assigned to (except in a static constructor or a variable initializer)</value>
  </data>
  <data name="ERR_RefReadonlyStatic" xml:space="preserve">
    <value>A static readonly field cannot be used as a ref or out value (except in a static constructor)</value>
  </data>
  <data name="ERR_AssgReadonlyProp" xml:space="preserve">
    <value>Property or indexer '{0}' cannot be assigned to -- it is read only</value>
  </data>
  <data name="ERR_IllegalStatement" xml:space="preserve">
    <value>Only assignment, call, increment, decrement, and new object expressions can be used as a statement</value>
  </data>
  <data name="ERR_BadGetEnumerator" xml:space="preserve">
    <value>foreach requires that the return type '{0}' of '{1}' must have a suitable public MoveNext method and public Current property</value>
  </data>
  <data name="ERR_TooManyLocals" xml:space="preserve">
    <value>Only 65534 locals, including those generated by the compiler, are allowed</value>
  </data>
  <data name="ERR_AbstractBaseCall" xml:space="preserve">
    <value>Cannot call an abstract base member: '{0}'</value>
  </data>
  <data name="ERR_RefProperty" xml:space="preserve">
    <value>A property or indexer may not be passed as an out or ref parameter</value>
  </data>
  <data name="ERR_ManagedAddr" xml:space="preserve">
    <value>Cannot take the address of, get the size of, or declare a pointer to a managed type ('{0}')</value>
  </data>
  <data name="ERR_BadFixedInitType" xml:space="preserve">
    <value>The type of a local declared in a fixed statement must be a pointer type</value>
  </data>
  <data name="ERR_FixedMustInit" xml:space="preserve">
    <value>You must provide an initializer in a fixed or using statement declaration</value>
  </data>
  <data name="ERR_InvalidAddrOp" xml:space="preserve">
    <value>Cannot take the address of the given expression</value>
  </data>
  <data name="ERR_FixedNeeded" xml:space="preserve">
    <value>You can only take the address of an unfixed expression inside of a fixed statement initializer</value>
  </data>
  <data name="ERR_FixedNotNeeded" xml:space="preserve">
    <value>You cannot use the fixed statement to take the address of an already fixed expression</value>
  </data>
  <data name="ERR_ExprCannotBeFixed" xml:space="preserve">
    <value>The given expression cannot be used in a fixed statement</value>
  </data>
  <data name="ERR_UnsafeNeeded" xml:space="preserve">
    <value>Pointers and fixed size buffers may only be used in an unsafe context</value>
  </data>
  <data name="ERR_OpTFRetType" xml:space="preserve">
    <value>The return type of operator True or False must be bool</value>
  </data>
  <data name="ERR_OperatorNeedsMatch" xml:space="preserve">
    <value>The operator '{0}' requires a matching operator '{1}' to also be defined</value>
  </data>
  <data name="ERR_BadBoolOp" xml:space="preserve">
    <value>In order to be applicable as a short circuit operator a user-defined logical operator ('{0}') must have the same return type and parameter types</value>
  </data>
  <data name="ERR_MustHaveOpTF" xml:space="preserve">
    <value>In order for '{0}' to be applicable as a short circuit operator, its declaring type '{1}' must define operator true and operator false</value>
  </data>
  <data name="WRN_UnreferencedVarAssg" xml:space="preserve">
    <value>The variable '{0}' is assigned but its value is never used</value>
  </data>
  <data name="WRN_UnreferencedVarAssg_Title" xml:space="preserve">
    <value>Variable is assigned but its value is never used</value>
  </data>
  <data name="ERR_CheckedOverflow" xml:space="preserve">
    <value>The operation overflows at compile time in checked mode</value>
  </data>
  <data name="ERR_ConstOutOfRangeChecked" xml:space="preserve">
    <value>Constant value '{0}' cannot be converted to a '{1}' (use 'unchecked' syntax to override)</value>
  </data>
  <data name="ERR_BadVarargs" xml:space="preserve">
    <value>A method with vararg cannot be generic, be in a generic type, or have a params parameter</value>
  </data>
  <data name="ERR_ParamsMustBeArray" xml:space="preserve">
    <value>The params parameter must be a single dimensional array</value>
  </data>
  <data name="ERR_IllegalArglist" xml:space="preserve">
    <value>An __arglist expression may only appear inside of a call or new expression</value>
  </data>
  <data name="ERR_IllegalUnsafe" xml:space="preserve">
    <value>Unsafe code may only appear if compiling with /unsafe</value>
  </data>
  <data name="ERR_AmbigMember" xml:space="preserve">
    <value>Ambiguity between '{0}' and '{1}'</value>
  </data>
  <data name="ERR_BadForeachDecl" xml:space="preserve">
    <value>Type and identifier are both required in a foreach statement</value>
  </data>
  <data name="ERR_ParamsLast" xml:space="preserve">
    <value>A params parameter must be the last parameter in a formal parameter list</value>
  </data>
  <data name="ERR_SizeofUnsafe" xml:space="preserve">
    <value>'{0}' does not have a predefined size, therefore sizeof can only be used in an unsafe context (consider using System.Runtime.InteropServices.Marshal.SizeOf)</value>
  </data>
  <data name="ERR_DottedTypeNameNotFoundInNS" xml:space="preserve">
    <value>The type or namespace name '{0}' does not exist in the namespace '{1}' (are you missing an assembly reference?)</value>
  </data>
  <data name="ERR_FieldInitRefNonstatic" xml:space="preserve">
    <value>A field initializer cannot reference the non-static field, method, or property '{0}'</value>
  </data>
  <data name="ERR_SealedNonOverride" xml:space="preserve">
    <value>'{0}' cannot be sealed because it is not an override</value>
  </data>
  <data name="ERR_CantOverrideSealed" xml:space="preserve">
    <value>'{0}': cannot override inherited member '{1}' because it is sealed</value>
  </data>
  <data name="ERR_VoidError" xml:space="preserve">
    <value>The operation in question is undefined on void pointers</value>
  </data>
  <data name="ERR_ConditionalOnOverride" xml:space="preserve">
    <value>The Conditional attribute is not valid on '{0}' because it is an override method</value>
  </data>
  <data name="ERR_PointerInAsOrIs" xml:space="preserve">
    <value>Neither 'is' nor 'as' is valid on pointer types</value>
  </data>
  <data name="ERR_CallingFinalizeDeprecated" xml:space="preserve">
    <value>Destructors and object.Finalize cannot be called directly. Consider calling IDisposable.Dispose if available.</value>
  </data>
  <data name="ERR_SingleTypeNameNotFound" xml:space="preserve">
    <value>The type or namespace name '{0}' could not be found (are you missing a using directive or an assembly reference?)</value>
  </data>
  <data name="ERR_NegativeStackAllocSize" xml:space="preserve">
    <value>Cannot use a negative size with stackalloc</value>
  </data>
  <data name="ERR_NegativeArraySize" xml:space="preserve">
    <value>Cannot create an array with a negative size</value>
  </data>
  <data name="ERR_OverrideFinalizeDeprecated" xml:space="preserve">
    <value>Do not override object.Finalize. Instead, provide a destructor.</value>
  </data>
  <data name="ERR_CallingBaseFinalizeDeprecated" xml:space="preserve">
    <value>Do not directly call your base class Finalize method. It is called automatically from your destructor.</value>
  </data>
  <data name="WRN_NegativeArrayIndex" xml:space="preserve">
    <value>Indexing an array with a negative index (array indices always start at zero)</value>
  </data>
  <data name="WRN_NegativeArrayIndex_Title" xml:space="preserve">
    <value>Indexing an array with a negative index</value>
  </data>
  <data name="WRN_BadRefCompareLeft" xml:space="preserve">
    <value>Possible unintended reference comparison; to get a value comparison, cast the left hand side to type '{0}'</value>
  </data>
  <data name="WRN_BadRefCompareLeft_Title" xml:space="preserve">
    <value>Possible unintended reference comparison; left hand side needs cast</value>
  </data>
  <data name="WRN_BadRefCompareRight" xml:space="preserve">
    <value>Possible unintended reference comparison; to get a value comparison, cast the right hand side to type '{0}'</value>
  </data>
  <data name="WRN_BadRefCompareRight_Title" xml:space="preserve">
    <value>Possible unintended reference comparison; right hand side needs cast</value>
  </data>
  <data name="ERR_BadCastInFixed" xml:space="preserve">
    <value>The right hand side of a fixed statement assignment may not be a cast expression</value>
  </data>
  <data name="ERR_StackallocInCatchFinally" xml:space="preserve">
    <value>stackalloc may not be used in a catch or finally block</value>
  </data>
  <data name="ERR_VarargsLast" xml:space="preserve">
    <value>An __arglist parameter must be the last parameter in a formal parameter list</value>
  </data>
  <data name="ERR_MissingPartial" xml:space="preserve">
    <value>Missing partial modifier on declaration of type '{0}'; another partial declaration of this type exists</value>
  </data>
  <data name="ERR_PartialTypeKindConflict" xml:space="preserve">
    <value>Partial declarations of '{0}' must be all classes, all structs, or all interfaces</value>
  </data>
  <data name="ERR_PartialModifierConflict" xml:space="preserve">
    <value>Partial declarations of '{0}' have conflicting accessibility modifiers</value>
  </data>
  <data name="ERR_PartialMultipleBases" xml:space="preserve">
    <value>Partial declarations of '{0}' must not specify different base classes</value>
  </data>
  <data name="ERR_PartialWrongTypeParams" xml:space="preserve">
    <value>Partial declarations of '{0}' must have the same type parameter names in the same order</value>
  </data>
  <data name="ERR_PartialWrongConstraints" xml:space="preserve">
    <value>Partial declarations of '{0}' have inconsistent constraints for type parameter '{1}'</value>
  </data>
  <data name="ERR_NoImplicitConvCast" xml:space="preserve">
    <value>Cannot implicitly convert type '{0}' to '{1}'. An explicit conversion exists (are you missing a cast?)</value>
  </data>
  <data name="ERR_PartialMisplaced" xml:space="preserve">
    <value>The 'partial' modifier can only appear immediately before 'class', 'struct', 'interface', or 'void'</value>
  </data>
  <data name="ERR_ImportedCircularBase" xml:space="preserve">
    <value>Imported type '{0}' is invalid. It contains a circular base class dependency.</value>
  </data>
  <data name="ERR_UseDefViolationOut" xml:space="preserve">
    <value>Use of unassigned out parameter '{0}'</value>
  </data>
  <data name="ERR_ArraySizeInDeclaration" xml:space="preserve">
    <value>Array size cannot be specified in a variable declaration (try initializing with a 'new' expression)</value>
  </data>
  <data name="ERR_InaccessibleGetter" xml:space="preserve">
    <value>The property or indexer '{0}' cannot be used in this context because the get accessor is inaccessible</value>
  </data>
  <data name="ERR_InaccessibleSetter" xml:space="preserve">
    <value>The property or indexer '{0}' cannot be used in this context because the set accessor is inaccessible</value>
  </data>
  <data name="ERR_InvalidPropertyAccessMod" xml:space="preserve">
    <value>The accessibility modifier of the '{0}' accessor must be more restrictive than the property or indexer '{1}'</value>
  </data>
  <data name="ERR_DuplicatePropertyAccessMods" xml:space="preserve">
    <value>Cannot specify accessibility modifiers for both accessors of the property or indexer '{0}'</value>
  </data>
  <data name="ERR_PropertyAccessModInInterface" xml:space="preserve">
    <value>'{0}': accessibility modifiers may not be used on accessors in an interface</value>
  </data>
  <data name="ERR_AccessModMissingAccessor" xml:space="preserve">
    <value>'{0}': accessibility modifiers on accessors may only be used if the property or indexer has both a get and a set accessor</value>
  </data>
  <data name="ERR_UnimplementedInterfaceAccessor" xml:space="preserve">
    <value>'{0}' does not implement interface member '{1}'. '{2}' is not public.</value>
  </data>
  <data name="WRN_PatternIsAmbiguous" xml:space="preserve">
    <value>'{0}' does not implement the '{1}' pattern. '{2}' is ambiguous with '{3}'.</value>
  </data>
  <data name="WRN_PatternIsAmbiguous_Title" xml:space="preserve">
    <value>Type does not implement the collection pattern; members are ambiguous</value>
  </data>
  <data name="WRN_PatternStaticOrInaccessible" xml:space="preserve">
    <value>'{0}' does not implement the '{1}' pattern. '{2}' is either static or not public.</value>
  </data>
  <data name="WRN_PatternStaticOrInaccessible_Title" xml:space="preserve">
    <value>Type does not implement the collection pattern; member is either static or not public</value>
  </data>
  <data name="WRN_PatternBadSignature" xml:space="preserve">
    <value>'{0}' does not implement the '{1}' pattern. '{2}' has the wrong signature.</value>
  </data>
  <data name="WRN_PatternBadSignature_Title" xml:space="preserve">
    <value>Type does not implement the collection pattern; member has the wrong signature</value>
  </data>
  <data name="ERR_FriendRefNotEqualToThis" xml:space="preserve">
    <value>Friend access was granted by '{0}', but the public key of the output assembly does not match that specified by the attribute in the granting assembly.</value>
  </data>
  <data name="ERR_FriendRefSigningMismatch" xml:space="preserve">
    <value>Friend access was granted by '{0}', but the strong name signing state of the output assembly does not match that of the granting assembly.</value>
  </data>
  <data name="WRN_SequentialOnPartialClass" xml:space="preserve">
    <value>There is no defined ordering between fields in multiple declarations of partial struct '{0}'. To specify an ordering, all instance fields must be in the same declaration.</value>
  </data>
  <data name="WRN_SequentialOnPartialClass_Title" xml:space="preserve">
    <value>There is no defined ordering between fields in multiple declarations of partial struct</value>
  </data>
  <data name="ERR_BadConstType" xml:space="preserve">
    <value>The type '{0}' cannot be declared const</value>
  </data>
  <data name="ERR_NoNewTyvar" xml:space="preserve">
    <value>Cannot create an instance of the variable type '{0}' because it does not have the new() constraint</value>
  </data>
  <data name="ERR_BadArity" xml:space="preserve">
    <value>Using the generic {1} '{0}' requires {2} type arguments</value>
  </data>
  <data name="ERR_BadTypeArgument" xml:space="preserve">
    <value>The type '{0}' may not be used as a type argument</value>
  </data>
  <data name="ERR_TypeArgsNotAllowed" xml:space="preserve">
    <value>The {1} '{0}' cannot be used with type arguments</value>
  </data>
  <data name="ERR_HasNoTypeVars" xml:space="preserve">
    <value>The non-generic {1} '{0}' cannot be used with type arguments</value>
  </data>
  <data name="ERR_NewConstraintNotSatisfied" xml:space="preserve">
    <value>'{2}' must be a non-abstract type with a public parameterless constructor in order to use it as parameter '{1}' in the generic type or method '{0}'</value>
  </data>
  <data name="ERR_GenericConstraintNotSatisfiedRefType" xml:space="preserve">
    <value>The type '{3}' cannot be used as type parameter '{2}' in the generic type or method '{0}'. There is no implicit reference conversion from '{3}' to '{1}'.</value>
  </data>
  <data name="ERR_GenericConstraintNotSatisfiedNullableEnum" xml:space="preserve">
    <value>The type '{3}' cannot be used as type parameter '{2}' in the generic type or method '{0}'. The nullable type '{3}' does not satisfy the constraint of '{1}'.</value>
  </data>
  <data name="ERR_GenericConstraintNotSatisfiedNullableInterface" xml:space="preserve">
    <value>The type '{3}' cannot be used as type parameter '{2}' in the generic type or method '{0}'. The nullable type '{3}' does not satisfy the constraint of '{1}'. Nullable types can not satisfy any interface constraints.</value>
  </data>
  <data name="ERR_GenericConstraintNotSatisfiedTyVar" xml:space="preserve">
    <value>The type '{3}' cannot be used as type parameter '{2}' in the generic type or method '{0}'. There is no boxing conversion or type parameter conversion from '{3}' to '{1}'.</value>
  </data>
  <data name="ERR_GenericConstraintNotSatisfiedValType" xml:space="preserve">
    <value>The type '{3}' cannot be used as type parameter '{2}' in the generic type or method '{0}'. There is no boxing conversion from '{3}' to '{1}'.</value>
  </data>
  <data name="ERR_DuplicateGeneratedName" xml:space="preserve">
    <value>The parameter name '{0}' conflicts with an automatically-generated parameter name</value>
  </data>
  <data name="ERR_GlobalSingleTypeNameNotFound" xml:space="preserve">
    <value>The type or namespace name '{0}' could not be found in the global namespace (are you missing an assembly reference?)</value>
  </data>
  <data name="ERR_NewBoundMustBeLast" xml:space="preserve">
    <value>The new() constraint must be the last constraint specified</value>
  </data>
  <data name="WRN_MainCantBeGeneric" xml:space="preserve">
    <value>'{0}': an entry point cannot be generic or in a generic type</value>
  </data>
  <data name="WRN_MainCantBeGeneric_Title" xml:space="preserve">
    <value>An entry point cannot be generic or in a generic type</value>
  </data>
  <data name="ERR_TypeVarCantBeNull" xml:space="preserve">
    <value>Cannot convert null to type parameter '{0}' because it could be a non-nullable value type. Consider using 'default({0})' instead.</value>
  </data>
  <data name="ERR_AttributeCantBeGeneric" xml:space="preserve">
    <value>Cannot apply attribute class '{0}' because it is generic</value>
  </data>
  <data name="ERR_DuplicateBound" xml:space="preserve">
    <value>Duplicate constraint '{0}' for type parameter '{1}'</value>
  </data>
  <data name="ERR_ClassBoundNotFirst" xml:space="preserve">
    <value>The class type constraint '{0}' must come before any other constraints</value>
  </data>
  <data name="ERR_BadRetType" xml:space="preserve">
    <value>'{1} {0}' has the wrong return type</value>
  </data>
  <data name="ERR_DelegateRefMismatch" xml:space="preserve">
    <value>Ref mismatch between '{0}' and delegate '{1}'</value>
  </data>
  <data name="ERR_DuplicateConstraintClause" xml:space="preserve">
    <value>A constraint clause has already been specified for type parameter '{0}'. All of the constraints for a type parameter must be specified in a single where clause.</value>
  </data>
  <data name="ERR_CantInferMethTypeArgs" xml:space="preserve">
    <value>The type arguments for method '{0}' cannot be inferred from the usage. Try specifying the type arguments explicitly.</value>
  </data>
  <data name="ERR_LocalSameNameAsTypeParam" xml:space="preserve">
    <value>'{0}': a parameter, local variable, or local function cannot have the same name as a method type parameter</value>
  </data>
  <data name="ERR_AsWithTypeVar" xml:space="preserve">
    <value>The type parameter '{0}' cannot be used with the 'as' operator because it does not have a class type constraint nor a 'class' constraint</value>
  </data>
  <data name="WRN_UnreferencedFieldAssg" xml:space="preserve">
    <value>The field '{0}' is assigned but its value is never used</value>
  </data>
  <data name="WRN_UnreferencedFieldAssg_Title" xml:space="preserve">
    <value>Field is assigned but its value is never used</value>
  </data>
  <data name="ERR_BadIndexerNameAttr" xml:space="preserve">
    <value>The '{0}' attribute is valid only on an indexer that is not an explicit interface member declaration</value>
  </data>
  <data name="ERR_AttrArgWithTypeVars" xml:space="preserve">
    <value>'{0}': an attribute argument cannot use type parameters</value>
  </data>
  <data name="ERR_NewTyvarWithArgs" xml:space="preserve">
    <value>'{0}': cannot provide arguments when creating an instance of a variable type</value>
  </data>
  <data name="ERR_AbstractSealedStatic" xml:space="preserve">
    <value>'{0}': an abstract class cannot be sealed or static</value>
  </data>
  <data name="WRN_AmbiguousXMLReference" xml:space="preserve">
    <value>Ambiguous reference in cref attribute: '{0}'. Assuming '{1}', but could have also matched other overloads including '{2}'.</value>
  </data>
  <data name="WRN_AmbiguousXMLReference_Title" xml:space="preserve">
    <value>Ambiguous reference in cref attribute</value>
  </data>
  <data name="WRN_VolatileByRef" xml:space="preserve">
    <value>'{0}': a reference to a volatile field will not be treated as volatile</value>
  </data>
  <data name="WRN_VolatileByRef_Title" xml:space="preserve">
    <value>A reference to a volatile field will not be treated as volatile</value>
  </data>
  <data name="WRN_VolatileByRef_Description" xml:space="preserve">
    <value>A volatile field should not normally be used as a ref or out value, since it will not be treated as volatile. There are exceptions to this, such as when calling an interlocked API.</value>
  </data>
  <data name="ERR_ComImportWithImpl" xml:space="preserve">
    <value>Since '{1}' has the ComImport attribute, '{0}' must be extern or abstract</value>
  </data>
  <data name="ERR_ComImportWithBase" xml:space="preserve">
    <value>'{0}': a class with the ComImport attribute cannot specify a base class</value>
  </data>
  <data name="ERR_ImplBadConstraints" xml:space="preserve">
    <value>The constraints for type parameter '{0}' of method '{1}' must match the constraints for type parameter '{2}' of interface method '{3}'. Consider using an explicit interface implementation instead.</value>
  </data>
  <data name="ERR_ImplBadTupleNames" xml:space="preserve">
    <value>The tuple element names in the signature of method '{0}' must match the tuple element names of interface method '{1}' (including on the return type).</value>
  </data>
  <data name="ERR_DottedTypeNameNotFoundInAgg" xml:space="preserve">
    <value>The type name '{0}' does not exist in the type '{1}'</value>
  </data>
  <data name="ERR_MethGrpToNonDel" xml:space="preserve">
    <value>Cannot convert method group '{0}' to non-delegate type '{1}'. Did you intend to invoke the method?</value>
  </data>
  <data name="ERR_BadExternAlias" xml:space="preserve">
    <value>The extern alias '{0}' was not specified in a /reference option</value>
  </data>
  <data name="ERR_ColColWithTypeAlias" xml:space="preserve">
    <value>Cannot use alias '{0}' with '::' since the alias references a type. Use '.' instead.</value>
  </data>
  <data name="ERR_AliasNotFound" xml:space="preserve">
    <value>Alias '{0}' not found</value>
  </data>
  <data name="ERR_SameFullNameAggAgg" xml:space="preserve">
    <value>The type '{1}' exists in both '{0}' and '{2}'</value>
  </data>
  <data name="ERR_SameFullNameNsAgg" xml:space="preserve">
    <value>The namespace '{1}' in '{0}' conflicts with the type '{3}' in '{2}'</value>
  </data>
  <data name="WRN_SameFullNameThisNsAgg" xml:space="preserve">
    <value>The namespace '{1}' in '{0}' conflicts with the imported type '{3}' in '{2}'. Using the namespace defined in '{0}'.</value>
  </data>
  <data name="WRN_SameFullNameThisNsAgg_Title" xml:space="preserve">
    <value>Namespace conflicts with imported type</value>
  </data>
  <data name="WRN_SameFullNameThisAggAgg" xml:space="preserve">
    <value>The type '{1}' in '{0}' conflicts with the imported type '{3}' in '{2}'. Using the type defined in '{0}'.</value>
  </data>
  <data name="WRN_SameFullNameThisAggAgg_Title" xml:space="preserve">
    <value>Type conflicts with imported type</value>
  </data>
  <data name="WRN_SameFullNameThisAggNs" xml:space="preserve">
    <value>The type '{1}' in '{0}' conflicts with the imported namespace '{3}' in '{2}'. Using the type defined in '{0}'.</value>
  </data>
  <data name="WRN_SameFullNameThisAggNs_Title" xml:space="preserve">
    <value>Type conflicts with imported namespace</value>
  </data>
  <data name="ERR_SameFullNameThisAggThisNs" xml:space="preserve">
    <value>The type '{1}' in '{0}' conflicts with the namespace '{3}' in '{2}'</value>
  </data>
  <data name="ERR_ExternAfterElements" xml:space="preserve">
    <value>An extern alias declaration must precede all other elements defined in the namespace</value>
  </data>
  <data name="WRN_GlobalAliasDefn" xml:space="preserve">
    <value>Defining an alias named 'global' is ill-advised since 'global::' always references the global namespace and not an alias</value>
  </data>
  <data name="WRN_GlobalAliasDefn_Title" xml:space="preserve">
    <value>Defining an alias named 'global' is ill-advised</value>
  </data>
  <data name="ERR_SealedStaticClass" xml:space="preserve">
    <value>'{0}': a class cannot be both static and sealed</value>
  </data>
  <data name="ERR_PrivateAbstractAccessor" xml:space="preserve">
    <value>'{0}': abstract properties cannot have private accessors</value>
  </data>
  <data name="ERR_ValueExpected" xml:space="preserve">
    <value>Syntax error; value expected</value>
  </data>
  <data name="ERR_UnboxNotLValue" xml:space="preserve">
    <value>Cannot modify the result of an unboxing conversion</value>
  </data>
  <data name="ERR_AnonMethGrpInForEach" xml:space="preserve">
    <value>Foreach cannot operate on a '{0}'. Did you intend to invoke the '{0}'?</value>
  </data>
  <data name="ERR_BadIncDecRetType" xml:space="preserve">
    <value>The return type for ++ or -- operator must match the parameter type or be derived from the parameter type</value>
  </data>
  <data name="ERR_RefValBoundMustBeFirst" xml:space="preserve">
    <value>The 'class' or 'struct' constraint must come before any other constraints</value>
  </data>
  <data name="ERR_RefValBoundWithClass" xml:space="preserve">
    <value>'{0}': cannot specify both a constraint class and the 'class' or 'struct' constraint</value>
  </data>
  <data name="ERR_UnmanagedBoundWithClass" xml:space="preserve">
    <value>'{0}': cannot specify both a constraint class and the 'unmanaged' constraint</value>
  </data>
  <data name="ERR_NewBoundWithVal" xml:space="preserve">
    <value>The 'new()' constraint cannot be used with the 'struct' constraint</value>
  </data>
  <data name="ERR_RefConstraintNotSatisfied" xml:space="preserve">
    <value>The type '{2}' must be a reference type in order to use it as parameter '{1}' in the generic type or method '{0}'</value>
  </data>
  <data name="ERR_ValConstraintNotSatisfied" xml:space="preserve">
    <value>The type '{2}' must be a non-nullable value type in order to use it as parameter '{1}' in the generic type or method '{0}'</value>
  </data>
  <data name="ERR_CircularConstraint" xml:space="preserve">
    <value>Circular constraint dependency involving '{0}' and '{1}'</value>
  </data>
  <data name="ERR_BaseConstraintConflict" xml:space="preserve">
    <value>Type parameter '{0}' inherits conflicting constraints '{1}' and '{2}'</value>
  </data>
  <data name="ERR_ConWithValCon" xml:space="preserve">
    <value>Type parameter '{1}' has the 'struct' constraint so '{1}' cannot be used as a constraint for '{0}'</value>
  </data>
  <data name="ERR_AmbigUDConv" xml:space="preserve">
    <value>Ambiguous user defined conversions '{0}' and '{1}' when converting from '{2}' to '{3}'</value>
  </data>
  <data name="WRN_AlwaysNull" xml:space="preserve">
    <value>The result of the expression is always 'null' of type '{0}'</value>
  </data>
  <data name="WRN_AlwaysNull_Title" xml:space="preserve">
    <value>The result of the expression is always 'null'</value>
  </data>
  <data name="ERR_RefReturnThis" xml:space="preserve">
    <value>Cannot return 'this' by reference.</value>
  </data>
  <data name="ERR_AttributeCtorInParameter" xml:space="preserve">
    <value>Cannot use attribute constructor '{0}' because it is has 'in' parameters.</value>
  </data>
  <data name="ERR_OverrideWithConstraints" xml:space="preserve">
    <value>Constraints for override and explicit interface implementation methods are inherited from the base method, so they cannot be specified directly</value>
  </data>
  <data name="ERR_AmbigOverride" xml:space="preserve">
    <value>The inherited members '{0}' and '{1}' have the same signature in type '{2}', so they cannot be overridden</value>
  </data>
  <data name="ERR_DecConstError" xml:space="preserve">
    <value>Evaluation of the decimal constant expression failed</value>
  </data>
  <data name="WRN_CmpAlwaysFalse" xml:space="preserve">
    <value>Comparing with null of type '{0}' always produces 'false'</value>
  </data>
  <data name="WRN_CmpAlwaysFalse_Title" xml:space="preserve">
    <value>Comparing with null of struct type always produces 'false'</value>
  </data>
  <data name="WRN_FinalizeMethod" xml:space="preserve">
    <value>Introducing a 'Finalize' method can interfere with destructor invocation. Did you intend to declare a destructor?</value>
  </data>
  <data name="WRN_FinalizeMethod_Title" xml:space="preserve">
    <value>Introducing a 'Finalize' method can interfere with destructor invocation</value>
  </data>
  <data name="WRN_FinalizeMethod_Description" xml:space="preserve">
    <value>This warning occurs when you create a class with a method whose signature is public virtual void Finalize.

If such a class is used as a base class and if the deriving class defines a destructor, the destructor will override the base class Finalize method, not Finalize.</value>
  </data>
  <data name="ERR_ExplicitImplParams" xml:space="preserve">
    <value>'{0}' should not have a params parameter since '{1}' does not</value>
  </data>
  <data name="WRN_GotoCaseShouldConvert" xml:space="preserve">
    <value>The 'goto case' value is not implicitly convertible to type '{0}'</value>
  </data>
  <data name="WRN_GotoCaseShouldConvert_Title" xml:space="preserve">
    <value>The 'goto case' value is not implicitly convertible to the switch type</value>
  </data>
  <data name="ERR_MethodImplementingAccessor" xml:space="preserve">
    <value>Method '{0}' cannot implement interface accessor '{1}' for type '{2}'. Use an explicit interface implementation.</value>
  </data>
  <data name="WRN_NubExprIsConstBool" xml:space="preserve">
    <value>The result of the expression is always '{0}' since a value of type '{1}' is never equal to 'null' of type '{2}'</value>
  </data>
  <data name="WRN_NubExprIsConstBool_Title" xml:space="preserve">
    <value>The result of the expression is always the same since a value of this type is never equal to 'null'</value>
  </data>
  <data name="WRN_NubExprIsConstBool2" xml:space="preserve">
    <value>The result of the expression is always '{0}' since a value of type '{1}' is never equal to 'null' of type '{2}'</value>
  </data>
  <data name="WRN_NubExprIsConstBool2_Title" xml:space="preserve">
    <value>The result of the expression is always the same since a value of this type is never equal to 'null'</value>
  </data>
  <data name="WRN_ExplicitImplCollision" xml:space="preserve">
    <value>Explicit interface implementation '{0}' matches more than one interface member. Which interface member is actually chosen is implementation-dependent. Consider using a non-explicit implementation instead.</value>
  </data>
  <data name="WRN_ExplicitImplCollision_Title" xml:space="preserve">
    <value>Explicit interface implementation matches more than one interface member</value>
  </data>
  <data name="ERR_AbstractHasBody" xml:space="preserve">
    <value>'{0}' cannot declare a body because it is marked abstract</value>
  </data>
  <data name="ERR_ConcreteMissingBody" xml:space="preserve">
    <value>'{0}' must declare a body because it is not marked abstract, extern, or partial</value>
  </data>
  <data name="ERR_AbstractAndSealed" xml:space="preserve">
    <value>'{0}' cannot be both abstract and sealed</value>
  </data>
  <data name="ERR_AbstractNotVirtual" xml:space="preserve">
    <value>The abstract {0} '{1}' cannot be marked virtual</value>
  </data>
  <data name="ERR_StaticConstant" xml:space="preserve">
    <value>The constant '{0}' cannot be marked static</value>
  </data>
  <data name="ERR_CantOverrideNonFunction" xml:space="preserve">
    <value>'{0}': cannot override because '{1}' is not a function</value>
  </data>
  <data name="ERR_CantOverrideNonVirtual" xml:space="preserve">
    <value>'{0}': cannot override inherited member '{1}' because it is not marked virtual, abstract, or override</value>
  </data>
  <data name="ERR_CantChangeAccessOnOverride" xml:space="preserve">
    <value>'{0}': cannot change access modifiers when overriding '{1}' inherited member '{2}'</value>
  </data>
  <data name="ERR_CantChangeTupleNamesOnOverride" xml:space="preserve">
    <value>'{0}': cannot change tuple element names when overriding inherited member '{1}'</value>
  </data>
  <data name="ERR_CantChangeReturnTypeOnOverride" xml:space="preserve">
    <value>'{0}': return type must be '{2}' to match overridden member '{1}'</value>
  </data>
  <data name="ERR_CantDeriveFromSealedType" xml:space="preserve">
    <value>'{0}': cannot derive from sealed type '{1}'</value>
  </data>
  <data name="ERR_AbstractInConcreteClass" xml:space="preserve">
    <value>'{0}' is abstract but it is contained in non-abstract class '{1}'</value>
  </data>
  <data name="ERR_StaticConstructorWithExplicitConstructorCall" xml:space="preserve">
    <value>'{0}': static constructor cannot have an explicit 'this' or 'base' constructor call</value>
  </data>
  <data name="ERR_StaticConstructorWithAccessModifiers" xml:space="preserve">
    <value>'{0}': access modifiers are not allowed on static constructors</value>
  </data>
  <data name="ERR_RecursiveConstructorCall" xml:space="preserve">
    <value>Constructor '{0}' cannot call itself</value>
  </data>
  <data name="ERR_IndirectRecursiveConstructorCall" xml:space="preserve">
    <value>Constructor '{0}' cannot call itself through another constructor</value>
  </data>
  <data name="ERR_ObjectCallingBaseConstructor" xml:space="preserve">
    <value>'{0}' has no base class and cannot call a base constructor</value>
  </data>
  <data name="ERR_PredefinedTypeNotFound" xml:space="preserve">
    <value>Predefined type '{0}' is not defined or imported</value>
  </data>
  <data name="ERR_PredefinedValueTupleTypeNotFound" xml:space="preserve">
    <value>Predefined type '{0}' is not defined or imported</value>
  </data>
  <data name="ERR_PredefinedValueTupleTypeAmbiguous3" xml:space="preserve">
    <value>Predefined type '{0}' is declared in multiple referenced assemblies: '{1}' and '{2}'</value>
  </data>
  <data name="ERR_StructWithBaseConstructorCall" xml:space="preserve">
    <value>'{0}': structs cannot call base class constructors</value>
  </data>
  <data name="ERR_StructLayoutCycle" xml:space="preserve">
    <value>Struct member '{0}' of type '{1}' causes a cycle in the struct layout</value>
  </data>
  <data name="ERR_InterfacesCannotContainTypes" xml:space="preserve">
    <value>'{0}': interfaces cannot declare types</value>
  </data>
  <data name="ERR_InterfacesCantContainFields" xml:space="preserve">
    <value>Interfaces cannot contain fields</value>
  </data>
  <data name="ERR_InterfacesCantContainConstructors" xml:space="preserve">
    <value>Interfaces cannot contain constructors</value>
  </data>
  <data name="ERR_NonInterfaceInInterfaceList" xml:space="preserve">
    <value>Type '{0}' in interface list is not an interface</value>
  </data>
  <data name="ERR_DuplicateInterfaceInBaseList" xml:space="preserve">
    <value>'{0}' is already listed in interface list</value>
  </data>
  <data name="ERR_DuplicateInterfaceWithTupleNamesInBaseList" xml:space="preserve">
    <value>'{0}' is already listed in the interface list on type '{2}' with different tuple element names, as '{1}'.</value>
  </data>
  <data name="ERR_CycleInInterfaceInheritance" xml:space="preserve">
    <value>Inherited interface '{1}' causes a cycle in the interface hierarchy of '{0}'</value>
  </data>
  <data name="ERR_InterfaceMemberHasBody" xml:space="preserve">
    <value>'{0}': interface members cannot have a definition</value>
  </data>
  <data name="ERR_HidingAbstractMethod" xml:space="preserve">
    <value>'{0}' hides inherited abstract member '{1}'</value>
  </data>
  <data name="ERR_UnimplementedAbstractMethod" xml:space="preserve">
    <value>'{0}' does not implement inherited abstract member '{1}'</value>
  </data>
  <data name="ERR_UnimplementedInterfaceMember" xml:space="preserve">
    <value>'{0}' does not implement interface member '{1}'</value>
  </data>
  <data name="ERR_ObjectCantHaveBases" xml:space="preserve">
    <value>The class System.Object cannot have a base class or implement an interface</value>
  </data>
  <data name="ERR_ExplicitInterfaceImplementationNotInterface" xml:space="preserve">
    <value>'{0}' in explicit interface declaration is not an interface</value>
  </data>
  <data name="ERR_InterfaceMemberNotFound" xml:space="preserve">
    <value>'{0}' in explicit interface declaration is not a member of interface</value>
  </data>
  <data name="ERR_ClassDoesntImplementInterface" xml:space="preserve">
    <value>'{0}': containing type does not implement interface '{1}'</value>
  </data>
  <data name="ERR_ExplicitInterfaceImplementationInNonClassOrStruct" xml:space="preserve">
    <value>'{0}': explicit interface declaration can only be declared in a class or struct</value>
  </data>
  <data name="ERR_MemberNameSameAsType" xml:space="preserve">
    <value>'{0}': member names cannot be the same as their enclosing type</value>
  </data>
  <data name="ERR_EnumeratorOverflow" xml:space="preserve">
    <value>'{0}': the enumerator value is too large to fit in its type</value>
  </data>
  <data name="ERR_CantOverrideNonProperty" xml:space="preserve">
    <value>'{0}': cannot override because '{1}' is not a property</value>
  </data>
  <data name="ERR_NoGetToOverride" xml:space="preserve">
    <value>'{0}': cannot override because '{1}' does not have an overridable get accessor</value>
  </data>
  <data name="ERR_NoSetToOverride" xml:space="preserve">
    <value>'{0}': cannot override because '{1}' does not have an overridable set accessor</value>
  </data>
  <data name="ERR_PropertyCantHaveVoidType" xml:space="preserve">
    <value>'{0}': property or indexer cannot have void type</value>
  </data>
  <data name="ERR_PropertyWithNoAccessors" xml:space="preserve">
    <value>'{0}': property or indexer must have at least one accessor</value>
  </data>
  <data name="ERR_CantUseVoidInArglist" xml:space="preserve">
    <value>__arglist cannot have an argument of void type</value>
  </data>
  <data name="ERR_NewVirtualInSealed" xml:space="preserve">
    <value>'{0}' is a new virtual member in sealed class '{1}'</value>
  </data>
  <data name="ERR_ExplicitPropertyAddingAccessor" xml:space="preserve">
    <value>'{0}' adds an accessor not found in interface member '{1}'</value>
  </data>
  <data name="ERR_ExplicitPropertyMissingAccessor" xml:space="preserve">
    <value>Explicit interface implementation '{0}' is missing accessor '{1}'</value>
  </data>
  <data name="ERR_ConversionWithInterface" xml:space="preserve">
    <value>'{0}': user-defined conversions to or from an interface are not allowed</value>
  </data>
  <data name="ERR_ConversionWithBase" xml:space="preserve">
    <value>'{0}': user-defined conversions to or from a base class are not allowed</value>
  </data>
  <data name="ERR_ConversionWithDerived" xml:space="preserve">
    <value>'{0}': user-defined conversions to or from a derived class are not allowed</value>
  </data>
  <data name="ERR_IdentityConversion" xml:space="preserve">
    <value>User-defined operator cannot take an object of the enclosing type and convert to an object of the enclosing type</value>
  </data>
  <data name="ERR_ConversionNotInvolvingContainedType" xml:space="preserve">
    <value>User-defined conversion must convert to or from the enclosing type</value>
  </data>
  <data name="ERR_DuplicateConversionInClass" xml:space="preserve">
    <value>Duplicate user-defined conversion in type '{0}'</value>
  </data>
  <data name="ERR_OperatorsMustBeStatic" xml:space="preserve">
    <value>User-defined operator '{0}' must be declared static and public</value>
  </data>
  <data name="ERR_BadIncDecSignature" xml:space="preserve">
    <value>The parameter type for ++ or -- operator must be the containing type</value>
  </data>
  <data name="ERR_BadUnaryOperatorSignature" xml:space="preserve">
    <value>The parameter of a unary operator must be the containing type</value>
  </data>
  <data name="ERR_BadBinaryOperatorSignature" xml:space="preserve">
    <value>One of the parameters of a binary operator must be the containing type</value>
  </data>
  <data name="ERR_BadShiftOperatorSignature" xml:space="preserve">
    <value>The first operand of an overloaded shift operator must have the same type as the containing type, and the type of the second operand must be int</value>
  </data>
  <data name="ERR_InterfacesCantContainOperators" xml:space="preserve">
    <value>Interfaces cannot contain operators</value>
  </data>
  <data name="ERR_StructsCantContainDefaultConstructor" xml:space="preserve">
    <value>Structs cannot contain explicit parameterless constructors</value>
  </data>
  <data name="ERR_EnumsCantContainDefaultConstructor" xml:space="preserve">
    <value>Enums cannot contain explicit parameterless constructors</value>
  </data>
  <data name="ERR_CantOverrideBogusMethod" xml:space="preserve">
    <value>'{0}': cannot override '{1}' because it is not supported by the language</value>
  </data>
  <data name="ERR_BindToBogus" xml:space="preserve">
    <value>'{0}' is not supported by the language</value>
  </data>
  <data name="ERR_CantCallSpecialMethod" xml:space="preserve">
    <value>'{0}': cannot explicitly call operator or accessor</value>
  </data>
  <data name="ERR_BadTypeReference" xml:space="preserve">
    <value>'{0}': cannot reference a type through an expression; try '{1}' instead</value>
  </data>
  <data name="ERR_FieldInitializerInStruct" xml:space="preserve">
    <value>'{0}': cannot have instance property or field initializers in structs</value>
  </data>
  <data name="ERR_BadDestructorName" xml:space="preserve">
    <value>Name of destructor must match name of class</value>
  </data>
  <data name="ERR_OnlyClassesCanContainDestructors" xml:space="preserve">
    <value>Only class types can contain destructors</value>
  </data>
  <data name="ERR_ConflictAliasAndMember" xml:space="preserve">
    <value>Namespace '{1}' contains a definition conflicting with alias '{0}'</value>
  </data>
  <data name="ERR_ConflictingAliasAndDefinition" xml:space="preserve">
    <value>Alias '{0}' conflicts with {1} definition</value>
  </data>
  <data name="ERR_ConditionalOnSpecialMethod" xml:space="preserve">
    <value>The Conditional attribute is not valid on '{0}' because it is a constructor, destructor, operator, or explicit interface implementation</value>
  </data>
  <data name="ERR_ConditionalMustReturnVoid" xml:space="preserve">
    <value>The Conditional attribute is not valid on '{0}' because its return type is not void</value>
  </data>
  <data name="ERR_DuplicateAttribute" xml:space="preserve">
    <value>Duplicate '{0}' attribute</value>
  </data>
  <data name="ERR_DuplicateAttributeInNetModule" xml:space="preserve">
    <value>Duplicate '{0}' attribute in '{1}'</value>
  </data>
  <data name="ERR_ConditionalOnInterfaceMethod" xml:space="preserve">
    <value>The Conditional attribute is not valid on interface members</value>
  </data>
  <data name="ERR_OperatorCantReturnVoid" xml:space="preserve">
    <value>User-defined operators cannot return void</value>
  </data>
  <data name="ERR_BadDynamicConversion" xml:space="preserve">
    <value>'{0}': user-defined conversions to or from the dynamic type are not allowed</value>
  </data>
  <data name="ERR_InvalidAttributeArgument" xml:space="preserve">
    <value>Invalid value for argument to '{0}' attribute</value>
  </data>
  <data name="ERR_ParameterNotValidForType" xml:space="preserve">
    <value>Parameter not valid for the specified unmanaged type.</value>
  </data>
  <data name="ERR_AttributeParameterRequired1" xml:space="preserve">
    <value>Attribute parameter '{0}' must be specified.</value>
  </data>
  <data name="ERR_AttributeParameterRequired2" xml:space="preserve">
    <value>Attribute parameter '{0}' or '{1}' must be specified.</value>
  </data>
  <data name="ERR_MarshalUnmanagedTypeNotValidForFields" xml:space="preserve">
    <value>Unmanaged type '{0}' not valid for fields.</value>
  </data>
  <data name="ERR_MarshalUnmanagedTypeOnlyValidForFields" xml:space="preserve">
    <value>Unmanaged type '{0}' is only valid for fields.</value>
  </data>
  <data name="ERR_AttributeOnBadSymbolType" xml:space="preserve">
    <value>Attribute '{0}' is not valid on this declaration type. It is only valid on '{1}' declarations.</value>
  </data>
  <data name="ERR_FloatOverflow" xml:space="preserve">
    <value>Floating-point constant is outside the range of type '{0}'</value>
  </data>
  <data name="ERR_ComImportWithoutUuidAttribute" xml:space="preserve">
    <value>The Guid attribute must be specified with the ComImport attribute</value>
  </data>
  <data name="ERR_InvalidNamedArgument" xml:space="preserve">
    <value>Invalid value for named attribute argument '{0}'</value>
  </data>
  <data name="ERR_DllImportOnInvalidMethod" xml:space="preserve">
    <value>The DllImport attribute must be specified on a method marked 'static' and 'extern'</value>
  </data>
  <data name="ERR_EncUpdateFailedMissingAttribute" xml:space="preserve">
    <value>Cannot update '{0}'; attribute '{1}' is missing.</value>
  </data>
  <data name="ERR_DllImportOnGenericMethod" xml:space="preserve">
    <value>The DllImport attribute cannot be applied to a method that is generic or contained in a generic type.</value>
  </data>
  <data name="ERR_FieldCantBeRefAny" xml:space="preserve">
    <value>Field or property cannot be of type '{0}'</value>
  </data>
  <data name="ERR_FieldAutoPropCantBeByRefLike" xml:space="preserve">
    <value>Field or auto-implemented property cannot be of type '{0}' unless it is an instance member of a ref struct.</value>
  </data>
  <data name="ERR_ArrayElementCantBeRefAny" xml:space="preserve">
    <value>Array elements cannot be of type '{0}'</value>
  </data>
  <data name="WRN_DeprecatedSymbol" xml:space="preserve">
    <value>'{0}' is obsolete</value>
  </data>
  <data name="WRN_DeprecatedSymbol_Title" xml:space="preserve">
    <value>Type or member is obsolete</value>
  </data>
  <data name="ERR_NotAnAttributeClass" xml:space="preserve">
    <value>'{0}' is not an attribute class</value>
  </data>
  <data name="ERR_BadNamedAttributeArgument" xml:space="preserve">
    <value>'{0}' is not a valid named attribute argument. Named attribute arguments must be fields which are not readonly, static, or const, or read-write properties which are public and not static.</value>
  </data>
  <data name="WRN_DeprecatedSymbolStr" xml:space="preserve">
    <value>'{0}' is obsolete: '{1}'</value>
  </data>
  <data name="WRN_DeprecatedSymbolStr_Title" xml:space="preserve">
    <value>Type or member is obsolete</value>
  </data>
  <data name="ERR_DeprecatedSymbolStr" xml:space="preserve">
    <value>'{0}' is obsolete: '{1}'</value>
  </data>
  <data name="ERR_IndexerCantHaveVoidType" xml:space="preserve">
    <value>Indexers cannot have void type</value>
  </data>
  <data name="ERR_VirtualPrivate" xml:space="preserve">
    <value>'{0}': virtual or abstract members cannot be private</value>
  </data>
  <data name="ERR_ArrayInitToNonArrayType" xml:space="preserve">
    <value>Can only use array initializer expressions to assign to array types. Try using a new expression instead.</value>
  </data>
  <data name="ERR_ArrayInitInBadPlace" xml:space="preserve">
    <value>Array initializers can only be used in a variable or field initializer. Try using a new expression instead.</value>
  </data>
  <data name="ERR_MissingStructOffset" xml:space="preserve">
    <value>'{0}': instance field in types marked with StructLayout(LayoutKind.Explicit) must have a FieldOffset attribute</value>
  </data>
  <data name="WRN_ExternMethodNoImplementation" xml:space="preserve">
    <value>Method, operator, or accessor '{0}' is marked external and has no attributes on it. Consider adding a DllImport attribute to specify the external implementation.</value>
  </data>
  <data name="WRN_ExternMethodNoImplementation_Title" xml:space="preserve">
    <value>Method, operator, or accessor is marked external and has no attributes on it</value>
  </data>
  <data name="WRN_ProtectedInSealed" xml:space="preserve">
    <value>'{0}': new protected member declared in sealed class</value>
  </data>
  <data name="WRN_ProtectedInSealed_Title" xml:space="preserve">
    <value>New protected member declared in sealed class</value>
  </data>
  <data name="ERR_InterfaceImplementedByConditional" xml:space="preserve">
    <value>Conditional member '{0}' cannot implement interface member '{1}' in type '{2}'</value>
  </data>
  <data name="ERR_InterfaceImplementedImplicitlyByVariadic" xml:space="preserve">
    <value>'{0}' cannot implement interface member '{1}' in type '{2}' because it has an __arglist parameter</value>
  </data>
  <data name="ERR_IllegalRefParam" xml:space="preserve">
    <value>ref and out are not valid in this context</value>
  </data>
  <data name="ERR_BadArgumentToAttribute" xml:space="preserve">
    <value>The argument to the '{0}' attribute must be a valid identifier</value>
  </data>
  <data name="ERR_StructOffsetOnBadStruct" xml:space="preserve">
    <value>The FieldOffset attribute can only be placed on members of types marked with the StructLayout(LayoutKind.Explicit)</value>
  </data>
  <data name="ERR_StructOffsetOnBadField" xml:space="preserve">
    <value>The FieldOffset attribute is not allowed on static or const fields</value>
  </data>
  <data name="ERR_AttributeUsageOnNonAttributeClass" xml:space="preserve">
    <value>Attribute '{0}' is only valid on classes derived from System.Attribute</value>
  </data>
  <data name="WRN_PossibleMistakenNullStatement" xml:space="preserve">
    <value>Possible mistaken empty statement</value>
  </data>
  <data name="WRN_PossibleMistakenNullStatement_Title" xml:space="preserve">
    <value>Possible mistaken empty statement</value>
  </data>
  <data name="ERR_DuplicateNamedAttributeArgument" xml:space="preserve">
    <value>'{0}' duplicate named attribute argument</value>
  </data>
  <data name="ERR_DeriveFromEnumOrValueType" xml:space="preserve">
    <value>'{0}' cannot derive from special class '{1}'</value>
  </data>
  <data name="ERR_DefaultMemberOnIndexedType" xml:space="preserve">
    <value>Cannot specify the DefaultMember attribute on a type containing an indexer</value>
  </data>
  <data name="ERR_BogusType" xml:space="preserve">
    <value>'{0}' is a type not supported by the language</value>
  </data>
  <data name="WRN_UnassignedInternalField" xml:space="preserve">
    <value>Field '{0}' is never assigned to, and will always have its default value {1}</value>
  </data>
  <data name="WRN_UnassignedInternalField_Title" xml:space="preserve">
    <value>Field is never assigned to, and will always have its default value</value>
  </data>
  <data name="ERR_CStyleArray" xml:space="preserve">
    <value>Bad array declarator: To declare a managed array the rank specifier precedes the variable's identifier. To declare a fixed size buffer field, use the fixed keyword before the field type.</value>
  </data>
  <data name="WRN_VacuousIntegralComp" xml:space="preserve">
    <value>Comparison to integral constant is useless; the constant is outside the range of type '{0}'</value>
  </data>
  <data name="WRN_VacuousIntegralComp_Title" xml:space="preserve">
    <value>Comparison to integral constant is useless; the constant is outside the range of the type</value>
  </data>
  <data name="ERR_AbstractAttributeClass" xml:space="preserve">
    <value>Cannot apply attribute class '{0}' because it is abstract</value>
  </data>
  <data name="ERR_BadNamedAttributeArgumentType" xml:space="preserve">
    <value>'{0}' is not a valid named attribute argument because it is not a valid attribute parameter type</value>
  </data>
  <data name="ERR_MissingPredefinedMember" xml:space="preserve">
    <value>Missing compiler required member '{0}.{1}'</value>
  </data>
  <data name="WRN_AttributeLocationOnBadDeclaration" xml:space="preserve">
    <value>'{0}' is not a valid attribute location for this declaration. Valid attribute locations for this declaration are '{1}'. All attributes in this block will be ignored.</value>
  </data>
  <data name="WRN_AttributeLocationOnBadDeclaration_Title" xml:space="preserve">
    <value>Not a valid attribute location for this declaration</value>
  </data>
  <data name="WRN_InvalidAttributeLocation" xml:space="preserve">
    <value>'{0}' is not a recognized attribute location. Valid attribute locations for this declaration are '{1}'. All attributes in this block will be ignored.</value>
  </data>
  <data name="WRN_InvalidAttributeLocation_Title" xml:space="preserve">
    <value>Not a recognized attribute location</value>
  </data>
  <data name="WRN_EqualsWithoutGetHashCode" xml:space="preserve">
    <value>'{0}' overrides Object.Equals(object o) but does not override Object.GetHashCode()</value>
  </data>
  <data name="WRN_EqualsWithoutGetHashCode_Title" xml:space="preserve">
    <value>Type overrides Object.Equals(object o) but does not override Object.GetHashCode()</value>
  </data>
  <data name="WRN_EqualityOpWithoutEquals" xml:space="preserve">
    <value>'{0}' defines operator == or operator != but does not override Object.Equals(object o)</value>
  </data>
  <data name="WRN_EqualityOpWithoutEquals_Title" xml:space="preserve">
    <value>Type defines operator == or operator != but does not override Object.Equals(object o)</value>
  </data>
  <data name="WRN_EqualityOpWithoutGetHashCode" xml:space="preserve">
    <value>'{0}' defines operator == or operator != but does not override Object.GetHashCode()</value>
  </data>
  <data name="WRN_EqualityOpWithoutGetHashCode_Title" xml:space="preserve">
    <value>Type defines operator == or operator != but does not override Object.GetHashCode()</value>
  </data>
  <data name="ERR_OutAttrOnRefParam" xml:space="preserve">
    <value>Cannot specify the Out attribute on a ref parameter without also specifying the In attribute.</value>
  </data>
  <data name="ERR_OverloadRefKind" xml:space="preserve">
    <value>'{0}' cannot define an overloaded {1} that differs only on parameter modifiers '{2}' and '{3}'</value>
  </data>
  <data name="ERR_LiteralDoubleCast" xml:space="preserve">
    <value>Literal of type double cannot be implicitly converted to type '{1}'; use an '{0}' suffix to create a literal of this type</value>
  </data>
  <data name="WRN_IncorrectBooleanAssg" xml:space="preserve">
    <value>Assignment in conditional expression is always constant; did you mean to use == instead of = ?</value>
  </data>
  <data name="WRN_IncorrectBooleanAssg_Title" xml:space="preserve">
    <value>Assignment in conditional expression is always constant</value>
  </data>
  <data name="ERR_ProtectedInStruct" xml:space="preserve">
    <value>'{0}': new protected member declared in struct</value>
  </data>
  <data name="ERR_InconsistentIndexerNames" xml:space="preserve">
    <value>Two indexers have different names; the IndexerName attribute must be used with the same name on every indexer within a type</value>
  </data>
  <data name="ERR_ComImportWithUserCtor" xml:space="preserve">
    <value>A class with the ComImport attribute cannot have a user-defined constructor</value>
  </data>
  <data name="ERR_FieldCantHaveVoidType" xml:space="preserve">
    <value>Field cannot have void type</value>
  </data>
  <data name="WRN_NonObsoleteOverridingObsolete" xml:space="preserve">
    <value>Member '{0}' overrides obsolete member '{1}'. Add the Obsolete attribute to '{0}'.</value>
  </data>
  <data name="WRN_NonObsoleteOverridingObsolete_Title" xml:space="preserve">
    <value>Member overrides obsolete member</value>
  </data>
  <data name="ERR_SystemVoid" xml:space="preserve">
    <value>System.Void cannot be used from C# -- use typeof(void) to get the void type object</value>
  </data>
  <data name="ERR_ExplicitParamArray" xml:space="preserve">
    <value>Do not use 'System.ParamArrayAttribute'. Use the 'params' keyword instead.</value>
  </data>
  <data name="WRN_BitwiseOrSignExtend" xml:space="preserve">
    <value>Bitwise-or operator used on a sign-extended operand; consider casting to a smaller unsigned type first</value>
  </data>
  <data name="WRN_BitwiseOrSignExtend_Title" xml:space="preserve">
    <value>Bitwise-or operator used on a sign-extended operand</value>
  </data>
  <data name="WRN_BitwiseOrSignExtend_Description" xml:space="preserve">
    <value>The compiler implicitly widened and sign-extended a variable, and then used the resulting value in a bitwise OR operation. This can result in unexpected behavior.</value>
  </data>
  <data name="ERR_VolatileStruct" xml:space="preserve">
    <value>'{0}': a volatile field cannot be of the type '{1}'</value>
  </data>
  <data name="ERR_VolatileAndReadonly" xml:space="preserve">
    <value>'{0}': a field cannot be both volatile and readonly</value>
  </data>
  <data name="ERR_AbstractField" xml:space="preserve">
    <value>The modifier 'abstract' is not valid on fields. Try using a property instead.</value>
  </data>
  <data name="ERR_BogusExplicitImpl" xml:space="preserve">
    <value>'{0}' cannot implement '{1}' because it is not supported by the language</value>
  </data>
  <data name="ERR_ExplicitMethodImplAccessor" xml:space="preserve">
    <value>'{0}' explicit method implementation cannot implement '{1}' because it is an accessor</value>
  </data>
  <data name="WRN_CoClassWithoutComImport" xml:space="preserve">
    <value>'{0}' interface marked with 'CoClassAttribute' not marked with 'ComImportAttribute'</value>
  </data>
  <data name="WRN_CoClassWithoutComImport_Title" xml:space="preserve">
    <value>Interface marked with 'CoClassAttribute' not marked with 'ComImportAttribute'</value>
  </data>
  <data name="ERR_ConditionalWithOutParam" xml:space="preserve">
    <value>Conditional member '{0}' cannot have an out parameter</value>
  </data>
  <data name="ERR_AccessorImplementingMethod" xml:space="preserve">
    <value>Accessor '{0}' cannot implement interface member '{1}' for type '{2}'. Use an explicit interface implementation.</value>
  </data>
  <data name="ERR_AliasQualAsExpression" xml:space="preserve">
    <value>The namespace alias qualifier '::' always resolves to a type or namespace so is illegal here. Consider using '.' instead.</value>
  </data>
  <data name="ERR_DerivingFromATyVar" xml:space="preserve">
    <value>Cannot derive from '{0}' because it is a type parameter</value>
  </data>
  <data name="ERR_DuplicateTypeParameter" xml:space="preserve">
    <value>Duplicate type parameter '{0}'</value>
  </data>
  <data name="WRN_TypeParameterSameAsOuterTypeParameter" xml:space="preserve">
    <value>Type parameter '{0}' has the same name as the type parameter from outer type '{1}'</value>
  </data>
  <data name="WRN_TypeParameterSameAsOuterTypeParameter_Title" xml:space="preserve">
    <value>Type parameter has the same name as the type parameter from outer type</value>
  </data>
  <data name="WRN_TypeParameterSameAsOuterMethodTypeParameter" xml:space="preserve">
    <value>Type parameter '{0}' has the same name as the type parameter from outer method '{1}'</value>
  </data>
  <data name="WRN_TypeParameterSameAsOuterMethodTypeParameter_Title" xml:space="preserve">
    <value>Type parameter has the same type as the type parameter from outer method.</value>
  </data>
  <data name="ERR_TypeVariableSameAsParent" xml:space="preserve">
    <value>Type parameter '{0}' has the same name as the containing type, or method</value>
  </data>
  <data name="ERR_UnifyingInterfaceInstantiations" xml:space="preserve">
    <value>'{0}' cannot implement both '{1}' and '{2}' because they may unify for some type parameter substitutions</value>
  </data>
  <data name="ERR_GenericDerivingFromAttribute" xml:space="preserve">
    <value>A generic type cannot derive from '{0}' because it is an attribute class</value>
  </data>
  <data name="ERR_TyVarNotFoundInConstraint" xml:space="preserve">
    <value>'{1}' does not define type parameter '{0}'</value>
  </data>
  <data name="ERR_BadBoundType" xml:space="preserve">
    <value>'{0}' is not a valid constraint. A type used as a constraint must be an interface, a non-sealed class or a type parameter.</value>
  </data>
  <data name="ERR_SpecialTypeAsBound" xml:space="preserve">
    <value>Constraint cannot be special class '{0}'</value>
  </data>
  <data name="ERR_BadVisBound" xml:space="preserve">
    <value>Inconsistent accessibility: constraint type '{1}' is less accessible than '{0}'</value>
  </data>
  <data name="ERR_LookupInTypeVariable" xml:space="preserve">
    <value>Cannot do member lookup in '{0}' because it is a type parameter</value>
  </data>
  <data name="ERR_BadConstraintType" xml:space="preserve">
    <value>Invalid constraint type. A type used as a constraint must be an interface, a non-sealed class or a type parameter.</value>
  </data>
  <data name="ERR_InstanceMemberInStaticClass" xml:space="preserve">
    <value>'{0}': cannot declare instance members in a static class</value>
  </data>
  <data name="ERR_StaticBaseClass" xml:space="preserve">
    <value>'{1}': cannot derive from static class '{0}'</value>
  </data>
  <data name="ERR_ConstructorInStaticClass" xml:space="preserve">
    <value>Static classes cannot have instance constructors</value>
  </data>
  <data name="ERR_DestructorInStaticClass" xml:space="preserve">
    <value>Static classes cannot contain destructors</value>
  </data>
  <data name="ERR_InstantiatingStaticClass" xml:space="preserve">
    <value>Cannot create an instance of the static class '{0}'</value>
  </data>
  <data name="ERR_StaticDerivedFromNonObject" xml:space="preserve">
    <value>Static class '{0}' cannot derive from type '{1}'. Static classes must derive from object.</value>
  </data>
  <data name="ERR_StaticClassInterfaceImpl" xml:space="preserve">
    <value>'{0}': static classes cannot implement interfaces</value>
  </data>
  <data name="ERR_RefStructInterfaceImpl" xml:space="preserve">
    <value>'{0}': ref structs cannot implement interfaces</value>
  </data>
  <data name="ERR_OperatorInStaticClass" xml:space="preserve">
    <value>'{0}': static classes cannot contain user-defined operators</value>
  </data>
  <data name="ERR_ConvertToStaticClass" xml:space="preserve">
    <value>Cannot convert to static type '{0}'</value>
  </data>
  <data name="ERR_ConstraintIsStaticClass" xml:space="preserve">
    <value>'{0}': static classes cannot be used as constraints</value>
  </data>
  <data name="ERR_GenericArgIsStaticClass" xml:space="preserve">
    <value>'{0}': static types cannot be used as type arguments</value>
  </data>
  <data name="ERR_ArrayOfStaticClass" xml:space="preserve">
    <value>'{0}': array elements cannot be of static type</value>
  </data>
  <data name="ERR_IndexerInStaticClass" xml:space="preserve">
    <value>'{0}': cannot declare indexers in a static class</value>
  </data>
  <data name="ERR_ParameterIsStaticClass" xml:space="preserve">
    <value>'{0}': static types cannot be used as parameters</value>
  </data>
  <data name="ERR_ReturnTypeIsStaticClass" xml:space="preserve">
    <value>'{0}': static types cannot be used as return types</value>
  </data>
  <data name="ERR_VarDeclIsStaticClass" xml:space="preserve">
    <value>Cannot declare a variable of static type '{0}'</value>
  </data>
  <data name="ERR_BadEmptyThrowInFinally" xml:space="preserve">
    <value>A throw statement with no arguments is not allowed in a finally clause that is nested inside the nearest enclosing catch clause</value>
  </data>
  <data name="ERR_InvalidSpecifier" xml:space="preserve">
    <value>'{0}' is not a valid format specifier</value>
  </data>
  <data name="WRN_AssignmentToLockOrDispose" xml:space="preserve">
    <value>Possibly incorrect assignment to local '{0}' which is the argument to a using or lock statement. The Dispose call or unlocking will happen on the original value of the local.</value>
  </data>
  <data name="WRN_AssignmentToLockOrDispose_Title" xml:space="preserve">
    <value>Possibly incorrect assignment to local which is the argument to a using or lock statement</value>
  </data>
  <data name="ERR_ForwardedTypeInThisAssembly" xml:space="preserve">
    <value>Type '{0}' is defined in this assembly, but a type forwarder is specified for it</value>
  </data>
  <data name="ERR_ForwardedTypeIsNested" xml:space="preserve">
    <value>Cannot forward type '{0}' because it is a nested type of '{1}'</value>
  </data>
  <data name="ERR_CycleInTypeForwarder" xml:space="preserve">
    <value>The type forwarder for type '{0}' in assembly '{1}' causes a cycle</value>
  </data>
  <data name="ERR_AssemblyNameOnNonModule" xml:space="preserve">
    <value>The /moduleassemblyname option may only be specified when building a target type of 'module'</value>
  </data>
  <data name="ERR_InvalidAssemblyName" xml:space="preserve">
    <value>Assembly reference '{0}' is invalid and cannot be resolved</value>
  </data>
  <data name="ERR_InvalidFwdType" xml:space="preserve">
    <value>Invalid type specified as an argument for TypeForwardedTo attribute</value>
  </data>
  <data name="ERR_CloseUnimplementedInterfaceMemberStatic" xml:space="preserve">
    <value>'{0}' does not implement interface member '{1}'. '{2}' cannot implement an interface member because it is static.</value>
  </data>
  <data name="ERR_CloseUnimplementedInterfaceMemberNotPublic" xml:space="preserve">
    <value>'{0}' does not implement interface member '{1}'. '{2}' cannot implement an interface member because it is not public.</value>
  </data>
  <data name="ERR_CloseUnimplementedInterfaceMemberWrongReturnType" xml:space="preserve">
    <value>'{0}' does not implement interface member '{1}'. '{2}' cannot implement '{1}' because it does not have the matching return type of '{3}'.</value>
  </data>
  <data name="ERR_DuplicateTypeForwarder" xml:space="preserve">
    <value>'{0}' duplicate TypeForwardedToAttribute</value>
  </data>
  <data name="ERR_ExpectedSelectOrGroup" xml:space="preserve">
    <value>A query body must end with a select clause or a group clause</value>
  </data>
  <data name="ERR_ExpectedContextualKeywordOn" xml:space="preserve">
    <value>Expected contextual keyword 'on'</value>
  </data>
  <data name="ERR_ExpectedContextualKeywordEquals" xml:space="preserve">
    <value>Expected contextual keyword 'equals'</value>
  </data>
  <data name="ERR_ExpectedContextualKeywordBy" xml:space="preserve">
    <value>Expected contextual keyword 'by'</value>
  </data>
  <data name="ERR_InvalidAnonymousTypeMemberDeclarator" xml:space="preserve">
    <value>Invalid anonymous type member declarator. Anonymous type members must be declared with a member assignment, simple name or member access.</value>
  </data>
  <data name="ERR_InvalidInitializerElementInitializer" xml:space="preserve">
    <value>Invalid initializer member declarator</value>
  </data>
  <data name="ERR_InconsistentLambdaParameterUsage" xml:space="preserve">
    <value>Inconsistent lambda parameter usage; parameter types must be all explicit or all implicit</value>
  </data>
  <data name="ERR_PartialMethodInvalidModifier" xml:space="preserve">
    <value>A partial method cannot have access modifiers or the virtual, abstract, override, new, sealed, or extern modifiers</value>
  </data>
  <data name="ERR_PartialMethodOnlyInPartialClass" xml:space="preserve">
    <value>A partial method must be declared within a partial class or partial struct</value>
  </data>
  <data name="ERR_PartialMethodCannotHaveOutParameters" xml:space="preserve">
    <value>A partial method cannot have out parameters</value>
  </data>
  <data name="ERR_PartialMethodNotExplicit" xml:space="preserve">
    <value>A partial method may not explicitly implement an interface method</value>
  </data>
  <data name="ERR_PartialMethodExtensionDifference" xml:space="preserve">
    <value>Both partial method declarations must be extension methods or neither may be an extension method</value>
  </data>
  <data name="ERR_PartialMethodOnlyOneLatent" xml:space="preserve">
    <value>A partial method may not have multiple defining declarations</value>
  </data>
  <data name="ERR_PartialMethodOnlyOneActual" xml:space="preserve">
    <value>A partial method may not have multiple implementing declarations</value>
  </data>
  <data name="ERR_PartialMethodParamsDifference" xml:space="preserve">
    <value>Both partial method declarations must use a params parameter or neither may use a params parameter</value>
  </data>
  <data name="ERR_PartialMethodMustHaveLatent" xml:space="preserve">
    <value>No defining declaration found for implementing declaration of partial method '{0}'</value>
  </data>
  <data name="ERR_PartialMethodInconsistentTupleNames" xml:space="preserve">
    <value>Both partial method declarations, '{0}' and '{1}', must use the same tuple element names.</value>
  </data>
  <data name="ERR_PartialMethodInconsistentConstraints" xml:space="preserve">
    <value>Partial method declarations of '{0}' have inconsistent type parameter constraints</value>
  </data>
  <data name="ERR_PartialMethodToDelegate" xml:space="preserve">
    <value>Cannot create delegate from method '{0}' because it is a partial method without an implementing declaration</value>
  </data>
  <data name="ERR_PartialMethodStaticDifference" xml:space="preserve">
    <value>Both partial method declarations must be static or neither may be static</value>
  </data>
  <data name="ERR_PartialMethodUnsafeDifference" xml:space="preserve">
    <value>Both partial method declarations must be unsafe or neither may be unsafe</value>
  </data>
  <data name="ERR_PartialMethodInExpressionTree" xml:space="preserve">
    <value>Partial methods with only a defining declaration or removed conditional methods cannot be used in expression trees</value>
  </data>
  <data name="ERR_PartialMethodMustReturnVoid" xml:space="preserve">
    <value>Partial methods must have a void return type</value>
  </data>
  <data name="WRN_ObsoleteOverridingNonObsolete" xml:space="preserve">
    <value>Obsolete member '{0}' overrides non-obsolete member '{1}'</value>
  </data>
  <data name="WRN_ObsoleteOverridingNonObsolete_Title" xml:space="preserve">
    <value>Obsolete member overrides non-obsolete member</value>
  </data>
  <data name="WRN_DebugFullNameTooLong" xml:space="preserve">
    <value>The fully qualified name for '{0}' is too long for debug information. Compile without '/debug' option.</value>
  </data>
  <data name="WRN_DebugFullNameTooLong_Title" xml:space="preserve">
    <value>Fully qualified name is too long for debug information</value>
  </data>
  <data name="ERR_ImplicitlyTypedVariableAssignedBadValue" xml:space="preserve">
    <value>Cannot assign {0} to an implicitly-typed variable</value>
  </data>
  <data name="ERR_ImplicitlyTypedVariableWithNoInitializer" xml:space="preserve">
    <value>Implicitly-typed variables must be initialized</value>
  </data>
  <data name="ERR_ImplicitlyTypedVariableMultipleDeclarator" xml:space="preserve">
    <value>Implicitly-typed variables cannot have multiple declarators</value>
  </data>
  <data name="ERR_ImplicitlyTypedVariableAssignedArrayInitializer" xml:space="preserve">
    <value>Cannot initialize an implicitly-typed variable with an array initializer</value>
  </data>
  <data name="ERR_ImplicitlyTypedLocalCannotBeFixed" xml:space="preserve">
    <value>Implicitly-typed local variables cannot be fixed</value>
  </data>
  <data name="ERR_ImplicitlyTypedVariableCannotBeConst" xml:space="preserve">
    <value>Implicitly-typed variables cannot be constant</value>
  </data>
  <data name="WRN_ExternCtorNoImplementation" xml:space="preserve">
    <value>Constructor '{0}' is marked external</value>
  </data>
  <data name="WRN_ExternCtorNoImplementation_Title" xml:space="preserve">
    <value>Constructor is marked external</value>
  </data>
  <data name="ERR_TypeVarNotFound" xml:space="preserve">
    <value>The contextual keyword 'var' may only appear within a local variable declaration or in script code</value>
  </data>
  <data name="ERR_ImplicitlyTypedArrayNoBestType" xml:space="preserve">
    <value>No best type found for implicitly-typed array</value>
  </data>
  <data name="ERR_AnonymousTypePropertyAssignedBadValue" xml:space="preserve">
    <value>Cannot assign '{0}' to anonymous type property</value>
  </data>
  <data name="ERR_ExpressionTreeContainsBaseAccess" xml:space="preserve">
    <value>An expression tree may not contain a base access</value>
  </data>
  <data name="ERR_ExpressionTreeContainsTupleBinOp" xml:space="preserve">
    <value>An expression tree may not contain a tuple == or != operator</value>
  </data>
  <data name="ERR_ExpressionTreeContainsAssignment" xml:space="preserve">
    <value>An expression tree may not contain an assignment operator</value>
  </data>
  <data name="ERR_AnonymousTypeDuplicatePropertyName" xml:space="preserve">
    <value>An anonymous type cannot have multiple properties with the same name</value>
  </data>
  <data name="ERR_StatementLambdaToExpressionTree" xml:space="preserve">
    <value>A lambda expression with a statement body cannot be converted to an expression tree</value>
  </data>
  <data name="ERR_ExpressionTreeMustHaveDelegate" xml:space="preserve">
    <value>Cannot convert lambda to an expression tree whose type argument '{0}' is not a delegate type</value>
  </data>
  <data name="ERR_AnonymousTypeNotAvailable" xml:space="preserve">
    <value>Cannot use anonymous type in a constant expression</value>
  </data>
  <data name="ERR_LambdaInIsAs" xml:space="preserve">
    <value>The first operand of an 'is' or 'as' operator may not be a lambda expression, anonymous method, or method group.</value>
  </data>
  <data name="ERR_TypelessTupleInAs" xml:space="preserve">
    <value>The first operand of an 'as' operator may not be a tuple literal without a natural type.</value>
  </data>
  <data name="ERR_ExpressionTreeContainsMultiDimensionalArrayInitializer" xml:space="preserve">
    <value>An expression tree may not contain a multidimensional array initializer</value>
  </data>
  <data name="ERR_MissingArgument" xml:space="preserve">
    <value>Argument missing</value>
  </data>
  <data name="ERR_VariableUsedBeforeDeclaration" xml:space="preserve">
    <value>Cannot use local variable '{0}' before it is declared</value>
  </data>
  <data name="ERR_RecursivelyTypedVariable" xml:space="preserve">
    <value>Type of '{0}' cannot be inferred since its initializer directly or indirectly refers to the definition.</value>
  </data>
  <data name="ERR_UnassignedThisAutoProperty" xml:space="preserve">
    <value>Auto-implemented property '{0}' must be fully assigned before control is returned to the caller.</value>
  </data>
  <data name="ERR_VariableUsedBeforeDeclarationAndHidesField" xml:space="preserve">
    <value>Cannot use local variable '{0}' before it is declared. The declaration of the local variable hides the field '{1}'.</value>
  </data>
  <data name="ERR_ExpressionTreeContainsBadCoalesce" xml:space="preserve">
    <value>An expression tree lambda may not contain a coalescing operator with a null or default literal left-hand side</value>
  </data>
  <data name="ERR_IdentifierExpected" xml:space="preserve">
    <value>Identifier expected</value>
  </data>
  <data name="ERR_SemicolonExpected" xml:space="preserve">
    <value>; expected</value>
  </data>
  <data name="ERR_SyntaxError" xml:space="preserve">
    <value>Syntax error, '{0}' expected</value>
  </data>
  <data name="ERR_DuplicateModifier" xml:space="preserve">
    <value>Duplicate '{0}' modifier</value>
  </data>
  <data name="ERR_DuplicateAccessor" xml:space="preserve">
    <value>Property accessor already defined</value>
  </data>
  <data name="ERR_IntegralTypeExpected" xml:space="preserve">
    <value>Type byte, sbyte, short, ushort, int, uint, long, or ulong expected</value>
  </data>
  <data name="ERR_IllegalEscape" xml:space="preserve">
    <value>Unrecognized escape sequence</value>
  </data>
  <data name="ERR_NewlineInConst" xml:space="preserve">
    <value>Newline in constant</value>
  </data>
  <data name="ERR_EmptyCharConst" xml:space="preserve">
    <value>Empty character literal</value>
  </data>
  <data name="ERR_TooManyCharsInConst" xml:space="preserve">
    <value>Too many characters in character literal</value>
  </data>
  <data name="ERR_InvalidNumber" xml:space="preserve">
    <value>Invalid number</value>
  </data>
  <data name="ERR_GetOrSetExpected" xml:space="preserve">
    <value>A get or set accessor expected</value>
  </data>
  <data name="ERR_ClassTypeExpected" xml:space="preserve">
    <value>An object, string, or class type expected</value>
  </data>
  <data name="ERR_NamedArgumentExpected" xml:space="preserve">
    <value>Named attribute argument expected</value>
  </data>
  <data name="ERR_TooManyCatches" xml:space="preserve">
    <value>Catch clauses cannot follow the general catch clause of a try statement</value>
  </data>
  <data name="ERR_ThisOrBaseExpected" xml:space="preserve">
    <value>Keyword 'this' or 'base' expected</value>
  </data>
  <data name="ERR_OvlUnaryOperatorExpected" xml:space="preserve">
    <value>Overloadable unary operator expected</value>
  </data>
  <data name="ERR_OvlBinaryOperatorExpected" xml:space="preserve">
    <value>Overloadable binary operator expected</value>
  </data>
  <data name="ERR_IntOverflow" xml:space="preserve">
    <value>Integral constant is too large</value>
  </data>
  <data name="ERR_EOFExpected" xml:space="preserve">
    <value>Type or namespace definition, or end-of-file expected</value>
  </data>
  <data name="ERR_GlobalDefinitionOrStatementExpected" xml:space="preserve">
    <value>Member definition, statement, or end-of-file expected</value>
  </data>
  <data name="ERR_BadEmbeddedStmt" xml:space="preserve">
    <value>Embedded statement cannot be a declaration or labeled statement</value>
  </data>
  <data name="ERR_PPDirectiveExpected" xml:space="preserve">
    <value>Preprocessor directive expected</value>
  </data>
  <data name="ERR_EndOfPPLineExpected" xml:space="preserve">
    <value>Single-line comment or end-of-line expected</value>
  </data>
  <data name="ERR_CloseParenExpected" xml:space="preserve">
    <value>) expected</value>
  </data>
  <data name="ERR_EndifDirectiveExpected" xml:space="preserve">
    <value>#endif directive expected</value>
  </data>
  <data name="ERR_UnexpectedDirective" xml:space="preserve">
    <value>Unexpected preprocessor directive</value>
  </data>
  <data name="ERR_ErrorDirective" xml:space="preserve">
    <value>#error: '{0}'</value>
  </data>
  <data name="WRN_WarningDirective" xml:space="preserve">
    <value>#warning: '{0}'</value>
  </data>
  <data name="WRN_WarningDirective_Title" xml:space="preserve">
    <value>#warning directive</value>
  </data>
  <data name="ERR_TypeExpected" xml:space="preserve">
    <value>Type expected</value>
  </data>
  <data name="ERR_PPDefFollowsToken" xml:space="preserve">
    <value>Cannot define/undefine preprocessor symbols after first token in file</value>
  </data>
  <data name="ERR_PPReferenceFollowsToken" xml:space="preserve">
    <value>Cannot use #r after first token in file</value>
  </data>
  <data name="ERR_OpenEndedComment" xml:space="preserve">
    <value>End-of-file found, '*/' expected</value>
  </data>
  <data name="ERR_Merge_conflict_marker_encountered" xml:space="preserve">
    <value>Merge conflict marker encountered</value>
  </data>
  <data name="ERR_NoRefOutWhenRefOnly" xml:space="preserve">
    <value>Do not use refout when using refonly.</value>
  </data>
  <data name="ERR_NoNetModuleOutputWhenRefOutOrRefOnly" xml:space="preserve">
    <value>Cannot compile net modules when using /refout or /refonly.</value>
  </data>
  <data name="ERR_OvlOperatorExpected" xml:space="preserve">
    <value>Overloadable operator expected</value>
  </data>
  <data name="ERR_EndRegionDirectiveExpected" xml:space="preserve">
    <value>#endregion directive expected</value>
  </data>
  <data name="ERR_UnterminatedStringLit" xml:space="preserve">
    <value>Unterminated string literal</value>
  </data>
  <data name="ERR_BadDirectivePlacement" xml:space="preserve">
    <value>Preprocessor directives must appear as the first non-whitespace character on a line</value>
  </data>
  <data name="ERR_IdentifierExpectedKW" xml:space="preserve">
    <value>Identifier expected; '{1}' is a keyword</value>
  </data>
  <data name="ERR_SemiOrLBraceExpected" xml:space="preserve">
    <value>{ or ; expected</value>
  </data>
  <data name="ERR_MultiTypeInDeclaration" xml:space="preserve">
    <value>Cannot use more than one type in a for, using, fixed, or declaration statement</value>
  </data>
  <data name="ERR_AddOrRemoveExpected" xml:space="preserve">
    <value>An add or remove accessor expected</value>
  </data>
  <data name="ERR_UnexpectedCharacter" xml:space="preserve">
    <value>Unexpected character '{0}'</value>
  </data>
  <data name="ERR_UnexpectedToken" xml:space="preserve">
    <value>Unexpected token '{0}'</value>
  </data>
  <data name="ERR_ProtectedInStatic" xml:space="preserve">
    <value>'{0}': static classes cannot contain protected members</value>
  </data>
  <data name="WRN_UnreachableGeneralCatch" xml:space="preserve">
    <value>A previous catch clause already catches all exceptions. All non-exceptions thrown will be wrapped in a System.Runtime.CompilerServices.RuntimeWrappedException.</value>
  </data>
  <data name="WRN_UnreachableGeneralCatch_Title" xml:space="preserve">
    <value>A previous catch clause already catches all exceptions</value>
  </data>
  <data name="WRN_UnreachableGeneralCatch_Description" xml:space="preserve">
    <value>This warning is caused when a catch() block has no specified exception type after a catch (System.Exception e) block. The warning advises that the catch() block will not catch any exceptions.

A catch() block after a catch (System.Exception e) block can catch non-CLS exceptions if the RuntimeCompatibilityAttribute is set to false in the AssemblyInfo.cs file: [assembly: RuntimeCompatibilityAttribute(WrapNonExceptionThrows = false)]. If this attribute is not set explicitly to false, all thrown non-CLS exceptions are wrapped as Exceptions and the catch (System.Exception e) block catches them.</value>
  </data>
  <data name="ERR_IncrementLvalueExpected" xml:space="preserve">
    <value>The operand of an increment or decrement operator must be a variable, property or indexer</value>
  </data>
  <data name="ERR_NoSuchMemberOrExtension" xml:space="preserve">
    <value>'{0}' does not contain a definition for '{1}' and no accessible extension method '{1}' accepting a first argument of type '{0}' could be found (are you missing a using directive or an assembly reference?)</value>
  </data>
  <data name="ERR_NoSuchMemberOrExtensionNeedUsing" xml:space="preserve">
    <value>'{0}' does not contain a definition for '{1}' and no extension method '{1}' accepting a first argument of type '{0}' could be found (are you missing a using directive for '{2}'?)</value>
  </data>
  <data name="ERR_BadThisParam" xml:space="preserve">
    <value>Method '{0}' has a parameter modifier 'this' which is not on the first parameter</value>
  </data>
  <data name="ERR_BadParameterModifiers" xml:space="preserve">
    <value> The parameter modifier '{0}' cannot be used with '{1}'</value>
  </data>
  <data name="ERR_BadTypeforThis" xml:space="preserve">
    <value>The first parameter of an extension method cannot be of type '{0}'</value>
  </data>
  <data name="ERR_BadParamModThis" xml:space="preserve">
    <value>A parameter array cannot be used with 'this' modifier on an extension method</value>
  </data>
  <data name="ERR_BadExtensionMeth" xml:space="preserve">
    <value>Extension method must be static</value>
  </data>
  <data name="ERR_BadExtensionAgg" xml:space="preserve">
    <value>Extension method must be defined in a non-generic static class</value>
  </data>
  <data name="ERR_DupParamMod" xml:space="preserve">
    <value>A parameter can only have one '{0}' modifier</value>
  </data>
  <data name="ERR_ExtensionMethodsDecl" xml:space="preserve">
    <value>Extension methods must be defined in a top level static class; {0} is a nested class</value>
  </data>
  <data name="ERR_ExtensionAttrNotFound" xml:space="preserve">
    <value>Cannot define a new extension method because the compiler required type '{0}' cannot be found. Are you missing a reference to System.Core.dll?</value>
  </data>
  <data name="ERR_ExplicitExtension" xml:space="preserve">
    <value>Do not use 'System.Runtime.CompilerServices.ExtensionAttribute'. Use the 'this' keyword instead.</value>
  </data>
  <data name="ERR_ExplicitDynamicAttr" xml:space="preserve">
    <value>Do not use 'System.Runtime.CompilerServices.DynamicAttribute'. Use the 'dynamic' keyword instead.</value>
  </data>
  <data name="ERR_NoDynamicPhantomOnBaseCtor" xml:space="preserve">
    <value>The constructor call needs to be dynamically dispatched, but cannot be because it is part of a constructor initializer. Consider casting the dynamic arguments.</value>
  </data>
  <data name="ERR_ValueTypeExtDelegate" xml:space="preserve">
    <value>Extension method '{0}' defined on value type '{1}' cannot be used to create delegates</value>
  </data>
  <data name="ERR_BadArgCount" xml:space="preserve">
    <value>No overload for method '{0}' takes {1} arguments</value>
  </data>
  <data name="ERR_BadArgType" xml:space="preserve">
    <value>Argument {0}: cannot convert from '{1}' to '{2}'</value>
  </data>
  <data name="ERR_NoSourceFile" xml:space="preserve">
    <value>Source file '{0}' could not be opened -- {1}</value>
  </data>
  <data name="ERR_CantRefResource" xml:space="preserve">
    <value>Cannot link resource files when building a module</value>
  </data>
  <data name="ERR_ResourceNotUnique" xml:space="preserve">
    <value>Resource identifier '{0}' has already been used in this assembly</value>
  </data>
  <data name="ERR_ResourceFileNameNotUnique" xml:space="preserve">
    <value>Each linked resource and module must have a unique filename. Filename '{0}' is specified more than once in this assembly</value>
  </data>
  <data name="ERR_ImportNonAssembly" xml:space="preserve">
    <value>The referenced file '{0}' is not an assembly</value>
  </data>
  <data name="ERR_RefLvalueExpected" xml:space="preserve">
    <value>A ref or out value must be an assignable variable</value>
  </data>
  <data name="ERR_BaseInStaticMeth" xml:space="preserve">
    <value>Keyword 'base' is not available in a static method</value>
  </data>
  <data name="ERR_BaseInBadContext" xml:space="preserve">
    <value>Keyword 'base' is not available in the current context</value>
  </data>
  <data name="ERR_RbraceExpected" xml:space="preserve">
    <value>} expected</value>
  </data>
  <data name="ERR_LbraceExpected" xml:space="preserve">
    <value>{ expected</value>
  </data>
  <data name="ERR_InExpected" xml:space="preserve">
    <value>'in' expected</value>
  </data>
  <data name="ERR_InvalidPreprocExpr" xml:space="preserve">
    <value>Invalid preprocessor expression</value>
  </data>
  <data name="ERR_InvalidMemberDecl" xml:space="preserve">
    <value>Invalid token '{0}' in class, struct, or interface member declaration</value>
  </data>
  <data name="ERR_MemberNeedsType" xml:space="preserve">
    <value>Method must have a return type</value>
  </data>
  <data name="ERR_BadBaseType" xml:space="preserve">
    <value>Invalid base type</value>
  </data>
  <data name="WRN_EmptySwitch" xml:space="preserve">
    <value>Empty switch block</value>
  </data>
  <data name="WRN_EmptySwitch_Title" xml:space="preserve">
    <value>Empty switch block</value>
  </data>
  <data name="ERR_ExpectedEndTry" xml:space="preserve">
    <value>Expected catch or finally</value>
  </data>
  <data name="ERR_InvalidExprTerm" xml:space="preserve">
    <value>Invalid expression term '{0}'</value>
  </data>
  <data name="ERR_BadNewExpr" xml:space="preserve">
    <value>A new expression requires (), [], or {} after type</value>
  </data>
  <data name="ERR_NoNamespacePrivate" xml:space="preserve">
    <value>Elements defined in a namespace cannot be explicitly declared as private, protected, protected internal, or private protected</value>
  </data>
  <data name="ERR_BadVarDecl" xml:space="preserve">
    <value>Expected ; or = (cannot specify constructor arguments in declaration)</value>
  </data>
  <data name="ERR_UsingAfterElements" xml:space="preserve">
    <value>A using clause must precede all other elements defined in the namespace except extern alias declarations</value>
  </data>
  <data name="ERR_BadBinOpArgs" xml:space="preserve">
    <value>Overloaded binary operator '{0}' takes two parameters</value>
  </data>
  <data name="ERR_BadUnOpArgs" xml:space="preserve">
    <value>Overloaded unary operator '{0}' takes one parameter</value>
  </data>
  <data name="ERR_NoVoidParameter" xml:space="preserve">
    <value>Invalid parameter type 'void'</value>
  </data>
  <data name="ERR_DuplicateAlias" xml:space="preserve">
    <value>The using alias '{0}' appeared previously in this namespace</value>
  </data>
  <data name="ERR_BadProtectedAccess" xml:space="preserve">
    <value>Cannot access protected member '{0}' via a qualifier of type '{1}'; the qualifier must be of type '{2}' (or derived from it)</value>
  </data>
  <data name="ERR_AddModuleAssembly" xml:space="preserve">
    <value>'{0}' cannot be added to this assembly because it already is an assembly</value>
  </data>
  <data name="ERR_BindToBogusProp2" xml:space="preserve">
    <value>Property, indexer, or event '{0}' is not supported by the language; try directly calling accessor methods '{1}' or '{2}'</value>
  </data>
  <data name="ERR_BindToBogusProp1" xml:space="preserve">
    <value>Property, indexer, or event '{0}' is not supported by the language; try directly calling accessor method '{1}'</value>
  </data>
  <data name="ERR_NoVoidHere" xml:space="preserve">
    <value>Keyword 'void' cannot be used in this context</value>
  </data>
  <data name="ERR_IndexerNeedsParam" xml:space="preserve">
    <value>Indexers must have at least one parameter</value>
  </data>
  <data name="ERR_BadArraySyntax" xml:space="preserve">
    <value>Array type specifier, [], must appear before parameter name</value>
  </data>
  <data name="ERR_BadOperatorSyntax" xml:space="preserve">
    <value>Declaration is not valid; use '{0} operator &lt;dest-type&gt; (...' instead</value>
  </data>
  <data name="ERR_MainClassNotFound" xml:space="preserve">
    <value>Could not find '{0}' specified for Main method</value>
  </data>
  <data name="ERR_MainClassNotClass" xml:space="preserve">
    <value>'{0}' specified for Main method must be a valid non-generic class or struct</value>
  </data>
  <data name="ERR_NoMainInClass" xml:space="preserve">
    <value>'{0}' does not have a suitable static Main method</value>
  </data>
  <data name="ERR_MainClassIsImport" xml:space="preserve">
    <value>Cannot use '{0}' for Main method because it is imported</value>
  </data>
  <data name="ERR_OutputNeedsName" xml:space="preserve">
    <value>Outputs without source must have the /out option specified</value>
  </data>
  <data name="ERR_CantHaveWin32ResAndManifest" xml:space="preserve">
    <value>Conflicting options specified: Win32 resource file; Win32 manifest</value>
  </data>
  <data name="ERR_CantHaveWin32ResAndIcon" xml:space="preserve">
    <value>Conflicting options specified: Win32 resource file; Win32 icon</value>
  </data>
  <data name="ERR_CantReadResource" xml:space="preserve">
    <value>Error reading resource '{0}' -- '{1}'</value>
  </data>
  <data name="ERR_DocFileGen" xml:space="preserve">
    <value>Error writing to XML documentation file: {0}</value>
  </data>
  <data name="WRN_XMLParseError" xml:space="preserve">
    <value>XML comment has badly formed XML -- '{0}'</value>
  </data>
  <data name="WRN_XMLParseError_Title" xml:space="preserve">
    <value>XML comment has badly formed XML</value>
  </data>
  <data name="WRN_DuplicateParamTag" xml:space="preserve">
    <value>XML comment has a duplicate param tag for '{0}'</value>
  </data>
  <data name="WRN_DuplicateParamTag_Title" xml:space="preserve">
    <value>XML comment has a duplicate param tag</value>
  </data>
  <data name="WRN_UnmatchedParamTag" xml:space="preserve">
    <value>XML comment has a param tag for '{0}', but there is no parameter by that name</value>
  </data>
  <data name="WRN_UnmatchedParamTag_Title" xml:space="preserve">
    <value>XML comment has a param tag, but there is no parameter by that name</value>
  </data>
  <data name="WRN_UnmatchedParamRefTag" xml:space="preserve">
    <value>XML comment on '{1}' has a paramref tag for '{0}', but there is no parameter by that name</value>
  </data>
  <data name="WRN_UnmatchedParamRefTag_Title" xml:space="preserve">
    <value>XML comment has a paramref tag, but there is no parameter by that name</value>
  </data>
  <data name="WRN_MissingParamTag" xml:space="preserve">
    <value>Parameter '{0}' has no matching param tag in the XML comment for '{1}' (but other parameters do)</value>
  </data>
  <data name="WRN_MissingParamTag_Title" xml:space="preserve">
    <value>Parameter has no matching param tag in the XML comment (but other parameters do)</value>
  </data>
  <data name="WRN_BadXMLRef" xml:space="preserve">
    <value>XML comment has cref attribute '{0}' that could not be resolved</value>
  </data>
  <data name="WRN_BadXMLRef_Title" xml:space="preserve">
    <value>XML comment has cref attribute that could not be resolved</value>
  </data>
  <data name="ERR_BadStackAllocExpr" xml:space="preserve">
    <value>A stackalloc expression requires [] after type</value>
  </data>
  <data name="ERR_InvalidLineNumber" xml:space="preserve">
    <value>The line number specified for #line directive is missing or invalid</value>
  </data>
  <data name="ERR_MissingPPFile" xml:space="preserve">
    <value>Quoted file name, single-line comment or end-of-line expected</value>
  </data>
  <data name="ERR_ExpectedPPFile" xml:space="preserve">
    <value>Quoted file name expected</value>
  </data>
  <data name="ERR_ReferenceDirectiveOnlyAllowedInScripts" xml:space="preserve">
    <value>#r is only allowed in scripts</value>
  </data>
  <data name="ERR_ForEachMissingMember" xml:space="preserve">
    <value>foreach statement cannot operate on variables of type '{0}' because '{0}' does not contain a public instance definition for '{1}'</value>
  </data>
  <data name="WRN_BadXMLRefParamType" xml:space="preserve">
    <value>Invalid type for parameter {0} in XML comment cref attribute: '{1}'</value>
  </data>
  <data name="WRN_BadXMLRefParamType_Title" xml:space="preserve">
    <value>Invalid type for parameter in XML comment cref attribute</value>
  </data>
  <data name="WRN_BadXMLRefReturnType" xml:space="preserve">
    <value>Invalid return type in XML comment cref attribute</value>
  </data>
  <data name="WRN_BadXMLRefReturnType_Title" xml:space="preserve">
    <value>Invalid return type in XML comment cref attribute</value>
  </data>
  <data name="ERR_BadWin32Res" xml:space="preserve">
    <value>Error reading Win32 resources -- {0}</value>
  </data>
  <data name="WRN_BadXMLRefSyntax" xml:space="preserve">
    <value>XML comment has syntactically incorrect cref attribute '{0}'</value>
  </data>
  <data name="WRN_BadXMLRefSyntax_Title" xml:space="preserve">
    <value>XML comment has syntactically incorrect cref attribute</value>
  </data>
  <data name="ERR_BadModifierLocation" xml:space="preserve">
    <value>Member modifier '{0}' must precede the member type and name</value>
  </data>
  <data name="ERR_MissingArraySize" xml:space="preserve">
    <value>Array creation must have array size or array initializer</value>
  </data>
  <data name="WRN_UnprocessedXMLComment" xml:space="preserve">
    <value>XML comment is not placed on a valid language element</value>
  </data>
  <data name="WRN_UnprocessedXMLComment_Title" xml:space="preserve">
    <value>XML comment is not placed on a valid language element</value>
  </data>
  <data name="WRN_FailedInclude" xml:space="preserve">
    <value>Unable to include XML fragment '{1}' of file '{0}' -- {2}</value>
  </data>
  <data name="WRN_FailedInclude_Title" xml:space="preserve">
    <value>Unable to include XML fragment</value>
  </data>
  <data name="WRN_InvalidInclude" xml:space="preserve">
    <value>Invalid XML include element -- {0}</value>
  </data>
  <data name="WRN_InvalidInclude_Title" xml:space="preserve">
    <value>Invalid XML include element</value>
  </data>
  <data name="WRN_MissingXMLComment" xml:space="preserve">
    <value>Missing XML comment for publicly visible type or member '{0}'</value>
  </data>
  <data name="WRN_MissingXMLComment_Title" xml:space="preserve">
    <value>Missing XML comment for publicly visible type or member</value>
  </data>
  <data name="WRN_MissingXMLComment_Description" xml:space="preserve">
    <value>The /doc compiler option was specified, but one or more constructs did not have comments.</value>
  </data>
  <data name="WRN_XMLParseIncludeError" xml:space="preserve">
    <value>Badly formed XML in included comments file -- '{0}'</value>
  </data>
  <data name="WRN_XMLParseIncludeError_Title" xml:space="preserve">
    <value>Badly formed XML in included comments file</value>
  </data>
  <data name="ERR_BadDelArgCount" xml:space="preserve">
    <value>Delegate '{0}' does not take {1} arguments</value>
  </data>
  <data name="ERR_UnexpectedSemicolon" xml:space="preserve">
    <value>Semicolon after method or accessor block is not valid</value>
  </data>
  <data name="ERR_MethodReturnCantBeRefAny" xml:space="preserve">
    <value>Method or delegate cannot return type '{0}'</value>
  </data>
  <data name="ERR_CompileCancelled" xml:space="preserve">
    <value>Compilation cancelled by user</value>
  </data>
  <data name="ERR_MethodArgCantBeRefAny" xml:space="preserve">
    <value>Cannot make reference to variable of type '{0}'</value>
  </data>
  <data name="ERR_AssgReadonlyLocal" xml:space="preserve">
    <value>Cannot assign to '{0}' because it is read-only</value>
  </data>
  <data name="ERR_RefReadonlyLocal" xml:space="preserve">
    <value>Cannot use '{0}' as a ref or out value because it is read-only</value>
  </data>
  <data name="ERR_CantUseRequiredAttribute" xml:space="preserve">
    <value>The RequiredAttribute attribute is not permitted on C# types</value>
  </data>
  <data name="ERR_NoModifiersOnAccessor" xml:space="preserve">
    <value>Modifiers cannot be placed on event accessor declarations</value>
  </data>
  <data name="ERR_ParamsCantBeWithModifier" xml:space="preserve">
    <value>The params parameter cannot be declared as {0}</value>
  </data>
  <data name="ERR_ReturnNotLValue" xml:space="preserve">
    <value>Cannot modify the return value of '{0}' because it is not a variable</value>
  </data>
  <data name="ERR_MissingCoClass" xml:space="preserve">
    <value>The managed coclass wrapper class '{0}' for interface '{1}' cannot be found (are you missing an assembly reference?)</value>
  </data>
  <data name="ERR_AmbiguousAttribute" xml:space="preserve">
    <value>'{0}' is ambiguous between '{1}' and '{2}'; use either '@{0}' or '{0}Attribute'</value>
  </data>
  <data name="ERR_BadArgExtraRef" xml:space="preserve">
    <value>Argument {0} may not be passed with the '{1}' keyword</value>
  </data>
  <data name="WRN_CmdOptionConflictsSource" xml:space="preserve">
    <value>Option '{0}' overrides attribute '{1}' given in a source file or added module</value>
  </data>
  <data name="WRN_CmdOptionConflictsSource_Title" xml:space="preserve">
    <value>Option overrides attribute given in a source file or added module</value>
  </data>
  <data name="WRN_CmdOptionConflictsSource_Description" xml:space="preserve">
    <value>This warning occurs if the assembly attributes AssemblyKeyFileAttribute or AssemblyKeyNameAttribute found in source conflict with the /keyfile or /keycontainer command line option or key file name or key container specified in the Project Properties.</value>
  </data>
  <data name="ERR_BadCompatMode" xml:space="preserve">
    <value>Invalid option '{0}' for /langversion. Use '/langversion:?' to list supported values.</value>
  </data>
  <data name="ERR_DelegateOnConditional" xml:space="preserve">
    <value>Cannot create delegate with '{0}' because it or a method it overrides has a Conditional attribute</value>
  </data>
  <data name="ERR_CantMakeTempFile" xml:space="preserve">
    <value>Cannot create temporary file -- {0}</value>
  </data>
  <data name="ERR_BadArgRef" xml:space="preserve">
    <value>Argument {0} must be passed with the '{1}' keyword</value>
  </data>
  <data name="ERR_YieldInAnonMeth" xml:space="preserve">
    <value>The yield statement cannot be used inside an anonymous method or lambda expression</value>
  </data>
  <data name="ERR_ReturnInIterator" xml:space="preserve">
    <value>Cannot return a value from an iterator. Use the yield return statement to return a value, or yield break to end the iteration.</value>
  </data>
  <data name="ERR_BadIteratorArgType" xml:space="preserve">
    <value>Iterators cannot have ref, in or out parameters</value>
  </data>
  <data name="ERR_BadIteratorReturn" xml:space="preserve">
    <value>The body of '{0}' cannot be an iterator block because '{1}' is not an iterator interface type</value>
  </data>
  <data name="ERR_BadYieldInFinally" xml:space="preserve">
    <value>Cannot yield in the body of a finally clause</value>
  </data>
  <data name="ERR_BadYieldInTryOfCatch" xml:space="preserve">
    <value>Cannot yield a value in the body of a try block with a catch clause</value>
  </data>
  <data name="ERR_EmptyYield" xml:space="preserve">
    <value>Expression expected after yield return</value>
  </data>
  <data name="ERR_AnonDelegateCantUse" xml:space="preserve">
    <value>Cannot use ref, out, or in parameter '{0}' inside an anonymous method, lambda expression, query expression, or local function</value>
  </data>
  <data name="ERR_IllegalInnerUnsafe" xml:space="preserve">
    <value>Unsafe code may not appear in iterators</value>
  </data>
  <data name="ERR_BadYieldInCatch" xml:space="preserve">
    <value>Cannot yield a value in the body of a catch clause</value>
  </data>
  <data name="ERR_BadDelegateLeave" xml:space="preserve">
    <value>Control cannot leave the body of an anonymous method or lambda expression</value>
  </data>
  <data name="WRN_IllegalPragma" xml:space="preserve">
    <value>Unrecognized #pragma directive</value>
  </data>
  <data name="WRN_IllegalPragma_Title" xml:space="preserve">
    <value>Unrecognized #pragma directive</value>
  </data>
  <data name="WRN_IllegalPPWarning" xml:space="preserve">
    <value>Expected disable or restore</value>
  </data>
  <data name="WRN_IllegalPPWarning_Title" xml:space="preserve">
    <value>Expected disable or restore after #pragma warning</value>
  </data>
  <data name="WRN_BadRestoreNumber" xml:space="preserve">
    <value>Cannot restore warning 'CS{0}' because it was disabled globally</value>
  </data>
  <data name="WRN_BadRestoreNumber_Title" xml:space="preserve">
    <value>Cannot restore warning because it was disabled globally</value>
  </data>
  <data name="ERR_VarargsIterator" xml:space="preserve">
    <value>__arglist is not allowed in the parameter list of iterators</value>
  </data>
  <data name="ERR_UnsafeIteratorArgType" xml:space="preserve">
    <value>Iterators cannot have unsafe parameters or yield types</value>
  </data>
  <data name="ERR_BadCoClassSig" xml:space="preserve">
    <value>The managed coclass wrapper class signature '{0}' for interface '{1}' is not a valid class name signature</value>
  </data>
  <data name="ERR_MultipleIEnumOfT" xml:space="preserve">
    <value>foreach statement cannot operate on variables of type '{0}' because it implements multiple instantiations of '{1}'; try casting to a specific interface instantiation</value>
  </data>
  <data name="ERR_FixedDimsRequired" xml:space="preserve">
    <value>A fixed size buffer field must have the array size specifier after the field name</value>
  </data>
  <data name="ERR_FixedNotInStruct" xml:space="preserve">
    <value>Fixed size buffer fields may only be members of structs</value>
  </data>
  <data name="ERR_AnonymousReturnExpected" xml:space="preserve">
    <value>Not all code paths return a value in {0} of type '{1}'</value>
  </data>
  <data name="WRN_NonECMAFeature" xml:space="preserve">
    <value>Feature '{0}' is not part of the standardized ISO C# language specification, and may not be accepted by other compilers</value>
  </data>
  <data name="WRN_NonECMAFeature_Title" xml:space="preserve">
    <value>Feature is not part of the standardized ISO C# language specification, and may not be accepted by other compilers</value>
  </data>
  <data name="ERR_ExpectedVerbatimLiteral" xml:space="preserve">
    <value>Keyword, identifier, or string expected after verbatim specifier: @</value>
  </data>
  <data name="ERR_RefReadonly" xml:space="preserve">
    <value>A readonly field cannot be used as a ref or out value (except in a constructor)</value>
  </data>
  <data name="ERR_RefReadonly2" xml:space="preserve">
    <value>Members of readonly field '{0}' cannot be used as a ref or out value (except in a constructor)</value>
  </data>
  <data name="ERR_AssgReadonly" xml:space="preserve">
    <value>A readonly field cannot be assigned to (except in a constructor or a variable initializer)</value>
  </data>
  <data name="ERR_AssgReadonly2" xml:space="preserve">
    <value>Members of readonly field '{0}' cannot be modified (except in a constructor or a variable initializer)</value>
  </data>
  <data name="ERR_RefReadonlyNotField" xml:space="preserve">
    <value>Cannot use {0} '{1}' as a ref or out value because it is a readonly variable</value>
  </data>
  <data name="ERR_RefReadonlyNotField2" xml:space="preserve">
    <value>Members of {0} '{1}' cannot be used as a ref or out value because it is a readonly variable</value>
  </data>
  <data name="ERR_AssignReadonlyNotField" xml:space="preserve">
    <value>Cannot assign to {0} '{1}' because it is a readonly variable</value>
  </data>
  <data name="ERR_AssignReadonlyNotField2" xml:space="preserve">
    <value>Cannot assign to a member of {0} '{1}' because it is a readonly variable</value>
  </data>
  <data name="ERR_RefReturnReadonlyNotField" xml:space="preserve">
    <value>Cannot return {0} '{1}' by writable reference because it is a readonly variable</value>
  </data>
  <data name="ERR_RefReturnReadonlyNotField2" xml:space="preserve">
    <value>Members of {0} '{1}' cannot be returned by writable reference because it is a readonly variable</value>
  </data>
  <data name="ERR_AssgReadonlyStatic2" xml:space="preserve">
    <value>Fields of static readonly field '{0}' cannot be assigned to (except in a static constructor or a variable initializer)</value>
  </data>
  <data name="ERR_RefReadonlyStatic2" xml:space="preserve">
    <value>Fields of static readonly field '{0}' cannot be used as a ref or out value (except in a static constructor)</value>
  </data>
  <data name="ERR_AssgReadonlyLocal2Cause" xml:space="preserve">
    <value>Cannot modify members of '{0}' because it is a '{1}'</value>
  </data>
  <data name="ERR_RefReadonlyLocal2Cause" xml:space="preserve">
    <value>Cannot use fields of '{0}' as a ref or out value because it is a '{1}'</value>
  </data>
  <data name="ERR_AssgReadonlyLocalCause" xml:space="preserve">
    <value>Cannot assign to '{0}' because it is a '{1}'</value>
  </data>
  <data name="ERR_RefReadonlyLocalCause" xml:space="preserve">
    <value>Cannot use '{0}' as a ref or out value because it is a '{1}'</value>
  </data>
  <data name="WRN_ErrorOverride" xml:space="preserve">
    <value>{0}. See also error CS{1}.</value>
  </data>
  <data name="WRN_ErrorOverride_Title" xml:space="preserve">
    <value>Warning is overriding an error</value>
  </data>
  <data name="WRN_ErrorOverride_Description" xml:space="preserve">
    <value>The compiler emits this warning when it overrides an error with a warning. For information about the problem, search for the error code mentioned.</value>
  </data>
  <data name="ERR_AnonMethToNonDel" xml:space="preserve">
    <value>Cannot convert {0} to type '{1}' because it is not a delegate type</value>
  </data>
  <data name="ERR_CantConvAnonMethParams" xml:space="preserve">
    <value>Cannot convert {0} to delegate type '{1}' because the parameter types do not match the delegate parameter types</value>
  </data>
  <data name="ERR_CantConvAnonMethReturns" xml:space="preserve">
    <value>Cannot convert {0} to intended delegate type because some of the return types in the block are not implicitly convertible to the delegate return type</value>
  </data>
  <data name="ERR_BadAsyncReturnExpression" xml:space="preserve">
    <value>Since this is an async method, the return expression must be of type '{0}' rather than 'Task&lt;{0}&gt;'</value>
  </data>
  <data name="ERR_CantConvAsyncAnonFuncReturns" xml:space="preserve">
    <value>Cannot convert async {0} to delegate type '{1}'. An async {0} may return void, Task or Task&lt;T&gt;, none of which are convertible to '{1}'.</value>
  </data>
  <data name="ERR_IllegalFixedType" xml:space="preserve">
    <value>Fixed size buffer type must be one of the following: bool, byte, short, int, long, char, sbyte, ushort, uint, ulong, float or double</value>
  </data>
  <data name="ERR_FixedOverflow" xml:space="preserve">
    <value>Fixed size buffer of length {0} and type '{1}' is too big</value>
  </data>
  <data name="ERR_InvalidFixedArraySize" xml:space="preserve">
    <value>Fixed size buffers must have a length greater than zero</value>
  </data>
  <data name="ERR_FixedBufferNotFixed" xml:space="preserve">
    <value>You cannot use fixed size buffers contained in unfixed expressions. Try using the fixed statement.</value>
  </data>
  <data name="ERR_AttributeNotOnAccessor" xml:space="preserve">
    <value>Attribute '{0}' is not valid on property or event accessors. It is only valid on '{1}' declarations.</value>
  </data>
  <data name="WRN_InvalidSearchPathDir" xml:space="preserve">
    <value>Invalid search path '{0}' specified in '{1}' -- '{2}'</value>
  </data>
  <data name="WRN_InvalidSearchPathDir_Title" xml:space="preserve">
    <value>Invalid search path specified</value>
  </data>
  <data name="ERR_IllegalVarArgs" xml:space="preserve">
    <value>__arglist is not valid in this context</value>
  </data>
  <data name="ERR_IllegalParams" xml:space="preserve">
    <value>params is not valid in this context</value>
  </data>
  <data name="ERR_BadModifiersOnNamespace" xml:space="preserve">
    <value>A namespace declaration cannot have modifiers or attributes</value>
  </data>
  <data name="ERR_BadPlatformType" xml:space="preserve">
    <value>Invalid option '{0}' for /platform; must be anycpu, x86, Itanium, arm, arm64 or x64</value>
  </data>
  <data name="ERR_ThisStructNotInAnonMeth" xml:space="preserve">
    <value>Anonymous methods, lambda expressions, and query expressions inside structs cannot access instance members of 'this'. Consider copying 'this' to a local variable outside the anonymous method, lambda expression or query expression and using the local instead.</value>
  </data>
  <data name="ERR_NoConvToIDisp" xml:space="preserve">
    <value>'{0}': type used in a using statement must be implicitly convertible to 'System.IDisposable'</value>
  </data>
  <data name="ERR_BadParamRef" xml:space="preserve">
    <value>Parameter {0} must be declared with the '{1}' keyword</value>
  </data>
  <data name="ERR_BadParamExtraRef" xml:space="preserve">
    <value>Parameter {0} should not be declared with the '{1}' keyword</value>
  </data>
  <data name="ERR_BadParamType" xml:space="preserve">
    <value>Parameter {0} is declared as type '{1}{2}' but should be '{3}{4}'</value>
  </data>
  <data name="ERR_BadExternIdentifier" xml:space="preserve">
    <value>Invalid extern alias for '/reference'; '{0}' is not a valid identifier</value>
  </data>
  <data name="ERR_AliasMissingFile" xml:space="preserve">
    <value>Invalid reference alias option: '{0}=' -- missing filename</value>
  </data>
  <data name="ERR_GlobalExternAlias" xml:space="preserve">
    <value>You cannot redefine the global extern alias</value>
  </data>
  <data name="ERR_MissingTypeInSource" xml:space="preserve">
    <value>Reference to type '{0}' claims it is defined in this assembly, but it is not defined in source or any added modules</value>
  </data>
  <data name="ERR_MissingTypeInAssembly" xml:space="preserve">
    <value>Reference to type '{0}' claims it is defined in '{1}', but it could not be found</value>
  </data>
  <data name="WRN_MultiplePredefTypes" xml:space="preserve">
    <value>The predefined type '{0}' is defined in multiple assemblies in the global alias; using definition from '{1}'</value>
  </data>
  <data name="WRN_MultiplePredefTypes_Title" xml:space="preserve">
    <value>Predefined type is defined in multiple assemblies in the global alias</value>
  </data>
  <data name="WRN_MultiplePredefTypes_Description" xml:space="preserve">
    <value>This error occurs when a predefined system type such as System.Int32 is found in two assemblies. One way this can happen is if you are referencing mscorlib or System.Runtime.dll from two different places, such as trying to run two versions of the .NET Framework side-by-side.</value>
  </data>
  <data name="ERR_LocalCantBeFixedAndHoisted" xml:space="preserve">
    <value>Local '{0}' or its members cannot have their address taken and be used inside an anonymous method or lambda expression</value>
  </data>
  <data name="WRN_TooManyLinesForDebugger" xml:space="preserve">
    <value>Source file has exceeded the limit of 16,707,565 lines representable in the PDB; debug information will be incorrect</value>
  </data>
  <data name="WRN_TooManyLinesForDebugger_Title" xml:space="preserve">
    <value>Source file has exceeded the limit of 16,707,565 lines representable in the PDB; debug information will be incorrect</value>
  </data>
  <data name="ERR_CantConvAnonMethNoParams" xml:space="preserve">
    <value>Cannot convert anonymous method block without a parameter list to delegate type '{0}' because it has one or more out parameters</value>
  </data>
  <data name="ERR_ConditionalOnNonAttributeClass" xml:space="preserve">
    <value>Attribute '{0}' is only valid on methods or attribute classes</value>
  </data>
  <data name="WRN_CallOnNonAgileField" xml:space="preserve">
    <value>Accessing a member on '{0}' may cause a runtime exception because it is a field of a marshal-by-reference class</value>
  </data>
  <data name="WRN_CallOnNonAgileField_Title" xml:space="preserve">
    <value>Accessing a member on a field of a marshal-by-reference class may cause a runtime exception</value>
  </data>
  <data name="WRN_CallOnNonAgileField_Description" xml:space="preserve">
    <value>This warning occurs when you try to call a method, property, or indexer on a member of a class that derives from MarshalByRefObject, and the member is a value type. Objects that inherit from MarshalByRefObject are typically intended to be marshaled by reference across an application domain. If any code ever attempts to directly access the value-type member of such an object across an application domain, a runtime exception will occur. To resolve the warning, first copy the member into a local variable and call the method on that variable.</value>
  </data>
  <data name="WRN_BadWarningNumber" xml:space="preserve">
    <value>'{0}' is not a valid warning number</value>
  </data>
  <data name="WRN_BadWarningNumber_Title" xml:space="preserve">
    <value>Not a valid warning number</value>
  </data>
  <data name="WRN_BadWarningNumber_Description" xml:space="preserve">
    <value>A number that was passed to the #pragma warning preprocessor directive was not a valid warning number. Verify that the number represents a warning, not an error.</value>
  </data>
  <data name="WRN_InvalidNumber" xml:space="preserve">
    <value>Invalid number</value>
  </data>
  <data name="WRN_InvalidNumber_Title" xml:space="preserve">
    <value>Invalid number</value>
  </data>
  <data name="WRN_FileNameTooLong" xml:space="preserve">
    <value>Invalid filename specified for preprocessor directive. Filename is too long or not a valid filename.</value>
  </data>
  <data name="WRN_FileNameTooLong_Title" xml:space="preserve">
    <value>Invalid filename specified for preprocessor directive</value>
  </data>
  <data name="WRN_IllegalPPChecksum" xml:space="preserve">
    <value>Invalid #pragma checksum syntax; should be #pragma checksum "filename" "{XXXXXXXX-XXXX-XXXX-XXXX-XXXXXXXXXXXX}" "XXXX..."</value>
  </data>
  <data name="WRN_IllegalPPChecksum_Title" xml:space="preserve">
    <value>Invalid #pragma checksum syntax</value>
  </data>
  <data name="WRN_EndOfPPLineExpected" xml:space="preserve">
    <value>Single-line comment or end-of-line expected</value>
  </data>
  <data name="WRN_EndOfPPLineExpected_Title" xml:space="preserve">
    <value>Single-line comment or end-of-line expected after #pragma directive</value>
  </data>
  <data name="WRN_ConflictingChecksum" xml:space="preserve">
    <value>Different checksum values given for '{0}'</value>
  </data>
  <data name="WRN_ConflictingChecksum_Title" xml:space="preserve">
    <value>Different #pragma checksum values given</value>
  </data>
  <data name="WRN_InvalidAssemblyName" xml:space="preserve">
    <value>Assembly reference '{0}' is invalid and cannot be resolved</value>
  </data>
  <data name="WRN_InvalidAssemblyName_Title" xml:space="preserve">
    <value>Assembly reference is invalid and cannot be resolved</value>
  </data>
  <data name="WRN_InvalidAssemblyName_Description" xml:space="preserve">
    <value>This warning indicates that an attribute, such as InternalsVisibleToAttribute, was not specified correctly.</value>
  </data>
  <data name="WRN_UnifyReferenceMajMin" xml:space="preserve">
    <value>Assuming assembly reference '{0}' used by '{1}' matches identity '{2}' of '{3}', you may need to supply runtime policy</value>
  </data>
  <data name="WRN_UnifyReferenceMajMin_Title" xml:space="preserve">
    <value>Assuming assembly reference matches identity</value>
  </data>
  <data name="WRN_UnifyReferenceMajMin_Description" xml:space="preserve">
    <value>The two assemblies differ in release and/or version number. For unification to occur, you must specify directives in the application's .config file, and you must provide the correct strong name of an assembly.</value>
  </data>
  <data name="WRN_UnifyReferenceBldRev" xml:space="preserve">
    <value>Assuming assembly reference '{0}' used by '{1}' matches identity '{2}' of '{3}', you may need to supply runtime policy</value>
  </data>
  <data name="WRN_UnifyReferenceBldRev_Title" xml:space="preserve">
    <value>Assuming assembly reference matches identity</value>
  </data>
  <data name="WRN_UnifyReferenceBldRev_Description" xml:space="preserve">
    <value>The two assemblies differ in release and/or version number. For unification to occur, you must specify directives in the application's .config file, and you must provide the correct strong name of an assembly.</value>
  </data>
  <data name="ERR_DuplicateImport" xml:space="preserve">
    <value>Multiple assemblies with equivalent identity have been imported: '{0}' and '{1}'. Remove one of the duplicate references.</value>
  </data>
  <data name="ERR_DuplicateImportSimple" xml:space="preserve">
    <value>An assembly with the same simple name '{0}' has already been imported. Try removing one of the references (e.g. '{1}') or sign them to enable side-by-side.</value>
  </data>
  <data name="ERR_AssemblyMatchBadVersion" xml:space="preserve">
    <value>Assembly '{0}' with identity '{1}' uses '{2}' which has a higher version than referenced assembly '{3}' with identity '{4}'</value>
  </data>
  <data name="ERR_FixedNeedsLvalue" xml:space="preserve">
    <value>Fixed size buffers can only be accessed through locals or fields</value>
  </data>
  <data name="WRN_DuplicateTypeParamTag" xml:space="preserve">
    <value>XML comment has a duplicate typeparam tag for '{0}'</value>
  </data>
  <data name="WRN_DuplicateTypeParamTag_Title" xml:space="preserve">
    <value>XML comment has a duplicate typeparam tag</value>
  </data>
  <data name="WRN_UnmatchedTypeParamTag" xml:space="preserve">
    <value>XML comment has a typeparam tag for '{0}', but there is no type parameter by that name</value>
  </data>
  <data name="WRN_UnmatchedTypeParamTag_Title" xml:space="preserve">
    <value>XML comment has a typeparam tag, but there is no type parameter by that name</value>
  </data>
  <data name="WRN_UnmatchedTypeParamRefTag" xml:space="preserve">
    <value>XML comment on '{1}' has a typeparamref tag for '{0}', but there is no type parameter by that name</value>
  </data>
  <data name="WRN_UnmatchedTypeParamRefTag_Title" xml:space="preserve">
    <value>XML comment has a typeparamref tag, but there is no type parameter by that name</value>
  </data>
  <data name="WRN_MissingTypeParamTag" xml:space="preserve">
    <value>Type parameter '{0}' has no matching typeparam tag in the XML comment on '{1}' (but other type parameters do)</value>
  </data>
  <data name="WRN_MissingTypeParamTag_Title" xml:space="preserve">
    <value>Type parameter has no matching typeparam tag in the XML comment (but other type parameters do)</value>
  </data>
  <data name="ERR_CantChangeTypeOnOverride" xml:space="preserve">
    <value>'{0}': type must be '{2}' to match overridden member '{1}'</value>
  </data>
  <data name="ERR_DoNotUseFixedBufferAttr" xml:space="preserve">
    <value>Do not use 'System.Runtime.CompilerServices.FixedBuffer' attribute. Use the 'fixed' field modifier instead.</value>
  </data>
  <data name="ERR_DoNotUseFixedBufferAttrOnProperty" xml:space="preserve">
    <value>Do not use 'System.Runtime.CompilerServices.FixedBuffer' attribute on a property</value>
  </data>
  <data name="WRN_AssignmentToSelf" xml:space="preserve">
    <value>Assignment made to same variable; did you mean to assign something else?</value>
  </data>
  <data name="WRN_AssignmentToSelf_Title" xml:space="preserve">
    <value>Assignment made to same variable</value>
  </data>
  <data name="WRN_ComparisonToSelf" xml:space="preserve">
    <value>Comparison made to same variable; did you mean to compare something else?</value>
  </data>
  <data name="WRN_ComparisonToSelf_Title" xml:space="preserve">
    <value>Comparison made to same variable</value>
  </data>
  <data name="ERR_CantOpenWin32Res" xml:space="preserve">
    <value>Error opening Win32 resource file '{0}' -- '{1}'</value>
  </data>
  <data name="WRN_DotOnDefault" xml:space="preserve">
    <value>Expression will always cause a System.NullReferenceException because the default value of '{0}' is null</value>
  </data>
  <data name="WRN_DotOnDefault_Title" xml:space="preserve">
    <value>Expression will always cause a System.NullReferenceException because the type's default value is null</value>
  </data>
  <data name="ERR_NoMultipleInheritance" xml:space="preserve">
    <value>Class '{0}' cannot have multiple base classes: '{1}' and '{2}'</value>
  </data>
  <data name="ERR_BaseClassMustBeFirst" xml:space="preserve">
    <value>Base class '{0}' must come before any interfaces</value>
  </data>
  <data name="WRN_BadXMLRefTypeVar" xml:space="preserve">
    <value>XML comment has cref attribute '{0}' that refers to a type parameter</value>
  </data>
  <data name="WRN_BadXMLRefTypeVar_Title" xml:space="preserve">
    <value>XML comment has cref attribute that refers to a type parameter</value>
  </data>
  <data name="ERR_FriendAssemblyBadArgs" xml:space="preserve">
    <value>Friend assembly reference '{0}' is invalid. InternalsVisibleTo declarations cannot have a version, culture, public key token, or processor architecture specified.</value>
  </data>
  <data name="ERR_FriendAssemblySNReq" xml:space="preserve">
    <value>Friend assembly reference '{0}' is invalid. Strong-name signed assemblies must specify a public key in their InternalsVisibleTo declarations.</value>
  </data>
  <data name="ERR_DelegateOnNullable" xml:space="preserve">
    <value>Cannot bind delegate to '{0}' because it is a member of 'System.Nullable&lt;T&gt;'</value>
  </data>
  <data name="ERR_BadCtorArgCount" xml:space="preserve">
    <value>'{0}' does not contain a constructor that takes {1} arguments</value>
  </data>
  <data name="ERR_GlobalAttributesNotFirst" xml:space="preserve">
    <value>Assembly and module attributes must precede all other elements defined in a file except using clauses and extern alias declarations</value>
  </data>
  <data name="ERR_ExpressionExpected" xml:space="preserve">
    <value>Expected expression</value>
  </data>
  <data name="ERR_InvalidSubsystemVersion" xml:space="preserve">
    <value>Invalid version {0} for /subsystemversion. The version must be 6.02 or greater for ARM or AppContainerExe, and 4.00 or greater otherwise</value>
  </data>
  <data name="ERR_InteropMethodWithBody" xml:space="preserve">
    <value>Embedded interop method '{0}' contains a body.</value>
  </data>
  <data name="ERR_BadWarningLevel" xml:space="preserve">
    <value>Warning level must be in the range 0-4</value>
  </data>
  <data name="ERR_BadDebugType" xml:space="preserve">
    <value>Invalid option '{0}' for /debug; must be 'portable', 'embedded', 'full' or 'pdbonly'</value>
  </data>
  <data name="ERR_BadResourceVis" xml:space="preserve">
    <value>Invalid option '{0}'; Resource visibility must be either 'public' or 'private'</value>
  </data>
  <data name="ERR_DefaultValueTypeMustMatch" xml:space="preserve">
    <value>The type of the argument to the DefaultParameterValue attribute must match the parameter type</value>
  </data>
  <data name="ERR_DefaultValueBadValueType" xml:space="preserve">
    <value>Argument of type '{0}' is not applicable for the DefaultParameterValue attribute</value>
  </data>
  <data name="ERR_MemberAlreadyInitialized" xml:space="preserve">
    <value>Duplicate initialization of member '{0}'</value>
  </data>
  <data name="ERR_MemberCannotBeInitialized" xml:space="preserve">
    <value>Member '{0}' cannot be initialized. It is not a field or property.</value>
  </data>
  <data name="ERR_StaticMemberInObjectInitializer" xml:space="preserve">
    <value>Static field or property '{0}' cannot be assigned in an object initializer</value>
  </data>
  <data name="ERR_ReadonlyValueTypeInObjectInitializer" xml:space="preserve">
    <value>Members of readonly field '{0}' of type '{1}' cannot be assigned with an object initializer because it is of a value type</value>
  </data>
  <data name="ERR_ValueTypePropertyInObjectInitializer" xml:space="preserve">
    <value>Members of property '{0}' of type '{1}' cannot be assigned with an object initializer because it is of a value type</value>
  </data>
  <data name="ERR_UnsafeTypeInObjectCreation" xml:space="preserve">
    <value>Unsafe type '{0}' cannot be used in object creation</value>
  </data>
  <data name="ERR_EmptyElementInitializer" xml:space="preserve">
    <value>Element initializer cannot be empty</value>
  </data>
  <data name="ERR_InitializerAddHasWrongSignature" xml:space="preserve">
    <value>The best overloaded method match for '{0}' has wrong signature for the initializer element. The initializable Add must be an accessible instance method.</value>
  </data>
  <data name="ERR_CollectionInitRequiresIEnumerable" xml:space="preserve">
    <value>Cannot initialize type '{0}' with a collection initializer because it does not implement 'System.Collections.IEnumerable'</value>
  </data>
  <data name="ERR_CantSetWin32Manifest" xml:space="preserve">
    <value>Error reading Win32 manifest file '{0}' -- '{1}'</value>
  </data>
  <data name="WRN_CantHaveManifestForModule" xml:space="preserve">
    <value>Ignoring /win32manifest for module because it only applies to assemblies</value>
  </data>
  <data name="WRN_CantHaveManifestForModule_Title" xml:space="preserve">
    <value>Ignoring /win32manifest for module because it only applies to assemblies</value>
  </data>
  <data name="ERR_BadInstanceArgType" xml:space="preserve">
    <value>'{0}' does not contain a definition for '{1}' and the best extension method overload '{2}' requires a receiver of type '{3}'</value>
  </data>
  <data name="ERR_QueryDuplicateRangeVariable" xml:space="preserve">
    <value>The range variable '{0}' has already been declared</value>
  </data>
  <data name="ERR_QueryRangeVariableOverrides" xml:space="preserve">
    <value>The range variable '{0}' conflicts with a previous declaration of '{0}'</value>
  </data>
  <data name="ERR_QueryRangeVariableAssignedBadValue" xml:space="preserve">
    <value>Cannot assign {0} to a range variable</value>
  </data>
  <data name="ERR_QueryNoProviderCastable" xml:space="preserve">
    <value>Could not find an implementation of the query pattern for source type '{0}'.  '{1}' not found.  Consider explicitly specifying the type of the range variable '{2}'.</value>
  </data>
  <data name="ERR_QueryNoProviderStandard" xml:space="preserve">
    <value>Could not find an implementation of the query pattern for source type '{0}'.  '{1}' not found.  Are you missing a reference to 'System.Core.dll' or a using directive for 'System.Linq'?</value>
  </data>
  <data name="ERR_QueryNoProvider" xml:space="preserve">
    <value>Could not find an implementation of the query pattern for source type '{0}'.  '{1}' not found.</value>
  </data>
  <data name="ERR_QueryOuterKey" xml:space="preserve">
    <value>The name '{0}' is not in scope on the left side of 'equals'.  Consider swapping the expressions on either side of 'equals'.</value>
  </data>
  <data name="ERR_QueryInnerKey" xml:space="preserve">
    <value>The name '{0}' is not in scope on the right side of 'equals'.  Consider swapping the expressions on either side of 'equals'.</value>
  </data>
  <data name="ERR_QueryOutRefRangeVariable" xml:space="preserve">
    <value>Cannot pass the range variable '{0}' as an out or ref parameter</value>
  </data>
  <data name="ERR_QueryMultipleProviders" xml:space="preserve">
    <value>Multiple implementations of the query pattern were found for source type '{0}'.  Ambiguous call to '{1}'.</value>
  </data>
  <data name="ERR_QueryTypeInferenceFailedMulti" xml:space="preserve">
    <value>The type of one of the expressions in the {0} clause is incorrect.  Type inference failed in the call to '{1}'.</value>
  </data>
  <data name="ERR_QueryTypeInferenceFailed" xml:space="preserve">
    <value>The type of the expression in the {0} clause is incorrect.  Type inference failed in the call to '{1}'.</value>
  </data>
  <data name="ERR_QueryTypeInferenceFailedSelectMany" xml:space="preserve">
    <value>An expression of type '{0}' is not allowed in a subsequent from clause in a query expression with source type '{1}'.  Type inference failed in the call to '{2}'.</value>
  </data>
  <data name="ERR_ExpressionTreeContainsPointerOp" xml:space="preserve">
    <value>An expression tree may not contain an unsafe pointer operation</value>
  </data>
  <data name="ERR_ExpressionTreeContainsAnonymousMethod" xml:space="preserve">
    <value>An expression tree may not contain an anonymous method expression</value>
  </data>
  <data name="ERR_AnonymousMethodToExpressionTree" xml:space="preserve">
    <value>An anonymous method expression cannot be converted to an expression tree</value>
  </data>
  <data name="ERR_QueryRangeVariableReadOnly" xml:space="preserve">
    <value>Range variable '{0}' cannot be assigned to -- it is read only</value>
  </data>
  <data name="ERR_QueryRangeVariableSameAsTypeParam" xml:space="preserve">
    <value>The range variable '{0}' cannot have the same name as a method type parameter</value>
  </data>
  <data name="ERR_TypeVarNotFoundRangeVariable" xml:space="preserve">
    <value>The contextual keyword 'var' cannot be used in a range variable declaration</value>
  </data>
  <data name="ERR_BadArgTypesForCollectionAdd" xml:space="preserve">
    <value>The best overloaded Add method '{0}' for the collection initializer has some invalid arguments</value>
  </data>
  <data name="ERR_ByRefParameterInExpressionTree" xml:space="preserve">
    <value>An expression tree lambda may not contain a ref, in or out parameter</value>
  </data>
  <data name="ERR_VarArgsInExpressionTree" xml:space="preserve">
    <value>An expression tree lambda may not contain a method with variable arguments</value>
  </data>
  <data name="ERR_MemGroupInExpressionTree" xml:space="preserve">
    <value>An expression tree lambda may not contain a method group</value>
  </data>
  <data name="ERR_InitializerAddHasParamModifiers" xml:space="preserve">
    <value>The best overloaded method match '{0}' for the collection initializer element cannot be used. Collection initializer 'Add' methods cannot have ref or out parameters.</value>
  </data>
  <data name="ERR_NonInvocableMemberCalled" xml:space="preserve">
    <value>Non-invocable member '{0}' cannot be used like a method.</value>
  </data>
  <data name="WRN_MultipleRuntimeImplementationMatches" xml:space="preserve">
    <value>Member '{0}' implements interface member '{1}' in type '{2}'. There are multiple matches for the interface member at run-time. It is implementation dependent which method will be called.</value>
  </data>
  <data name="WRN_MultipleRuntimeImplementationMatches_Title" xml:space="preserve">
    <value>Member implements interface member with multiple matches at run-time</value>
  </data>
  <data name="WRN_MultipleRuntimeImplementationMatches_Description" xml:space="preserve">
    <value>This warning can be generated when two interface methods are differentiated only by whether a particular parameter is marked with ref or with out. It is best to change your code to avoid this warning because it is not obvious or guaranteed which method is called at runtime.

Although C# distinguishes between out and ref, the CLR sees them as the same. When deciding which method implements the interface, the CLR just picks one.

Give the compiler some way to differentiate the methods. For example, you can give them different names or provide an additional parameter on one of them.</value>
  </data>
  <data name="WRN_MultipleRuntimeOverrideMatches" xml:space="preserve">
    <value>Member '{1}' overrides '{0}'. There are multiple override candidates at run-time. It is implementation dependent which method will be called.</value>
  </data>
  <data name="WRN_MultipleRuntimeOverrideMatches_Title" xml:space="preserve">
    <value>Member overrides base member with multiple override candidates at run-time</value>
  </data>
  <data name="ERR_ObjectOrCollectionInitializerWithDelegateCreation" xml:space="preserve">
    <value>Object and collection initializer expressions may not be applied to a delegate creation expression</value>
  </data>
  <data name="ERR_InvalidConstantDeclarationType" xml:space="preserve">
    <value>'{0}' is of type '{1}'. The type specified in a constant declaration must be sbyte, byte, short, ushort, int, uint, long, ulong, char, float, double, decimal, bool, string, an enum-type, or a reference-type.</value>
  </data>
  <data name="ERR_FileNotFound" xml:space="preserve">
    <value>Source file '{0}' could not be found.</value>
  </data>
  <data name="WRN_FileAlreadyIncluded" xml:space="preserve">
    <value>Source file '{0}' specified multiple times</value>
  </data>
  <data name="WRN_FileAlreadyIncluded_Title" xml:space="preserve">
    <value>Source file specified multiple times</value>
  </data>
  <data name="ERR_NoFileSpec" xml:space="preserve">
    <value>Missing file specification for '{0}' option</value>
  </data>
  <data name="ERR_SwitchNeedsString" xml:space="preserve">
    <value>Command-line syntax error: Missing '{0}' for '{1}' option</value>
  </data>
  <data name="ERR_BadSwitch" xml:space="preserve">
    <value>Unrecognized option: '{0}'</value>
  </data>
  <data name="WRN_NoSources" xml:space="preserve">
    <value>No source files specified.</value>
  </data>
  <data name="WRN_NoSources_Title" xml:space="preserve">
    <value>No source files specified</value>
  </data>
  <data name="ERR_ExpectedSingleScript" xml:space="preserve">
    <value>Expected a script (.csx file) but none specified</value>
  </data>
  <data name="ERR_OpenResponseFile" xml:space="preserve">
    <value>Error opening response file '{0}'</value>
  </data>
  <data name="ERR_CantOpenFileWrite" xml:space="preserve">
    <value>Cannot open '{0}' for writing -- '{1}'</value>
  </data>
  <data name="ERR_BadBaseNumber" xml:space="preserve">
    <value>Invalid image base number '{0}'</value>
  </data>
  <data name="ERR_BinaryFile" xml:space="preserve">
    <value>'{0}' is a binary file instead of a text file</value>
  </data>
  <data name="FTL_BadCodepage" xml:space="preserve">
    <value>Code page '{0}' is invalid or not installed</value>
  </data>
  <data name="FTL_BadChecksumAlgorithm" xml:space="preserve">
    <value>Algorithm '{0}' is not supported</value>
  </data>
  <data name="ERR_NoMainOnDLL" xml:space="preserve">
    <value>Cannot specify /main if building a module or library</value>
  </data>
  <data name="FTL_InvalidTarget" xml:space="preserve">
    <value>Invalid target type for /target: must specify 'exe', 'winexe', 'library', or 'module'</value>
  </data>
  <data name="FTL_InvalidInputFileName" xml:space="preserve">
    <value>File name '{0}' is empty, contains invalid characters, has a drive specification without an absolute path, or is too long</value>
  </data>
  <data name="WRN_NoConfigNotOnCommandLine" xml:space="preserve">
    <value>Ignoring /noconfig option because it was specified in a response file</value>
  </data>
  <data name="WRN_NoConfigNotOnCommandLine_Title" xml:space="preserve">
    <value>Ignoring /noconfig option because it was specified in a response file</value>
  </data>
  <data name="ERR_InvalidFileAlignment" xml:space="preserve">
    <value>Invalid file section alignment '{0}'</value>
  </data>
  <data name="ERR_InvalidOutputName" xml:space="preserve">
    <value>Invalid output name: {0}</value>
  </data>
  <data name="ERR_InvalidDebugInformationFormat" xml:space="preserve">
    <value>Invalid debug information format: {0}</value>
  </data>
  <data name="ERR_LegacyObjectIdSyntax" xml:space="preserve">
    <value>'id#' syntax is no longer supported. Use '$id' instead.</value>
  </data>
  <data name="WRN_DefineIdentifierRequired" xml:space="preserve">
    <value>Invalid name for a preprocessing symbol; '{0}' is not a valid identifier</value>
  </data>
  <data name="WRN_DefineIdentifierRequired_Title" xml:space="preserve">
    <value>Invalid name for a preprocessing symbol; not a valid identifier</value>
  </data>
  <data name="FTL_OutputFileExists" xml:space="preserve">
    <value>Cannot create short filename '{0}' when a long filename with the same short filename already exists</value>
  </data>
  <data name="ERR_OneAliasPerReference" xml:space="preserve">
    <value>A /reference option that declares an extern alias can only have one filename. To specify multiple aliases or filenames, use multiple /reference options.</value>
  </data>
  <data name="ERR_SwitchNeedsNumber" xml:space="preserve">
    <value>Command-line syntax error: Missing ':&lt;number&gt;' for '{0}' option</value>
  </data>
  <data name="ERR_MissingDebugSwitch" xml:space="preserve">
    <value>The /pdb option requires that the /debug option also be used</value>
  </data>
  <data name="ERR_ComRefCallInExpressionTree" xml:space="preserve">
    <value>An expression tree lambda may not contain a COM call with ref omitted on arguments</value>
  </data>
  <data name="ERR_InvalidFormatForGuidForOption" xml:space="preserve">
    <value>Command-line syntax error: Invalid Guid format '{0}' for option '{1}'</value>
  </data>
  <data name="ERR_MissingGuidForOption" xml:space="preserve">
    <value>Command-line syntax error: Missing Guid for option '{1}'</value>
  </data>
  <data name="WRN_CLS_NoVarArgs" xml:space="preserve">
    <value>Methods with variable arguments are not CLS-compliant</value>
  </data>
  <data name="WRN_CLS_NoVarArgs_Title" xml:space="preserve">
    <value>Methods with variable arguments are not CLS-compliant</value>
  </data>
  <data name="WRN_CLS_BadArgType" xml:space="preserve">
    <value>Argument type '{0}' is not CLS-compliant</value>
  </data>
  <data name="WRN_CLS_BadArgType_Title" xml:space="preserve">
    <value>Argument type is not CLS-compliant</value>
  </data>
  <data name="WRN_CLS_BadReturnType" xml:space="preserve">
    <value>Return type of '{0}' is not CLS-compliant</value>
  </data>
  <data name="WRN_CLS_BadReturnType_Title" xml:space="preserve">
    <value>Return type is not CLS-compliant</value>
  </data>
  <data name="WRN_CLS_BadFieldPropType" xml:space="preserve">
    <value>Type of '{0}' is not CLS-compliant</value>
  </data>
  <data name="WRN_CLS_BadFieldPropType_Title" xml:space="preserve">
    <value>Type is not CLS-compliant</value>
  </data>
  <data name="WRN_CLS_BadFieldPropType_Description" xml:space="preserve">
    <value>A public, protected, or protected internal variable must be of a type that is compliant with the Common Language Specification (CLS).</value>
  </data>
  <data name="WRN_CLS_BadIdentifierCase" xml:space="preserve">
    <value>Identifier '{0}' differing only in case is not CLS-compliant</value>
  </data>
  <data name="WRN_CLS_BadIdentifierCase_Title" xml:space="preserve">
    <value>Identifier differing only in case is not CLS-compliant</value>
  </data>
  <data name="WRN_CLS_OverloadRefOut" xml:space="preserve">
    <value>Overloaded method '{0}' differing only in ref or out, or in array rank, is not CLS-compliant</value>
  </data>
  <data name="WRN_CLS_OverloadRefOut_Title" xml:space="preserve">
    <value>Overloaded method differing only in ref or out, or in array rank, is not CLS-compliant</value>
  </data>
  <data name="WRN_CLS_OverloadUnnamed" xml:space="preserve">
    <value>Overloaded method '{0}' differing only by unnamed array types is not CLS-compliant</value>
  </data>
  <data name="WRN_CLS_OverloadUnnamed_Title" xml:space="preserve">
    <value>Overloaded method differing only by unnamed array types is not CLS-compliant</value>
  </data>
  <data name="WRN_CLS_OverloadUnnamed_Description" xml:space="preserve">
    <value>This error occurs if you have an overloaded method that takes a jagged array and the only difference between the method signatures is the element type of the array. To avoid this error, consider using a rectangular array rather than a jagged array; use an additional parameter to disambiguate the function call; rename one or more of the overloaded methods; or, if CLS Compliance is not needed, remove the CLSCompliantAttribute attribute.</value>
  </data>
  <data name="WRN_CLS_BadIdentifier" xml:space="preserve">
    <value>Identifier '{0}' is not CLS-compliant</value>
  </data>
  <data name="WRN_CLS_BadIdentifier_Title" xml:space="preserve">
    <value>Identifier is not CLS-compliant</value>
  </data>
  <data name="WRN_CLS_BadBase" xml:space="preserve">
    <value>'{0}': base type '{1}' is not CLS-compliant</value>
  </data>
  <data name="WRN_CLS_BadBase_Title" xml:space="preserve">
    <value>Base type is not CLS-compliant</value>
  </data>
  <data name="WRN_CLS_BadBase_Description" xml:space="preserve">
    <value>A base type was marked as not having to be compliant with the Common Language Specification (CLS) in an assembly that was marked as being CLS compliant. Either remove the attribute that specifies the assembly is CLS compliant or remove the attribute that indicates the type is not CLS compliant.</value>
  </data>
  <data name="WRN_CLS_BadInterfaceMember" xml:space="preserve">
    <value>'{0}': CLS-compliant interfaces must have only CLS-compliant members</value>
  </data>
  <data name="WRN_CLS_BadInterfaceMember_Title" xml:space="preserve">
    <value>CLS-compliant interfaces must have only CLS-compliant members</value>
  </data>
  <data name="WRN_CLS_NoAbstractMembers" xml:space="preserve">
    <value>'{0}': only CLS-compliant members can be abstract</value>
  </data>
  <data name="WRN_CLS_NoAbstractMembers_Title" xml:space="preserve">
    <value>Only CLS-compliant members can be abstract</value>
  </data>
  <data name="WRN_CLS_NotOnModules" xml:space="preserve">
    <value>You must specify the CLSCompliant attribute on the assembly, not the module, to enable CLS compliance checking</value>
  </data>
  <data name="WRN_CLS_NotOnModules_Title" xml:space="preserve">
    <value>You must specify the CLSCompliant attribute on the assembly, not the module, to enable CLS compliance checking</value>
  </data>
  <data name="WRN_CLS_ModuleMissingCLS" xml:space="preserve">
    <value>Added modules must be marked with the CLSCompliant attribute to match the assembly</value>
  </data>
  <data name="WRN_CLS_ModuleMissingCLS_Title" xml:space="preserve">
    <value>Added modules must be marked with the CLSCompliant attribute to match the assembly</value>
  </data>
  <data name="WRN_CLS_AssemblyNotCLS" xml:space="preserve">
    <value>'{0}' cannot be marked as CLS-compliant because the assembly does not have a CLSCompliant attribute</value>
  </data>
  <data name="WRN_CLS_AssemblyNotCLS_Title" xml:space="preserve">
    <value>Type or member cannot be marked as CLS-compliant because the assembly does not have a CLSCompliant attribute</value>
  </data>
  <data name="WRN_CLS_BadAttributeType" xml:space="preserve">
    <value>'{0}' has no accessible constructors which use only CLS-compliant types</value>
  </data>
  <data name="WRN_CLS_BadAttributeType_Title" xml:space="preserve">
    <value>Type has no accessible constructors which use only CLS-compliant types</value>
  </data>
  <data name="WRN_CLS_ArrayArgumentToAttribute" xml:space="preserve">
    <value>Arrays as attribute arguments is not CLS-compliant</value>
  </data>
  <data name="WRN_CLS_ArrayArgumentToAttribute_Title" xml:space="preserve">
    <value>Arrays as attribute arguments is not CLS-compliant</value>
  </data>
  <data name="WRN_CLS_NotOnModules2" xml:space="preserve">
    <value>You cannot specify the CLSCompliant attribute on a module that differs from the CLSCompliant attribute on the assembly</value>
  </data>
  <data name="WRN_CLS_NotOnModules2_Title" xml:space="preserve">
    <value>You cannot specify the CLSCompliant attribute on a module that differs from the CLSCompliant attribute on the assembly</value>
  </data>
  <data name="WRN_CLS_IllegalTrueInFalse" xml:space="preserve">
    <value>'{0}' cannot be marked as CLS-compliant because it is a member of non-CLS-compliant type '{1}'</value>
  </data>
  <data name="WRN_CLS_IllegalTrueInFalse_Title" xml:space="preserve">
    <value>Type cannot be marked as CLS-compliant because it is a member of non-CLS-compliant type</value>
  </data>
  <data name="WRN_CLS_MeaninglessOnPrivateType" xml:space="preserve">
    <value>CLS compliance checking will not be performed on '{0}' because it is not visible from outside this assembly</value>
  </data>
  <data name="WRN_CLS_MeaninglessOnPrivateType_Title" xml:space="preserve">
    <value>CLS compliance checking will not be performed because it is not visible from outside this assembly</value>
  </data>
  <data name="WRN_CLS_AssemblyNotCLS2" xml:space="preserve">
    <value>'{0}' does not need a CLSCompliant attribute because the assembly does not have a CLSCompliant attribute</value>
  </data>
  <data name="WRN_CLS_AssemblyNotCLS2_Title" xml:space="preserve">
    <value>Type or member does not need a CLSCompliant attribute because the assembly does not have a CLSCompliant attribute</value>
  </data>
  <data name="WRN_CLS_MeaninglessOnParam" xml:space="preserve">
    <value>CLSCompliant attribute has no meaning when applied to parameters. Try putting it on the method instead.</value>
  </data>
  <data name="WRN_CLS_MeaninglessOnParam_Title" xml:space="preserve">
    <value>CLSCompliant attribute has no meaning when applied to parameters</value>
  </data>
  <data name="WRN_CLS_MeaninglessOnReturn" xml:space="preserve">
    <value>CLSCompliant attribute has no meaning when applied to return types. Try putting it on the method instead.</value>
  </data>
  <data name="WRN_CLS_MeaninglessOnReturn_Title" xml:space="preserve">
    <value>CLSCompliant attribute has no meaning when applied to return types</value>
  </data>
  <data name="WRN_CLS_BadTypeVar" xml:space="preserve">
    <value>Constraint type '{0}' is not CLS-compliant</value>
  </data>
  <data name="WRN_CLS_BadTypeVar_Title" xml:space="preserve">
    <value>Constraint type is not CLS-compliant</value>
  </data>
  <data name="WRN_CLS_VolatileField" xml:space="preserve">
    <value>CLS-compliant field '{0}' cannot be volatile</value>
  </data>
  <data name="WRN_CLS_VolatileField_Title" xml:space="preserve">
    <value>CLS-compliant field cannot be volatile</value>
  </data>
  <data name="WRN_CLS_BadInterface" xml:space="preserve">
    <value>'{0}' is not CLS-compliant because base interface '{1}' is not CLS-compliant</value>
  </data>
  <data name="WRN_CLS_BadInterface_Title" xml:space="preserve">
    <value>Type is not CLS-compliant because base interface is not CLS-compliant</value>
  </data>
  <data name="ERR_BadAwaitArg" xml:space="preserve">
    <value>'await' requires that the type {0} have a suitable GetAwaiter method</value>
  </data>
  <data name="ERR_BadAwaitArgIntrinsic" xml:space="preserve">
    <value>Cannot await '{0}'</value>
  </data>
  <data name="ERR_BadAwaiterPattern" xml:space="preserve">
    <value>'await' requires that the return type '{0}' of '{1}.GetAwaiter()' have suitable IsCompleted, OnCompleted, and GetResult members, and implement INotifyCompletion or ICriticalNotifyCompletion</value>
  </data>
  <data name="ERR_BadAwaitArg_NeedSystem" xml:space="preserve">
    <value>'await' requires that the type '{0}' have a suitable GetAwaiter method. Are you missing a using directive for 'System'?</value>
  </data>
  <data name="ERR_BadAwaitArgVoidCall" xml:space="preserve">
    <value>Cannot await 'void'</value>
  </data>
  <data name="ERR_BadAwaitAsIdentifier" xml:space="preserve">
    <value>'await' cannot be used as an identifier within an async method or lambda expression</value>
  </data>
  <data name="ERR_DoesntImplementAwaitInterface" xml:space="preserve">
    <value>'{0}' does not implement '{1}'</value>
  </data>
  <data name="ERR_TaskRetNoObjectRequired" xml:space="preserve">
    <value>Since '{0}' is an async method that returns 'Task', a return keyword must not be followed by an object expression. Did you intend to return 'Task&lt;T&gt;'?</value>
  </data>
  <data name="ERR_BadAsyncReturn" xml:space="preserve">
    <value>The return type of an async method must be void, Task or Task&lt;T&gt;</value>
  </data>
  <data name="ERR_CantReturnVoid" xml:space="preserve">
    <value>Cannot return an expression of type 'void'</value>
  </data>
  <data name="ERR_VarargsAsync" xml:space="preserve">
    <value>__arglist is not allowed in the parameter list of async methods</value>
  </data>
  <data name="ERR_ByRefTypeAndAwait" xml:space="preserve">
    <value>'await' cannot be used in an expression containing the type '{0}'</value>
  </data>
  <data name="ERR_UnsafeAsyncArgType" xml:space="preserve">
    <value>Async methods cannot have unsafe parameters or return types</value>
  </data>
  <data name="ERR_BadAsyncArgType" xml:space="preserve">
    <value>Async methods cannot have ref, in or out parameters</value>
  </data>
  <data name="ERR_BadAwaitWithoutAsync" xml:space="preserve">
    <value>The 'await' operator can only be used when contained within a method or lambda expression marked with the 'async' modifier</value>
  </data>
  <data name="ERR_BadAwaitWithoutAsyncLambda" xml:space="preserve">
    <value>The 'await' operator can only be used within an async {0}. Consider marking this {0} with the 'async' modifier.</value>
  </data>
  <data name="ERR_BadAwaitWithoutAsyncMethod" xml:space="preserve">
    <value>The 'await' operator can only be used within an async method. Consider marking this method with the 'async' modifier and changing its return type to 'Task&lt;{0}&gt;'.</value>
  </data>
  <data name="ERR_BadAwaitWithoutVoidAsyncMethod" xml:space="preserve">
    <value>The 'await' operator can only be used within an async method. Consider marking this method with the 'async' modifier and changing its return type to 'Task'.</value>
  </data>
  <data name="ERR_BadAwaitInFinally" xml:space="preserve">
    <value>Cannot await in the body of a finally clause</value>
  </data>
  <data name="ERR_BadAwaitInCatch" xml:space="preserve">
    <value>Cannot await in a catch clause</value>
  </data>
  <data name="ERR_BadAwaitInCatchFilter" xml:space="preserve">
    <value>Cannot await in the filter expression of a catch clause</value>
  </data>
  <data name="ERR_BadAwaitInLock" xml:space="preserve">
    <value>Cannot await in the body of a lock statement</value>
  </data>
  <data name="ERR_BadAwaitInStaticVariableInitializer" xml:space="preserve">
    <value>The 'await' operator cannot be used in a static script variable initializer.</value>
  </data>
  <data name="ERR_AwaitInUnsafeContext" xml:space="preserve">
    <value>Cannot await in an unsafe context</value>
  </data>
  <data name="ERR_BadAsyncLacksBody" xml:space="preserve">
    <value>The 'async' modifier can only be used in methods that have a body.</value>
  </data>
  <data name="ERR_BadSpecialByRefLocal" xml:space="preserve">
    <value>Parameters or locals of type '{0}' cannot be declared in async methods or lambda expressions.</value>
  </data>
  <data name="ERR_BadSpecialByRefIterator" xml:space="preserve">
    <value>foreach statement cannot operate on enumerators of type '{0}' in async or iterator methods because '{0}' is a ref struct.</value>
  </data>
  <data name="ERR_SecurityCriticalOrSecuritySafeCriticalOnAsync" xml:space="preserve">
    <value>Security attribute '{0}' cannot be applied to an Async method.</value>
  </data>
  <data name="ERR_SecurityCriticalOrSecuritySafeCriticalOnAsyncInClassOrStruct" xml:space="preserve">
    <value>Async methods are not allowed in an Interface, Class, or Structure which has the 'SecurityCritical' or 'SecuritySafeCritical' attribute.</value>
  </data>
  <data name="ERR_BadAwaitInQuery" xml:space="preserve">
    <value>The 'await' operator may only be used in a query expression within the first collection expression of the initial 'from' clause or within the collection expression of a 'join' clause</value>
  </data>
  <data name="WRN_AsyncLacksAwaits" xml:space="preserve">
    <value>This async method lacks 'await' operators and will run synchronously. Consider using the 'await' operator to await non-blocking API calls, or 'await Task.Run(...)' to do CPU-bound work on a background thread.</value>
  </data>
  <data name="WRN_AsyncLacksAwaits_Title" xml:space="preserve">
    <value>Async method lacks 'await' operators and will run synchronously</value>
  </data>
  <data name="WRN_UnobservedAwaitableExpression" xml:space="preserve">
    <value>Because this call is not awaited, execution of the current method continues before the call is completed. Consider applying the 'await' operator to the result of the call.</value>
  </data>
  <data name="WRN_UnobservedAwaitableExpression_Title" xml:space="preserve">
    <value>Because this call is not awaited, execution of the current method continues before the call is completed</value>
  </data>
  <data name="WRN_UnobservedAwaitableExpression_Description" xml:space="preserve">
    <value>The current method calls an async method that returns a Task or a Task&lt;TResult&gt; and doesn't apply the await operator to the result. The call to the async method starts an asynchronous task. However, because no await operator is applied, the program continues without waiting for the task to complete. In most cases, that behavior isn't what you expect. Usually other aspects of the calling method depend on the results of the call or, minimally, the called method is expected to complete before you return from the method that contains the call.

An equally important issue is what happens to exceptions that are raised in the called async method. An exception that's raised in a method that returns a Task or Task&lt;TResult&gt; is stored in the returned task. If you don't await the task or explicitly check for exceptions, the exception is lost. If you await the task, its exception is rethrown.

As a best practice, you should always await the call.

You should consider suppressing the warning only if you're sure that you don't want to wait for the asynchronous call to complete and that the called method won't raise any exceptions. In that case, you can suppress the warning by assigning the task result of the call to a variable.</value>
  </data>
  <data name="ERR_SynchronizedAsyncMethod" xml:space="preserve">
    <value>'MethodImplOptions.Synchronized' cannot be applied to an async method</value>
  </data>
  <data name="ERR_NoConversionForCallerLineNumberParam" xml:space="preserve">
    <value>CallerLineNumberAttribute cannot be applied because there are no standard conversions from type '{0}' to type '{1}'</value>
  </data>
  <data name="ERR_NoConversionForCallerFilePathParam" xml:space="preserve">
    <value>CallerFilePathAttribute cannot be applied because there are no standard conversions from type '{0}' to type '{1}'</value>
  </data>
  <data name="ERR_NoConversionForCallerMemberNameParam" xml:space="preserve">
    <value>CallerMemberNameAttribute cannot be applied because there are no standard conversions from type '{0}' to type '{1}'</value>
  </data>
  <data name="ERR_BadCallerLineNumberParamWithoutDefaultValue" xml:space="preserve">
    <value>The CallerLineNumberAttribute may only be applied to parameters with default values</value>
  </data>
  <data name="ERR_BadCallerFilePathParamWithoutDefaultValue" xml:space="preserve">
    <value>The CallerFilePathAttribute may only be applied to parameters with default values</value>
  </data>
  <data name="ERR_BadCallerMemberNameParamWithoutDefaultValue" xml:space="preserve">
    <value>The CallerMemberNameAttribute may only be applied to parameters with default values</value>
  </data>
  <data name="WRN_CallerLineNumberParamForUnconsumedLocation" xml:space="preserve">
    <value>The CallerLineNumberAttribute applied to parameter '{0}' will have no effect because it applies to a member that is used in contexts that do not allow optional arguments</value>
  </data>
  <data name="WRN_CallerLineNumberParamForUnconsumedLocation_Title" xml:space="preserve">
    <value>The CallerLineNumberAttribute will have no effect because it applies to a member that is used in contexts that do not allow optional arguments</value>
  </data>
  <data name="WRN_CallerFilePathParamForUnconsumedLocation" xml:space="preserve">
    <value>The CallerFilePathAttribute applied to parameter '{0}' will have no effect because it applies to a member that is used in contexts that do not allow optional arguments</value>
  </data>
  <data name="WRN_CallerFilePathParamForUnconsumedLocation_Title" xml:space="preserve">
    <value>The CallerFilePathAttribute will have no effect because it applies to a member that is used in contexts that do not allow optional arguments</value>
  </data>
  <data name="WRN_CallerMemberNameParamForUnconsumedLocation" xml:space="preserve">
    <value>The CallerMemberNameAttribute applied to parameter '{0}' will have no effect because it applies to a member that is used in contexts that do not allow optional arguments</value>
  </data>
  <data name="WRN_CallerMemberNameParamForUnconsumedLocation_Title" xml:space="preserve">
    <value>The CallerMemberNameAttribute will have no effect because it applies to a member that is used in contexts that do not allow optional arguments</value>
  </data>
  <data name="ERR_NoEntryPoint" xml:space="preserve">
    <value>Program does not contain a static 'Main' method suitable for an entry point</value>
  </data>
  <data name="ERR_ArrayInitializerIncorrectLength" xml:space="preserve">
    <value>An array initializer of length '{0}' is expected</value>
  </data>
  <data name="ERR_ArrayInitializerExpected" xml:space="preserve">
    <value>A nested array initializer is expected</value>
  </data>
  <data name="ERR_IllegalVarianceSyntax" xml:space="preserve">
    <value>Invalid variance modifier. Only interface and delegate type parameters can be specified as variant.</value>
  </data>
  <data name="ERR_UnexpectedAliasedName" xml:space="preserve">
    <value>Unexpected use of an aliased name</value>
  </data>
  <data name="ERR_UnexpectedGenericName" xml:space="preserve">
    <value>Unexpected use of a generic name</value>
  </data>
  <data name="ERR_UnexpectedUnboundGenericName" xml:space="preserve">
    <value>Unexpected use of an unbound generic name</value>
  </data>
  <data name="ERR_GlobalStatement" xml:space="preserve">
    <value>Expressions and statements can only occur in a method body</value>
  </data>
  <data name="ERR_NamedArgumentForArray" xml:space="preserve">
    <value>An array access may not have a named argument specifier</value>
  </data>
  <data name="ERR_NotYetImplementedInRoslyn" xml:space="preserve">
    <value>This language feature ('{0}') is not yet implemented.</value>
  </data>
  <data name="ERR_DefaultValueNotAllowed" xml:space="preserve">
    <value>Default values are not valid in this context.</value>
  </data>
  <data name="ERR_CantOpenIcon" xml:space="preserve">
    <value>Error opening icon file {0} -- {1}</value>
  </data>
  <data name="ERR_CantOpenWin32Manifest" xml:space="preserve">
    <value>Error opening Win32 manifest file {0} -- {1}</value>
  </data>
  <data name="ERR_ErrorBuildingWin32Resources" xml:space="preserve">
    <value>Error building Win32 resources -- {0}</value>
  </data>
  <data name="ERR_DefaultValueBeforeRequiredValue" xml:space="preserve">
    <value>Optional parameters must appear after all required parameters</value>
  </data>
  <data name="ERR_ExplicitImplCollisionOnRefOut" xml:space="preserve">
    <value>Cannot inherit interface '{0}' with the specified type parameters because it causes method '{1}' to contain overloads which differ only on ref and out</value>
  </data>
  <data name="ERR_PartialWrongTypeParamsVariance" xml:space="preserve">
    <value>Partial declarations of '{0}' must have the same type parameter names and variance modifiers in the same order</value>
  </data>
  <data name="ERR_UnexpectedVariance" xml:space="preserve">
    <value>Invalid variance: The type parameter '{1}' must be {3} valid on '{0}'. '{1}' is {2}.</value>
  </data>
  <data name="ERR_DeriveFromDynamic" xml:space="preserve">
    <value>'{0}': cannot derive from the dynamic type</value>
  </data>
  <data name="ERR_DeriveFromConstructedDynamic" xml:space="preserve">
    <value>'{0}': cannot implement a dynamic interface '{1}'</value>
  </data>
  <data name="ERR_DynamicTypeAsBound" xml:space="preserve">
    <value>Constraint cannot be the dynamic type</value>
  </data>
  <data name="ERR_ConstructedDynamicTypeAsBound" xml:space="preserve">
    <value>Constraint cannot be a dynamic type '{0}'</value>
  </data>
  <data name="ERR_DynamicRequiredTypesMissing" xml:space="preserve">
    <value>One or more types required to compile a dynamic expression cannot be found. Are you missing a reference?</value>
  </data>
  <data name="ERR_MetadataNameTooLong" xml:space="preserve">
    <value>Name '{0}' exceeds the maximum length allowed in metadata.</value>
  </data>
  <data name="ERR_AttributesNotAllowed" xml:space="preserve">
    <value>Attributes are not valid in this context.</value>
  </data>
  <data name="ERR_ExternAliasNotAllowed" xml:space="preserve">
    <value>'extern alias' is not valid in this context</value>
  </data>
  <data name="WRN_IsDynamicIsConfusing" xml:space="preserve">
    <value>Using '{0}' to test compatibility with '{1}' is essentially identical to testing compatibility with '{2}' and will succeed for all non-null values</value>
  </data>
  <data name="WRN_IsDynamicIsConfusing_Title" xml:space="preserve">
    <value>Using 'is' to test compatibility with 'dynamic' is essentially identical to testing compatibility with 'Object'</value>
  </data>
  <data name="ERR_YieldNotAllowedInScript" xml:space="preserve">
    <value>Cannot use 'yield' in top-level script code</value>
  </data>
  <data name="ERR_NamespaceNotAllowedInScript" xml:space="preserve">
    <value>Cannot declare namespace in script code</value>
  </data>
  <data name="ERR_GlobalAttributesNotAllowed" xml:space="preserve">
    <value>Assembly and module attributes are not allowed in this context</value>
  </data>
  <data name="ERR_InvalidDelegateType" xml:space="preserve">
    <value>Delegate '{0}' has no invoke method or an invoke method with a return type or parameter types that are not supported.</value>
  </data>
  <data name="WRN_MainIgnored" xml:space="preserve">
    <value>The entry point of the program is global script code; ignoring '{0}' entry point.</value>
  </data>
  <data name="WRN_MainIgnored_Title" xml:space="preserve">
    <value>The entry point of the program is global script code; ignoring entry point</value>
  </data>
  <data name="ERR_StaticInAsOrIs" xml:space="preserve">
    <value>The second operand of an 'is' or 'as' operator may not be static type '{0}'</value>
  </data>
  <data name="ERR_BadVisEventType" xml:space="preserve">
    <value>Inconsistent accessibility: event type '{1}' is less accessible than event '{0}'</value>
  </data>
  <data name="ERR_NamedArgumentSpecificationBeforeFixedArgument" xml:space="preserve">
    <value>Named argument specifications must appear after all fixed arguments have been specified. Please use language version {0} or greater to allow non-trailing named arguments.</value>
  </data>
  <data name="ERR_NamedArgumentSpecificationBeforeFixedArgumentInDynamicInvocation" xml:space="preserve">
    <value>Named argument specifications must appear after all fixed arguments have been specified in a dynamic invocation.</value>
  </data>
  <data name="ERR_BadNamedArgument" xml:space="preserve">
    <value>The best overload for '{0}' does not have a parameter named '{1}'</value>
  </data>
  <data name="ERR_BadNamedArgumentForDelegateInvoke" xml:space="preserve">
    <value>The delegate '{0}' does not have a parameter named '{1}'</value>
  </data>
  <data name="ERR_DuplicateNamedArgument" xml:space="preserve">
    <value>Named argument '{0}' cannot be specified multiple times</value>
  </data>
  <data name="ERR_NamedArgumentUsedInPositional" xml:space="preserve">
    <value>Named argument '{0}' specifies a parameter for which a positional argument has already been given</value>
  </data>
  <data name="ERR_BadNonTrailingNamedArgument" xml:space="preserve">
    <value>Named argument '{0}' is used out-of-position but is followed by an unnamed argument</value>
  </data>
  <data name="ERR_DefaultValueUsedWithAttributes" xml:space="preserve">
    <value>Cannot specify default parameter value in conjunction with DefaultParameterAttribute or OptionalAttribute</value>
  </data>
  <data name="ERR_DefaultValueMustBeConstant" xml:space="preserve">
    <value>Default parameter value for '{0}' must be a compile-time constant</value>
  </data>
  <data name="ERR_RefOutDefaultValue" xml:space="preserve">
    <value>A ref or out parameter cannot have a default value</value>
  </data>
  <data name="ERR_DefaultValueForExtensionParameter" xml:space="preserve">
    <value>Cannot specify a default value for the 'this' parameter</value>
  </data>
  <data name="ERR_DefaultValueForParamsParameter" xml:space="preserve">
    <value>Cannot specify a default value for a parameter array</value>
  </data>
  <data name="ERR_NoConversionForDefaultParam" xml:space="preserve">
    <value>A value of type '{0}' cannot be used as a default parameter because there are no standard conversions to type '{1}'</value>
  </data>
  <data name="ERR_NoConversionForNubDefaultParam" xml:space="preserve">
    <value>A value of type '{0}' cannot be used as default parameter for nullable parameter '{1}' because '{0}' is not a simple type</value>
  </data>
  <data name="ERR_NotNullRefDefaultParameter" xml:space="preserve">
    <value>'{0}' is of type '{1}'. A default parameter value of a reference type other than string can only be initialized with null</value>
  </data>
  <data name="WRN_DefaultValueForUnconsumedLocation" xml:space="preserve">
    <value>The default value specified for parameter '{0}' will have no effect because it applies to a member that is used in contexts that do not allow optional arguments</value>
  </data>
  <data name="WRN_DefaultValueForUnconsumedLocation_Title" xml:space="preserve">
    <value>The default value specified will have no effect because it applies to a member that is used in contexts that do not allow optional arguments</value>
  </data>
  <data name="ERR_PublicKeyFileFailure" xml:space="preserve">
    <value>Error signing output with public key from file '{0}' -- {1}</value>
  </data>
  <data name="ERR_PublicKeyContainerFailure" xml:space="preserve">
    <value>Error signing output with public key from container '{0}' -- {1}</value>
  </data>
  <data name="ERR_BadDynamicTypeof" xml:space="preserve">
    <value>The typeof operator cannot be used on the dynamic type</value>
  </data>
  <data name="ERR_ExpressionTreeContainsDynamicOperation" xml:space="preserve">
    <value>An expression tree may not contain a dynamic operation</value>
  </data>
  <data name="ERR_BadAsyncExpressionTree" xml:space="preserve">
    <value>Async lambda expressions cannot be converted to expression trees</value>
  </data>
  <data name="ERR_DynamicAttributeMissing" xml:space="preserve">
    <value>Cannot define a class or member that utilizes 'dynamic' because the compiler required type '{0}' cannot be found. Are you missing a reference?</value>
  </data>
  <data name="ERR_CannotPassNullForFriendAssembly" xml:space="preserve">
    <value>Cannot pass null for friend assembly name</value>
  </data>
  <data name="ERR_SignButNoPrivateKey" xml:space="preserve">
    <value>Key file '{0}' is missing the private key needed for signing</value>
  </data>
  <data name="ERR_PublicSignButNoKey" xml:space="preserve">
    <value>Public signing was specified and requires a public key, but no public key was specified.</value>
  </data>
  <data name="ERR_PublicSignNetModule" xml:space="preserve">
    <value>Public signing is not supported for netmodules.</value>
  </data>
  <data name="WRN_DelaySignButNoKey" xml:space="preserve">
    <value>Delay signing was specified and requires a public key, but no public key was specified</value>
  </data>
  <data name="WRN_DelaySignButNoKey_Title" xml:space="preserve">
    <value>Delay signing was specified and requires a public key, but no public key was specified</value>
  </data>
  <data name="ERR_InvalidVersionFormat" xml:space="preserve">
    <value>The specified version string does not conform to the required format - major[.minor[.build[.revision]]]</value>
  </data>
  <data name="ERR_InvalidVersionFormatDeterministic" xml:space="preserve">
    <value>The specified version string contains wildcards, which are not compatible with determinism. Either remove wildcards from the version string, or disable determinism for this compilation</value>
  </data>
  <data name="ERR_InvalidVersionFormat2" xml:space="preserve">
    <value>The specified version string does not conform to the required format - major.minor.build.revision (without wildcards)</value>
  </data>
  <data name="WRN_InvalidVersionFormat" xml:space="preserve">
    <value>The specified version string does not conform to the recommended format - major.minor.build.revision</value>
  </data>
  <data name="WRN_InvalidVersionFormat_Title" xml:space="preserve">
    <value>The specified version string does not conform to the recommended format - major.minor.build.revision</value>
  </data>
  <data name="ERR_InvalidAssemblyCultureForExe" xml:space="preserve">
    <value>Executables cannot be satellite assemblies; culture should always be empty</value>
  </data>
  <data name="ERR_NoCorrespondingArgument" xml:space="preserve">
    <value>There is no argument given that corresponds to the required formal parameter '{0}' of '{1}'</value>
  </data>
  <data name="WRN_UnimplementedCommandLineSwitch" xml:space="preserve">
    <value>The command line switch '{0}' is not yet implemented and was ignored.</value>
  </data>
  <data name="WRN_UnimplementedCommandLineSwitch_Title" xml:space="preserve">
    <value>Command line switch is not yet implemented</value>
  </data>
  <data name="ERR_ModuleEmitFailure" xml:space="preserve">
    <value>Failed to emit module '{0}'.</value>
  </data>
  <data name="ERR_FixedLocalInLambda" xml:space="preserve">
    <value>Cannot use fixed local '{0}' inside an anonymous method, lambda expression, or query expression</value>
  </data>
  <data name="ERR_ExpressionTreeContainsNamedArgument" xml:space="preserve">
    <value>An expression tree may not contain a named argument specification</value>
  </data>
  <data name="ERR_ExpressionTreeContainsOptionalArgument" xml:space="preserve">
    <value>An expression tree may not contain a call or invocation that uses optional arguments</value>
  </data>
  <data name="ERR_ExpressionTreeContainsIndexedProperty" xml:space="preserve">
    <value>An expression tree may not contain an indexed property</value>
  </data>
  <data name="ERR_IndexedPropertyRequiresParams" xml:space="preserve">
    <value>Indexed property '{0}' has non-optional arguments which must be provided</value>
  </data>
  <data name="ERR_IndexedPropertyMustHaveAllOptionalParams" xml:space="preserve">
    <value>Indexed property '{0}' must have all arguments optional</value>
  </data>
  <data name="ERR_SpecialByRefInLambda" xml:space="preserve">
    <value>Instance of type '{0}' cannot be used inside a nested function, query expression, iterator block or async method</value>
  </data>
  <data name="ERR_SecurityAttributeMissingAction" xml:space="preserve">
    <value>First argument to a security attribute must be a valid SecurityAction</value>
  </data>
  <data name="ERR_SecurityAttributeInvalidAction" xml:space="preserve">
    <value>Security attribute '{0}' has an invalid SecurityAction value '{1}'</value>
  </data>
  <data name="ERR_SecurityAttributeInvalidActionAssembly" xml:space="preserve">
    <value>SecurityAction value '{0}' is invalid for security attributes applied to an assembly</value>
  </data>
  <data name="ERR_SecurityAttributeInvalidActionTypeOrMethod" xml:space="preserve">
    <value>SecurityAction value '{0}' is invalid for security attributes applied to a type or a method</value>
  </data>
  <data name="ERR_PrincipalPermissionInvalidAction" xml:space="preserve">
    <value>SecurityAction value '{0}' is invalid for PrincipalPermission attribute</value>
  </data>
  <data name="ERR_FeatureNotValidInExpressionTree" xml:space="preserve">
    <value>An expression tree may not contain '{0}'</value>
  </data>
  <data name="ERR_PermissionSetAttributeInvalidFile" xml:space="preserve">
    <value>Unable to resolve file path '{0}' specified for the named argument '{1}' for PermissionSet attribute</value>
  </data>
  <data name="ERR_PermissionSetAttributeFileReadError" xml:space="preserve">
    <value>Error reading file '{0}' specified for the named argument '{1}' for PermissionSet attribute: '{2}'</value>
  </data>
  <data name="ERR_GlobalSingleTypeNameNotFoundFwd" xml:space="preserve">
    <value>The type name '{0}' could not be found in the global namespace. This type has been forwarded to assembly '{1}' Consider adding a reference to that assembly.</value>
  </data>
  <data name="ERR_DottedTypeNameNotFoundInNSFwd" xml:space="preserve">
    <value>The type name '{0}' could not be found in the namespace '{1}'. This type has been forwarded to assembly '{2}' Consider adding a reference to that assembly.</value>
  </data>
  <data name="ERR_SingleTypeNameNotFoundFwd" xml:space="preserve">
    <value>The type name '{0}' could not be found. This type has been forwarded to assembly '{1}'. Consider adding a reference to that assembly.</value>
  </data>
  <data name="ERR_AssemblySpecifiedForLinkAndRef" xml:space="preserve">
    <value>Assemblies '{0}' and '{1}' refer to the same metadata but only one is a linked reference (specified using /link option); consider removing one of the references.</value>
  </data>
  <data name="WRN_DeprecatedCollectionInitAdd" xml:space="preserve">
    <value>The best overloaded Add method '{0}' for the collection initializer element is obsolete.</value>
  </data>
  <data name="WRN_DeprecatedCollectionInitAdd_Title" xml:space="preserve">
    <value>The best overloaded Add method for the collection initializer element is obsolete</value>
  </data>
  <data name="WRN_DeprecatedCollectionInitAddStr" xml:space="preserve">
    <value>The best overloaded Add method '{0}' for the collection initializer element is obsolete. {1}</value>
  </data>
  <data name="WRN_DeprecatedCollectionInitAddStr_Title" xml:space="preserve">
    <value>The best overloaded Add method for the collection initializer element is obsolete</value>
  </data>
  <data name="ERR_DeprecatedCollectionInitAddStr" xml:space="preserve">
    <value>The best overloaded Add method '{0}' for the collection initializer element is obsolete. {1}</value>
  </data>
  <data name="ERR_IteratorInInteractive" xml:space="preserve">
    <value>Yield statements may not appear at the top level in interactive code.</value>
  </data>
  <data name="ERR_SecurityAttributeInvalidTarget" xml:space="preserve">
    <value>Security attribute '{0}' is not valid on this declaration type. Security attributes are only valid on assembly, type and method declarations.</value>
  </data>
  <data name="ERR_BadDynamicMethodArg" xml:space="preserve">
    <value>Cannot use an expression of type '{0}' as an argument to a dynamically dispatched operation.</value>
  </data>
  <data name="ERR_BadDynamicMethodArgLambda" xml:space="preserve">
    <value>Cannot use a lambda expression as an argument to a dynamically dispatched operation without first casting it to a delegate or expression tree type.</value>
  </data>
  <data name="ERR_BadDynamicMethodArgMemgrp" xml:space="preserve">
    <value>Cannot use a method group as an argument to a dynamically dispatched operation. Did you intend to invoke the method?</value>
  </data>
  <data name="ERR_NoDynamicPhantomOnBase" xml:space="preserve">
    <value>The call to method '{0}' needs to be dynamically dispatched, but cannot be because it is part of a base access expression. Consider casting the dynamic arguments or eliminating the base access.</value>
  </data>
  <data name="ERR_BadDynamicQuery" xml:space="preserve">
    <value>Query expressions over source type 'dynamic' or with a join sequence of type 'dynamic' are not allowed</value>
  </data>
  <data name="ERR_NoDynamicPhantomOnBaseIndexer" xml:space="preserve">
    <value>The indexer access needs to be dynamically dispatched, but cannot be because it is part of a base access expression. Consider casting the dynamic arguments or eliminating the base access.</value>
  </data>
  <data name="WRN_DynamicDispatchToConditionalMethod" xml:space="preserve">
    <value>The dynamically dispatched call to method '{0}' may fail at runtime because one or more applicable overloads are conditional methods.</value>
  </data>
  <data name="WRN_DynamicDispatchToConditionalMethod_Title" xml:space="preserve">
    <value>Dynamically dispatched call may fail at runtime because one or more applicable overloads are conditional methods</value>
  </data>
  <data name="ERR_BadArgTypeDynamicExtension" xml:space="preserve">
    <value>'{0}' has no applicable method named '{1}' but appears to have an extension method by that name. Extension methods cannot be dynamically dispatched. Consider casting the dynamic arguments or calling the extension method without the extension method syntax.</value>
  </data>
  <data name="WRN_CallerFilePathPreferredOverCallerMemberName" xml:space="preserve">
    <value>The CallerMemberNameAttribute applied to parameter '{0}' will have no effect. It is overridden by the CallerFilePathAttribute.</value>
  </data>
  <data name="WRN_CallerFilePathPreferredOverCallerMemberName_Title" xml:space="preserve">
    <value>The CallerMemberNameAttribute will have no effect; it is overridden by the CallerFilePathAttribute</value>
  </data>
  <data name="WRN_CallerLineNumberPreferredOverCallerMemberName" xml:space="preserve">
    <value>The CallerMemberNameAttribute applied to parameter '{0}' will have no effect. It is overridden by the CallerLineNumberAttribute.</value>
  </data>
  <data name="WRN_CallerLineNumberPreferredOverCallerMemberName_Title" xml:space="preserve">
    <value>The CallerMemberNameAttribute will have no effect; it is overridden by the CallerLineNumberAttribute</value>
  </data>
  <data name="WRN_CallerLineNumberPreferredOverCallerFilePath" xml:space="preserve">
    <value>The CallerFilePathAttribute applied to parameter '{0}' will have no effect. It is overridden by the CallerLineNumberAttribute.</value>
  </data>
  <data name="WRN_CallerLineNumberPreferredOverCallerFilePath_Title" xml:space="preserve">
    <value>The CallerFilePathAttribute will have no effect; it is overridden by the CallerLineNumberAttribute</value>
  </data>
  <data name="ERR_InvalidDynamicCondition" xml:space="preserve">
    <value>Expression must be implicitly convertible to Boolean or its type '{0}' must define operator '{1}'.</value>
  </data>
  <data name="ERR_MixingWinRTEventWithRegular" xml:space="preserve">
    <value>'{0}' cannot implement '{1}' because '{2}' is a Windows Runtime event and '{3}' is a regular .NET event.</value>
  </data>
  <data name="WRN_CA2000_DisposeObjectsBeforeLosingScope1" xml:space="preserve">
    <value>Call System.IDisposable.Dispose() on allocated instance of {0} before all references to it are out of scope.</value>
  </data>
  <data name="WRN_CA2000_DisposeObjectsBeforeLosingScope1_Title" xml:space="preserve">
    <value>Call System.IDisposable.Dispose() on allocated instance before all references to it are out of scope</value>
  </data>
  <data name="WRN_CA2000_DisposeObjectsBeforeLosingScope2" xml:space="preserve">
    <value>Allocated instance of {0} is not disposed along all exception paths.  Call System.IDisposable.Dispose() before all references to it are out of scope.</value>
  </data>
  <data name="WRN_CA2000_DisposeObjectsBeforeLosingScope2_Title" xml:space="preserve">
    <value>Allocated instance is not disposed along all exception paths</value>
  </data>
  <data name="WRN_CA2202_DoNotDisposeObjectsMultipleTimes" xml:space="preserve">
    <value>Object '{0}' can be disposed more than once.</value>
  </data>
  <data name="WRN_CA2202_DoNotDisposeObjectsMultipleTimes_Title" xml:space="preserve">
    <value>Object can be disposed more than once</value>
  </data>
  <data name="ERR_NewCoClassOnLink" xml:space="preserve">
    <value>Interop type '{0}' cannot be embedded. Use the applicable interface instead.</value>
  </data>
  <data name="ERR_NoPIANestedType" xml:space="preserve">
    <value>Type '{0}' cannot be embedded because it is a nested type. Consider setting the 'Embed Interop Types' property to false.</value>
  </data>
  <data name="ERR_GenericsUsedInNoPIAType" xml:space="preserve">
    <value>Type '{0}' cannot be embedded because it has a generic argument. Consider setting the 'Embed Interop Types' property to false.</value>
  </data>
  <data name="ERR_InteropStructContainsMethods" xml:space="preserve">
    <value>Embedded interop struct '{0}' can contain only public instance fields.</value>
  </data>
  <data name="ERR_WinRtEventPassedByRef" xml:space="preserve">
    <value>A Windows Runtime event may not be passed as an out or ref parameter.</value>
  </data>
  <data name="ERR_MissingMethodOnSourceInterface" xml:space="preserve">
    <value>Source interface '{0}' is missing method '{1}' which is required to embed event '{2}'.</value>
  </data>
  <data name="ERR_MissingSourceInterface" xml:space="preserve">
    <value>Interface '{0}' has an invalid source interface which is required to embed event '{1}'.</value>
  </data>
  <data name="ERR_InteropTypeMissingAttribute" xml:space="preserve">
    <value>Interop type '{0}' cannot be embedded because it is missing the required '{1}' attribute.</value>
  </data>
  <data name="ERR_NoPIAAssemblyMissingAttribute" xml:space="preserve">
    <value>Cannot embed interop types from assembly '{0}' because it is missing the '{1}' attribute.</value>
  </data>
  <data name="ERR_NoPIAAssemblyMissingAttributes" xml:space="preserve">
    <value>Cannot embed interop types from assembly '{0}' because it is missing either the '{1}' attribute or the '{2}' attribute.</value>
  </data>
  <data name="ERR_InteropTypesWithSameNameAndGuid" xml:space="preserve">
    <value>Cannot embed interop type '{0}' found in both assembly '{1}' and '{2}'. Consider setting the 'Embed Interop Types' property to false.</value>
  </data>
  <data name="ERR_LocalTypeNameClash" xml:space="preserve">
    <value>Embedding the interop type '{0}' from assembly '{1}' causes a name clash in the current assembly. Consider setting the 'Embed Interop Types' property to false.</value>
  </data>
  <data name="WRN_ReferencedAssemblyReferencesLinkedPIA" xml:space="preserve">
    <value>A reference was created to embedded interop assembly '{0}' because of an indirect reference to that assembly created by assembly '{1}'. Consider changing the 'Embed Interop Types' property on either assembly.</value>
  </data>
  <data name="WRN_ReferencedAssemblyReferencesLinkedPIA_Title" xml:space="preserve">
    <value>A reference was created to embedded interop assembly because of an indirect assembly reference</value>
  </data>
  <data name="WRN_ReferencedAssemblyReferencesLinkedPIA_Description" xml:space="preserve">
    <value>You have added a reference to an assembly using /link (Embed Interop Types property set to True). This instructs the compiler to embed interop type information from that assembly. However, the compiler cannot embed interop type information from that assembly because another assembly that you have referenced also references that assembly using /reference (Embed Interop Types property set to False).

To embed interop type information for both assemblies, use /link for references to each assembly (set the Embed Interop Types property to True).

To remove the warning, you can use /reference instead (set the Embed Interop Types property to False). In this case, a primary interop assembly (PIA) provides interop type information.</value>
  </data>
  <data name="ERR_GenericsUsedAcrossAssemblies" xml:space="preserve">
    <value>Type '{0}' from assembly '{1}' cannot be used across assembly boundaries because it has a generic type argument that is an embedded interop type.</value>
  </data>
  <data name="ERR_NoCanonicalView" xml:space="preserve">
    <value>Cannot find the interop type that matches the embedded interop type '{0}'. Are you missing an assembly reference?</value>
  </data>
  <data name="ERR_ByRefReturnUnsupported" xml:space="preserve">
    <value>By-reference return type 'ref {0}' is not supported.</value>
  </data>
  <data name="ERR_NetModuleNameMismatch" xml:space="preserve">
    <value>Module name '{0}' stored in '{1}' must match its filename.</value>
  </data>
  <data name="ERR_BadModuleName" xml:space="preserve">
    <value>Invalid module name: {0}</value>
  </data>
  <data name="ERR_BadCompilationOptionValue" xml:space="preserve">
    <value>Invalid '{0}' value: '{1}'.</value>
  </data>
  <data name="ERR_BadAppConfigPath" xml:space="preserve">
    <value>AppConfigPath must be absolute.</value>
  </data>
  <data name="WRN_AssemblyAttributeFromModuleIsOverridden" xml:space="preserve">
    <value>Attribute '{0}' from module '{1}' will be ignored in favor of the instance appearing in source</value>
  </data>
  <data name="WRN_AssemblyAttributeFromModuleIsOverridden_Title" xml:space="preserve">
    <value>Attribute will be ignored in favor of the instance appearing in source</value>
  </data>
  <data name="ERR_CmdOptionConflictsSource" xml:space="preserve">
    <value>Attribute '{0}' given in a source file conflicts with option '{1}'.</value>
  </data>
  <data name="ERR_FixedBufferTooManyDimensions" xml:space="preserve">
    <value>A fixed buffer may only have one dimension.</value>
  </data>
  <data name="WRN_ReferencedAssemblyDoesNotHaveStrongName" xml:space="preserve">
    <value>Referenced assembly '{0}' does not have a strong name.</value>
  </data>
  <data name="WRN_ReferencedAssemblyDoesNotHaveStrongName_Title" xml:space="preserve">
    <value>Referenced assembly does not have a strong name</value>
  </data>
  <data name="ERR_InvalidSignaturePublicKey" xml:space="preserve">
    <value>Invalid signature public key specified in AssemblySignatureKeyAttribute.</value>
  </data>
  <data name="ERR_ExportedTypeConflictsWithDeclaration" xml:space="preserve">
    <value>Type '{0}' exported from module '{1}' conflicts with type declared in primary module of this assembly.</value>
  </data>
  <data name="ERR_ExportedTypesConflict" xml:space="preserve">
    <value>Type '{0}' exported from module '{1}' conflicts with type '{2}' exported from module '{3}'.</value>
  </data>
  <data name="ERR_ForwardedTypeConflictsWithDeclaration" xml:space="preserve">
    <value>Forwarded type '{0}' conflicts with type declared in primary module of this assembly.</value>
  </data>
  <data name="ERR_ForwardedTypesConflict" xml:space="preserve">
    <value>Type '{0}' forwarded to assembly '{1}' conflicts with type '{2}' forwarded to assembly '{3}'.</value>
  </data>
  <data name="ERR_ForwardedTypeConflictsWithExportedType" xml:space="preserve">
    <value>Type '{0}' forwarded to assembly '{1}' conflicts with type '{2}' exported from module '{3}'.</value>
  </data>
  <data name="WRN_RefCultureMismatch" xml:space="preserve">
    <value>Referenced assembly '{0}' has different culture setting of '{1}'.</value>
  </data>
  <data name="WRN_RefCultureMismatch_Title" xml:space="preserve">
    <value>Referenced assembly has different culture setting</value>
  </data>
  <data name="ERR_AgnosticToMachineModule" xml:space="preserve">
    <value>Agnostic assembly cannot have a processor specific module '{0}'.</value>
  </data>
  <data name="ERR_ConflictingMachineModule" xml:space="preserve">
    <value>Assembly and module '{0}' cannot target different processors.</value>
  </data>
  <data name="WRN_ConflictingMachineAssembly" xml:space="preserve">
    <value>Referenced assembly '{0}' targets a different processor.</value>
  </data>
  <data name="WRN_ConflictingMachineAssembly_Title" xml:space="preserve">
    <value>Referenced assembly targets a different processor</value>
  </data>
  <data name="ERR_CryptoHashFailed" xml:space="preserve">
    <value>Cryptographic failure while creating hashes.</value>
  </data>
  <data name="ERR_MissingNetModuleReference" xml:space="preserve">
    <value>Reference to '{0}' netmodule missing.</value>
  </data>
  <data name="ERR_NetModuleNameMustBeUnique" xml:space="preserve">
    <value>Module '{0}' is already defined in this assembly. Each module must have a unique filename.</value>
  </data>
  <data name="ERR_CantReadConfigFile" xml:space="preserve">
    <value>Cannot read config file '{0}' -- '{1}'</value>
  </data>
  <data name="ERR_EncNoPIAReference" xml:space="preserve">
    <value>Cannot continue since the edit includes a reference to an embedded type: '{0}'.</value>
  </data>
  <data name="ERR_EncReferenceToAddedMember" xml:space="preserve">
    <value>Member '{0}' added during the current debug session can only be accessed from within its declaring assembly '{1}'.</value>
  </data>
  <data name="ERR_MutuallyExclusiveOptions" xml:space="preserve">
    <value>Compilation options '{0}' and '{1}' can't both be specified at the same time.</value>
  </data>
  <data name="ERR_LinkedNetmoduleMetadataMustProvideFullPEImage" xml:space="preserve">
    <value>Linked netmodule metadata must provide a full PE image: '{0}'.</value>
  </data>
  <data name="ERR_BadPrefer32OnLib" xml:space="preserve">
    <value>/platform:anycpu32bitpreferred can only be used with /t:exe, /t:winexe and /t:appcontainerexe</value>
  </data>
  <data name="IDS_PathList" xml:space="preserve">
    <value>&lt;path list&gt;</value>
  </data>
  <data name="IDS_Text" xml:space="preserve">
    <value>&lt;text&gt;</value>
  </data>
  <data name="IDS_FeatureNullPropagatingOperator" xml:space="preserve">
    <value>null propagating operator</value>
  </data>
  <data name="IDS_FeatureExpressionBodiedMethod" xml:space="preserve">
    <value>expression-bodied method</value>
  </data>
  <data name="IDS_FeatureExpressionBodiedProperty" xml:space="preserve">
    <value>expression-bodied property</value>
  </data>
  <data name="IDS_FeatureExpressionBodiedIndexer" xml:space="preserve">
    <value>expression-bodied indexer</value>
  </data>
  <data name="IDS_FeatureAutoPropertyInitializer" xml:space="preserve">
    <value>auto property initializer</value>
  </data>
  <data name="IDS_Namespace1" xml:space="preserve">
    <value>&lt;namespace&gt;</value>
  </data>
  <data name="IDS_FeatureRefLocalsReturns" xml:space="preserve">
    <value>byref locals and returns</value>
  </data>
  <data name="IDS_FeatureReadOnlyReferences" xml:space="preserve">
    <value>readonly references</value>
  </data>
  <data name="IDS_FeatureRefStructs" xml:space="preserve">
    <value>ref structs</value>
  </data>
  <data name="IDS_FeatureRefConditional" xml:space="preserve">
    <value>ref conditional expression</value>
  </data>
  <data name="IDS_FeatureRefReassignment" xml:space="preserve">
    <value>ref reassignment</value>
  </data>
  <data name="IDS_FeatureRefFor" xml:space="preserve">
    <value>ref for-loop variables</value>
  </data>
  <data name="IDS_FeatureRefForEach" xml:space="preserve">
    <value>ref foreach iteration variables</value>
  </data>
  <data name="IDS_FeatureExtensibleFixedStatement" xml:space="preserve">
    <value>extensible fixed statement</value>
  </data>
  <data name="CompilationC" xml:space="preserve">
    <value>Compilation (C#): </value>
  </data>
  <data name="SyntaxNodeIsNotWithinSynt" xml:space="preserve">
    <value>Syntax node is not within syntax tree</value>
  </data>
  <data name="LocationMustBeProvided" xml:space="preserve">
    <value>Location must be provided in order to provide minimal type qualification.</value>
  </data>
  <data name="SyntaxTreeSemanticModelMust" xml:space="preserve">
    <value>SyntaxTreeSemanticModel must be provided in order to provide minimal type qualification.</value>
  </data>
  <data name="CantReferenceCompilationOf" xml:space="preserve">
    <value>Can't reference compilation of type '{0}' from {1} compilation.</value>
  </data>
  <data name="SyntaxTreeAlreadyPresent" xml:space="preserve">
    <value>Syntax tree already present</value>
  </data>
  <data name="SubmissionCanOnlyInclude" xml:space="preserve">
    <value>Submission can only include script code.</value>
  </data>
  <data name="SubmissionCanHaveAtMostOne" xml:space="preserve">
    <value>Submission can have at most one syntax tree.</value>
  </data>
  <data name="SyntaxTreeNotFoundToRemove" xml:space="preserve">
    <value>SyntaxTree is not part of the compilation, so it cannot be removed</value>
  </data>
  <data name="TreeMustHaveARootNodeWith" xml:space="preserve">
    <value>tree must have a root node with SyntaxKind.CompilationUnit</value>
  </data>
  <data name="TypeArgumentCannotBeNull" xml:space="preserve">
    <value>Type argument cannot be null</value>
  </data>
  <data name="WrongNumberOfTypeArguments" xml:space="preserve">
    <value>Wrong number of type arguments</value>
  </data>
  <data name="NameConflictForName" xml:space="preserve">
    <value>Name conflict for name {0}</value>
  </data>
  <data name="LookupOptionsHasInvalidCombo" xml:space="preserve">
    <value>LookupOptions has an invalid combination of options</value>
  </data>
  <data name="ItemsMustBeNonEmpty" xml:space="preserve">
    <value>items: must be non-empty</value>
  </data>
  <data name="UseVerbatimIdentifier" xml:space="preserve">
    <value>Use Microsoft.CodeAnalysis.CSharp.SyntaxFactory.Identifier or Microsoft.CodeAnalysis.CSharp.SyntaxFactory.VerbatimIdentifier to create identifier tokens.</value>
  </data>
  <data name="UseLiteralForTokens" xml:space="preserve">
    <value>Use Microsoft.CodeAnalysis.CSharp.SyntaxFactory.Literal to create character literal tokens.</value>
  </data>
  <data name="UseLiteralForNumeric" xml:space="preserve">
    <value>Use Microsoft.CodeAnalysis.CSharp.SyntaxFactory.Literal to create numeric literal tokens.</value>
  </data>
  <data name="ThisMethodCanOnlyBeUsedToCreateTokens" xml:space="preserve">
    <value>This method can only be used to create tokens - {0} is not a token kind.</value>
  </data>
  <data name="GenericParameterDefinition" xml:space="preserve">
    <value>Generic parameter is definition when expected to be reference {0}</value>
  </data>
  <data name="InvalidGetDeclarationNameMultipleDeclarators" xml:space="preserve">
    <value>Called GetDeclarationName for a declaration node that can possibly contain multiple variable declarators.</value>
  </data>
  <data name="TreeNotPartOfCompilation" xml:space="preserve">
    <value>tree not part of compilation</value>
  </data>
  <data name="PositionIsNotWithinSyntax" xml:space="preserve">
    <value>Position is not within syntax tree with full span {0}</value>
  </data>
  <data name="WRN_BadUILang" xml:space="preserve">
    <value>The language name '{0}' is invalid.</value>
  </data>
  <data name="WRN_BadUILang_Title" xml:space="preserve">
    <value>The language name is invalid</value>
  </data>
  <data name="ERR_UnsupportedTransparentIdentifierAccess" xml:space="preserve">
    <value>Transparent identifier member access failed for field '{0}' of '{1}'.  Does the data being queried implement the query pattern?</value>
  </data>
  <data name="ERR_ParamDefaultValueDiffersFromAttribute" xml:space="preserve">
    <value>The parameter has multiple distinct default values.</value>
  </data>
  <data name="ERR_FieldHasMultipleDistinctConstantValues" xml:space="preserve">
    <value>The field has multiple distinct constant values.</value>
  </data>
  <data name="WRN_UnqualifiedNestedTypeInCref" xml:space="preserve">
    <value>Within cref attributes, nested types of generic types should be qualified.</value>
  </data>
  <data name="WRN_UnqualifiedNestedTypeInCref_Title" xml:space="preserve">
    <value>Within cref attributes, nested types of generic types should be qualified</value>
  </data>
  <data name="NotACSharpSymbol" xml:space="preserve">
    <value>Not a C# symbol.</value>
  </data>
  <data name="HDN_UnusedUsingDirective" xml:space="preserve">
    <value>Unnecessary using directive.</value>
  </data>
  <data name="HDN_UnusedExternAlias" xml:space="preserve">
    <value>Unused extern alias.</value>
  </data>
  <data name="ElementsCannotBeNull" xml:space="preserve">
    <value>Elements cannot be null.</value>
  </data>
  <data name="IDS_LIB_ENV" xml:space="preserve">
    <value>LIB environment variable</value>
  </data>
  <data name="IDS_LIB_OPTION" xml:space="preserve">
    <value>/LIB option</value>
  </data>
  <data name="IDS_REFERENCEPATH_OPTION" xml:space="preserve">
    <value>/REFERENCEPATH option</value>
  </data>
  <data name="IDS_DirectoryDoesNotExist" xml:space="preserve">
    <value>directory does not exist</value>
  </data>
  <data name="IDS_DirectoryHasInvalidPath" xml:space="preserve">
    <value>path is too long or invalid</value>
  </data>
  <data name="WRN_NoRuntimeMetadataVersion" xml:space="preserve">
    <value>No value for RuntimeMetadataVersion found. No assembly containing System.Object was found nor was a value for RuntimeMetadataVersion specified through options.</value>
  </data>
  <data name="WRN_NoRuntimeMetadataVersion_Title" xml:space="preserve">
    <value>No value for RuntimeMetadataVersion found</value>
  </data>
  <data name="WrongSemanticModelType" xml:space="preserve">
    <value>Expected a {0} SemanticModel.</value>
  </data>
  <data name="IDS_FeatureLambda" xml:space="preserve">
    <value>lambda expression</value>
  </data>
  <data name="ERR_FeatureNotAvailableInVersion1" xml:space="preserve">
    <value>Feature '{0}' is not available in C# 1. Please use language version {1} or greater.</value>
  </data>
  <data name="ERR_FeatureNotAvailableInVersion2" xml:space="preserve">
    <value>Feature '{0}' is not available in C# 2. Please use language version {1} or greater.</value>
  </data>
  <data name="ERR_FeatureNotAvailableInVersion3" xml:space="preserve">
    <value>Feature '{0}' is not available in C# 3. Please use language version {1} or greater.</value>
  </data>
  <data name="ERR_FeatureNotAvailableInVersion4" xml:space="preserve">
    <value>Feature '{0}' is not available in C# 4. Please use language version {1} or greater.</value>
  </data>
  <data name="ERR_FeatureNotAvailableInVersion5" xml:space="preserve">
    <value>Feature '{0}' is not available in C# 5. Please use language version {1} or greater.</value>
  </data>
  <data name="ERR_FeatureNotAvailableInVersion6" xml:space="preserve">
    <value>Feature '{0}' is not available in C# 6. Please use language version {1} or greater.</value>
  </data>
  <data name="ERR_FeatureNotAvailableInVersion7" xml:space="preserve">
    <value>Feature '{0}' is not available in C# 7.0. Please use language version {1} or greater.</value>
  </data>
  <data name="ERR_FeatureIsExperimental" xml:space="preserve">
    <value>Feature '{0}' is experimental and unsupported; use '/features:{1}' to enable.</value>
  </data>
  <data name="ERR_FeatureIsUnimplemented" xml:space="preserve">
    <value>Feature '{0}' is not implemented in this compiler.</value>
  </data>
  <data name="IDS_VersionExperimental" xml:space="preserve">
    <value>'experimental'</value>
  </data>
  <data name="PositionNotWithinTree" xml:space="preserve">
    <value>Position must be within span of the syntax tree.</value>
  </data>
  <data name="SpeculatedSyntaxNodeCannotBelongToCurrentCompilation" xml:space="preserve">
    <value>Syntax node to be speculated cannot belong to a syntax tree from the current compilation.</value>
  </data>
  <data name="ChainingSpeculativeModelIsNotSupported" xml:space="preserve">
    <value>Chaining speculative semantic model is not supported. You should create a speculative model from the non-speculative ParentModel.</value>
  </data>
  <data name="IDS_ToolName" xml:space="preserve">
    <value>Microsoft (R) Visual C# Compiler</value>
  </data>
  <data name="IDS_LogoLine1" xml:space="preserve">
    <value>{0} version {1}</value>
  </data>
  <data name="IDS_LogoLine2" xml:space="preserve">
    <value>Copyright (C) Microsoft Corporation. All rights reserved.</value>
  </data>
  <data name="IDS_LangVersions" xml:space="preserve">
    <value>Supported language versions:</value>
  </data>
  <data name="IDS_CSCHelp" xml:space="preserve">
    <value>
                             Visual C# Compiler Options

                       - OUTPUT FILES -
-out:&lt;file&gt;                   Specify output file name (default: base name of
                              file with main class or first file)
-target:exe                   Build a console executable (default) (Short
                              form: -t:exe)
-target:winexe                Build a Windows executable (Short form:
                              -t:winexe)
-target:library               Build a library (Short form: -t:library)
-target:module                Build a module that can be added to another
                              assembly (Short form: -t:module)
-target:appcontainerexe       Build an Appcontainer executable (Short form:
                              -t:appcontainerexe)
-target:winmdobj              Build a Windows Runtime intermediate file that
                              is consumed by WinMDExp (Short form: -t:winmdobj)
-doc:&lt;file&gt;                   XML Documentation file to generate
-refout:&lt;file&gt;                Reference assembly output to generate
-platform:&lt;string&gt;            Limit which platforms this code can run on: x86,
                              Itanium, x64, arm, arm64, anycpu32bitpreferred, or
                              anycpu. The default is anycpu.

                       - INPUT FILES -
-recurse:&lt;wildcard&gt;           Include all files in the current directory and
                              subdirectories according to the wildcard
                              specifications
-reference:&lt;alias&gt;=&lt;file&gt;     Reference metadata from the specified assembly
                              file using the given alias (Short form: -r)
-reference:&lt;file list&gt;        Reference metadata from the specified assembly
                              files (Short form: -r)
-addmodule:&lt;file list&gt;        Link the specified modules into this assembly
-link:&lt;file list&gt;             Embed metadata from the specified interop
                              assembly files (Short form: -l)
-analyzer:&lt;file list&gt;         Run the analyzers from this assembly
                              (Short form: -a)
-additionalfile:&lt;file list&gt;   Additional files that don't directly affect code
                              generation but may be used by analyzers for producing
                              errors or warnings.
-embed                        Embed all source files in the PDB.
-embed:&lt;file list&gt;            Embed specific files in the PDB

                       - RESOURCES -
-win32res:&lt;file&gt;              Specify a Win32 resource file (.res)
-win32icon:&lt;file&gt;             Use this icon for the output
-win32manifest:&lt;file&gt;         Specify a Win32 manifest file (.xml)
-nowin32manifest              Do not include the default Win32 manifest
-resource:&lt;resinfo&gt;           Embed the specified resource (Short form: -res)
-linkresource:&lt;resinfo&gt;       Link the specified resource to this assembly
                              (Short form: -linkres) Where the resinfo format
                              is &lt;file&gt;[,&lt;string name&gt;[,public|private]]

                       - CODE GENERATION -
-debug[+|-]                   Emit debugging information
-debug:{full|pdbonly|portable|embedded}
                              Specify debugging type ('full' is default,
                              'portable' is a cross-platform format,
                              'embedded' is a cross-platform format embedded into
                              the target .dll or .exe)
-optimize[+|-]                Enable optimizations (Short form: -o)
-deterministic                Produce a deterministic assembly
                              (including module version GUID and timestamp)
-refonly                      Produce a reference assembly in place of the main output
-instrument:TestCoverage      Produce an assembly instrumented to collect
                              coverage information
-sourcelink:&lt;file&gt;            Source link info to embed into PDB.

                       - ERRORS AND WARNINGS -
-warnaserror[+|-]             Report all warnings as errors
-warnaserror[+|-]:&lt;warn list&gt; Report specific warnings as errors
-warn:&lt;n&gt;                     Set warning level (0-4) (Short form: -w)
-nowarn:&lt;warn list&gt;           Disable specific warning messages
-ruleset:&lt;file&gt;               Specify a ruleset file that disables specific
                              diagnostics.
-errorlog:&lt;file&gt;              Specify a file to log all compiler and analyzer
                              diagnostics.
-reportanalyzer               Report additional analyzer information, such as
                              execution time.

                       - LANGUAGE -
-checked[+|-]                 Generate overflow checks
-unsafe[+|-]                  Allow 'unsafe' code
-define:&lt;symbol list&gt;         Define conditional compilation symbol(s) (Short
                              form: -d)
-langversion:?                Display the allowed values for language version
-langversion:&lt;string&gt;         Specify language version such as
                              `default` (latest major version), or
                              `latest` (latest version, including minor versions),
                              or specific versions like `6` or `7.1`

                       - SECURITY -
-delaysign[+|-]               Delay-sign the assembly using only the public
                              portion of the strong name key
-publicsign[+|-]              Public-sign the assembly using only the public
                              portion of the strong name key
-keyfile:&lt;file&gt;               Specify a strong name key file
-keycontainer:&lt;string&gt;        Specify a strong name key container
-highentropyva[+|-]           Enable high-entropy ASLR

                       - MISCELLANEOUS -
@&lt;file&gt;                       Read response file for more options
-help                         Display this usage message (Short form: -?)
-nologo                       Suppress compiler copyright message
-noconfig                     Do not auto include CSC.RSP file
-parallel[+|-]                Concurrent build.
-version                      Display the compiler version number and exit.

                       - ADVANCED -
-baseaddress:&lt;address&gt;        Base address for the library to be built
-checksumalgorithm:&lt;alg&gt;      Specify algorithm for calculating source file
                              checksum stored in PDB. Supported values are:
                              SHA1 (default) or SHA256.
-codepage:&lt;n&gt;                 Specify the codepage to use when opening source
                              files
-utf8output                   Output compiler messages in UTF-8 encoding
-main:&lt;type&gt;                  Specify the type that contains the entry point
                              (ignore all other possible entry points) (Short
                              form: -m)
-fullpaths                    Compiler generates fully qualified paths
-filealign:&lt;n&gt;                Specify the alignment used for output file
                              sections
-pathmap:&lt;K1&gt;=&lt;V1&gt;,&lt;K2&gt;=&lt;V2&gt;,...
                              Specify a mapping for source path names output by
                              the compiler.
-pdb:&lt;file&gt;                   Specify debug information file name (default:
                              output file name with .pdb extension)
-errorendlocation             Output line and column of the end location of
                              each error
-preferreduilang              Specify the preferred output language name.
-nostdlib[+|-]                Do not reference standard library (mscorlib.dll)
-subsystemversion:&lt;string&gt;    Specify subsystem version of this assembly
-lib:&lt;file list&gt;              Specify additional directories to search in for
                              references
-errorreport:&lt;string&gt;         Specify how to handle internal compiler errors:
                              prompt, send, queue, or none. The default is
                              queue.
-appconfig:&lt;file&gt;             Specify an application configuration file
                              containing assembly binding settings
-moduleassemblyname:&lt;string&gt;  Name of the assembly which this module will be
                              a part of
-modulename:&lt;string&gt;          Specify the name of the source module
</value>
    <comment>Visual C# Compiler Options</comment>
  </data>
  <data name="ERR_ComImportWithInitializers" xml:space="preserve">
    <value>'{0}': a class with the ComImport attribute cannot specify field initializers.</value>
  </data>
  <data name="WRN_PdbLocalNameTooLong" xml:space="preserve">
    <value>Local name '{0}' is too long for PDB.  Consider shortening or compiling without /debug.</value>
  </data>
  <data name="WRN_PdbLocalNameTooLong_Title" xml:space="preserve">
    <value>Local name is too long for PDB</value>
  </data>
  <data name="ERR_RetNoObjectRequiredLambda" xml:space="preserve">
    <value>Anonymous function converted to a void returning delegate cannot return a value</value>
  </data>
  <data name="ERR_TaskRetNoObjectRequiredLambda" xml:space="preserve">
    <value>Async lambda expression converted to a 'Task' returning delegate cannot return a value. Did you intend to return 'Task&lt;T&gt;'?</value>
  </data>
  <data name="WRN_AnalyzerCannotBeCreated" xml:space="preserve">
    <value>An instance of analyzer {0} cannot be created from {1} : {2}.</value>
  </data>
  <data name="WRN_AnalyzerCannotBeCreated_Title" xml:space="preserve">
    <value>An analyzer instance cannot be created</value>
  </data>
  <data name="WRN_NoAnalyzerInAssembly" xml:space="preserve">
    <value>The assembly {0} does not contain any analyzers.</value>
  </data>
  <data name="WRN_NoAnalyzerInAssembly_Title" xml:space="preserve">
    <value>Assembly does not contain any analyzers</value>
  </data>
  <data name="WRN_UnableToLoadAnalyzer" xml:space="preserve">
    <value>Unable to load Analyzer assembly {0} : {1}</value>
  </data>
  <data name="WRN_UnableToLoadAnalyzer_Title" xml:space="preserve">
    <value>Unable to load Analyzer assembly</value>
  </data>
  <data name="INF_UnableToLoadSomeTypesInAnalyzer" xml:space="preserve">
    <value>Skipping some types in analyzer assembly {0} due to a ReflectionTypeLoadException : {1}.</value>
  </data>
  <data name="ERR_CantReadRulesetFile" xml:space="preserve">
    <value>Error reading ruleset file {0} - {1}</value>
  </data>
  <data name="ERR_BadPdbData" xml:space="preserve">
    <value>Error reading debug information for '{0}'</value>
  </data>
  <data name="IDS_OperationCausedStackOverflow" xml:space="preserve">
    <value>Operation caused a stack overflow.</value>
  </data>
  <data name="WRN_IdentifierOrNumericLiteralExpected" xml:space="preserve">
    <value>Expected identifier or numeric literal.</value>
  </data>
  <data name="WRN_IdentifierOrNumericLiteralExpected_Title" xml:space="preserve">
    <value>Expected identifier or numeric literal</value>
  </data>
  <data name="ERR_InitializerOnNonAutoProperty" xml:space="preserve">
    <value>Only auto-implemented properties can have initializers.</value>
  </data>
  <data name="ERR_AutoPropertyMustHaveGetAccessor" xml:space="preserve">
    <value>Auto-implemented properties must have get accessors.</value>
  </data>
  <data name="ERR_AutoPropertyMustOverrideSet" xml:space="preserve">
    <value>Auto-implemented properties must override all accessors of the overridden property.</value>
  </data>
  <data name="ERR_AutoPropertyInitializerInInterface" xml:space="preserve">
    <value>Auto-implemented properties inside interfaces cannot have initializers.</value>
  </data>
  <data name="ERR_InitializerInStructWithoutExplicitConstructor" xml:space="preserve">
    <value>Structs without explicit constructors cannot contain members with initializers.</value>
  </data>
  <data name="ERR_EncodinglessSyntaxTree" xml:space="preserve">
    <value>Cannot emit debug information for a source text without encoding.</value>
  </data>
  <data name="ERR_BlockBodyAndExpressionBody" xml:space="preserve">
    <value>Block bodies and expression bodies cannot both be provided.</value>
  </data>
  <data name="ERR_SwitchFallOut" xml:space="preserve">
    <value>Control cannot fall out of switch from final case label ('{0}')</value>
  </data>
  <data name="ERR_UnexpectedBoundGenericName" xml:space="preserve">
    <value>Type arguments are not allowed in the nameof operator.</value>
  </data>
  <data name="ERR_NullPropagatingOpInExpressionTree" xml:space="preserve">
    <value>An expression tree lambda may not contain a null propagating operator.</value>
  </data>
  <data name="ERR_DictionaryInitializerInExpressionTree" xml:space="preserve">
    <value>An expression tree lambda may not contain a dictionary initializer.</value>
  </data>
  <data name="ERR_ExtensionCollectionElementInitializerInExpressionTree" xml:space="preserve">
    <value>An extension Add method is not supported for a collection initializer in an expression lambda.</value>
  </data>
  <data name="IDS_FeatureNameof" xml:space="preserve">
    <value>nameof operator</value>
  </data>
  <data name="IDS_FeatureDictionaryInitializer" xml:space="preserve">
    <value>dictionary initializer</value>
  </data>
  <data name="ERR_UnclosedExpressionHole" xml:space="preserve">
    <value>Missing close delimiter '}' for interpolated expression started with '{'.</value>
  </data>
  <data name="ERR_SingleLineCommentInExpressionHole" xml:space="preserve">
    <value>A single-line comment may not be used in an interpolated string.</value>
  </data>
  <data name="ERR_InsufficientStack" xml:space="preserve">
    <value>An expression is too long or complex to compile</value>
  </data>
  <data name="ERR_ExpressionHasNoName" xml:space="preserve">
    <value>Expression does not have a name.</value>
  </data>
  <data name="ERR_SubexpressionNotInNameof" xml:space="preserve">
    <value>Sub-expression cannot be used in an argument to nameof.</value>
  </data>
  <data name="ERR_AliasQualifiedNameNotAnExpression" xml:space="preserve">
    <value>An alias-qualified name is not an expression.</value>
  </data>
  <data name="ERR_NameofMethodGroupWithTypeParameters" xml:space="preserve">
    <value>Type parameters are not allowed on a method group as an argument to 'nameof'.</value>
  </data>
  <data name="NoNoneSearchCriteria" xml:space="preserve">
    <value>SearchCriteria is expected.</value>
  </data>
  <data name="ERR_InvalidAssemblyCulture" xml:space="preserve">
    <value>Assembly culture strings may not contain embedded NUL characters.</value>
  </data>
  <data name="IDS_FeatureUsingStatic" xml:space="preserve">
    <value>using static</value>
  </data>
  <data name="IDS_FeatureInterpolatedStrings" xml:space="preserve">
    <value>interpolated strings</value>
  </data>
  <data name="IDS_AwaitInCatchAndFinally" xml:space="preserve">
    <value>await in catch blocks and finally blocks</value>
  </data>
  <data name="IDS_FeatureBinaryLiteral" xml:space="preserve">
    <value>binary literals</value>
  </data>
  <data name="IDS_FeatureDigitSeparator" xml:space="preserve">
    <value>digit separators</value>
  </data>
  <data name="IDS_FeatureLocalFunctions" xml:space="preserve">
    <value>local functions</value>
  </data>
  <data name="ERR_UnescapedCurly" xml:space="preserve">
    <value>A '{0}' character must be escaped (by doubling) in an interpolated string.</value>
  </data>
  <data name="ERR_EscapedCurly" xml:space="preserve">
    <value>A '{0}' character may only be escaped by doubling '{0}{0}' in an interpolated string.</value>
  </data>
  <data name="ERR_TrailingWhitespaceInFormatSpecifier" xml:space="preserve">
    <value>A format specifier may not contain trailing whitespace.</value>
  </data>
  <data name="ERR_EmptyFormatSpecifier" xml:space="preserve">
    <value>Empty format specifier.</value>
  </data>
  <data name="ERR_ErrorInReferencedAssembly" xml:space="preserve">
    <value>There is an error in a referenced assembly '{0}'.</value>
  </data>
  <data name="ERR_ExpressionOrDeclarationExpected" xml:space="preserve">
    <value>Expression or declaration statement expected.</value>
  </data>
  <data name="ERR_NameofExtensionMethod" xml:space="preserve">
    <value>Extension method groups are not allowed as an argument to 'nameof'.</value>
  </data>
  <data name="WRN_AlignmentMagnitude" xml:space="preserve">
    <value>Alignment value {0} has a magnitude greater than {1} and may result in a large formatted string.</value>
  </data>
  <data name="HDN_UnusedExternAlias_Title" xml:space="preserve">
    <value>Unused extern alias</value>
  </data>
  <data name="HDN_UnusedUsingDirective_Title" xml:space="preserve">
    <value>Unnecessary using directive</value>
  </data>
  <data name="INF_UnableToLoadSomeTypesInAnalyzer_Title" xml:space="preserve">
    <value>Skip loading types in analyzer assembly that fail due to a ReflectionTypeLoadException</value>
  </data>
  <data name="WRN_AlignmentMagnitude_Title" xml:space="preserve">
    <value>Alignment value has a magnitude that may result in a large formatted string</value>
  </data>
  <data name="ERR_ConstantStringTooLong" xml:space="preserve">
    <value>Length of String constant exceeds current memory limit.  Try splitting the string into multiple constants.</value>
  </data>
  <data name="ERR_TupleTooFewElements" xml:space="preserve">
    <value>Tuple must contain at least two elements.</value>
  </data>
  <data name="ERR_DebugEntryPointNotSourceMethodDefinition" xml:space="preserve">
    <value>Debug entry point must be a definition of a method declared in the current compilation.</value>
  </data>
  <data name="ERR_LoadDirectiveOnlyAllowedInScripts" xml:space="preserve">
    <value>#load is only allowed in scripts</value>
  </data>
  <data name="ERR_PPLoadFollowsToken" xml:space="preserve">
    <value>Cannot use #load after first token in file</value>
  </data>
  <data name="CouldNotFindFile" xml:space="preserve">
    <value>Could not find file.</value>
    <comment>File path referenced in source (#load) could not be resolved.</comment>
  </data>
  <data name="SyntaxTreeFromLoadNoRemoveReplace" xml:space="preserve">
    <value>SyntaxTree resulted from a #load directive and cannot be removed or replaced directly.</value>
  </data>
  <data name="ERR_SourceFileReferencesNotSupported" xml:space="preserve">
    <value>Source file references are not supported.</value>
  </data>
  <data name="ERR_InvalidPathMap" xml:space="preserve">
    <value>The pathmap option was incorrectly formatted.</value>
  </data>
  <data name="ERR_InvalidReal" xml:space="preserve">
    <value>Invalid real literal.</value>
  </data>
  <data name="ERR_AutoPropertyCannotBeRefReturning" xml:space="preserve">
    <value>Auto-implemented properties cannot return by reference</value>
  </data>
  <data name="ERR_RefPropertyMustHaveGetAccessor" xml:space="preserve">
    <value>Properties which return by reference must have a get accessor</value>
  </data>
  <data name="ERR_RefPropertyCannotHaveSetAccessor" xml:space="preserve">
    <value>Properties which return by reference cannot have set accessors</value>
  </data>
  <data name="ERR_CantChangeRefReturnOnOverride" xml:space="preserve">
    <value>'{0}' must match by reference return of overridden member '{1}'</value>
  </data>
  <data name="ERR_MustNotHaveRefReturn" xml:space="preserve">
    <value>By-reference returns may only be used in methods that return by reference</value>
  </data>
  <data name="ERR_MustHaveRefReturn" xml:space="preserve">
    <value>By-value returns may only be used in methods that return by value</value>
  </data>
  <data name="ERR_RefReturnMustHaveIdentityConversion" xml:space="preserve">
    <value>The return expression must be of type '{0}' because this method returns by reference</value>
  </data>
  <data name="ERR_CloseUnimplementedInterfaceMemberWrongRefReturn" xml:space="preserve">
    <value>'{0}' does not implement interface member '{1}'. '{2}' cannot implement '{1}' because it does not have matching return by reference.</value>
  </data>
  <data name="ERR_BadIteratorReturnRef" xml:space="preserve">
    <value>The body of '{0}' cannot be an iterator block because '{0}' returns by reference</value>
  </data>
  <data name="ERR_BadRefReturnExpressionTree" xml:space="preserve">
    <value>Lambda expressions that return by reference cannot be converted to expression trees</value>
  </data>
  <data name="ERR_RefReturningCallInExpressionTree" xml:space="preserve">
    <value>An expression tree lambda may not contain a call to a method, property, or indexer that returns by reference</value>
  </data>
  <data name="ERR_RefReturnLvalueExpected" xml:space="preserve">
    <value>An expression cannot be used in this context because it may not be passed or returned by reference</value>
  </data>
  <data name="ERR_RefReturnNonreturnableLocal" xml:space="preserve">
    <value>Cannot return '{0}' by reference because it was initialized to a value that cannot be returned by reference</value>
  </data>
  <data name="ERR_RefReturnNonreturnableLocal2" xml:space="preserve">
    <value>Cannot return by reference a member of '{0}' because it was initialized to a value that cannot be returned by reference</value>
  </data>
  <data name="ERR_RefReturnReadonlyLocal" xml:space="preserve">
    <value>Cannot return '{0}' by reference because it is read-only</value>
  </data>
  <data name="ERR_RefReturnRangeVariable" xml:space="preserve">
    <value>Cannot return the range variable '{0}' by reference</value>
  </data>
  <data name="ERR_RefReturnReadonlyLocalCause" xml:space="preserve">
    <value>Cannot return '{0}' by reference because it is a '{1}'</value>
  </data>
  <data name="ERR_RefReturnReadonlyLocal2Cause" xml:space="preserve">
    <value>Cannot return fields of '{0}' by reference because it is a '{1}'</value>
  </data>
  <data name="ERR_RefReturnReadonly" xml:space="preserve">
    <value>A readonly field cannot be returned by writable reference</value>
  </data>
  <data name="ERR_RefReturnReadonlyStatic" xml:space="preserve">
    <value>A static readonly field cannot be returned by writable reference</value>
  </data>
  <data name="ERR_RefReturnReadonly2" xml:space="preserve">
    <value>Members of readonly field '{0}' cannot be returned by writable reference</value>
  </data>
  <data name="ERR_RefReturnReadonlyStatic2" xml:space="preserve">
    <value>Fields of static readonly field '{0}' cannot be returned by writable reference</value>
  </data>
  <data name="ERR_RefReturnParameter" xml:space="preserve">
    <value>Cannot return a parameter by reference '{0}' because it is not a ref or out parameter</value>
  </data>
  <data name="ERR_RefReturnParameter2" xml:space="preserve">
    <value>Cannot return by reference a member of parameter '{0}' because it is not a ref or out parameter</value>
  </data>
  <data name="ERR_RefReturnLocal" xml:space="preserve">
    <value>Cannot return local '{0}' by reference because it is not a ref local</value>
  </data>
  <data name="ERR_RefReturnLocal2" xml:space="preserve">
    <value>Cannot return a member of local '{0}' by reference because it is not a ref local</value>
  </data>
  <data name="ERR_RefReturnStructThis" xml:space="preserve">
    <value>Struct members cannot return 'this' or other instance members by reference</value>
  </data>
  <data name="ERR_EscapeOther" xml:space="preserve">
    <value>Expression cannot be used in this context because it may indirectly expose variables outside of their declaration scope</value>
  </data>
  <data name="ERR_EscapeLocal" xml:space="preserve">
    <value>Cannot use local '{0}' in this context because it may expose referenced variables outside of their declaration scope</value>
  </data>
  <data name="ERR_EscapeCall" xml:space="preserve">
    <value>Cannot use a result of '{0}' in this context because it may expose variables referenced by parameter '{1}' outside of their declaration scope</value>
  </data>
  <data name="ERR_EscapeCall2" xml:space="preserve">
    <value>Cannot use a member of result of '{0}' in this context because it may expose variables referenced by parameter '{1}' outside of their declaration scope</value>
  </data>
  <data name="ERR_CallArgMixing" xml:space="preserve">
    <value>This combination of arguments to '{0}' is disallowed because it may expose variables referenced by parameter '{1}' outside of their declaration scope</value>
  </data>
  <data name="ERR_MismatchedRefEscapeInTernary" xml:space="preserve">
    <value>Branches of a ref ternary operator cannot refer to variables with incompatible declaration scopes</value>
  </data>
  <data name="ERR_EscapeStackAlloc" xml:space="preserve">
    <value>A result of a stackalloc expression of type '{0}' cannot be used in this context because it may be exposed outside of the containing method</value>
  </data>
  <data name="ERR_InitializeByValueVariableWithReference" xml:space="preserve">
    <value>Cannot initialize a by-value variable with a reference</value>
  </data>
  <data name="ERR_InitializeByReferenceVariableWithValue" xml:space="preserve">
    <value>Cannot initialize a by-reference variable with a value</value>
  </data>
  <data name="ERR_RefAssignmentMustHaveIdentityConversion" xml:space="preserve">
    <value>The expression must be of type '{0}' because it is being assigned by reference</value>
  </data>
  <data name="ERR_ByReferenceVariableMustBeInitialized" xml:space="preserve">
    <value>A declaration of a by-reference variable must have an initializer</value>
  </data>
  <data name="ERR_AnonDelegateCantUseLocal" xml:space="preserve">
    <value>Cannot use ref local '{0}' inside an anonymous method, lambda expression, or query expression</value>
  </data>
  <data name="ERR_BadIteratorLocalType" xml:space="preserve">
    <value>Iterators cannot have by reference locals</value>
  </data>
  <data name="ERR_BadAsyncLocalType" xml:space="preserve">
    <value>Async methods cannot have by reference locals</value>
  </data>
  <data name="ERR_RefReturningCallAndAwait" xml:space="preserve">
    <value>'await' cannot be used in an expression containing a call to '{0}' because it returns by reference</value>
  </data>
  <data name="ERR_RefConditionalAndAwait" xml:space="preserve">
    <value>'await' cannot be used in an expression containing a ref conditional operator</value>
  </data>
  <data name="ERR_RefConditionalNeedsTwoRefs" xml:space="preserve">
    <value>Both conditional operator values must be ref values or neither may be a ref value</value>
  </data>
  <data name="ERR_RefConditionalDifferentTypes" xml:space="preserve">
    <value>The expression must be of type '{0}' to match the alternative ref value</value>
  </data>
  <data name="ERR_ExpressionTreeContainsLocalFunction" xml:space="preserve">
    <value>An expression tree may not contain a reference to a local function</value>
  </data>
  <data name="ERR_DynamicLocalFunctionParamsParameter" xml:space="preserve">
    <value>Cannot pass argument with dynamic type to params parameter '{0}' of local function '{1}'.</value>
  </data>
  <data name="SyntaxTreeIsNotASubmission" xml:space="preserve">
    <value>Syntax tree should be created from a submission.</value>
  </data>
  <data name="ERR_TooManyUserStrings" xml:space="preserve">
    <value>Combined length of user strings used by the program exceeds allowed limit. Try to decrease use of string literals.</value>
  </data>
  <data name="ERR_PatternNullableType" xml:space="preserve">
    <value>It is not legal to use nullable type '{0}' in a pattern; use the underlying type '{1}' instead.</value>
  </data>
  <data name="ERR_BadPatternExpression" xml:space="preserve">
    <value>Invalid operand for pattern match; value required, but found '{0}'.</value>
  </data>
  <data name="ERR_PeWritingFailure" xml:space="preserve">
    <value>An error occurred while writing the output file: {0}.</value>
  </data>
  <data name="ERR_TupleDuplicateElementName" xml:space="preserve">
    <value>Tuple element names must be unique.</value>
  </data>
  <data name="ERR_TupleReservedElementName" xml:space="preserve">
    <value>Tuple element name '{0}' is only allowed at position {1}.</value>
  </data>
  <data name="ERR_TupleReservedElementNameAnyPosition" xml:space="preserve">
    <value>Tuple element name '{0}' is disallowed at any position.</value>
  </data>
  <data name="ERR_PredefinedTypeMemberNotFoundInAssembly" xml:space="preserve">
    <value>Member '{0}' was not found on type '{1}' from assembly '{2}'.</value>
  </data>
  <data name="IDS_FeatureTuples" xml:space="preserve">
    <value>tuples</value>
  </data>
  <data name="ERR_MissingDeconstruct" xml:space="preserve">
    <value>No suitable Deconstruct instance or extension method was found for type '{0}', with {1} out parameters and a void return type.</value>
  </data>
  <data name="ERR_DeconstructRequiresExpression" xml:space="preserve">
    <value>Deconstruct assignment requires an expression with a type on the right-hand-side.</value>
  </data>
  <data name="ERR_SwitchExpressionValueExpected" xml:space="preserve">
    <value>The switch expression must be a value; found '{0}'.</value>
  </data>
  <data name="ERR_SwitchCaseSubsumed" xml:space="preserve">
    <value>The switch case has already been handled by a previous case.</value>
  </data>
  <data name="ERR_SwitchArmSubsumed" xml:space="preserve">
    <value>The pattern has already been handled by a previous arm of the switch expression.</value>
  </data>
  <data name="ERR_PatternWrongType" xml:space="preserve">
    <value>An expression of type '{0}' cannot be handled by a pattern of type '{1}'.</value>
  </data>
  <data name="WRN_AttributeIgnoredWhenPublicSigning" xml:space="preserve">
    <value>Attribute '{0}' is ignored when public signing is specified.</value>
  </data>
  <data name="WRN_AttributeIgnoredWhenPublicSigning_Title" xml:space="preserve">
    <value>Attribute is ignored when public signing is specified.</value>
  </data>
  <data name="ERR_OptionMustBeAbsolutePath" xml:space="preserve">
    <value>Option '{0}' must be an absolute path.</value>
  </data>
  <data name="ERR_ConversionNotTupleCompatible" xml:space="preserve">
    <value>Tuple with {0} elements cannot be converted to type '{1}'.</value>
  </data>
  <data name="IDS_FeatureOutVar" xml:space="preserve">
    <value>out variable declaration</value>
  </data>
  <data name="ERR_ImplicitlyTypedOutVariableUsedInTheSameArgumentList" xml:space="preserve">
    <value>Reference to an implicitly-typed out variable '{0}' is not permitted in the same argument list.</value>
  </data>
  <data name="ERR_TypeInferenceFailedForImplicitlyTypedOutVariable" xml:space="preserve">
    <value>Cannot infer the type of implicitly-typed out variable '{0}'.</value>
  </data>
  <data name="ERR_TypeInferenceFailedForImplicitlyTypedDeconstructionVariable" xml:space="preserve">
    <value>Cannot infer the type of implicitly-typed deconstruction variable '{0}'.</value>
  </data>
  <data name="ERR_DiscardTypeInferenceFailed" xml:space="preserve">
    <value>Cannot infer the type of implicitly-typed discard.</value>
  </data>
  <data name="ERR_DeconstructWrongCardinality" xml:space="preserve">
    <value>Cannot deconstruct a tuple of '{0}' elements into '{1}' variables.</value>
  </data>
  <data name="ERR_CannotDeconstructDynamic" xml:space="preserve">
    <value>Cannot deconstruct dynamic objects.</value>
  </data>
  <data name="ERR_DeconstructTooFewElements" xml:space="preserve">
    <value>Deconstruction must contain at least two variables.</value>
  </data>
  <data name="WRN_TupleLiteralNameMismatch" xml:space="preserve">
    <value>The tuple element name '{0}' is ignored because a different name or no name is specified by the target type '{1}'.</value>
  </data>
  <data name="WRN_TupleLiteralNameMismatch_Title" xml:space="preserve">
    <value>The tuple element name is ignored because a different name or no name is specified by the assignment target.</value>
  </data>
  <data name="WRN_TupleBinopLiteralNameMismatch" xml:space="preserve">
    <value>The tuple element name '{0}' is ignored because a different name or no name is specified on the other side of the tuple == or != operator.</value>
  </data>
  <data name="WRN_TupleBinopLiteralNameMismatch_Title" xml:space="preserve">
    <value>The tuple element name is ignored because a different name or no name is specified on the other side of the tuple == or != operator.</value>
  </data>
  <data name="ERR_PredefinedValueTupleTypeMustBeStruct" xml:space="preserve">
    <value>Predefined type '{0}' must be a struct.</value>
  </data>
  <data name="ERR_NewWithTupleTypeSyntax" xml:space="preserve">
    <value>'new' cannot be used with tuple type. Use a tuple literal expression instead.</value>
  </data>
  <data name="ERR_DeconstructionVarFormDisallowsSpecificType" xml:space="preserve">
    <value>Deconstruction 'var (...)' form disallows a specific type for 'var'.</value>
  </data>
  <data name="ERR_TupleElementNamesAttributeMissing" xml:space="preserve">
    <value>Cannot define a class or member that utilizes tuples because the compiler required type '{0}' cannot be found. Are you missing a reference?</value>
  </data>
  <data name="ERR_ExplicitTupleElementNamesAttribute" xml:space="preserve">
    <value>Cannot reference 'System.Runtime.CompilerServices.TupleElementNamesAttribute' explicitly. Use the tuple syntax to define tuple names.</value>
  </data>
  <data name="ERR_ExpressionTreeContainsOutVariable" xml:space="preserve">
    <value>An expression tree may not contain an out argument variable declaration.</value>
  </data>
  <data name="ERR_ExpressionTreeContainsDiscard" xml:space="preserve">
    <value>An expression tree may not contain a discard.</value>
  </data>
  <data name="ERR_ExpressionTreeContainsIsMatch" xml:space="preserve">
    <value>An expression tree may not contain an 'is' pattern-matching operator.</value>
  </data>
  <data name="ERR_ExpressionTreeContainsTupleLiteral" xml:space="preserve">
    <value>An expression tree may not contain a tuple literal.</value>
  </data>
  <data name="ERR_ExpressionTreeContainsTupleConversion" xml:space="preserve">
    <value>An expression tree may not contain a tuple conversion.</value>
  </data>
  <data name="ERR_SourceLinkRequiresPdb" xml:space="preserve">
    <value>/sourcelink switch is only supported when emitting PDB.</value>
  </data>
  <data name="ERR_CannotEmbedWithoutPdb" xml:space="preserve">
    <value>/embed switch is only supported when emitting a PDB.</value>
  </data>
  <data name="ERR_InvalidInstrumentationKind" xml:space="preserve">
    <value>Invalid instrumentation kind: {0}</value>
  </data>
  <data name="ERR_InvalidHashAlgorithmName" xml:space="preserve">
    <value>Invalid hash algorithm name: '{0}'</value>
  </data>
  <data name="ERR_VarInvocationLvalueReserved" xml:space="preserve">
    <value>The syntax 'var (...)' as an lvalue is reserved.</value>
  </data>
  <data name="ERR_SemiOrLBraceOrArrowExpected" xml:space="preserve">
    <value>{ or ; or =&gt; expected</value>
  </data>
  <data name="ERR_ThrowMisplaced" xml:space="preserve">
    <value>A throw expression is not allowed in this context.</value>
  </data>
  <data name="ERR_MixedDeconstructionUnsupported" xml:space="preserve">
    <value>A deconstruction cannot mix declarations and expressions on the left-hand-side.</value>
  </data>
  <data name="ERR_DeclarationExpressionNotPermitted" xml:space="preserve">
    <value>A declaration is not allowed in this context.</value>
  </data>
  <data name="ERR_MustDeclareForeachIteration" xml:space="preserve">
    <value>A foreach loop must declare its iteration variables.</value>
  </data>
  <data name="ERR_TupleElementNamesInDeconstruction" xml:space="preserve">
    <value>Tuple element names are not permitted on the left of a deconstruction.</value>
  </data>
  <data name="ERR_PossibleBadNegCast" xml:space="preserve">
    <value>To cast a negative value, you must enclose the value in parentheses.</value>
  </data>
  <data name="ERR_ExpressionTreeContainsThrowExpression" xml:space="preserve">
    <value>An expression tree may not contain a throw-expression.</value>
  </data>
  <data name="ERR_BadAssemblyName" xml:space="preserve">
    <value>Invalid assembly name: {0}</value>
  </data>
  <data name="ERR_BadAsyncMethodBuilderTaskProperty" xml:space="preserve">
    <value>For type '{0}' to be used as an AsyncMethodBuilder for type '{1}', its Task property should return type '{1}' instead of type '{2}'.</value>
  </data>
  <data name="ERR_AttributesInLocalFuncDecl" xml:space="preserve">
    <value>Attributes are not allowed on local function parameters or type parameters</value>
  </data>
  <data name="ERR_TypeForwardedToMultipleAssemblies" xml:space="preserve">
    <value>Module '{0}' in assembly '{1}' is forwarding the type '{2}' to multiple assemblies: '{3}' and '{4}'.</value>
  </data>
  <data name="ERR_PatternDynamicType" xml:space="preserve">
    <value>It is not legal to use the type 'dynamic' in a pattern.</value>
  </data>
  <data name="ERR_BadDynamicMethodArgDefaultLiteral" xml:space="preserve">
    <value>Cannot use a default literal as an argument to a dynamically dispatched operation.</value>
  </data>
  <data name="ERR_BadDocumentationMode" xml:space="preserve">
    <value>Provided documentation mode is unsupported or invalid: '{0}'.</value>
  </data>
  <data name="ERR_BadSourceCodeKind" xml:space="preserve">
    <value>Provided source code kind is unsupported or invalid: '{0}'</value>
  </data>
  <data name="ERR_BadLanguageVersion" xml:space="preserve">
    <value>Provided language version is unsupported or invalid: '{0}'.</value>
  </data>
  <data name="ERR_InvalidPreprocessingSymbol" xml:space="preserve">
    <value>Invalid name for a preprocessing symbol; '{0}' is not a valid identifier</value>
  </data>
  <data name="ERR_FeatureNotAvailableInVersion7_1" xml:space="preserve">
    <value>Feature '{0}' is not available in C# 7.1. Please use language version {1} or greater.</value>
  </data>
  <data name="ERR_FeatureNotAvailableInVersion7_2" xml:space="preserve">
    <value>Feature '{0}' is not available in C# 7.2. Please use language version {1} or greater.</value>
  </data>
  <data name="ERR_FeatureNotAvailableInVersion7_3" xml:space="preserve">
    <value>Feature '{0}' is not available in C# 7.3. Please use language version {1} or greater.</value>
  </data>
  <data name="ERR_LanguageVersionCannotHaveLeadingZeroes" xml:space="preserve">
    <value>Specified language version '{0}' cannot have leading zeroes</value>
  </data>
  <data name="ERR_VoidAssignment" xml:space="preserve">
    <value>A value of type 'void' may not be assigned.</value>
  </data>
  <data name="WRN_Experimental" xml:space="preserve">
    <value>'{0}' is for evaluation purposes only and is subject to change or removal in future updates.</value>
  </data>
  <data name="WRN_Experimental_Title" xml:space="preserve">
    <value>Type is for evaluation purposes only and is subject to change or removal in future updates.</value>
  </data>
  <data name="ERR_CompilerAndLanguageVersion" xml:space="preserve">
    <value>Compiler version: '{0}'. Language version: {1}.</value>
  </data>
  <data name="IDS_FeatureAsyncMain" xml:space="preserve">
    <value>async main</value>
  </data>
  <data name="ERR_TupleInferredNamesNotAvailable" xml:space="preserve">
    <value>Tuple element name '{0}' is inferred. Please use language version {1} or greater to access an element by its inferred name.</value>
  </data>
  <data name="WRN_AttributesOnBackingFieldsNotAvailable" xml:space="preserve">
    <value>Field-targeted attributes on auto-properties are not supported in language version {0}. Please use language version {1} or greater.</value>
  </data>
  <data name="WRN_AttributesOnBackingFieldsNotAvailable_Title" xml:space="preserve">
    <value>Field-targeted attributes on auto-properties are not supported in this version of the language.</value>
  </data>
  <data name="ERR_DefaultInSwitch" xml:space="preserve">
    <value>A default literal 'default' is not valid as a case constant. Use another literal (e.g. '0' or 'null') as appropriate. If you intended to write the default label, use 'default:' without 'case'.</value>
  </data>
  <data name="ERR_VoidInTuple" xml:space="preserve">
    <value>A tuple may not contain a value of type 'void'.</value>
  </data>
  <data name="ERR_NonTaskMainCantBeAsync" xml:space="preserve">
    <value>A void or int returning entry point cannot be async</value>
  </data>
  <data name="ERR_PatternWrongGenericTypeInVersion" xml:space="preserve">
    <value>An expression of type '{0}' cannot be handled by a pattern of type '{1}' in C# {2}. Please use language version {3} or greater.</value>
  </data>
  <data name="WRN_UnreferencedLocalFunction" xml:space="preserve">
    <value>The local function '{0}' is declared but never used</value>
  </data>
  <data name="WRN_UnreferencedLocalFunction_Title" xml:space="preserve">
    <value>Local function is declared but never used</value>
  </data>
  <data name="ERR_LocalFunctionMissingBody" xml:space="preserve">
    <value>'{0}' is a local function and must therefore always have a body.</value>
  </data>
  <data name="ERR_InvalidDebugInfo" xml:space="preserve">
    <value>Unable to read debug information of method '{0}' (token 0x{1:X8}) from assembly '{2}'</value>
  </data>
  <data name="IConversionExpressionIsNotCSharpConversion" xml:space="preserve">
    <value>{0} is not a valid C# conversion expression</value>
  </data>
  <data name="ERR_DynamicLocalFunctionTypeParameter" xml:space="preserve">
    <value>Cannot pass argument with dynamic type to generic local function '{0}' with inferred type arguments.</value>
  </data>
  <data name="IDS_FeatureLeadingDigitSeparator" xml:space="preserve">
    <value>leading digit separator</value>
  </data>
  <data name="ERR_ExplicitReservedAttr" xml:space="preserve">
    <value>Do not use '{0}'. This is reserved for compiler usage.</value>
  </data>
  <data name="ERR_TypeReserved" xml:space="preserve">
    <value>The type name '{0}' is reserved to be used by the compiler.</value>
  </data>
  <data name="ERR_InExtensionMustBeValueType" xml:space="preserve">
    <value>The first parameter of an 'in' extension method '{0}' must be a value type.</value>
  </data>
  <data name="ERR_FieldsInRoStruct" xml:space="preserve">
    <value>Instance fields of readonly structs must be readonly.</value>
  </data>
  <data name="ERR_AutoPropsInRoStruct" xml:space="preserve">
    <value>Auto-implemented instance properties in readonly structs must be readonly.</value>
  </data>
  <data name="ERR_FieldlikeEventsInRoStruct" xml:space="preserve">
    <value>Field-like events are not allowed in readonly structs.</value>
  </data>
  <data name="IDS_FeatureRefExtensionMethods" xml:space="preserve">
    <value>ref extension methods</value>
  </data>
  <data name="ERR_StackAllocConversionNotPossible" xml:space="preserve">
    <value>Conversion of a stackalloc expression of type '{0}' to type '{1}' is not possible.</value>
  </data>
  <data name="ERR_RefExtensionMustBeValueTypeOrConstrainedToOne" xml:space="preserve">
    <value>The first parameter of a 'ref' extension method '{0}' must be a value type or a generic type constrained to struct.</value>
  </data>
  <data name="ERR_OutAttrOnInParam" xml:space="preserve">
    <value>An in parameter cannot have the Out attribute.</value>
  </data>
  <data name="ICompoundAssignmentOperationIsNotCSharpCompoundAssignment" xml:space="preserve">
    <value>{0} is not a valid C# compound assignment operation</value>
  </data>
  <data name="WRN_FilterIsConstantFalse" xml:space="preserve">
    <value>Filter expression is a constant 'false', consider removing the catch clause</value>
  </data>
  <data name="WRN_FilterIsConstantFalse_Title" xml:space="preserve">
    <value>Filter expression is a constant 'false'</value>
  </data>
  <data name="WRN_FilterIsConstantFalseRedundantTryCatch" xml:space="preserve">
    <value>Filter expression is a constant 'false', consider removing the try-catch block</value>
  </data>
  <data name="WRN_FilterIsConstantFalseRedundantTryCatch_Title" xml:space="preserve">
    <value>Filter expression is a constant 'false'. </value>
  </data>
  <data name="ERR_ConditionalInInterpolation" xml:space="preserve">
    <value>A conditional expression cannot be used directly in a string interpolation because the ':' ends the interpolation. Parenthesize the conditional expression.</value>
  </data>
  <data name="ERR_InDynamicMethodArg" xml:space="preserve">
    <value>Arguments with 'in' modifier cannot be used in dynamically dispatched expessions.</value>
  </data>
  <data name="ERR_TupleSizesMismatchForBinOps" xml:space="preserve">
    <value>Tuple types used as operands of an == or != operator must have matching cardinalities. But this operator has tuple types of cardinality {0} on the left and {1} on the right.</value>
  </data>
  <data name="ERR_RefLocalOrParamExpected" xml:space="preserve">
    <value>The left-hand side of a ref assignment must be a ref local or parameter.</value>
  </data>
  <data name="ERR_RefAssignNarrower" xml:space="preserve">
    <value>Cannot ref-assign '{1}' to '{0}' because '{1}' has a narrower escape scope than '{0}'.</value>
  </data>
  <data name="IDS_FeatureEnumGenericTypeConstraint" xml:space="preserve">
    <value>enum generic type constraints</value>
  </data>
  <data name="IDS_FeatureDelegateGenericTypeConstraint" xml:space="preserve">
    <value>delegate generic type constraints</value>
  </data>
  <data name="IDS_FeatureUnmanagedGenericTypeConstraint" xml:space="preserve">
    <value>unmanaged generic type constraints</value>
  </data>
  <data name="ERR_NewBoundWithUnmanaged" xml:space="preserve">
    <value>The 'new()' constraint cannot be used with the 'unmanaged' constraint</value>
  </data>
  <data name="ERR_UnmanagedConstraintMustBeFirst" xml:space="preserve">
    <value>The 'unmanaged' constraint must come before any other constraints</value>
  </data>
  <data name="ERR_UnmanagedConstraintNotSatisfied" xml:space="preserve">
    <value>The type '{2}' must be a non-nullable value type, along with all fields at any level of nesting, in order to use it as parameter '{1}' in the generic type or method '{0}'</value>
  </data>
  <data name="ERR_ConWithUnmanagedCon" xml:space="preserve">
    <value>Type parameter '{1}' has the 'unmanaged' constraint so '{1}' cannot be used as a constraint for '{0}'</value>
  </data>
  <data name="IDS_FeatureStackAllocInitializer" xml:space="preserve">
    <value>stackalloc initializer</value>
  </data>
  <data name="ERR_InvalidStackAllocArray" xml:space="preserve">
    <value>"Invalid rank specifier: expected ']'</value>
  </data>
  <data name="IDS_FeatureExpressionVariablesInQueriesAndInitializers" xml:space="preserve">
    <value>declaration of expression variables in member initializers and queries</value>
  </data>
  <data name="ERR_MissingPattern" xml:space="preserve">
    <value>Pattern missing</value>
  </data>
  <data name="IDS_FeatureRecursivePatterns" xml:space="preserve">
    <value>recursive patterns</value>
  </data>
  <data name="ERR_InferredRecursivePatternType" xml:space="preserve">
    <value>The type 'var' is not permitted in recursive patterns. If you want the type inferred, just omit it.</value>
  </data>
  <data name="ERR_WrongNumberOfSubpatterns" xml:space="preserve">
    <value>Matching the tuple type '{0}' requires '{1}' subpatterns, but '{2}' subpatterns are present.</value>
  </data>
  <data name="ERR_PropertyPatternNameMissing" xml:space="preserve">
    <value>A property subpattern requires a reference to the property or field to be matched, e.g. '{{ Name: {0}}}'</value>
  </data>
  <data name="ERR_DefaultPattern" xml:space="preserve">
    <value>A default literal 'default' is not valid as a pattern. Use another literal (e.g. '0' or 'null') as appropriate. To match everything, use a discard pattern '_'.</value>
  </data>
  <data name="ERR_SwitchExpressionNoBestType" xml:space="preserve">
    <value>No best type was found for the switch expression.</value>
  </data>
  <data name="ERR_SingleElementPositionalPatternRequiresType" xml:space="preserve">
    <value>A single-element deconstruct pattern requires a type before the open parenthesis.</value>
  </data>
  <data name="ERR_VarMayNotBindToType" xml:space="preserve">
    <value>The syntax 'var' for a pattern is not permitted to bind to a type, but it binds to '{0}' here.</value>
  </data>
  <data name="WRN_SwitchExpressionNotExhaustive" xml:space="preserve">
    <value>The switch expression does not handle all possible inputs (it is not exhaustive).</value>
  </data>
  <data name="WRN_SwitchExpressionNotExhaustive_Title" xml:space="preserve">
    <value>The switch expression does not handle all possible inputs (it is not exhaustive).</value>
  </data>
  <data name="ERR_UnderscoreDeclaredAndDiscardPattern" xml:space="preserve">
    <value>The discard pattern '_' cannot be used where '{0}' is in scope.</value>
  </data>
  <data name="ERR_ConstantPatternNamedUnderscore" xml:space="preserve">
    <value>A constant named '_' cannot be used as a pattern.</value>
  </data>
  <data name="WRN_IsTypeNamedUnderscore" xml:space="preserve">
    <value>The name '_' refers to the type '{0}', not the discard pattern. Use '@_' for the type, or 'var _' to discard.</value>
  </data>
  <data name="WRN_IsTypeNamedUnderscore_Title" xml:space="preserve">
    <value>Do not use '_' to refer to the type in an is-type expression.</value>
  </data>
  <data name="ERR_ExpressionTreeContainsSwitchExpression" xml:space="preserve">
    <value>An expression tree may not contain a switch expression.</value>
  </data>
  <data name="ERR_InvalidObjectCreation" xml:space="preserve">
    <value>Invalid object creation</value>
  </data>
  <data name="IDS_FeatureIndexingMovableFixedBuffers" xml:space="preserve">
    <value>indexing movable fixed buffers</value>
  </data>
  <data name="ERR_CantUseInOrOutInArglist" xml:space="preserve">
    <value>__arglist cannot have an argument passed by 'in' or 'out'</value>
  </data>
<<<<<<< HEAD
  <data name="ERR_SwitchGoverningExpressionRequiresParens" xml:space="preserve">
    <value>Parentheses are required around the switch governing expression.</value>
  </data>
  <data name="ERR_TupleElementNameMismatch" xml:space="preserve">
    <value>The name '{0}' does not identify tuple element '{1}'.</value>
  </data>
  <data name="ERR_DeconstructParameterNameMismatch" xml:space="preserve">
    <value>The name '{0}' does not match the corresponding 'Deconstruct' parameter '{1}'.</value>
  </data>
  <data name="ERR_IsPatternImpossible" xml:space="preserve">
    <value>An expression of type '{0}' can never match the provided pattern.</value>
  </data>
  <data name="WRN_GivenExpressionNeverMatchesPattern" xml:space="preserve">
    <value>The given expression never matches the provided pattern.</value>
  </data>
  <data name="WRN_GivenExpressionNeverMatchesPattern_Title" xml:space="preserve">
    <value>The given expression never matches the provided pattern.</value>
  </data>
  <data name="WRN_GivenExpressionAlwaysMatchesConstant" xml:space="preserve">
    <value>The given expression always matches the provided constant.</value>
  </data>
  <data name="WRN_GivenExpressionAlwaysMatchesConstant_Title" xml:space="preserve">
    <value>The given expression always matches the provided constant.</value>
  </data>
  <data name="ERR_FeatureNotAvailableInVersion8_0" xml:space="preserve">
    <value>Feature '{0}' is not available in C# 8.0. Please use language version {1} or greater.</value>
=======
  <data name="SyntaxTreeNotFound" xml:space="preserve">
    <value>SyntaxTree is not part of the compilation</value>
  </data>
  <data name="ERR_OutVariableCannotBeByRef" xml:space="preserve">
    <value>An out variable cannot be declared as a ref local</value>
>>>>>>> 08a22f85
  </data>
</root><|MERGE_RESOLUTION|>--- conflicted
+++ resolved
@@ -5381,7 +5381,12 @@
   <data name="ERR_CantUseInOrOutInArglist" xml:space="preserve">
     <value>__arglist cannot have an argument passed by 'in' or 'out'</value>
   </data>
-<<<<<<< HEAD
+  <data name="SyntaxTreeNotFound" xml:space="preserve">
+    <value>SyntaxTree is not part of the compilation</value>
+  </data>
+  <data name="ERR_OutVariableCannotBeByRef" xml:space="preserve">
+    <value>An out variable cannot be declared as a ref local</value>
+  </data>
   <data name="ERR_SwitchGoverningExpressionRequiresParens" xml:space="preserve">
     <value>Parentheses are required around the switch governing expression.</value>
   </data>
@@ -5408,12 +5413,5 @@
   </data>
   <data name="ERR_FeatureNotAvailableInVersion8_0" xml:space="preserve">
     <value>Feature '{0}' is not available in C# 8.0. Please use language version {1} or greater.</value>
-=======
-  <data name="SyntaxTreeNotFound" xml:space="preserve">
-    <value>SyntaxTree is not part of the compilation</value>
-  </data>
-  <data name="ERR_OutVariableCannotBeByRef" xml:space="preserve">
-    <value>An out variable cannot be declared as a ref local</value>
->>>>>>> 08a22f85
   </data>
 </root>