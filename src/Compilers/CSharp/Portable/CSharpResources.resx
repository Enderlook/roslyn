﻿<?xml version="1.0" encoding="utf-8"?>
<root>
  <!-- 
    Microsoft ResX Schema 
    
    Version 2.0
    
    The primary goals of this format is to allow a simple XML format 
    that is mostly human readable. The generation and parsing of the 
    various data types are done through the TypeConverter classes 
    associated with the data types.
    
    Example:
    
    ... ado.net/XML headers & schema ...
    <resheader name="resmimetype">text/microsoft-resx</resheader>
    <resheader name="version">2.0</resheader>
    <resheader name="reader">System.Resources.ResXResourceReader, System.Windows.Forms, ...</resheader>
    <resheader name="writer">System.Resources.ResXResourceWriter, System.Windows.Forms, ...</resheader>
    <data name="Name1"><value>this is my long string</value><comment>this is a comment</comment></data>
    <data name="Color1" type="System.Drawing.Color, System.Drawing">Blue</data>
    <data name="Bitmap1" mimetype="application/x-microsoft.net.object.binary.base64">
        <value>[base64 mime encoded serialized .NET Framework object]</value>
    </data>
    <data name="Icon1" type="System.Drawing.Icon, System.Drawing" mimetype="application/x-microsoft.net.object.bytearray.base64">
        <value>[base64 mime encoded string representing a byte array form of the .NET Framework object]</value>
        <comment>This is a comment</comment>
    </data>
                
    There are any number of "resheader" rows that contain simple 
    name/value pairs.
    
    Each data row contains a name, and value. The row also contains a 
    type or mimetype. Type corresponds to a .NET class that support 
    text/value conversion through the TypeConverter architecture. 
    Classes that don't support this are serialized and stored with the 
    mimetype set.
    
    The mimetype is used for serialized objects, and tells the 
    ResXResourceReader how to depersist the object. This is currently not 
    extensible. For a given mimetype the value must be set accordingly:
    
    Note - application/x-microsoft.net.object.binary.base64 is the format 
    that the ResXResourceWriter will generate, however the reader can 
    read any of the formats listed below.
    
    mimetype: application/x-microsoft.net.object.binary.base64
    value   : The object must be serialized with 
            : System.Runtime.Serialization.Formatters.Binary.BinaryFormatter
            : and then encoded with base64 encoding.
    
    mimetype: application/x-microsoft.net.object.soap.base64
    value   : The object must be serialized with 
            : System.Runtime.Serialization.Formatters.Soap.SoapFormatter
            : and then encoded with base64 encoding.

    mimetype: application/x-microsoft.net.object.bytearray.base64
    value   : The object must be serialized into a byte array 
            : using a System.ComponentModel.TypeConverter
            : and then encoded with base64 encoding.
    -->
  <xsd:schema id="root" xmlns="" xmlns:xsd="http://www.w3.org/2001/XMLSchema" xmlns:msdata="urn:schemas-microsoft-com:xml-msdata">
    <xsd:import namespace="http://www.w3.org/XML/1998/namespace" />
    <xsd:element name="root" msdata:IsDataSet="true">
      <xsd:complexType>
        <xsd:choice maxOccurs="unbounded">
          <xsd:element name="metadata">
            <xsd:complexType>
              <xsd:sequence>
                <xsd:element name="value" type="xsd:string" minOccurs="0" />
              </xsd:sequence>
              <xsd:attribute name="name" use="required" type="xsd:string" />
              <xsd:attribute name="type" type="xsd:string" />
              <xsd:attribute name="mimetype" type="xsd:string" />
              <xsd:attribute ref="xml:space" />
            </xsd:complexType>
          </xsd:element>
          <xsd:element name="assembly">
            <xsd:complexType>
              <xsd:attribute name="alias" type="xsd:string" />
              <xsd:attribute name="name" type="xsd:string" />
            </xsd:complexType>
          </xsd:element>
          <xsd:element name="data">
            <xsd:complexType>
              <xsd:sequence>
                <xsd:element name="value" type="xsd:string" minOccurs="0" msdata:Ordinal="1" />
                <xsd:element name="comment" type="xsd:string" minOccurs="0" msdata:Ordinal="2" />
              </xsd:sequence>
              <xsd:attribute name="name" type="xsd:string" use="required" msdata:Ordinal="1" />
              <xsd:attribute name="type" type="xsd:string" msdata:Ordinal="3" />
              <xsd:attribute name="mimetype" type="xsd:string" msdata:Ordinal="4" />
              <xsd:attribute ref="xml:space" />
            </xsd:complexType>
          </xsd:element>
          <xsd:element name="resheader">
            <xsd:complexType>
              <xsd:sequence>
                <xsd:element name="value" type="xsd:string" minOccurs="0" msdata:Ordinal="1" />
              </xsd:sequence>
              <xsd:attribute name="name" type="xsd:string" use="required" />
            </xsd:complexType>
          </xsd:element>
        </xsd:choice>
      </xsd:complexType>
    </xsd:element>
  </xsd:schema>
  <resheader name="resmimetype">
    <value>text/microsoft-resx</value>
  </resheader>
  <resheader name="version">
    <value>2.0</value>
  </resheader>
  <resheader name="reader">
    <value>System.Resources.ResXResourceReader, System.Windows.Forms, Version=4.0.0.0, Culture=neutral, PublicKeyToken=b77a5c561934e089</value>
  </resheader>
  <resheader name="writer">
    <value>System.Resources.ResXResourceWriter, System.Windows.Forms, Version=4.0.0.0, Culture=neutral, PublicKeyToken=b77a5c561934e089</value>
  </resheader>
  <data name="IDS_NULL" xml:space="preserve">
    <value>&lt;null&gt;</value>
  </data>
  <data name="IDS_ThrowExpression" xml:space="preserve">
    <value>&lt;throw expression&gt;</value>
  </data>
  <data name="IDS_RELATEDERROR" xml:space="preserve">
    <value>(Location of symbol related to previous error)</value>
  </data>
  <data name="IDS_RELATEDWARNING" xml:space="preserve">
    <value>(Location of symbol related to previous warning)</value>
  </data>
  <data name="IDS_XMLIGNORED" xml:space="preserve">
    <value>&lt;!-- Badly formed XML comment ignored for member "{0}" --&gt;</value>
  </data>
  <data name="IDS_XMLIGNORED2" xml:space="preserve">
    <value> Badly formed XML file "{0}" cannot be included </value>
  </data>
  <data name="IDS_XMLFAILEDINCLUDE" xml:space="preserve">
    <value> Failed to insert some or all of included XML </value>
  </data>
  <data name="IDS_XMLBADINCLUDE" xml:space="preserve">
    <value> Include tag is invalid </value>
  </data>
  <data name="IDS_XMLNOINCLUDE" xml:space="preserve">
    <value> No matching elements were found for the following include tag </value>
  </data>
  <data name="IDS_XMLMISSINGINCLUDEFILE" xml:space="preserve">
    <value>Missing file attribute</value>
  </data>
  <data name="IDS_XMLMISSINGINCLUDEPATH" xml:space="preserve">
    <value>Missing path attribute</value>
  </data>
  <data name="IDS_GlobalNamespace" xml:space="preserve">
    <value>&lt;global namespace&gt;</value>
  </data>
  <data name="IDS_FeatureGenerics" xml:space="preserve">
    <value>generics</value>
  </data>
  <data name="IDS_FeatureAnonDelegates" xml:space="preserve">
    <value>anonymous methods</value>
  </data>
  <data name="IDS_FeatureModuleAttrLoc" xml:space="preserve">
    <value>module as an attribute target specifier</value>
  </data>
  <data name="IDS_FeatureGlobalNamespace" xml:space="preserve">
    <value>namespace alias qualifier</value>
  </data>
  <data name="IDS_FeatureFixedBuffer" xml:space="preserve">
    <value>fixed size buffers</value>
  </data>
  <data name="IDS_FeaturePragma" xml:space="preserve">
    <value>#pragma</value>
  </data>
  <data name="IDS_FeatureStaticClasses" xml:space="preserve">
    <value>static classes</value>
  </data>
  <data name="IDS_FeaturePartialTypes" xml:space="preserve">
    <value>partial types</value>
  </data>
  <data name="IDS_FeatureAsync" xml:space="preserve">
    <value>async function</value>
  </data>
  <data name="IDS_FeatureSwitchOnBool" xml:space="preserve">
    <value>switch on boolean type</value>
  </data>
  <data name="IDS_MethodGroup" xml:space="preserve">
    <value>method group</value>
  </data>
  <data name="IDS_AnonMethod" xml:space="preserve">
    <value>anonymous method</value>
  </data>
  <data name="IDS_Lambda" xml:space="preserve">
    <value>lambda expression</value>
  </data>
  <data name="IDS_Collection" xml:space="preserve">
    <value>collection</value>
  </data>
  <data name="IDS_FeaturePropertyAccessorMods" xml:space="preserve">
    <value>access modifiers on properties</value>
  </data>
  <data name="IDS_FeatureExternAlias" xml:space="preserve">
    <value>extern alias</value>
  </data>
  <data name="IDS_FeatureIterators" xml:space="preserve">
    <value>iterators</value>
  </data>
  <data name="IDS_FeatureDefault" xml:space="preserve">
    <value>default operator</value>
  </data>
  <data name="IDS_FeatureNullable" xml:space="preserve">
    <value>nullable types</value>
  </data>
  <data name="IDS_FeaturePatternMatching" xml:space="preserve">
    <value>pattern matching</value>
  </data>
  <data name="IDS_FeatureExpressionBodiedAccessor" xml:space="preserve">
    <value>expression body property accessor</value>
  </data>
  <data name="IDS_FeatureExpressionBodiedDeOrConstructor" xml:space="preserve">
    <value>expression body constructor and destructor</value>
  </data>
  <data name="IDS_FeatureThrowExpression" xml:space="preserve">
    <value>throw expression</value>
  </data>
  <data name="IDS_FeatureImplicitArray" xml:space="preserve">
    <value>implicitly typed array</value>
  </data>
  <data name="IDS_FeatureImplicitLocal" xml:space="preserve">
    <value>implicitly typed local variable</value>
  </data>
  <data name="IDS_FeatureAnonymousTypes" xml:space="preserve">
    <value>anonymous types</value>
  </data>
  <data name="IDS_FeatureAutoImplementedProperties" xml:space="preserve">
    <value>automatically implemented properties</value>
  </data>
  <data name="IDS_FeatureReadonlyAutoImplementedProperties" xml:space="preserve">
    <value>readonly automatically implemented properties</value>
  </data>
  <data name="IDS_FeatureObjectInitializer" xml:space="preserve">
    <value>object initializer</value>
  </data>
  <data name="IDS_FeatureCollectionInitializer" xml:space="preserve">
    <value>collection initializer</value>
  </data>
  <data name="IDS_FeatureQueryExpression" xml:space="preserve">
    <value>query expression</value>
  </data>
  <data name="IDS_FeatureExtensionMethod" xml:space="preserve">
    <value>extension method</value>
  </data>
  <data name="IDS_FeaturePartialMethod" xml:space="preserve">
    <value>partial method</value>
  </data>
  <data name="IDS_SK_METHOD" xml:space="preserve">
    <value>method</value>
  </data>
  <data name="IDS_SK_TYPE" xml:space="preserve">
    <value>type</value>
  </data>
  <data name="IDS_SK_NAMESPACE" xml:space="preserve">
    <value>namespace</value>
  </data>
  <data name="IDS_SK_FIELD" xml:space="preserve">
    <value>field</value>
  </data>
  <data name="IDS_SK_PROPERTY" xml:space="preserve">
    <value>property</value>
  </data>
  <data name="IDS_SK_UNKNOWN" xml:space="preserve">
    <value>element</value>
  </data>
  <data name="IDS_SK_VARIABLE" xml:space="preserve">
    <value>variable</value>
  </data>
  <data name="IDS_SK_LABEL" xml:space="preserve">
    <value>label</value>
  </data>
  <data name="IDS_SK_EVENT" xml:space="preserve">
    <value>event</value>
  </data>
  <data name="IDS_SK_TYVAR" xml:space="preserve">
    <value>type parameter</value>
  </data>
  <data name="IDS_SK_ALIAS" xml:space="preserve">
    <value>using alias</value>
  </data>
  <data name="IDS_SK_EXTERNALIAS" xml:space="preserve">
    <value>extern alias</value>
  </data>
  <data name="IDS_FOREACHLOCAL" xml:space="preserve">
    <value>foreach iteration variable</value>
  </data>
  <data name="IDS_FIXEDLOCAL" xml:space="preserve">
    <value>fixed variable</value>
  </data>
  <data name="IDS_USINGLOCAL" xml:space="preserve">
    <value>using variable</value>
  </data>
  <data name="IDS_Contravariant" xml:space="preserve">
    <value>contravariant</value>
  </data>
  <data name="IDS_Contravariantly" xml:space="preserve">
    <value>contravariantly</value>
  </data>
  <data name="IDS_Covariant" xml:space="preserve">
    <value>covariant</value>
  </data>
  <data name="IDS_Covariantly" xml:space="preserve">
    <value>covariantly</value>
  </data>
  <data name="IDS_Invariantly" xml:space="preserve">
    <value>invariantly</value>
  </data>
  <data name="IDS_FeatureDynamic" xml:space="preserve">
    <value>dynamic</value>
  </data>
  <data name="IDS_FeatureNamedArgument" xml:space="preserve">
    <value>named argument</value>
  </data>
  <data name="IDS_FeatureOptionalParameter" xml:space="preserve">
    <value>optional parameter</value>
  </data>
  <data name="IDS_FeatureExceptionFilter" xml:space="preserve">
    <value>exception filter</value>
  </data>
  <data name="IDS_FeatureTypeVariance" xml:space="preserve">
    <value>type variance</value>
  </data>
  <data name="XML_InvalidToken" xml:space="preserve">
    <value>The character(s) '{0}' cannot be used at this location.</value>
  </data>
  <data name="XML_IncorrectComment" xml:space="preserve">
    <value>Incorrect syntax was used in a comment.</value>
  </data>
  <data name="XML_InvalidCharEntity" xml:space="preserve">
    <value>An invalid character was found inside an entity reference.</value>
  </data>
  <data name="XML_ExpectedEndOfTag" xml:space="preserve">
    <value>Expected '&gt;' or '/&gt;' to close tag '{0}'.</value>
  </data>
  <data name="XML_ExpectedIdentifier" xml:space="preserve">
    <value>An identifier was expected.</value>
  </data>
  <data name="XML_InvalidUnicodeChar" xml:space="preserve">
    <value>Invalid unicode character.</value>
  </data>
  <data name="XML_InvalidWhitespace" xml:space="preserve">
    <value>Whitespace is not allowed at this location.</value>
  </data>
  <data name="XML_LessThanInAttributeValue" xml:space="preserve">
    <value>The character '&lt;' cannot be used in an attribute value.</value>
  </data>
  <data name="XML_MissingEqualsAttribute" xml:space="preserve">
    <value>Missing equals sign between attribute and attribute value.</value>
  </data>
  <data name="XML_RefUndefinedEntity_1" xml:space="preserve">
    <value>Reference to undefined entity '{0}'.</value>
  </data>
  <data name="XML_StringLiteralNoStartQuote" xml:space="preserve">
    <value>A string literal was expected, but no opening quotation mark was found.</value>
  </data>
  <data name="XML_StringLiteralNoEndQuote" xml:space="preserve">
    <value>Missing closing quotation mark for string literal.</value>
  </data>
  <data name="XML_StringLiteralNonAsciiQuote" xml:space="preserve">
    <value>Non-ASCII quotations marks may not be used around string literals.</value>
  </data>
  <data name="XML_EndTagNotExpected" xml:space="preserve">
    <value>End tag was not expected at this location.</value>
  </data>
  <data name="XML_ElementTypeMatch" xml:space="preserve">
    <value>End tag '{0}' does not match the start tag '{1}'.</value>
  </data>
  <data name="XML_EndTagExpected" xml:space="preserve">
    <value>Expected an end tag for element '{0}'.</value>
  </data>
  <data name="XML_WhitespaceMissing" xml:space="preserve">
    <value>Required white space was missing.</value>
  </data>
  <data name="XML_ExpectedEndOfXml" xml:space="preserve">
    <value>Unexpected character at this location.</value>
  </data>
  <data name="XML_CDataEndTagNotAllowed" xml:space="preserve">
    <value>The literal string ']]&gt;' is not allowed in element content.</value>
  </data>
  <data name="XML_DuplicateAttribute" xml:space="preserve">
    <value>Duplicate '{0}' attribute</value>
  </data>
  <data name="ERR_NoMetadataFile" xml:space="preserve">
    <value>Metadata file '{0}' could not be found</value>
  </data>
  <data name="ERR_MetadataReferencesNotSupported" xml:space="preserve">
    <value>Metadata references are not supported.</value>
  </data>
  <data name="FTL_MetadataCantOpenFile" xml:space="preserve">
    <value>Metadata file '{0}' could not be opened -- {1}</value>
  </data>
  <data name="ERR_NoTypeDef" xml:space="preserve">
    <value>The type '{0}' is defined in an assembly that is not referenced. You must add a reference to assembly '{1}'.</value>
  </data>
  <data name="ERR_NoTypeDefFromModule" xml:space="preserve">
    <value>The type '{0}' is defined in a module that has not been added. You must add the module '{1}'.</value>
  </data>
  <data name="ERR_OutputWriteFailed" xml:space="preserve">
    <value>Could not write to output file '{0}' -- '{1}'</value>
  </data>
  <data name="ERR_MultipleEntryPoints" xml:space="preserve">
    <value>Program has more than one entry point defined. Compile with /main to specify the type that contains the entry point.</value>
  </data>
  <data name="ERR_BadBinaryOps" xml:space="preserve">
    <value>Operator '{0}' cannot be applied to operands of type '{1}' and '{2}'</value>
  </data>
  <data name="ERR_IntDivByZero" xml:space="preserve">
    <value>Division by constant zero</value>
  </data>
  <data name="ERR_BadIndexLHS" xml:space="preserve">
    <value>Cannot apply indexing with [] to an expression of type '{0}'</value>
  </data>
  <data name="ERR_BadIndexCount" xml:space="preserve">
    <value>Wrong number of indices inside []; expected {0}</value>
  </data>
  <data name="ERR_BadUnaryOp" xml:space="preserve">
    <value>Operator '{0}' cannot be applied to operand of type '{1}'</value>
  </data>
  <data name="ERR_ThisInStaticMeth" xml:space="preserve">
    <value>Keyword 'this' is not valid in a static property, static method, or static field initializer</value>
  </data>
  <data name="ERR_ThisInBadContext" xml:space="preserve">
    <value>Keyword 'this' is not available in the current context</value>
  </data>
  <data name="WRN_InvalidMainSig" xml:space="preserve">
    <value>'{0}' has the wrong signature to be an entry point</value>
  </data>
  <data name="WRN_InvalidMainSig_Title" xml:space="preserve">
    <value>Method has the wrong signature to be an entry point</value>
  </data>
  <data name="ERR_NoImplicitConv" xml:space="preserve">
    <value>Cannot implicitly convert type '{0}' to '{1}'</value>
  </data>
  <data name="ERR_NoExplicitConv" xml:space="preserve">
    <value>Cannot convert type '{0}' to '{1}'</value>
  </data>
  <data name="ERR_ConstOutOfRange" xml:space="preserve">
    <value>Constant value '{0}' cannot be converted to a '{1}'</value>
  </data>
  <data name="ERR_AmbigBinaryOps" xml:space="preserve">
    <value>Operator '{0}' is ambiguous on operands of type '{1}' and '{2}'</value>
  </data>
  <data name="ERR_AmbigUnaryOp" xml:space="preserve">
    <value>Operator '{0}' is ambiguous on an operand of type '{1}'</value>
  </data>
  <data name="ERR_InAttrOnOutParam" xml:space="preserve">
    <value>An out parameter cannot have the In attribute</value>
  </data>
  <data name="ERR_ValueCantBeNull" xml:space="preserve">
    <value>Cannot convert null to '{0}' because it is a non-nullable value type</value>
  </data>
  <data name="ERR_NoExplicitBuiltinConv" xml:space="preserve">
    <value>Cannot convert type '{0}' to '{1}' via a reference conversion, boxing conversion, unboxing conversion, wrapping conversion, or null type conversion</value>
  </data>
  <data name="FTL_DebugEmitFailure" xml:space="preserve">
    <value>Unexpected error writing debug information -- '{0}'</value>
  </data>
  <data name="ERR_BadVisReturnType" xml:space="preserve">
    <value>Inconsistent accessibility: return type '{1}' is less accessible than method '{0}'</value>
  </data>
  <data name="ERR_BadVisParamType" xml:space="preserve">
    <value>Inconsistent accessibility: parameter type '{1}' is less accessible than method '{0}'</value>
  </data>
  <data name="ERR_BadVisFieldType" xml:space="preserve">
    <value>Inconsistent accessibility: field type '{1}' is less accessible than field '{0}'</value>
  </data>
  <data name="ERR_BadVisPropertyType" xml:space="preserve">
    <value>Inconsistent accessibility: property type '{1}' is less accessible than property '{0}'</value>
  </data>
  <data name="ERR_BadVisIndexerReturn" xml:space="preserve">
    <value>Inconsistent accessibility: indexer return type '{1}' is less accessible than indexer '{0}'</value>
  </data>
  <data name="ERR_BadVisIndexerParam" xml:space="preserve">
    <value>Inconsistent accessibility: parameter type '{1}' is less accessible than indexer '{0}'</value>
  </data>
  <data name="ERR_BadVisOpReturn" xml:space="preserve">
    <value>Inconsistent accessibility: return type '{1}' is less accessible than operator '{0}'</value>
  </data>
  <data name="ERR_BadVisOpParam" xml:space="preserve">
    <value>Inconsistent accessibility: parameter type '{1}' is less accessible than operator '{0}'</value>
  </data>
  <data name="ERR_BadVisDelegateReturn" xml:space="preserve">
    <value>Inconsistent accessibility: return type '{1}' is less accessible than delegate '{0}'</value>
  </data>
  <data name="ERR_BadVisDelegateParam" xml:space="preserve">
    <value>Inconsistent accessibility: parameter type '{1}' is less accessible than delegate '{0}'</value>
  </data>
  <data name="ERR_BadVisBaseClass" xml:space="preserve">
    <value>Inconsistent accessibility: base class '{1}' is less accessible than class '{0}'</value>
  </data>
  <data name="ERR_BadVisBaseInterface" xml:space="preserve">
    <value>Inconsistent accessibility: base interface '{1}' is less accessible than interface '{0}'</value>
  </data>
  <data name="ERR_EventNeedsBothAccessors" xml:space="preserve">
    <value>'{0}': event property must have both add and remove accessors</value>
  </data>
  <data name="ERR_EventNotDelegate" xml:space="preserve">
    <value>'{0}': event must be of a delegate type</value>
  </data>
  <data name="WRN_UnreferencedEvent" xml:space="preserve">
    <value>The event '{0}' is never used</value>
  </data>
  <data name="WRN_UnreferencedEvent_Title" xml:space="preserve">
    <value>Event is never used</value>
  </data>
  <data name="ERR_InterfaceEventInitializer" xml:space="preserve">
    <value>'{0}': event in interface cannot have initializer</value>
  </data>
  <data name="ERR_EventPropertyInInterface" xml:space="preserve">
    <value>An event in an interface cannot have add or remove accessors</value>
  </data>
  <data name="ERR_BadEventUsage" xml:space="preserve">
    <value>The event '{0}' can only appear on the left hand side of += or -= (except when used from within the type '{1}')</value>
  </data>
  <data name="ERR_ExplicitEventFieldImpl" xml:space="preserve">
    <value>An explicit interface implementation of an event must use event accessor syntax</value>
  </data>
  <data name="ERR_CantOverrideNonEvent" xml:space="preserve">
    <value>'{0}': cannot override; '{1}' is not an event</value>
  </data>
  <data name="ERR_AddRemoveMustHaveBody" xml:space="preserve">
    <value>An add or remove accessor must have a body</value>
  </data>
  <data name="ERR_AbstractEventInitializer" xml:space="preserve">
    <value>'{0}': abstract event cannot have initializer</value>
  </data>
  <data name="ERR_ReservedAssemblyName" xml:space="preserve">
    <value>The assembly name '{0}' is reserved and cannot be used as a reference in an interactive session</value>
  </data>
  <data name="ERR_ReservedEnumerator" xml:space="preserve">
    <value>The enumerator name '{0}' is reserved and cannot be used</value>
  </data>
  <data name="ERR_AsMustHaveReferenceType" xml:space="preserve">
    <value>The as operator must be used with a reference type or nullable type ('{0}' is a non-nullable value type)</value>
  </data>
  <data name="WRN_LowercaseEllSuffix" xml:space="preserve">
    <value>The 'l' suffix is easily confused with the digit '1' -- use 'L' for clarity</value>
  </data>
  <data name="WRN_LowercaseEllSuffix_Title" xml:space="preserve">
    <value>The 'l' suffix is easily confused with the digit '1'</value>
  </data>
  <data name="ERR_BadEventUsageNoField" xml:space="preserve">
    <value>The event '{0}' can only appear on the left hand side of += or -=</value>
  </data>
  <data name="ERR_ConstraintOnlyAllowedOnGenericDecl" xml:space="preserve">
    <value>Constraints are not allowed on non-generic declarations</value>
  </data>
  <data name="ERR_TypeParamMustBeIdentifier" xml:space="preserve">
    <value>Type parameter declaration must be an identifier not a type</value>
  </data>
  <data name="ERR_MemberReserved" xml:space="preserve">
    <value>Type '{1}' already reserves a member called '{0}' with the same parameter types</value>
  </data>
  <data name="ERR_DuplicateParamName" xml:space="preserve">
    <value>The parameter name '{0}' is a duplicate</value>
  </data>
  <data name="ERR_DuplicateNameInNS" xml:space="preserve">
    <value>The namespace '{1}' already contains a definition for '{0}'</value>
  </data>
  <data name="ERR_DuplicateNameInClass" xml:space="preserve">
    <value>The type '{0}' already contains a definition for '{1}'</value>
  </data>
  <data name="ERR_NameNotInContext" xml:space="preserve">
    <value>The name '{0}' does not exist in the current context</value>
  </data>
  <data name="ERR_NameNotInContextPossibleMissingReference" xml:space="preserve">
    <value>The name '{0}' does not exist in the current context (are you missing a reference to assembly '{1}'?)</value>
  </data>
  <data name="ERR_AmbigContext" xml:space="preserve">
    <value>'{0}' is an ambiguous reference between '{1}' and '{2}'</value>
  </data>
  <data name="WRN_DuplicateUsing" xml:space="preserve">
    <value>The using directive for '{0}' appeared previously in this namespace</value>
  </data>
  <data name="WRN_DuplicateUsing_Title" xml:space="preserve">
    <value>Using directive appeared previously in this namespace</value>
  </data>
  <data name="ERR_BadMemberFlag" xml:space="preserve">
    <value>The modifier '{0}' is not valid for this item</value>
  </data>
  <data name="ERR_BadMemberProtection" xml:space="preserve">
    <value>More than one protection modifier</value>
  </data>
  <data name="WRN_NewRequired" xml:space="preserve">
    <value>'{0}' hides inherited member '{1}'. Use the new keyword if hiding was intended.</value>
  </data>
  <data name="WRN_NewRequired_Title" xml:space="preserve">
    <value>Member hides inherited member; missing new keyword</value>
  </data>
  <data name="WRN_NewRequired_Description" xml:space="preserve">
    <value>A variable was declared with the same name as a variable in a base class. However, the new keyword was not used. This warning informs you that you should use new; the variable is declared as if new had been used in the declaration.</value>
  </data>
  <data name="WRN_NewNotRequired" xml:space="preserve">
    <value>The member '{0}' does not hide an accessible member. The new keyword is not required.</value>
  </data>
  <data name="WRN_NewNotRequired_Title" xml:space="preserve">
    <value>Member does not hide an inherited member; new keyword is not required</value>
  </data>
  <data name="ERR_CircConstValue" xml:space="preserve">
    <value>The evaluation of the constant value for '{0}' involves a circular definition</value>
  </data>
  <data name="ERR_MemberAlreadyExists" xml:space="preserve">
    <value>Type '{1}' already defines a member called '{0}' with the same parameter types</value>
  </data>
  <data name="ERR_StaticNotVirtual" xml:space="preserve">
    <value>A static member '{0}' cannot be marked as override, virtual, or abstract</value>
  </data>
  <data name="ERR_OverrideNotNew" xml:space="preserve">
    <value>A member '{0}' marked as override cannot be marked as new or virtual</value>
  </data>
  <data name="WRN_NewOrOverrideExpected" xml:space="preserve">
    <value>'{0}' hides inherited member '{1}'. To make the current member override that implementation, add the override keyword. Otherwise add the new keyword.</value>
  </data>
  <data name="WRN_NewOrOverrideExpected_Title" xml:space="preserve">
    <value>Member hides inherited member; missing override keyword</value>
  </data>
  <data name="ERR_OverrideNotExpected" xml:space="preserve">
    <value>'{0}': no suitable method found to override</value>
  </data>
  <data name="ERR_NamespaceUnexpected" xml:space="preserve">
    <value>A namespace cannot directly contain members such as fields or methods</value>
  </data>
  <data name="ERR_NoSuchMember" xml:space="preserve">
    <value>'{0}' does not contain a definition for '{1}'</value>
  </data>
  <data name="ERR_BadSKknown" xml:space="preserve">
    <value>'{0}' is a {1} but is used like a {2}</value>
  </data>
  <data name="ERR_BadSKunknown" xml:space="preserve">
    <value>'{0}' is a {1}, which is not valid in the given context</value>
  </data>
  <data name="ERR_ObjectRequired" xml:space="preserve">
    <value>An object reference is required for the non-static field, method, or property '{0}'</value>
  </data>
  <data name="ERR_AmbigCall" xml:space="preserve">
    <value>The call is ambiguous between the following methods or properties: '{0}' and '{1}'</value>
  </data>
  <data name="ERR_BadAccess" xml:space="preserve">
    <value>'{0}' is inaccessible due to its protection level</value>
  </data>
  <data name="ERR_MethDelegateMismatch" xml:space="preserve">
    <value>No overload for '{0}' matches delegate '{1}'</value>
  </data>
  <data name="ERR_RetObjectRequired" xml:space="preserve">
    <value>An object of a type convertible to '{0}' is required</value>
  </data>
  <data name="ERR_RetNoObjectRequired" xml:space="preserve">
    <value>Since '{0}' returns void, a return keyword must not be followed by an object expression</value>
  </data>
  <data name="ERR_LocalDuplicate" xml:space="preserve">
    <value>A local variable or function named '{0}' is already defined in this scope</value>
  </data>
  <data name="ERR_AssgLvalueExpected" xml:space="preserve">
    <value>The left-hand side of an assignment must be a variable, property or indexer</value>
  </data>
  <data name="ERR_StaticConstParam" xml:space="preserve">
    <value>'{0}': a static constructor must be parameterless</value>
  </data>
  <data name="ERR_NotConstantExpression" xml:space="preserve">
    <value>The expression being assigned to '{0}' must be constant</value>
  </data>
  <data name="ERR_NotNullConstRefField" xml:space="preserve">
    <value>'{0}' is of type '{1}'. A const field of a reference type other than string can only be initialized with null.</value>
  </data>
  <data name="ERR_LocalIllegallyOverrides" xml:space="preserve">
    <value>A local or parameter named '{0}' cannot be declared in this scope because that name is used in an enclosing local scope to define a local or parameter</value>
  </data>
  <data name="ERR_BadUsingNamespace" xml:space="preserve">
    <value>A 'using namespace' directive can only be applied to namespaces; '{0}' is a type not a namespace. Consider a 'using static' directive instead</value>
  </data>
  <data name="ERR_BadUsingType" xml:space="preserve">
    <value>A 'using static' directive can only be applied to types; '{0}' is a namespace not a type. Consider a 'using namespace' directive instead</value>
  </data>
  <data name="ERR_NoAliasHere" xml:space="preserve">
    <value>A 'using static' directive cannot be used to declare an alias</value>
  </data>
  <data name="ERR_NoBreakOrCont" xml:space="preserve">
    <value>No enclosing loop out of which to break or continue</value>
  </data>
  <data name="ERR_DuplicateLabel" xml:space="preserve">
    <value>The label '{0}' is a duplicate</value>
  </data>
  <data name="ERR_NoConstructors" xml:space="preserve">
    <value>The type '{0}' has no constructors defined</value>
  </data>
  <data name="ERR_NoNewAbstract" xml:space="preserve">
    <value>Cannot create an instance of the abstract class or interface '{0}'</value>
  </data>
  <data name="ERR_ConstValueRequired" xml:space="preserve">
    <value>A const field requires a value to be provided</value>
  </data>
  <data name="ERR_CircularBase" xml:space="preserve">
    <value>Circular base class dependency involving '{0}' and '{1}'</value>
  </data>
  <data name="ERR_BadDelegateConstructor" xml:space="preserve">
    <value>The delegate '{0}' does not have a valid constructor</value>
  </data>
  <data name="ERR_MethodNameExpected" xml:space="preserve">
    <value>Method name expected</value>
  </data>
  <data name="ERR_ConstantExpected" xml:space="preserve">
    <value>A constant value is expected</value>
  </data>
  <data name="ERR_V6SwitchGoverningTypeValueExpected" xml:space="preserve">
    <value>A switch expression or case label must be a bool, char, string, integral, enum, or corresponding nullable type in C# 6 and earlier.</value>
  </data>
  <data name="ERR_IntegralTypeValueExpected" xml:space="preserve">
    <value>A value of an integral type expected</value>
  </data>
  <data name="ERR_DuplicateCaseLabel" xml:space="preserve">
    <value>The switch statement contains multiple cases with the label value '{0}'</value>
  </data>
  <data name="ERR_InvalidGotoCase" xml:space="preserve">
    <value>A goto case is only valid inside a switch statement</value>
  </data>
  <data name="ERR_PropertyLacksGet" xml:space="preserve">
    <value>The property or indexer '{0}' cannot be used in this context because it lacks the get accessor</value>
  </data>
  <data name="ERR_BadExceptionType" xml:space="preserve">
    <value>The type caught or thrown must be derived from System.Exception</value>
  </data>
  <data name="ERR_BadEmptyThrow" xml:space="preserve">
    <value>A throw statement with no arguments is not allowed outside of a catch clause</value>
  </data>
  <data name="ERR_BadFinallyLeave" xml:space="preserve">
    <value>Control cannot leave the body of a finally clause</value>
  </data>
  <data name="ERR_LabelShadow" xml:space="preserve">
    <value>The label '{0}' shadows another label by the same name in a contained scope</value>
  </data>
  <data name="ERR_LabelNotFound" xml:space="preserve">
    <value>No such label '{0}' within the scope of the goto statement</value>
  </data>
  <data name="ERR_UnreachableCatch" xml:space="preserve">
    <value>A previous catch clause already catches all exceptions of this or of a super type ('{0}')</value>
  </data>
  <data name="WRN_FilterIsConstant" xml:space="preserve">
    <value>Filter expression is a constant, consider removing the filter</value>
  </data>
  <data name="WRN_FilterIsConstant_Title" xml:space="preserve">
    <value>Filter expression is a constant</value>
  </data>
  <data name="ERR_ReturnExpected" xml:space="preserve">
    <value>'{0}': not all code paths return a value</value>
  </data>
  <data name="WRN_UnreachableCode" xml:space="preserve">
    <value>Unreachable code detected</value>
  </data>
  <data name="WRN_UnreachableCode_Title" xml:space="preserve">
    <value>Unreachable code detected</value>
  </data>
  <data name="ERR_SwitchFallThrough" xml:space="preserve">
    <value>Control cannot fall through from one case label ('{0}') to another</value>
  </data>
  <data name="WRN_UnreferencedLabel" xml:space="preserve">
    <value>This label has not been referenced</value>
  </data>
  <data name="WRN_UnreferencedLabel_Title" xml:space="preserve">
    <value>This label has not been referenced</value>
  </data>
  <data name="ERR_UseDefViolation" xml:space="preserve">
    <value>Use of unassigned local variable '{0}'</value>
  </data>
  <data name="WRN_UnreferencedVar" xml:space="preserve">
    <value>The variable '{0}' is declared but never used</value>
  </data>
  <data name="WRN_UnreferencedVar_Title" xml:space="preserve">
    <value>Variable is declared but never used</value>
  </data>
  <data name="WRN_UnreferencedField" xml:space="preserve">
    <value>The field '{0}' is never used</value>
  </data>
  <data name="WRN_UnreferencedField_Title" xml:space="preserve">
    <value>Field is never used</value>
  </data>
  <data name="ERR_UseDefViolationField" xml:space="preserve">
    <value>Use of possibly unassigned field '{0}'</value>
  </data>
  <data name="ERR_UseDefViolationProperty" xml:space="preserve">
    <value>Use of possibly unassigned auto-implemented property '{0}'</value>
  </data>
  <data name="ERR_UnassignedThis" xml:space="preserve">
    <value>Field '{0}' must be fully assigned before control is returned to the caller</value>
  </data>
  <data name="ERR_AmbigQM" xml:space="preserve">
    <value>Type of conditional expression cannot be determined because '{0}' and '{1}' implicitly convert to one another</value>
  </data>
  <data name="ERR_InvalidQM" xml:space="preserve">
    <value>Type of conditional expression cannot be determined because there is no implicit conversion between '{0}' and '{1}'</value>
  </data>
  <data name="ERR_NoBaseClass" xml:space="preserve">
    <value>A base class is required for a 'base' reference</value>
  </data>
  <data name="ERR_BaseIllegal" xml:space="preserve">
    <value>Use of keyword 'base' is not valid in this context</value>
  </data>
  <data name="ERR_ObjectProhibited" xml:space="preserve">
    <value>Member '{0}' cannot be accessed with an instance reference; qualify it with a type name instead</value>
  </data>
  <data name="ERR_ParamUnassigned" xml:space="preserve">
    <value>The out parameter '{0}' must be assigned to before control leaves the current method</value>
  </data>
  <data name="ERR_InvalidArray" xml:space="preserve">
    <value>Invalid rank specifier: expected ',' or ']'</value>
  </data>
  <data name="ERR_ExternHasBody" xml:space="preserve">
    <value>'{0}' cannot be extern and declare a body</value>
  </data>
  <data name="ERR_ExternHasConstructorInitializer" xml:space="preserve">
    <value>'{0}' cannot be extern and have a constructor initializer</value>
  </data>
  <data name="ERR_AbstractAndExtern" xml:space="preserve">
    <value>'{0}' cannot be both extern and abstract</value>
  </data>
  <data name="ERR_BadAttributeParamType" xml:space="preserve">
    <value>Attribute constructor parameter '{0}' has type '{1}', which is not a valid attribute parameter type</value>
  </data>
  <data name="ERR_BadAttributeArgument" xml:space="preserve">
    <value>An attribute argument must be a constant expression, typeof expression or array creation expression of an attribute parameter type</value>
  </data>
  <data name="ERR_BadAttributeParamDefaultArgument" xml:space="preserve">
    <value>Attribute constructor parameter '{0}' is optional, but no default parameter value was specified.</value>
  </data>
  <data name="WRN_IsAlwaysTrue" xml:space="preserve">
    <value>The given expression is always of the provided ('{0}') type</value>
  </data>
  <data name="WRN_IsAlwaysTrue_Title" xml:space="preserve">
    <value>'is' expression's given expression is always of the provided type</value>
  </data>
  <data name="WRN_IsAlwaysFalse" xml:space="preserve">
    <value>The given expression is never of the provided ('{0}') type</value>
  </data>
  <data name="WRN_IsAlwaysFalse_Title" xml:space="preserve">
    <value>'is' expression's given expression is never of the provided type</value>
  </data>
  <data name="ERR_LockNeedsReference" xml:space="preserve">
    <value>'{0}' is not a reference type as required by the lock statement</value>
  </data>
  <data name="ERR_NullNotValid" xml:space="preserve">
    <value>Use of null is not valid in this context</value>
  </data>
  <data name="ERR_UseDefViolationThis" xml:space="preserve">
    <value>The 'this' object cannot be used before all of its fields are assigned to</value>
  </data>
  <data name="ERR_ArgsInvalid" xml:space="preserve">
    <value>The __arglist construct is valid only within a variable argument method</value>
  </data>
  <data name="ERR_AssgReadonly" xml:space="preserve">
    <value>A readonly field cannot be assigned to (except in a constructor or a variable initializer)</value>
  </data>
  <data name="ERR_RefReadonly" xml:space="preserve">
    <value>A readonly field cannot be used as a ref or out value (except in a constructor)</value>
  </data>
  <data name="ERR_PtrExpected" xml:space="preserve">
    <value>The * or -&gt; operator must be applied to a pointer</value>
  </data>
  <data name="ERR_PtrIndexSingle" xml:space="preserve">
    <value>A pointer must be indexed by only one value</value>
  </data>
  <data name="WRN_ByRefNonAgileField" xml:space="preserve">
    <value>Using '{0}' as a ref or out value or taking its address may cause a runtime exception because it is a field of a marshal-by-reference class</value>
  </data>
  <data name="WRN_ByRefNonAgileField_Title" xml:space="preserve">
    <value>Using a field of a marshal-by-reference class as a ref or out value or taking its address may cause a runtime exception</value>
  </data>
  <data name="ERR_AssgReadonlyStatic" xml:space="preserve">
    <value>A static readonly field cannot be assigned to (except in a static constructor or a variable initializer)</value>
  </data>
  <data name="ERR_RefReadonlyStatic" xml:space="preserve">
    <value>A static readonly field cannot be used as a ref or out value (except in a static constructor)</value>
  </data>
  <data name="ERR_AssgReadonlyProp" xml:space="preserve">
    <value>Property or indexer '{0}' cannot be assigned to -- it is read only</value>
  </data>
  <data name="ERR_IllegalStatement" xml:space="preserve">
    <value>Only assignment, call, increment, decrement, and new object expressions can be used as a statement</value>
  </data>
  <data name="ERR_BadGetEnumerator" xml:space="preserve">
    <value>foreach requires that the return type '{0}' of '{1}' must have a suitable public MoveNext method and public Current property</value>
  </data>
  <data name="ERR_TooManyLocals" xml:space="preserve">
    <value>Only 65534 locals, including those generated by the compiler, are allowed</value>
  </data>
  <data name="ERR_AbstractBaseCall" xml:space="preserve">
    <value>Cannot call an abstract base member: '{0}'</value>
  </data>
  <data name="ERR_RefProperty" xml:space="preserve">
    <value>A property or indexer may not be passed as an out or ref parameter</value>
  </data>
  <data name="ERR_ManagedAddr" xml:space="preserve">
    <value>Cannot take the address of, get the size of, or declare a pointer to a managed type ('{0}')</value>
  </data>
  <data name="ERR_BadFixedInitType" xml:space="preserve">
    <value>The type of a local declared in a fixed statement must be a pointer type</value>
  </data>
  <data name="ERR_FixedMustInit" xml:space="preserve">
    <value>You must provide an initializer in a fixed or using statement declaration</value>
  </data>
  <data name="ERR_InvalidAddrOp" xml:space="preserve">
    <value>Cannot take the address of the given expression</value>
  </data>
  <data name="ERR_FixedNeeded" xml:space="preserve">
    <value>You can only take the address of an unfixed expression inside of a fixed statement initializer</value>
  </data>
  <data name="ERR_FixedNotNeeded" xml:space="preserve">
    <value>You cannot use the fixed statement to take the address of an already fixed expression</value>
  </data>
  <data name="ERR_UnsafeNeeded" xml:space="preserve">
    <value>Pointers and fixed size buffers may only be used in an unsafe context</value>
  </data>
  <data name="ERR_OpTFRetType" xml:space="preserve">
    <value>The return type of operator True or False must be bool</value>
  </data>
  <data name="ERR_OperatorNeedsMatch" xml:space="preserve">
    <value>The operator '{0}' requires a matching operator '{1}' to also be defined</value>
  </data>
  <data name="ERR_BadBoolOp" xml:space="preserve">
    <value>In order to be applicable as a short circuit operator a user-defined logical operator ('{0}') must have the same return type and parameter types</value>
  </data>
  <data name="ERR_MustHaveOpTF" xml:space="preserve">
    <value>In order for '{0}' to be applicable as a short circuit operator, its declaring type '{1}' must define operator true and operator false</value>
  </data>
  <data name="WRN_UnreferencedVarAssg" xml:space="preserve">
    <value>The variable '{0}' is assigned but its value is never used</value>
  </data>
  <data name="WRN_UnreferencedVarAssg_Title" xml:space="preserve">
    <value>Variable is assigned but its value is never used</value>
  </data>
  <data name="ERR_CheckedOverflow" xml:space="preserve">
    <value>The operation overflows at compile time in checked mode</value>
  </data>
  <data name="ERR_ConstOutOfRangeChecked" xml:space="preserve">
    <value>Constant value '{0}' cannot be converted to a '{1}' (use 'unchecked' syntax to override)</value>
  </data>
  <data name="ERR_BadVarargs" xml:space="preserve">
    <value>A method with vararg cannot be generic, be in a generic type, or have a params parameter</value>
  </data>
  <data name="ERR_ParamsMustBeArray" xml:space="preserve">
    <value>The params parameter must be a single dimensional array</value>
  </data>
  <data name="ERR_IllegalArglist" xml:space="preserve">
    <value>An __arglist expression may only appear inside of a call or new expression</value>
  </data>
  <data name="ERR_IllegalUnsafe" xml:space="preserve">
    <value>Unsafe code may only appear if compiling with /unsafe</value>
  </data>
  <data name="ERR_AmbigMember" xml:space="preserve">
    <value>Ambiguity between '{0}' and '{1}'</value>
  </data>
  <data name="ERR_BadForeachDecl" xml:space="preserve">
    <value>Type and identifier are both required in a foreach statement</value>
  </data>
  <data name="ERR_ParamsLast" xml:space="preserve">
    <value>A params parameter must be the last parameter in a formal parameter list</value>
  </data>
  <data name="ERR_SizeofUnsafe" xml:space="preserve">
    <value>'{0}' does not have a predefined size, therefore sizeof can only be used in an unsafe context (consider using System.Runtime.InteropServices.Marshal.SizeOf)</value>
  </data>
  <data name="ERR_DottedTypeNameNotFoundInNS" xml:space="preserve">
    <value>The type or namespace name '{0}' does not exist in the namespace '{1}' (are you missing an assembly reference?)</value>
  </data>
  <data name="ERR_FieldInitRefNonstatic" xml:space="preserve">
    <value>A field initializer cannot reference the non-static field, method, or property '{0}'</value>
  </data>
  <data name="ERR_SealedNonOverride" xml:space="preserve">
    <value>'{0}' cannot be sealed because it is not an override</value>
  </data>
  <data name="ERR_CantOverrideSealed" xml:space="preserve">
    <value>'{0}': cannot override inherited member '{1}' because it is sealed</value>
  </data>
  <data name="ERR_VoidError" xml:space="preserve">
    <value>The operation in question is undefined on void pointers</value>
  </data>
  <data name="ERR_ConditionalOnOverride" xml:space="preserve">
    <value>The Conditional attribute is not valid on '{0}' because it is an override method</value>
  </data>
  <data name="ERR_PointerInAsOrIs" xml:space="preserve">
    <value>Neither 'is' nor 'as' is valid on pointer types</value>
  </data>
  <data name="ERR_CallingFinalizeDeprecated" xml:space="preserve">
    <value>Destructors and object.Finalize cannot be called directly. Consider calling IDisposable.Dispose if available.</value>
  </data>
  <data name="ERR_SingleTypeNameNotFound" xml:space="preserve">
    <value>The type or namespace name '{0}' could not be found (are you missing a using directive or an assembly reference?)</value>
  </data>
  <data name="ERR_NegativeStackAllocSize" xml:space="preserve">
    <value>Cannot use a negative size with stackalloc</value>
  </data>
  <data name="ERR_NegativeArraySize" xml:space="preserve">
    <value>Cannot create an array with a negative size</value>
  </data>
  <data name="ERR_OverrideFinalizeDeprecated" xml:space="preserve">
    <value>Do not override object.Finalize. Instead, provide a destructor.</value>
  </data>
  <data name="ERR_CallingBaseFinalizeDeprecated" xml:space="preserve">
    <value>Do not directly call your base class Finalize method. It is called automatically from your destructor.</value>
  </data>
  <data name="WRN_NegativeArrayIndex" xml:space="preserve">
    <value>Indexing an array with a negative index (array indices always start at zero)</value>
  </data>
  <data name="WRN_NegativeArrayIndex_Title" xml:space="preserve">
    <value>Indexing an array with a negative index</value>
  </data>
  <data name="WRN_BadRefCompareLeft" xml:space="preserve">
    <value>Possible unintended reference comparison; to get a value comparison, cast the left hand side to type '{0}'</value>
  </data>
  <data name="WRN_BadRefCompareLeft_Title" xml:space="preserve">
    <value>Possible unintended reference comparison; left hand side needs cast</value>
  </data>
  <data name="WRN_BadRefCompareRight" xml:space="preserve">
    <value>Possible unintended reference comparison; to get a value comparison, cast the right hand side to type '{0}'</value>
  </data>
  <data name="WRN_BadRefCompareRight_Title" xml:space="preserve">
    <value>Possible unintended reference comparison; right hand side needs cast</value>
  </data>
  <data name="ERR_BadCastInFixed" xml:space="preserve">
    <value>The right hand side of a fixed statement assignment may not be a cast expression</value>
  </data>
  <data name="ERR_StackallocInCatchFinally" xml:space="preserve">
    <value>stackalloc may not be used in a catch or finally block</value>
  </data>
  <data name="ERR_VarargsLast" xml:space="preserve">
    <value>An __arglist parameter must be the last parameter in a formal parameter list</value>
  </data>
  <data name="ERR_MissingPartial" xml:space="preserve">
    <value>Missing partial modifier on declaration of type '{0}'; another partial declaration of this type exists</value>
  </data>
  <data name="ERR_PartialTypeKindConflict" xml:space="preserve">
    <value>Partial declarations of '{0}' must be all classes, all structs, or all interfaces</value>
  </data>
  <data name="ERR_PartialModifierConflict" xml:space="preserve">
    <value>Partial declarations of '{0}' have conflicting accessibility modifiers</value>
  </data>
  <data name="ERR_PartialMultipleBases" xml:space="preserve">
    <value>Partial declarations of '{0}' must not specify different base classes</value>
  </data>
  <data name="ERR_PartialWrongTypeParams" xml:space="preserve">
    <value>Partial declarations of '{0}' must have the same type parameter names in the same order</value>
  </data>
  <data name="ERR_PartialWrongConstraints" xml:space="preserve">
    <value>Partial declarations of '{0}' have inconsistent constraints for type parameter '{1}'</value>
  </data>
  <data name="ERR_NoImplicitConvCast" xml:space="preserve">
    <value>Cannot implicitly convert type '{0}' to '{1}'. An explicit conversion exists (are you missing a cast?)</value>
  </data>
  <data name="ERR_PartialMisplaced" xml:space="preserve">
    <value>The 'partial' modifier can only appear immediately before 'class', 'struct', 'interface', or 'void'</value>
  </data>
  <data name="ERR_ImportedCircularBase" xml:space="preserve">
    <value>Imported type '{0}' is invalid. It contains a circular base class dependency.</value>
  </data>
  <data name="ERR_UseDefViolationOut" xml:space="preserve">
    <value>Use of unassigned out parameter '{0}'</value>
  </data>
  <data name="ERR_ArraySizeInDeclaration" xml:space="preserve">
    <value>Array size cannot be specified in a variable declaration (try initializing with a 'new' expression)</value>
  </data>
  <data name="ERR_InaccessibleGetter" xml:space="preserve">
    <value>The property or indexer '{0}' cannot be used in this context because the get accessor is inaccessible</value>
  </data>
  <data name="ERR_InaccessibleSetter" xml:space="preserve">
    <value>The property or indexer '{0}' cannot be used in this context because the set accessor is inaccessible</value>
  </data>
  <data name="ERR_InvalidPropertyAccessMod" xml:space="preserve">
    <value>The accessibility modifier of the '{0}' accessor must be more restrictive than the property or indexer '{1}'</value>
  </data>
  <data name="ERR_DuplicatePropertyAccessMods" xml:space="preserve">
    <value>Cannot specify accessibility modifiers for both accessors of the property or indexer '{0}'</value>
  </data>
  <data name="ERR_PropertyAccessModInInterface" xml:space="preserve">
    <value>'{0}': accessibility modifiers may not be used on accessors in an interface</value>
  </data>
  <data name="ERR_AccessModMissingAccessor" xml:space="preserve">
    <value>'{0}': accessibility modifiers on accessors may only be used if the property or indexer has both a get and a set accessor</value>
  </data>
  <data name="ERR_UnimplementedInterfaceAccessor" xml:space="preserve">
    <value>'{0}' does not implement interface member '{1}'. '{2}' is not public.</value>
  </data>
  <data name="WRN_PatternIsAmbiguous" xml:space="preserve">
    <value>'{0}' does not implement the '{1}' pattern. '{2}' is ambiguous with '{3}'.</value>
  </data>
  <data name="WRN_PatternIsAmbiguous_Title" xml:space="preserve">
    <value>Type does not implement the collection pattern; members are ambiguous</value>
  </data>
  <data name="WRN_PatternStaticOrInaccessible" xml:space="preserve">
    <value>'{0}' does not implement the '{1}' pattern. '{2}' is either static or not public.</value>
  </data>
  <data name="WRN_PatternStaticOrInaccessible_Title" xml:space="preserve">
    <value>Type does not implement the collection pattern; member is either static or not public</value>
  </data>
  <data name="WRN_PatternBadSignature" xml:space="preserve">
    <value>'{0}' does not implement the '{1}' pattern. '{2}' has the wrong signature.</value>
  </data>
  <data name="WRN_PatternBadSignature_Title" xml:space="preserve">
    <value>Type does not implement the collection pattern; member has the wrong signature</value>
  </data>
  <data name="ERR_FriendRefNotEqualToThis" xml:space="preserve">
    <value>Friend access was granted by '{0}', but the public key of the output assembly does not match that specified by the attribute in the granting assembly.</value>
  </data>
  <data name="ERR_FriendRefSigningMismatch" xml:space="preserve">
    <value>Friend access was granted by '{0}', but the strong name signing state of the output assembly does not match that of the granting assembly.</value>
  </data>
  <data name="WRN_SequentialOnPartialClass" xml:space="preserve">
    <value>There is no defined ordering between fields in multiple declarations of partial struct '{0}'. To specify an ordering, all instance fields must be in the same declaration.</value>
  </data>
  <data name="WRN_SequentialOnPartialClass_Title" xml:space="preserve">
    <value>There is no defined ordering between fields in multiple declarations of partial struct</value>
  </data>
  <data name="ERR_BadConstType" xml:space="preserve">
    <value>The type '{0}' cannot be declared const</value>
  </data>
  <data name="ERR_NoNewTyvar" xml:space="preserve">
    <value>Cannot create an instance of the variable type '{0}' because it does not have the new() constraint</value>
  </data>
  <data name="ERR_BadArity" xml:space="preserve">
    <value>Using the generic {1} '{0}' requires {2} type arguments</value>
  </data>
  <data name="ERR_BadTypeArgument" xml:space="preserve">
    <value>The type '{0}' may not be used as a type argument</value>
  </data>
  <data name="ERR_TypeArgsNotAllowed" xml:space="preserve">
    <value>The {1} '{0}' cannot be used with type arguments</value>
  </data>
  <data name="ERR_HasNoTypeVars" xml:space="preserve">
    <value>The non-generic {1} '{0}' cannot be used with type arguments</value>
  </data>
  <data name="ERR_NewConstraintNotSatisfied" xml:space="preserve">
    <value>'{2}' must be a non-abstract type with a public parameterless constructor in order to use it as parameter '{1}' in the generic type or method '{0}'</value>
  </data>
  <data name="ERR_GenericConstraintNotSatisfiedRefType" xml:space="preserve">
    <value>The type '{3}' cannot be used as type parameter '{2}' in the generic type or method '{0}'. There is no implicit reference conversion from '{3}' to '{1}'.</value>
  </data>
  <data name="ERR_GenericConstraintNotSatisfiedNullableEnum" xml:space="preserve">
    <value>The type '{3}' cannot be used as type parameter '{2}' in the generic type or method '{0}'. The nullable type '{3}' does not satisfy the constraint of '{1}'.</value>
  </data>
  <data name="ERR_GenericConstraintNotSatisfiedNullableInterface" xml:space="preserve">
    <value>The type '{3}' cannot be used as type parameter '{2}' in the generic type or method '{0}'. The nullable type '{3}' does not satisfy the constraint of '{1}'. Nullable types can not satisfy any interface constraints.</value>
  </data>
  <data name="ERR_GenericConstraintNotSatisfiedTyVar" xml:space="preserve">
    <value>The type '{3}' cannot be used as type parameter '{2}' in the generic type or method '{0}'. There is no boxing conversion or type parameter conversion from '{3}' to '{1}'.</value>
  </data>
  <data name="ERR_GenericConstraintNotSatisfiedValType" xml:space="preserve">
    <value>The type '{3}' cannot be used as type parameter '{2}' in the generic type or method '{0}'. There is no boxing conversion from '{3}' to '{1}'.</value>
  </data>
  <data name="ERR_DuplicateGeneratedName" xml:space="preserve">
    <value>The parameter name '{0}' conflicts with an automatically-generated parameter name</value>
  </data>
  <data name="ERR_GlobalSingleTypeNameNotFound" xml:space="preserve">
    <value>The type or namespace name '{0}' could not be found in the global namespace (are you missing an assembly reference?)</value>
  </data>
  <data name="ERR_NewBoundMustBeLast" xml:space="preserve">
    <value>The new() constraint must be the last constraint specified</value>
  </data>
  <data name="WRN_MainCantBeGeneric" xml:space="preserve">
    <value>'{0}': an entry point cannot be generic or in a generic type</value>
  </data>
  <data name="WRN_MainCantBeGeneric_Title" xml:space="preserve">
    <value>An entry point cannot be generic or in a generic type</value>
  </data>
  <data name="ERR_TypeVarCantBeNull" xml:space="preserve">
    <value>Cannot convert null to type parameter '{0}' because it could be a non-nullable value type. Consider using 'default({0})' instead.</value>
  </data>
  <data name="ERR_AttributeCantBeGeneric" xml:space="preserve">
    <value>Cannot apply attribute class '{0}' because it is generic</value>
  </data>
  <data name="ERR_DuplicateBound" xml:space="preserve">
    <value>Duplicate constraint '{0}' for type parameter '{1}'</value>
  </data>
  <data name="ERR_ClassBoundNotFirst" xml:space="preserve">
    <value>The class type constraint '{0}' must come before any other constraints</value>
  </data>
  <data name="ERR_BadRetType" xml:space="preserve">
    <value>'{1} {0}' has the wrong return type</value>
  </data>
  <data name="ERR_DuplicateConstraintClause" xml:space="preserve">
    <value>A constraint clause has already been specified for type parameter '{0}'. All of the constraints for a type parameter must be specified in a single where clause.</value>
  </data>
  <data name="ERR_CantInferMethTypeArgs" xml:space="preserve">
    <value>The type arguments for method '{0}' cannot be inferred from the usage. Try specifying the type arguments explicitly.</value>
  </data>
  <data name="ERR_LocalSameNameAsTypeParam" xml:space="preserve">
    <value>'{0}': a parameter, local variable, or local function cannot have the same name as a method type parameter</value>
  </data>
  <data name="ERR_AsWithTypeVar" xml:space="preserve">
    <value>The type parameter '{0}' cannot be used with the 'as' operator because it does not have a class type constraint nor a 'class' constraint</value>
  </data>
  <data name="WRN_UnreferencedFieldAssg" xml:space="preserve">
    <value>The field '{0}' is assigned but its value is never used</value>
  </data>
  <data name="WRN_UnreferencedFieldAssg_Title" xml:space="preserve">
    <value>Field is assigned but its value is never used</value>
  </data>
  <data name="ERR_BadIndexerNameAttr" xml:space="preserve">
    <value>The '{0}' attribute is valid only on an indexer that is not an explicit interface member declaration</value>
  </data>
  <data name="ERR_AttrArgWithTypeVars" xml:space="preserve">
    <value>'{0}': an attribute argument cannot use type parameters</value>
  </data>
  <data name="ERR_NewTyvarWithArgs" xml:space="preserve">
    <value>'{0}': cannot provide arguments when creating an instance of a variable type</value>
  </data>
  <data name="ERR_AbstractSealedStatic" xml:space="preserve">
    <value>'{0}': an abstract class cannot be sealed or static</value>
  </data>
  <data name="WRN_AmbiguousXMLReference" xml:space="preserve">
    <value>Ambiguous reference in cref attribute: '{0}'. Assuming '{1}', but could have also matched other overloads including '{2}'.</value>
  </data>
  <data name="WRN_AmbiguousXMLReference_Title" xml:space="preserve">
    <value>Ambiguous reference in cref attribute</value>
  </data>
  <data name="WRN_VolatileByRef" xml:space="preserve">
    <value>'{0}': a reference to a volatile field will not be treated as volatile</value>
  </data>
  <data name="WRN_VolatileByRef_Title" xml:space="preserve">
    <value>A reference to a volatile field will not be treated as volatile</value>
  </data>
  <data name="WRN_VolatileByRef_Description" xml:space="preserve">
    <value>A volatile field should not normally be used as a ref or out value, since it will not be treated as volatile. There are exceptions to this, such as when calling an interlocked API.</value>
  </data>
  <data name="ERR_ComImportWithImpl" xml:space="preserve">
    <value>Since '{1}' has the ComImport attribute, '{0}' must be extern or abstract</value>
  </data>
  <data name="ERR_ComImportWithBase" xml:space="preserve">
    <value>'{0}': a class with the ComImport attribute cannot specify a base class</value>
  </data>
  <data name="ERR_ImplBadConstraints" xml:space="preserve">
    <value>The constraints for type parameter '{0}' of method '{1}' must match the constraints for type parameter '{2}' of interface method '{3}'. Consider using an explicit interface implementation instead.</value>
  </data>
  <data name="ERR_ImplBadTupleNames" xml:space="preserve">
    <value>The tuple element names in the signature of method '{0}' must match the tuple element names of interface method '{1}' (including on the return type).</value>
  </data>
  <data name="ERR_DottedTypeNameNotFoundInAgg" xml:space="preserve">
    <value>The type name '{0}' does not exist in the type '{1}'</value>
  </data>
  <data name="ERR_MethGrpToNonDel" xml:space="preserve">
    <value>Cannot convert method group '{0}' to non-delegate type '{1}'. Did you intend to invoke the method?</value>
  </data>
  <data name="ERR_BadExternAlias" xml:space="preserve">
    <value>The extern alias '{0}' was not specified in a /reference option</value>
  </data>
  <data name="ERR_ColColWithTypeAlias" xml:space="preserve">
    <value>Cannot use alias '{0}' with '::' since the alias references a type. Use '.' instead.</value>
  </data>
  <data name="ERR_AliasNotFound" xml:space="preserve">
    <value>Alias '{0}' not found</value>
  </data>
  <data name="ERR_SameFullNameAggAgg" xml:space="preserve">
    <value>The type '{1}' exists in both '{0}' and '{2}'</value>
  </data>
  <data name="ERR_SameFullNameNsAgg" xml:space="preserve">
    <value>The namespace '{1}' in '{0}' conflicts with the type '{3}' in '{2}'</value>
  </data>
  <data name="WRN_SameFullNameThisNsAgg" xml:space="preserve">
    <value>The namespace '{1}' in '{0}' conflicts with the imported type '{3}' in '{2}'. Using the namespace defined in '{0}'.</value>
  </data>
  <data name="WRN_SameFullNameThisNsAgg_Title" xml:space="preserve">
    <value>Namespace conflicts with imported type</value>
  </data>
  <data name="WRN_SameFullNameThisAggAgg" xml:space="preserve">
    <value>The type '{1}' in '{0}' conflicts with the imported type '{3}' in '{2}'. Using the type defined in '{0}'.</value>
  </data>
  <data name="WRN_SameFullNameThisAggAgg_Title" xml:space="preserve">
    <value>Type conflicts with imported type</value>
  </data>
  <data name="WRN_SameFullNameThisAggNs" xml:space="preserve">
    <value>The type '{1}' in '{0}' conflicts with the imported namespace '{3}' in '{2}'. Using the type defined in '{0}'.</value>
  </data>
  <data name="WRN_SameFullNameThisAggNs_Title" xml:space="preserve">
    <value>Type conflicts with imported namespace</value>
  </data>
  <data name="ERR_SameFullNameThisAggThisNs" xml:space="preserve">
    <value>The type '{1}' in '{0}' conflicts with the namespace '{3}' in '{2}'</value>
  </data>
  <data name="ERR_ExternAfterElements" xml:space="preserve">
    <value>An extern alias declaration must precede all other elements defined in the namespace</value>
  </data>
  <data name="WRN_GlobalAliasDefn" xml:space="preserve">
    <value>Defining an alias named 'global' is ill-advised since 'global::' always references the global namespace and not an alias</value>
  </data>
  <data name="WRN_GlobalAliasDefn_Title" xml:space="preserve">
    <value>Defining an alias named 'global' is ill-advised</value>
  </data>
  <data name="ERR_SealedStaticClass" xml:space="preserve">
    <value>'{0}': a class cannot be both static and sealed</value>
  </data>
  <data name="ERR_PrivateAbstractAccessor" xml:space="preserve">
    <value>'{0}': abstract properties cannot have private accessors</value>
  </data>
  <data name="ERR_ValueExpected" xml:space="preserve">
    <value>Syntax error; value expected</value>
  </data>
  <data name="ERR_UnboxNotLValue" xml:space="preserve">
    <value>Cannot modify the result of an unboxing conversion</value>
  </data>
  <data name="ERR_AnonMethGrpInForEach" xml:space="preserve">
    <value>Foreach cannot operate on a '{0}'. Did you intend to invoke the '{0}'?</value>
  </data>
  <data name="ERR_BadIncDecRetType" xml:space="preserve">
    <value>The return type for ++ or -- operator must match the parameter type or be derived from the parameter type</value>
  </data>
  <data name="ERR_RefValBoundMustBeFirst" xml:space="preserve">
    <value>The 'class' or 'struct' constraint must come before any other constraints</value>
  </data>
  <data name="ERR_RefValBoundWithClass" xml:space="preserve">
    <value>'{0}': cannot specify both a constraint class and the 'class' or 'struct' constraint</value>
  </data>
  <data name="ERR_NewBoundWithVal" xml:space="preserve">
    <value>The 'new()' constraint cannot be used with the 'struct' constraint</value>
  </data>
  <data name="ERR_RefConstraintNotSatisfied" xml:space="preserve">
    <value>The type '{2}' must be a reference type in order to use it as parameter '{1}' in the generic type or method '{0}'</value>
  </data>
  <data name="ERR_ValConstraintNotSatisfied" xml:space="preserve">
    <value>The type '{2}' must be a non-nullable value type in order to use it as parameter '{1}' in the generic type or method '{0}'</value>
  </data>
  <data name="ERR_CircularConstraint" xml:space="preserve">
    <value>Circular constraint dependency involving '{0}' and '{1}'</value>
  </data>
  <data name="ERR_BaseConstraintConflict" xml:space="preserve">
    <value>Type parameter '{0}' inherits conflicting constraints '{1}' and '{2}'</value>
  </data>
  <data name="ERR_ConWithValCon" xml:space="preserve">
    <value>Type parameter '{1}' has the 'struct' constraint so '{1}' cannot be used as a constraint for '{0}'</value>
  </data>
  <data name="ERR_AmbigUDConv" xml:space="preserve">
    <value>Ambiguous user defined conversions '{0}' and '{1}' when converting from '{2}' to '{3}'</value>
  </data>
  <data name="WRN_AlwaysNull" xml:space="preserve">
    <value>The result of the expression is always 'null' of type '{0}'</value>
  </data>
  <data name="WRN_AlwaysNull_Title" xml:space="preserve">
    <value>The result of the expression is always 'null'</value>
  </data>
  <data name="ERR_AddrOnReadOnlyLocal" xml:space="preserve">
    <value>Cannot take the address of a read-only local variable</value>
  </data>
  <data name="ERR_OverrideWithConstraints" xml:space="preserve">
    <value>Constraints for override and explicit interface implementation methods are inherited from the base method, so they cannot be specified directly</value>
  </data>
  <data name="ERR_AmbigOverride" xml:space="preserve">
    <value>The inherited members '{0}' and '{1}' have the same signature in type '{2}', so they cannot be overridden</value>
  </data>
  <data name="ERR_DecConstError" xml:space="preserve">
    <value>Evaluation of the decimal constant expression failed</value>
  </data>
  <data name="WRN_CmpAlwaysFalse" xml:space="preserve">
    <value>Comparing with null of type '{0}' always produces 'false'</value>
  </data>
  <data name="WRN_CmpAlwaysFalse_Title" xml:space="preserve">
    <value>Comparing with null of struct type always produces 'false'</value>
  </data>
  <data name="WRN_FinalizeMethod" xml:space="preserve">
    <value>Introducing a 'Finalize' method can interfere with destructor invocation. Did you intend to declare a destructor?</value>
  </data>
  <data name="WRN_FinalizeMethod_Title" xml:space="preserve">
    <value>Introducing a 'Finalize' method can interfere with destructor invocation</value>
  </data>
  <data name="WRN_FinalizeMethod_Description" xml:space="preserve">
    <value>This warning occurs when you create a class with a method whose signature is public virtual void Finalize.

If such a class is used as a base class and if the deriving class defines a destructor, the destructor will override the base class Finalize method, not Finalize.</value>
  </data>
  <data name="ERR_ExplicitImplParams" xml:space="preserve">
    <value>'{0}' should not have a params parameter since '{1}' does not</value>
  </data>
  <data name="WRN_GotoCaseShouldConvert" xml:space="preserve">
    <value>The 'goto case' value is not implicitly convertible to type '{0}'</value>
  </data>
  <data name="WRN_GotoCaseShouldConvert_Title" xml:space="preserve">
    <value>The 'goto case' value is not implicitly convertible to the switch type</value>
  </data>
  <data name="ERR_MethodImplementingAccessor" xml:space="preserve">
    <value>Method '{0}' cannot implement interface accessor '{1}' for type '{2}'. Use an explicit interface implementation.</value>
  </data>
  <data name="WRN_NubExprIsConstBool" xml:space="preserve">
    <value>The result of the expression is always '{0}' since a value of type '{1}' is never equal to 'null' of type '{2}'</value>
  </data>
  <data name="WRN_NubExprIsConstBool_Title" xml:space="preserve">
    <value>The result of the expression is always the same since a value of this type is never equal to 'null'</value>
  </data>
  <data name="WRN_NubExprIsConstBool2" xml:space="preserve">
    <value>The result of the expression is always '{0}' since a value of type '{1}' is never equal to 'null' of type '{2}'</value>
  </data>
  <data name="WRN_NubExprIsConstBool2_Title" xml:space="preserve">
    <value>The result of the expression is always the same since a value of this type is never equal to 'null'</value>
  </data>
  <data name="WRN_ExplicitImplCollision" xml:space="preserve">
    <value>Explicit interface implementation '{0}' matches more than one interface member. Which interface member is actually chosen is implementation-dependent. Consider using a non-explicit implementation instead.</value>
  </data>
  <data name="WRN_ExplicitImplCollision_Title" xml:space="preserve">
    <value>Explicit interface implementation matches more than one interface member</value>
  </data>
  <data name="ERR_AbstractHasBody" xml:space="preserve">
    <value>'{0}' cannot declare a body because it is marked abstract</value>
  </data>
  <data name="ERR_ConcreteMissingBody" xml:space="preserve">
    <value>'{0}' must declare a body because it is not marked abstract, extern, or partial</value>
  </data>
  <data name="ERR_AbstractAndSealed" xml:space="preserve">
    <value>'{0}' cannot be both abstract and sealed</value>
  </data>
  <data name="ERR_AbstractNotVirtual" xml:space="preserve">
    <value>The abstract method '{0}' cannot be marked virtual</value>
  </data>
  <data name="ERR_StaticConstant" xml:space="preserve">
    <value>The constant '{0}' cannot be marked static</value>
  </data>
  <data name="ERR_CantOverrideNonFunction" xml:space="preserve">
    <value>'{0}': cannot override because '{1}' is not a function</value>
  </data>
  <data name="ERR_CantOverrideNonVirtual" xml:space="preserve">
    <value>'{0}': cannot override inherited member '{1}' because it is not marked virtual, abstract, or override</value>
  </data>
  <data name="ERR_CantChangeAccessOnOverride" xml:space="preserve">
    <value>'{0}': cannot change access modifiers when overriding '{1}' inherited member '{2}'</value>
  </data>
  <data name="ERR_CantChangeTupleNamesOnOverride" xml:space="preserve">
    <value>'{0}': cannot change tuple element names when overriding inherited member '{1}'</value>
  </data>
  <data name="ERR_CantChangeReturnTypeOnOverride" xml:space="preserve">
    <value>'{0}': return type must be '{2}' to match overridden member '{1}'</value>
  </data>
  <data name="ERR_CantDeriveFromSealedType" xml:space="preserve">
    <value>'{0}': cannot derive from sealed type '{1}'</value>
  </data>
  <data name="ERR_AbstractInConcreteClass" xml:space="preserve">
    <value>'{0}' is abstract but it is contained in non-abstract class '{1}'</value>
  </data>
  <data name="ERR_StaticConstructorWithExplicitConstructorCall" xml:space="preserve">
    <value>'{0}': static constructor cannot have an explicit 'this' or 'base' constructor call</value>
  </data>
  <data name="ERR_StaticConstructorWithAccessModifiers" xml:space="preserve">
    <value>'{0}': access modifiers are not allowed on static constructors</value>
  </data>
  <data name="ERR_RecursiveConstructorCall" xml:space="preserve">
    <value>Constructor '{0}' cannot call itself</value>
  </data>
  <data name="ERR_IndirectRecursiveConstructorCall" xml:space="preserve">
    <value>Constructor '{0}' cannot call itself through another constructor</value>
  </data>
  <data name="ERR_ObjectCallingBaseConstructor" xml:space="preserve">
    <value>'{0}' has no base class and cannot call a base constructor</value>
  </data>
  <data name="ERR_PredefinedTypeNotFound" xml:space="preserve">
    <value>Predefined type '{0}' is not defined or imported</value>
  </data>
  <data name="ERR_PredefinedValueTupleTypeNotFound" xml:space="preserve">
    <value>Predefined type '{0}' is not defined or imported</value>
  </data>
  <data name="ERR_StructWithBaseConstructorCall" xml:space="preserve">
    <value>'{0}': structs cannot call base class constructors</value>
  </data>
  <data name="ERR_StructLayoutCycle" xml:space="preserve">
    <value>Struct member '{0}' of type '{1}' causes a cycle in the struct layout</value>
  </data>
  <data name="ERR_InterfacesCannotContainTypes" xml:space="preserve">
    <value>'{0}': interfaces cannot declare types</value>
  </data>
  <data name="ERR_InterfacesCantContainFields" xml:space="preserve">
    <value>Interfaces cannot contain fields</value>
  </data>
  <data name="ERR_InterfacesCantContainConstructors" xml:space="preserve">
    <value>Interfaces cannot contain constructors</value>
  </data>
  <data name="ERR_NonInterfaceInInterfaceList" xml:space="preserve">
    <value>Type '{0}' in interface list is not an interface</value>
  </data>
  <data name="ERR_DuplicateInterfaceInBaseList" xml:space="preserve">
    <value>'{0}' is already listed in interface list</value>
  </data>
  <data name="ERR_DuplicateInterfaceWithTupleNamesInBaseList" xml:space="preserve">
    <value>'{0}' is already listed in the interface list on type '{2}' with different tuple element names, as '{1}'.</value>
  </data>
  <data name="ERR_CycleInInterfaceInheritance" xml:space="preserve">
    <value>Inherited interface '{1}' causes a cycle in the interface hierarchy of '{0}'</value>
  </data>
  <data name="ERR_InterfaceMemberHasBody" xml:space="preserve">
    <value>'{0}': interface members cannot have a definition</value>
  </data>
  <data name="ERR_HidingAbstractMethod" xml:space="preserve">
    <value>'{0}' hides inherited abstract member '{1}'</value>
  </data>
  <data name="ERR_UnimplementedAbstractMethod" xml:space="preserve">
    <value>'{0}' does not implement inherited abstract member '{1}'</value>
  </data>
  <data name="ERR_UnimplementedInterfaceMember" xml:space="preserve">
    <value>'{0}' does not implement interface member '{1}'</value>
  </data>
  <data name="ERR_ObjectCantHaveBases" xml:space="preserve">
    <value>The class System.Object cannot have a base class or implement an interface</value>
  </data>
  <data name="ERR_ExplicitInterfaceImplementationNotInterface" xml:space="preserve">
    <value>'{0}' in explicit interface declaration is not an interface</value>
  </data>
  <data name="ERR_InterfaceMemberNotFound" xml:space="preserve">
    <value>'{0}' in explicit interface declaration is not a member of interface</value>
  </data>
  <data name="ERR_ClassDoesntImplementInterface" xml:space="preserve">
    <value>'{0}': containing type does not implement interface '{1}'</value>
  </data>
  <data name="ERR_ExplicitInterfaceImplementationInNonClassOrStruct" xml:space="preserve">
    <value>'{0}': explicit interface declaration can only be declared in a class or struct</value>
  </data>
  <data name="ERR_MemberNameSameAsType" xml:space="preserve">
    <value>'{0}': member names cannot be the same as their enclosing type</value>
  </data>
  <data name="ERR_EnumeratorOverflow" xml:space="preserve">
    <value>'{0}': the enumerator value is too large to fit in its type</value>
  </data>
  <data name="ERR_CantOverrideNonProperty" xml:space="preserve">
    <value>'{0}': cannot override because '{1}' is not a property</value>
  </data>
  <data name="ERR_NoGetToOverride" xml:space="preserve">
    <value>'{0}': cannot override because '{1}' does not have an overridable get accessor</value>
  </data>
  <data name="ERR_NoSetToOverride" xml:space="preserve">
    <value>'{0}': cannot override because '{1}' does not have an overridable set accessor</value>
  </data>
  <data name="ERR_PropertyCantHaveVoidType" xml:space="preserve">
    <value>'{0}': property or indexer cannot have void type</value>
  </data>
  <data name="ERR_PropertyWithNoAccessors" xml:space="preserve">
    <value>'{0}': property or indexer must have at least one accessor</value>
  </data>
  <data name="ERR_NewVirtualInSealed" xml:space="preserve">
    <value>'{0}' is a new virtual member in sealed class '{1}'</value>
  </data>
  <data name="ERR_ExplicitPropertyAddingAccessor" xml:space="preserve">
    <value>'{0}' adds an accessor not found in interface member '{1}'</value>
  </data>
  <data name="ERR_ExplicitPropertyMissingAccessor" xml:space="preserve">
    <value>Explicit interface implementation '{0}' is missing accessor '{1}'</value>
  </data>
  <data name="ERR_ConversionWithInterface" xml:space="preserve">
    <value>'{0}': user-defined conversions to or from an interface are not allowed</value>
  </data>
  <data name="ERR_ConversionWithBase" xml:space="preserve">
    <value>'{0}': user-defined conversions to or from a base class are not allowed</value>
  </data>
  <data name="ERR_ConversionWithDerived" xml:space="preserve">
    <value>'{0}': user-defined conversions to or from a derived class are not allowed</value>
  </data>
  <data name="ERR_IdentityConversion" xml:space="preserve">
    <value>User-defined operator cannot take an object of the enclosing type and convert to an object of the enclosing type</value>
  </data>
  <data name="ERR_ConversionNotInvolvingContainedType" xml:space="preserve">
    <value>User-defined conversion must convert to or from the enclosing type</value>
  </data>
  <data name="ERR_DuplicateConversionInClass" xml:space="preserve">
    <value>Duplicate user-defined conversion in type '{0}'</value>
  </data>
  <data name="ERR_OperatorsMustBeStatic" xml:space="preserve">
    <value>User-defined operator '{0}' must be declared static and public</value>
  </data>
  <data name="ERR_BadIncDecSignature" xml:space="preserve">
    <value>The parameter type for ++ or -- operator must be the containing type</value>
  </data>
  <data name="ERR_BadUnaryOperatorSignature" xml:space="preserve">
    <value>The parameter of a unary operator must be the containing type</value>
  </data>
  <data name="ERR_BadBinaryOperatorSignature" xml:space="preserve">
    <value>One of the parameters of a binary operator must be the containing type</value>
  </data>
  <data name="ERR_BadShiftOperatorSignature" xml:space="preserve">
    <value>The first operand of an overloaded shift operator must have the same type as the containing type, and the type of the second operand must be int</value>
  </data>
  <data name="ERR_InterfacesCantContainOperators" xml:space="preserve">
    <value>Interfaces cannot contain operators</value>
  </data>
  <data name="ERR_StructsCantContainDefaultConstructor" xml:space="preserve">
    <value>Structs cannot contain explicit parameterless constructors</value>
  </data>
  <data name="ERR_EnumsCantContainDefaultConstructor" xml:space="preserve">
    <value>Enums cannot contain explicit parameterless constructors</value>
  </data>
  <data name="ERR_CantOverrideBogusMethod" xml:space="preserve">
    <value>'{0}': cannot override '{1}' because it is not supported by the language</value>
  </data>
  <data name="ERR_BindToBogus" xml:space="preserve">
    <value>'{0}' is not supported by the language</value>
  </data>
  <data name="ERR_CantCallSpecialMethod" xml:space="preserve">
    <value>'{0}': cannot explicitly call operator or accessor</value>
  </data>
  <data name="ERR_BadTypeReference" xml:space="preserve">
    <value>'{0}': cannot reference a type through an expression; try '{1}' instead</value>
  </data>
  <data name="ERR_FieldInitializerInStruct" xml:space="preserve">
    <value>'{0}': cannot have instance property or field initializers in structs</value>
  </data>
  <data name="ERR_BadDestructorName" xml:space="preserve">
    <value>Name of destructor must match name of class</value>
  </data>
  <data name="ERR_OnlyClassesCanContainDestructors" xml:space="preserve">
    <value>Only class types can contain destructors</value>
  </data>
  <data name="ERR_ConflictAliasAndMember" xml:space="preserve">
    <value>Namespace '{1}' contains a definition conflicting with alias '{0}'</value>
  </data>
  <data name="ERR_ConflictingAliasAndDefinition" xml:space="preserve">
    <value>Alias '{0}' conflicts with {1} definition</value>
  </data>
  <data name="ERR_ConditionalOnSpecialMethod" xml:space="preserve">
    <value>The Conditional attribute is not valid on '{0}' because it is a constructor, destructor, operator, or explicit interface implementation</value>
  </data>
  <data name="ERR_ConditionalMustReturnVoid" xml:space="preserve">
    <value>The Conditional attribute is not valid on '{0}' because its return type is not void</value>
  </data>
  <data name="ERR_DuplicateAttribute" xml:space="preserve">
    <value>Duplicate '{0}' attribute</value>
  </data>
  <data name="ERR_DuplicateAttributeInNetModule" xml:space="preserve">
    <value>Duplicate '{0}' attribute in '{1}'</value>
  </data>
  <data name="ERR_ConditionalOnInterfaceMethod" xml:space="preserve">
    <value>The Conditional attribute is not valid on interface members</value>
  </data>
  <data name="ERR_OperatorCantReturnVoid" xml:space="preserve">
    <value>User-defined operators cannot return void</value>
  </data>
  <data name="ERR_BadDynamicConversion" xml:space="preserve">
    <value>'{0}': user-defined conversions to or from the dynamic type are not allowed</value>
  </data>
  <data name="ERR_InvalidAttributeArgument" xml:space="preserve">
    <value>Invalid value for argument to '{0}' attribute</value>
  </data>
  <data name="ERR_ParameterNotValidForType" xml:space="preserve">
    <value>Parameter not valid for the specified unmanaged type.</value>
  </data>
  <data name="ERR_AttributeParameterRequired1" xml:space="preserve">
    <value>Attribute parameter '{0}' must be specified.</value>
  </data>
  <data name="ERR_AttributeParameterRequired2" xml:space="preserve">
    <value>Attribute parameter '{0}' or '{1}' must be specified.</value>
  </data>
  <data name="ERR_MarshalUnmanagedTypeNotValidForFields" xml:space="preserve">
    <value>Unmanaged type '{0}' not valid for fields.</value>
  </data>
  <data name="ERR_MarshalUnmanagedTypeOnlyValidForFields" xml:space="preserve">
    <value>Unmanaged type '{0}' is only valid for fields.</value>
  </data>
  <data name="ERR_AttributeOnBadSymbolType" xml:space="preserve">
    <value>Attribute '{0}' is not valid on this declaration type. It is only valid on '{1}' declarations.</value>
  </data>
  <data name="ERR_FloatOverflow" xml:space="preserve">
    <value>Floating-point constant is outside the range of type '{0}'</value>
  </data>
  <data name="ERR_ComImportWithoutUuidAttribute" xml:space="preserve">
    <value>The Guid attribute must be specified with the ComImport attribute</value>
  </data>
  <data name="ERR_InvalidNamedArgument" xml:space="preserve">
    <value>Invalid value for named attribute argument '{0}'</value>
  </data>
  <data name="ERR_DllImportOnInvalidMethod" xml:space="preserve">
    <value>The DllImport attribute must be specified on a method marked 'static' and 'extern'</value>
  </data>
  <data name="ERR_EncUpdateFailedMissingAttribute" xml:space="preserve">
    <value>Cannot update '{0}'; attribute '{1}' is missing.</value>
  </data>
  <data name="ERR_DllImportOnGenericMethod" xml:space="preserve">
    <value>The DllImport attribute cannot be applied to a method that is generic or contained in a generic type.</value>
  </data>
  <data name="ERR_FieldCantBeRefAny" xml:space="preserve">
    <value>Field or property cannot be of type '{0}'</value>
  </data>
  <data name="ERR_ArrayElementCantBeRefAny" xml:space="preserve">
    <value>Array elements cannot be of type '{0}'</value>
  </data>
  <data name="WRN_DeprecatedSymbol" xml:space="preserve">
    <value>'{0}' is obsolete</value>
  </data>
  <data name="WRN_DeprecatedSymbol_Title" xml:space="preserve">
    <value>Type or member is obsolete</value>
  </data>
  <data name="ERR_NotAnAttributeClass" xml:space="preserve">
    <value>'{0}' is not an attribute class</value>
  </data>
  <data name="ERR_BadNamedAttributeArgument" xml:space="preserve">
    <value>'{0}' is not a valid named attribute argument. Named attribute arguments must be fields which are not readonly, static, or const, or read-write properties which are public and not static.</value>
  </data>
  <data name="WRN_DeprecatedSymbolStr" xml:space="preserve">
    <value>'{0}' is obsolete: '{1}'</value>
  </data>
  <data name="WRN_DeprecatedSymbolStr_Title" xml:space="preserve">
    <value>Type or member is obsolete</value>
  </data>
  <data name="ERR_DeprecatedSymbolStr" xml:space="preserve">
    <value>'{0}' is obsolete: '{1}'</value>
  </data>
  <data name="ERR_IndexerCantHaveVoidType" xml:space="preserve">
    <value>Indexers cannot have void type</value>
  </data>
  <data name="ERR_VirtualPrivate" xml:space="preserve">
    <value>'{0}': virtual or abstract members cannot be private</value>
  </data>
  <data name="ERR_ArrayInitToNonArrayType" xml:space="preserve">
    <value>Can only use array initializer expressions to assign to array types. Try using a new expression instead.</value>
  </data>
  <data name="ERR_ArrayInitInBadPlace" xml:space="preserve">
    <value>Array initializers can only be used in a variable or field initializer. Try using a new expression instead.</value>
  </data>
  <data name="ERR_MissingStructOffset" xml:space="preserve">
    <value>'{0}': instance field types marked with StructLayout(LayoutKind.Explicit) must have a FieldOffset attribute</value>
  </data>
  <data name="WRN_ExternMethodNoImplementation" xml:space="preserve">
    <value>Method, operator, or accessor '{0}' is marked external and has no attributes on it. Consider adding a DllImport attribute to specify the external implementation.</value>
  </data>
  <data name="WRN_ExternMethodNoImplementation_Title" xml:space="preserve">
    <value>Method, operator, or accessor is marked external and has no attributes on it</value>
  </data>
  <data name="WRN_ProtectedInSealed" xml:space="preserve">
    <value>'{0}': new protected member declared in sealed class</value>
  </data>
  <data name="WRN_ProtectedInSealed_Title" xml:space="preserve">
    <value>New protected member declared in sealed class</value>
  </data>
  <data name="ERR_InterfaceImplementedByConditional" xml:space="preserve">
    <value>Conditional member '{0}' cannot implement interface member '{1}' in type '{2}'</value>
  </data>
  <data name="ERR_IllegalRefParam" xml:space="preserve">
    <value>ref and out are not valid in this context</value>
  </data>
  <data name="ERR_BadArgumentToAttribute" xml:space="preserve">
    <value>The argument to the '{0}' attribute must be a valid identifier</value>
  </data>
  <data name="ERR_StructOffsetOnBadStruct" xml:space="preserve">
    <value>The FieldOffset attribute can only be placed on members of types marked with the StructLayout(LayoutKind.Explicit)</value>
  </data>
  <data name="ERR_StructOffsetOnBadField" xml:space="preserve">
    <value>The FieldOffset attribute is not allowed on static or const fields</value>
  </data>
  <data name="ERR_AttributeUsageOnNonAttributeClass" xml:space="preserve">
    <value>Attribute '{0}' is only valid on classes derived from System.Attribute</value>
  </data>
  <data name="WRN_PossibleMistakenNullStatement" xml:space="preserve">
    <value>Possible mistaken empty statement</value>
  </data>
  <data name="WRN_PossibleMistakenNullStatement_Title" xml:space="preserve">
    <value>Possible mistaken empty statement</value>
  </data>
  <data name="ERR_DuplicateNamedAttributeArgument" xml:space="preserve">
    <value>'{0}' duplicate named attribute argument</value>
  </data>
  <data name="ERR_DeriveFromEnumOrValueType" xml:space="preserve">
    <value>'{0}' cannot derive from special class '{1}'</value>
  </data>
  <data name="ERR_DefaultMemberOnIndexedType" xml:space="preserve">
    <value>Cannot specify the DefaultMember attribute on a type containing an indexer</value>
  </data>
  <data name="ERR_BogusType" xml:space="preserve">
    <value>'{0}' is a type not supported by the language</value>
  </data>
  <data name="WRN_UnassignedInternalField" xml:space="preserve">
    <value>Field '{0}' is never assigned to, and will always have its default value {1}</value>
  </data>
  <data name="WRN_UnassignedInternalField_Title" xml:space="preserve">
    <value>Field is never assigned to, and will always have its default value</value>
  </data>
  <data name="ERR_CStyleArray" xml:space="preserve">
    <value>Bad array declarator: To declare a managed array the rank specifier precedes the variable's identifier. To declare a fixed size buffer field, use the fixed keyword before the field type.</value>
  </data>
  <data name="WRN_VacuousIntegralComp" xml:space="preserve">
    <value>Comparison to integral constant is useless; the constant is outside the range of type '{0}'</value>
  </data>
  <data name="WRN_VacuousIntegralComp_Title" xml:space="preserve">
    <value>Comparison to integral constant is useless; the constant is outside the range of the type</value>
  </data>
  <data name="ERR_AbstractAttributeClass" xml:space="preserve">
    <value>Cannot apply attribute class '{0}' because it is abstract</value>
  </data>
  <data name="ERR_BadNamedAttributeArgumentType" xml:space="preserve">
    <value>'{0}' is not a valid named attribute argument because it is not a valid attribute parameter type</value>
  </data>
  <data name="ERR_MissingPredefinedMember" xml:space="preserve">
    <value>Missing compiler required member '{0}.{1}'</value>
  </data>
  <data name="WRN_AttributeLocationOnBadDeclaration" xml:space="preserve">
    <value>'{0}' is not a valid attribute location for this declaration. Valid attribute locations for this declaration are '{1}'. All attributes in this block will be ignored.</value>
  </data>
  <data name="WRN_AttributeLocationOnBadDeclaration_Title" xml:space="preserve">
    <value>Not a valid attribute location for this declaration</value>
  </data>
  <data name="WRN_InvalidAttributeLocation" xml:space="preserve">
    <value>'{0}' is not a recognized attribute location. Valid attribute locations for this declaration are '{1}'. All attributes in this block will be ignored.</value>
  </data>
  <data name="WRN_InvalidAttributeLocation_Title" xml:space="preserve">
    <value>Not a recognized attribute location</value>
  </data>
  <data name="WRN_EqualsWithoutGetHashCode" xml:space="preserve">
    <value>'{0}' overrides Object.Equals(object o) but does not override Object.GetHashCode()</value>
  </data>
  <data name="WRN_EqualsWithoutGetHashCode_Title" xml:space="preserve">
    <value>Type overrides Object.Equals(object o) but does not override Object.GetHashCode()</value>
  </data>
  <data name="WRN_EqualityOpWithoutEquals" xml:space="preserve">
    <value>'{0}' defines operator == or operator != but does not override Object.Equals(object o)</value>
  </data>
  <data name="WRN_EqualityOpWithoutEquals_Title" xml:space="preserve">
    <value>Type defines operator == or operator != but does not override Object.Equals(object o)</value>
  </data>
  <data name="WRN_EqualityOpWithoutGetHashCode" xml:space="preserve">
    <value>'{0}' defines operator == or operator != but does not override Object.GetHashCode()</value>
  </data>
  <data name="WRN_EqualityOpWithoutGetHashCode_Title" xml:space="preserve">
    <value>Type defines operator == or operator != but does not override Object.GetHashCode()</value>
  </data>
  <data name="ERR_OutAttrOnRefParam" xml:space="preserve">
    <value>Cannot specify only Out attribute on a ref parameter. Use both In and Out attributes, or neither.</value>
  </data>
  <data name="ERR_OverloadRefOut" xml:space="preserve">
    <value>'{0}' cannot define overloaded methods that differ only on ref and out</value>
  </data>
  <data name="ERR_LiteralDoubleCast" xml:space="preserve">
    <value>Literal of type double cannot be implicitly converted to type '{1}'; use an '{0}' suffix to create a literal of this type</value>
  </data>
  <data name="WRN_IncorrectBooleanAssg" xml:space="preserve">
    <value>Assignment in conditional expression is always constant; did you mean to use == instead of = ?</value>
  </data>
  <data name="WRN_IncorrectBooleanAssg_Title" xml:space="preserve">
    <value>Assignment in conditional expression is always constant</value>
  </data>
  <data name="ERR_ProtectedInStruct" xml:space="preserve">
    <value>'{0}': new protected member declared in struct</value>
  </data>
  <data name="ERR_InconsistentIndexerNames" xml:space="preserve">
    <value>Two indexers have different names; the IndexerName attribute must be used with the same name on every indexer within a type</value>
  </data>
  <data name="ERR_ComImportWithUserCtor" xml:space="preserve">
    <value>A class with the ComImport attribute cannot have a user-defined constructor</value>
  </data>
  <data name="ERR_FieldCantHaveVoidType" xml:space="preserve">
    <value>Field cannot have void type</value>
  </data>
  <data name="WRN_NonObsoleteOverridingObsolete" xml:space="preserve">
    <value>Member '{0}' overrides obsolete member '{1}'. Add the Obsolete attribute to '{0}'.</value>
  </data>
  <data name="WRN_NonObsoleteOverridingObsolete_Title" xml:space="preserve">
    <value>Member overrides obsolete member</value>
  </data>
  <data name="ERR_SystemVoid" xml:space="preserve">
    <value>System.Void cannot be used from C# -- use typeof(void) to get the void type object</value>
  </data>
  <data name="ERR_ExplicitParamArray" xml:space="preserve">
    <value>Do not use 'System.ParamArrayAttribute'. Use the 'params' keyword instead.</value>
  </data>
  <data name="WRN_BitwiseOrSignExtend" xml:space="preserve">
    <value>Bitwise-or operator used on a sign-extended operand; consider casting to a smaller unsigned type first</value>
  </data>
  <data name="WRN_BitwiseOrSignExtend_Title" xml:space="preserve">
    <value>Bitwise-or operator used on a sign-extended operand</value>
  </data>
  <data name="WRN_BitwiseOrSignExtend_Description" xml:space="preserve">
    <value>The compiler implicitly widened and sign-extended a variable, and then used the resulting value in a bitwise OR operation. This can result in unexpected behavior.</value>
  </data>
  <data name="ERR_VolatileStruct" xml:space="preserve">
    <value>'{0}': a volatile field cannot be of the type '{1}'</value>
  </data>
  <data name="ERR_VolatileAndReadonly" xml:space="preserve">
    <value>'{0}': a field cannot be both volatile and readonly</value>
  </data>
  <data name="ERR_AbstractField" xml:space="preserve">
    <value>The modifier 'abstract' is not valid on fields. Try using a property instead.</value>
  </data>
  <data name="ERR_BogusExplicitImpl" xml:space="preserve">
    <value>'{0}' cannot implement '{1}' because it is not supported by the language</value>
  </data>
  <data name="ERR_ExplicitMethodImplAccessor" xml:space="preserve">
    <value>'{0}' explicit method implementation cannot implement '{1}' because it is an accessor</value>
  </data>
  <data name="WRN_CoClassWithoutComImport" xml:space="preserve">
    <value>'{0}' interface marked with 'CoClassAttribute' not marked with 'ComImportAttribute'</value>
  </data>
  <data name="WRN_CoClassWithoutComImport_Title" xml:space="preserve">
    <value>Interface marked with 'CoClassAttribute' not marked with 'ComImportAttribute'</value>
  </data>
  <data name="ERR_ConditionalWithOutParam" xml:space="preserve">
    <value>Conditional member '{0}' cannot have an out parameter</value>
  </data>
  <data name="ERR_AccessorImplementingMethod" xml:space="preserve">
    <value>Accessor '{0}' cannot implement interface member '{1}' for type '{2}'. Use an explicit interface implementation.</value>
  </data>
  <data name="ERR_AliasQualAsExpression" xml:space="preserve">
    <value>The namespace alias qualifier '::' always resolves to a type or namespace so is illegal here. Consider using '.' instead.</value>
  </data>
  <data name="ERR_DerivingFromATyVar" xml:space="preserve">
    <value>Cannot derive from '{0}' because it is a type parameter</value>
  </data>
  <data name="ERR_DuplicateTypeParameter" xml:space="preserve">
    <value>Duplicate type parameter '{0}'</value>
  </data>
  <data name="WRN_TypeParameterSameAsOuterTypeParameter" xml:space="preserve">
    <value>Type parameter '{0}' has the same name as the type parameter from outer type '{1}'</value>
  </data>
  <data name="WRN_TypeParameterSameAsOuterTypeParameter_Title" xml:space="preserve">
    <value>Type parameter has the same name as the type parameter from outer type</value>
  </data>
  <data name="ERR_TypeVariableSameAsParent" xml:space="preserve">
    <value>Type parameter '{0}' has the same name as the containing type, or method</value>
  </data>
  <data name="ERR_UnifyingInterfaceInstantiations" xml:space="preserve">
    <value>'{0}' cannot implement both '{1}' and '{2}' because they may unify for some type parameter substitutions</value>
  </data>
  <data name="ERR_GenericDerivingFromAttribute" xml:space="preserve">
    <value>A generic type cannot derive from '{0}' because it is an attribute class</value>
  </data>
  <data name="ERR_TyVarNotFoundInConstraint" xml:space="preserve">
    <value>'{1}' does not define type parameter '{0}'</value>
  </data>
  <data name="ERR_BadBoundType" xml:space="preserve">
    <value>'{0}' is not a valid constraint. A type used as a constraint must be an interface, a non-sealed class or a type parameter.</value>
  </data>
  <data name="ERR_SpecialTypeAsBound" xml:space="preserve">
    <value>Constraint cannot be special class '{0}'</value>
  </data>
  <data name="ERR_BadVisBound" xml:space="preserve">
    <value>Inconsistent accessibility: constraint type '{1}' is less accessible than '{0}'</value>
  </data>
  <data name="ERR_LookupInTypeVariable" xml:space="preserve">
    <value>Cannot do member lookup in '{0}' because it is a type parameter</value>
  </data>
  <data name="ERR_BadConstraintType" xml:space="preserve">
    <value>Invalid constraint type. A type used as a constraint must be an interface, a non-sealed class or a type parameter.</value>
  </data>
  <data name="ERR_InstanceMemberInStaticClass" xml:space="preserve">
    <value>'{0}': cannot declare instance members in a static class</value>
  </data>
  <data name="ERR_StaticBaseClass" xml:space="preserve">
    <value>'{1}': cannot derive from static class '{0}'</value>
  </data>
  <data name="ERR_ConstructorInStaticClass" xml:space="preserve">
    <value>Static classes cannot have instance constructors</value>
  </data>
  <data name="ERR_DestructorInStaticClass" xml:space="preserve">
    <value>Static classes cannot contain destructors</value>
  </data>
  <data name="ERR_InstantiatingStaticClass" xml:space="preserve">
    <value>Cannot create an instance of the static class '{0}'</value>
  </data>
  <data name="ERR_StaticDerivedFromNonObject" xml:space="preserve">
    <value>Static class '{0}' cannot derive from type '{1}'. Static classes must derive from object.</value>
  </data>
  <data name="ERR_StaticClassInterfaceImpl" xml:space="preserve">
    <value>'{0}': static classes cannot implement interfaces</value>
  </data>
  <data name="ERR_OperatorInStaticClass" xml:space="preserve">
    <value>'{0}': static classes cannot contain user-defined operators</value>
  </data>
  <data name="ERR_ConvertToStaticClass" xml:space="preserve">
    <value>Cannot convert to static type '{0}'</value>
  </data>
  <data name="ERR_ConstraintIsStaticClass" xml:space="preserve">
    <value>'{0}': static classes cannot be used as constraints</value>
  </data>
  <data name="ERR_GenericArgIsStaticClass" xml:space="preserve">
    <value>'{0}': static types cannot be used as type arguments</value>
  </data>
  <data name="ERR_ArrayOfStaticClass" xml:space="preserve">
    <value>'{0}': array elements cannot be of static type</value>
  </data>
  <data name="ERR_IndexerInStaticClass" xml:space="preserve">
    <value>'{0}': cannot declare indexers in a static class</value>
  </data>
  <data name="ERR_ParameterIsStaticClass" xml:space="preserve">
    <value>'{0}': static types cannot be used as parameters</value>
  </data>
  <data name="ERR_ReturnTypeIsStaticClass" xml:space="preserve">
    <value>'{0}': static types cannot be used as return types</value>
  </data>
  <data name="ERR_VarDeclIsStaticClass" xml:space="preserve">
    <value>Cannot declare a variable of static type '{0}'</value>
  </data>
  <data name="ERR_BadEmptyThrowInFinally" xml:space="preserve">
    <value>A throw statement with no arguments is not allowed in a finally clause that is nested inside the nearest enclosing catch clause</value>
  </data>
  <data name="ERR_InvalidSpecifier" xml:space="preserve">
    <value>'{0}' is not a valid format specifier</value>
  </data>
  <data name="WRN_AssignmentToLockOrDispose" xml:space="preserve">
    <value>Possibly incorrect assignment to local '{0}' which is the argument to a using or lock statement. The Dispose call or unlocking will happen on the original value of the local.</value>
  </data>
  <data name="WRN_AssignmentToLockOrDispose_Title" xml:space="preserve">
    <value>Possibly incorrect assignment to local which is the argument to a using or lock statement</value>
  </data>
  <data name="ERR_ForwardedTypeInThisAssembly" xml:space="preserve">
    <value>Type '{0}' is defined in this assembly, but a type forwarder is specified for it</value>
  </data>
  <data name="ERR_ForwardedTypeIsNested" xml:space="preserve">
    <value>Cannot forward type '{0}' because it is a nested type of '{1}'</value>
  </data>
  <data name="ERR_CycleInTypeForwarder" xml:space="preserve">
    <value>The type forwarder for type '{0}' in assembly '{1}' causes a cycle</value>
  </data>
  <data name="ERR_AssemblyNameOnNonModule" xml:space="preserve">
    <value>The /moduleassemblyname option may only be specified when building a target type of 'module'</value>
  </data>
  <data name="ERR_InvalidAssemblyName" xml:space="preserve">
    <value>Assembly reference '{0}' is invalid and cannot be resolved</value>
  </data>
  <data name="ERR_InvalidFwdType" xml:space="preserve">
    <value>Invalid type specified as an argument for TypeForwardedTo attribute</value>
  </data>
  <data name="ERR_CloseUnimplementedInterfaceMemberStatic" xml:space="preserve">
    <value>'{0}' does not implement interface member '{1}'. '{2}' cannot implement an interface member because it is static.</value>
  </data>
  <data name="ERR_CloseUnimplementedInterfaceMemberNotPublic" xml:space="preserve">
    <value>'{0}' does not implement interface member '{1}'. '{2}' cannot implement an interface member because it is not public.</value>
  </data>
  <data name="ERR_CloseUnimplementedInterfaceMemberWrongReturnType" xml:space="preserve">
    <value>'{0}' does not implement interface member '{1}'. '{2}' cannot implement '{1}' because it does not have the matching return type of '{3}'.</value>
  </data>
  <data name="ERR_DuplicateTypeForwarder" xml:space="preserve">
    <value>'{0}' duplicate TypeForwardedToAttribute</value>
  </data>
  <data name="ERR_ExpectedSelectOrGroup" xml:space="preserve">
    <value>A query body must end with a select clause or a group clause</value>
  </data>
  <data name="ERR_ExpectedContextualKeywordOn" xml:space="preserve">
    <value>Expected contextual keyword 'on'</value>
  </data>
  <data name="ERR_ExpectedContextualKeywordEquals" xml:space="preserve">
    <value>Expected contextual keyword 'equals'</value>
  </data>
  <data name="ERR_ExpectedContextualKeywordBy" xml:space="preserve">
    <value>Expected contextual keyword 'by'</value>
  </data>
  <data name="ERR_InvalidAnonymousTypeMemberDeclarator" xml:space="preserve">
    <value>Invalid anonymous type member declarator. Anonymous type members must be declared with a member assignment, simple name or member access.</value>
  </data>
  <data name="ERR_InvalidInitializerElementInitializer" xml:space="preserve">
    <value>Invalid initializer member declarator</value>
  </data>
  <data name="ERR_InconsistentLambdaParameterUsage" xml:space="preserve">
    <value>Inconsistent lambda parameter usage; parameter types must be all explicit or all implicit</value>
  </data>
  <data name="ERR_PartialMethodInvalidModifier" xml:space="preserve">
    <value>A partial method cannot have access modifiers or the virtual, abstract, override, new, sealed, or extern modifiers</value>
  </data>
  <data name="ERR_PartialMethodOnlyInPartialClass" xml:space="preserve">
    <value>A partial method must be declared within a partial class or partial struct</value>
  </data>
  <data name="ERR_PartialMethodCannotHaveOutParameters" xml:space="preserve">
    <value>A partial method cannot have out parameters</value>
  </data>
  <data name="ERR_PartialMethodOnlyMethods" xml:space="preserve">
    <value>Only methods, classes, structs, or interfaces may be partial</value>
  </data>
  <data name="ERR_PartialMethodNotExplicit" xml:space="preserve">
    <value>A partial method may not explicitly implement an interface method</value>
  </data>
  <data name="ERR_PartialMethodExtensionDifference" xml:space="preserve">
    <value>Both partial method declarations must be extension methods or neither may be an extension method</value>
  </data>
  <data name="ERR_PartialMethodOnlyOneLatent" xml:space="preserve">
    <value>A partial method may not have multiple defining declarations</value>
  </data>
  <data name="ERR_PartialMethodOnlyOneActual" xml:space="preserve">
    <value>A partial method may not have multiple implementing declarations</value>
  </data>
  <data name="ERR_PartialMethodParamsDifference" xml:space="preserve">
    <value>Both partial method declarations must use a params parameter or neither may use a params parameter</value>
  </data>
  <data name="ERR_PartialMethodMustHaveLatent" xml:space="preserve">
    <value>No defining declaration found for implementing declaration of partial method '{0}'</value>
  </data>
  <data name="ERR_PartialMethodInconsistentTupleNames" xml:space="preserve">
    <value>Both partial method declarations, '{0}' and '{1}', must use the same tuple element names.</value>
  </data>
  <data name="ERR_PartialMethodInconsistentConstraints" xml:space="preserve">
    <value>Partial method declarations of '{0}' have inconsistent type parameter constraints</value>
  </data>
  <data name="ERR_PartialMethodToDelegate" xml:space="preserve">
    <value>Cannot create delegate from method '{0}' because it is a partial method without an implementing declaration</value>
  </data>
  <data name="ERR_PartialMethodStaticDifference" xml:space="preserve">
    <value>Both partial method declarations must be static or neither may be static</value>
  </data>
  <data name="ERR_PartialMethodUnsafeDifference" xml:space="preserve">
    <value>Both partial method declarations must be unsafe or neither may be unsafe</value>
  </data>
  <data name="ERR_PartialMethodInExpressionTree" xml:space="preserve">
    <value>Partial methods with only a defining declaration or removed conditional methods cannot be used in expression trees</value>
  </data>
  <data name="ERR_PartialMethodMustReturnVoid" xml:space="preserve">
    <value>Partial methods must have a void return type</value>
  </data>
  <data name="WRN_ObsoleteOverridingNonObsolete" xml:space="preserve">
    <value>Obsolete member '{0}' overrides non-obsolete member '{1}'</value>
  </data>
  <data name="WRN_ObsoleteOverridingNonObsolete_Title" xml:space="preserve">
    <value>Obsolete member overrides non-obsolete member</value>
  </data>
  <data name="WRN_DebugFullNameTooLong" xml:space="preserve">
    <value>The fully qualified name for '{0}' is too long for debug information. Compile without '/debug' option.</value>
  </data>
  <data name="WRN_DebugFullNameTooLong_Title" xml:space="preserve">
    <value>Fully qualified name is too long for debug information</value>
  </data>
  <data name="ERR_ImplicitlyTypedVariableAssignedBadValue" xml:space="preserve">
    <value>Cannot assign {0} to an implicitly-typed variable</value>
  </data>
  <data name="ERR_ImplicitlyTypedVariableWithNoInitializer" xml:space="preserve">
    <value>Implicitly-typed variables must be initialized</value>
  </data>
  <data name="ERR_ImplicitlyTypedVariableMultipleDeclarator" xml:space="preserve">
    <value>Implicitly-typed variables cannot have multiple declarators</value>
  </data>
  <data name="ERR_ImplicitlyTypedVariableAssignedArrayInitializer" xml:space="preserve">
    <value>Cannot initialize an implicitly-typed variable with an array initializer</value>
  </data>
  <data name="ERR_ImplicitlyTypedLocalCannotBeFixed" xml:space="preserve">
    <value>Implicitly-typed local variables cannot be fixed</value>
  </data>
  <data name="ERR_ImplicitlyTypedVariableCannotBeConst" xml:space="preserve">
    <value>Implicitly-typed variables cannot be constant</value>
  </data>
  <data name="WRN_ExternCtorNoImplementation" xml:space="preserve">
    <value>Constructor '{0}' is marked external</value>
  </data>
  <data name="WRN_ExternCtorNoImplementation_Title" xml:space="preserve">
    <value>Constructor is marked external</value>
  </data>
  <data name="ERR_TypeVarNotFound" xml:space="preserve">
    <value>The contextual keyword 'var' may only appear within a local variable declaration or in script code</value>
  </data>
  <data name="ERR_ImplicitlyTypedArrayNoBestType" xml:space="preserve">
    <value>No best type found for implicitly-typed array</value>
  </data>
  <data name="ERR_AnonymousTypePropertyAssignedBadValue" xml:space="preserve">
    <value>Cannot assign {0} to anonymous type property</value>
  </data>
  <data name="ERR_ExpressionTreeContainsBaseAccess" xml:space="preserve">
    <value>An expression tree may not contain a base access</value>
  </data>
  <data name="ERR_ExpressionTreeContainsAssignment" xml:space="preserve">
    <value>An expression tree may not contain an assignment operator</value>
  </data>
  <data name="ERR_AnonymousTypeDuplicatePropertyName" xml:space="preserve">
    <value>An anonymous type cannot have multiple properties with the same name</value>
  </data>
  <data name="ERR_StatementLambdaToExpressionTree" xml:space="preserve">
    <value>A lambda expression with a statement body cannot be converted to an expression tree</value>
  </data>
  <data name="ERR_ExpressionTreeMustHaveDelegate" xml:space="preserve">
    <value>Cannot convert lambda to an expression tree whose type argument '{0}' is not a delegate type</value>
  </data>
  <data name="ERR_AnonymousTypeNotAvailable" xml:space="preserve">
    <value>Cannot use anonymous type in a constant expression</value>
  </data>
  <data name="ERR_LambdaInIsAs" xml:space="preserve">
    <value>The first operand of an 'is' or 'as' operator may not be a lambda expression, anonymous method, or method group.</value>
  </data>
  <data name="ERR_ExpressionTreeContainsMultiDimensionalArrayInitializer" xml:space="preserve">
    <value>An expression tree may not contain a multidimensional array initializer</value>
  </data>
  <data name="ERR_MissingArgument" xml:space="preserve">
    <value>Argument missing</value>
  </data>
  <data name="ERR_VariableUsedBeforeDeclaration" xml:space="preserve">
    <value>Cannot use local variable '{0}' before it is declared</value>
  </data>
  <data name="ERR_RecursivelyTypedVariable" xml:space="preserve">
    <value>Type of '{0}' cannot be inferred since its initializer directly or indirectly refers to the definition.</value>
  </data>
  <data name="ERR_ExplicitLayoutAndAutoImplementedProperty" xml:space="preserve">
    <value>'{0}': Auto-implemented properties cannot be used inside a type marked with StructLayout(LayoutKind.Explicit)</value>
  </data>
  <data name="ERR_UnassignedThisAutoProperty" xml:space="preserve">
    <value>Auto-implemented property '{0}' must be fully assigned before control is returned to the caller.</value>
  </data>
  <data name="ERR_VariableUsedBeforeDeclarationAndHidesField" xml:space="preserve">
    <value>Cannot use local variable '{0}' before it is declared. The declaration of the local variable hides the field '{1}'.</value>
  </data>
  <data name="ERR_ExpressionTreeContainsBadCoalesce" xml:space="preserve">
    <value>An expression tree lambda may not contain a coalescing operator with a null literal left-hand side</value>
  </data>
  <data name="ERR_IdentifierExpected" xml:space="preserve">
    <value>Identifier expected</value>
  </data>
  <data name="ERR_SemicolonExpected" xml:space="preserve">
    <value>; expected</value>
  </data>
  <data name="ERR_SyntaxError" xml:space="preserve">
    <value>Syntax error, '{0}' expected</value>
  </data>
  <data name="ERR_DuplicateModifier" xml:space="preserve">
    <value>Duplicate '{0}' modifier</value>
  </data>
  <data name="ERR_DuplicateAccessor" xml:space="preserve">
    <value>Property accessor already defined</value>
  </data>
  <data name="ERR_IntegralTypeExpected" xml:space="preserve">
    <value>Type byte, sbyte, short, ushort, int, uint, long, or ulong expected</value>
  </data>
  <data name="ERR_IllegalEscape" xml:space="preserve">
    <value>Unrecognized escape sequence</value>
  </data>
  <data name="ERR_NewlineInConst" xml:space="preserve">
    <value>Newline in constant</value>
  </data>
  <data name="ERR_EmptyCharConst" xml:space="preserve">
    <value>Empty character literal</value>
  </data>
  <data name="ERR_TooManyCharsInConst" xml:space="preserve">
    <value>Too many characters in character literal</value>
  </data>
  <data name="ERR_InvalidNumber" xml:space="preserve">
    <value>Invalid number</value>
  </data>
  <data name="ERR_GetOrSetExpected" xml:space="preserve">
    <value>A get or set accessor expected</value>
  </data>
  <data name="ERR_ClassTypeExpected" xml:space="preserve">
    <value>An object, string, or class type expected</value>
  </data>
  <data name="ERR_NamedArgumentExpected" xml:space="preserve">
    <value>Named attribute argument expected</value>
  </data>
  <data name="ERR_TooManyCatches" xml:space="preserve">
    <value>Catch clauses cannot follow the general catch clause of a try statement</value>
  </data>
  <data name="ERR_ThisOrBaseExpected" xml:space="preserve">
    <value>Keyword 'this' or 'base' expected</value>
  </data>
  <data name="ERR_OvlUnaryOperatorExpected" xml:space="preserve">
    <value>Overloadable unary operator expected</value>
  </data>
  <data name="ERR_OvlBinaryOperatorExpected" xml:space="preserve">
    <value>Overloadable binary operator expected</value>
  </data>
  <data name="ERR_IntOverflow" xml:space="preserve">
    <value>Integral constant is too large</value>
  </data>
  <data name="ERR_EOFExpected" xml:space="preserve">
    <value>Type or namespace definition, or end-of-file expected</value>
  </data>
  <data name="ERR_GlobalDefinitionOrStatementExpected" xml:space="preserve">
    <value>Member definition, statement, or end-of-file expected</value>
  </data>
  <data name="ERR_BadEmbeddedStmt" xml:space="preserve">
    <value>Embedded statement cannot be a declaration or labeled statement</value>
  </data>
  <data name="ERR_PPDirectiveExpected" xml:space="preserve">
    <value>Preprocessor directive expected</value>
  </data>
  <data name="ERR_EndOfPPLineExpected" xml:space="preserve">
    <value>Single-line comment or end-of-line expected</value>
  </data>
  <data name="ERR_CloseParenExpected" xml:space="preserve">
    <value>) expected</value>
  </data>
  <data name="ERR_EndifDirectiveExpected" xml:space="preserve">
    <value>#endif directive expected</value>
  </data>
  <data name="ERR_UnexpectedDirective" xml:space="preserve">
    <value>Unexpected preprocessor directive</value>
  </data>
  <data name="ERR_ErrorDirective" xml:space="preserve">
    <value>#error: '{0}'</value>
  </data>
  <data name="WRN_WarningDirective" xml:space="preserve">
    <value>#warning: '{0}'</value>
  </data>
  <data name="WRN_WarningDirective_Title" xml:space="preserve">
    <value>#warning directive</value>
  </data>
  <data name="ERR_TypeExpected" xml:space="preserve">
    <value>Type expected</value>
  </data>
  <data name="ERR_PPDefFollowsToken" xml:space="preserve">
    <value>Cannot define/undefine preprocessor symbols after first token in file</value>
  </data>
  <data name="ERR_PPReferenceFollowsToken" xml:space="preserve">
    <value>Cannot use #r after first token in file</value>
  </data>
  <data name="ERR_OpenEndedComment" xml:space="preserve">
    <value>End-of-file found, '*/' expected</value>
  </data>
  <data name="ERR_OvlOperatorExpected" xml:space="preserve">
    <value>Overloadable operator expected</value>
  </data>
  <data name="ERR_EndRegionDirectiveExpected" xml:space="preserve">
    <value>#endregion directive expected</value>
  </data>
  <data name="ERR_UnterminatedStringLit" xml:space="preserve">
    <value>Unterminated string literal</value>
  </data>
  <data name="ERR_BadDirectivePlacement" xml:space="preserve">
    <value>Preprocessor directives must appear as the first non-whitespace character on a line</value>
  </data>
  <data name="ERR_IdentifierExpectedKW" xml:space="preserve">
    <value>Identifier expected; '{1}' is a keyword</value>
  </data>
  <data name="ERR_SemiOrLBraceExpected" xml:space="preserve">
    <value>{ or ; expected</value>
  </data>
  <data name="ERR_MultiTypeInDeclaration" xml:space="preserve">
    <value>Cannot use more than one type in a for, using, fixed, or declaration statement</value>
  </data>
  <data name="ERR_AddOrRemoveExpected" xml:space="preserve">
    <value>An add or remove accessor expected</value>
  </data>
  <data name="ERR_UnexpectedCharacter" xml:space="preserve">
    <value>Unexpected character '{0}'</value>
  </data>
  <data name="ERR_UnexpectedToken" xml:space="preserve">
    <value>Unexpected token '{0}'</value>
  </data>
  <data name="ERR_ProtectedInStatic" xml:space="preserve">
    <value>'{0}': static classes cannot contain protected members</value>
  </data>
  <data name="WRN_UnreachableGeneralCatch" xml:space="preserve">
    <value>A previous catch clause already catches all exceptions. All non-exceptions thrown will be wrapped in a System.Runtime.CompilerServices.RuntimeWrappedException.</value>
  </data>
  <data name="WRN_UnreachableGeneralCatch_Title" xml:space="preserve">
    <value>A previous catch clause already catches all exceptions</value>
  </data>
  <data name="WRN_UnreachableGeneralCatch_Description" xml:space="preserve">
    <value>This warning is caused when a catch() block has no specified exception type after a catch (System.Exception e) block. The warning advises that the catch() block will not catch any exceptions.

A catch() block after a catch (System.Exception e) block can catch non-CLS exceptions if the RuntimeCompatibilityAttribute is set to false in the AssemblyInfo.cs file: [assembly: RuntimeCompatibilityAttribute(WrapNonExceptionThrows = false)]. If this attribute is not set explicitly to false, all thrown non-CLS exceptions are wrapped as Exceptions and the catch (System.Exception e) block catches them.</value>
  </data>
  <data name="ERR_IncrementLvalueExpected" xml:space="preserve">
    <value>The operand of an increment or decrement operator must be a variable, property or indexer</value>
  </data>
  <data name="ERR_NoSuchMemberOrExtension" xml:space="preserve">
    <value>'{0}' does not contain a definition for '{1}' and no extension method '{1}' accepting a first argument of type '{0}' could be found (are you missing a using directive or an assembly reference?)</value>
  </data>
  <data name="ERR_NoSuchMemberOrExtensionNeedUsing" xml:space="preserve">
    <value>'{0}' does not contain a definition for '{1}' and no extension method '{1}' accepting a first argument of type '{0}' could be found (are you missing a using directive for '{2}'?)</value>
  </data>
  <data name="ERR_BadThisParam" xml:space="preserve">
    <value>Method '{0}' has a parameter modifier 'this' which is not on the first parameter</value>
  </data>
  <data name="ERR_BadRefWithThis" xml:space="preserve">
    <value> The parameter modifier 'ref' cannot be used with 'this' </value>
  </data>
  <data name="ERR_BadOutWithThis" xml:space="preserve">
    <value> The parameter modifier 'out' cannot be used with 'this' </value>
  </data>
  <data name="ERR_BadTypeforThis" xml:space="preserve">
    <value>The first parameter of an extension method cannot be of type '{0}'</value>
  </data>
  <data name="ERR_BadParamModThis" xml:space="preserve">
    <value>A parameter array cannot be used with 'this' modifier on an extension method</value>
  </data>
  <data name="ERR_BadExtensionMeth" xml:space="preserve">
    <value>Extension method must be static</value>
  </data>
  <data name="ERR_BadExtensionAgg" xml:space="preserve">
    <value>Extension method must be defined in a non-generic static class</value>
  </data>
  <data name="ERR_DupParamMod" xml:space="preserve">
    <value>A parameter can only have one '{0}' modifier</value>
  </data>
  <data name="ERR_MultiParamMod" xml:space="preserve">
    <value>A parameter cannot have all the specified modifiers; there are too many modifiers on the parameter</value>
  </data>
  <data name="ERR_ExtensionMethodsDecl" xml:space="preserve">
    <value>Extension methods must be defined in a top level static class; {0} is a nested class</value>
  </data>
  <data name="ERR_ExtensionAttrNotFound" xml:space="preserve">
    <value>Cannot define a new extension method because the compiler required type '{0}' cannot be found. Are you missing a reference to System.Core.dll?</value>
  </data>
  <data name="ERR_ExplicitExtension" xml:space="preserve">
    <value>Do not use 'System.Runtime.CompilerServices.ExtensionAttribute'. Use the 'this' keyword instead.</value>
  </data>
  <data name="ERR_ExplicitDynamicAttr" xml:space="preserve">
    <value>Do not use 'System.Runtime.CompilerServices.DynamicAttribute'. Use the 'dynamic' keyword instead.</value>
  </data>
  <data name="ERR_NoDynamicPhantomOnBaseCtor" xml:space="preserve">
    <value>The constructor call needs to be dynamically dispatched, but cannot be because it is part of a constructor initializer. Consider casting the dynamic arguments.</value>
  </data>
  <data name="ERR_ValueTypeExtDelegate" xml:space="preserve">
    <value>Extension method '{0}' defined on value type '{1}' cannot be used to create delegates</value>
  </data>
  <data name="ERR_BadArgCount" xml:space="preserve">
    <value>No overload for method '{0}' takes {1} arguments</value>
  </data>
  <data name="ERR_BadArgType" xml:space="preserve">
    <value>Argument {0}: cannot convert from '{1}' to '{2}'</value>
  </data>
  <data name="ERR_NoSourceFile" xml:space="preserve">
    <value>Source file '{0}' could not be opened -- {1}</value>
  </data>
  <data name="ERR_CantRefResource" xml:space="preserve">
    <value>Cannot link resource files when building a module</value>
  </data>
  <data name="ERR_ResourceNotUnique" xml:space="preserve">
    <value>Resource identifier '{0}' has already been used in this assembly</value>
  </data>
  <data name="ERR_ResourceFileNameNotUnique" xml:space="preserve">
    <value>Each linked resource and module must have a unique filename. Filename '{0}' is specified more than once in this assembly</value>
  </data>
  <data name="ERR_ImportNonAssembly" xml:space="preserve">
    <value>The referenced file '{0}' is not an assembly</value>
  </data>
  <data name="ERR_RefLvalueExpected" xml:space="preserve">
    <value>A ref or out value must be an assignable variable</value>
  </data>
  <data name="ERR_BaseInStaticMeth" xml:space="preserve">
    <value>Keyword 'base' is not available in a static method</value>
  </data>
  <data name="ERR_BaseInBadContext" xml:space="preserve">
    <value>Keyword 'base' is not available in the current context</value>
  </data>
  <data name="ERR_RbraceExpected" xml:space="preserve">
    <value>} expected</value>
  </data>
  <data name="ERR_LbraceExpected" xml:space="preserve">
    <value>{ expected</value>
  </data>
  <data name="ERR_InExpected" xml:space="preserve">
    <value>'in' expected</value>
  </data>
  <data name="ERR_InvalidPreprocExpr" xml:space="preserve">
    <value>Invalid preprocessor expression</value>
  </data>
  <data name="ERR_InvalidMemberDecl" xml:space="preserve">
    <value>Invalid token '{0}' in class, struct, or interface member declaration</value>
  </data>
  <data name="ERR_MemberNeedsType" xml:space="preserve">
    <value>Method must have a return type</value>
  </data>
  <data name="ERR_BadBaseType" xml:space="preserve">
    <value>Invalid base type</value>
  </data>
  <data name="WRN_EmptySwitch" xml:space="preserve">
    <value>Empty switch block</value>
  </data>
  <data name="WRN_EmptySwitch_Title" xml:space="preserve">
    <value>Empty switch block</value>
  </data>
  <data name="ERR_ExpectedEndTry" xml:space="preserve">
    <value>Expected catch or finally</value>
  </data>
  <data name="ERR_InvalidExprTerm" xml:space="preserve">
    <value>Invalid expression term '{0}'</value>
  </data>
  <data name="ERR_BadNewExpr" xml:space="preserve">
    <value>A new expression requires (), [], or {} after type</value>
  </data>
  <data name="ERR_NoNamespacePrivate" xml:space="preserve">
    <value>Elements defined in a namespace cannot be explicitly declared as private, protected, or protected internal</value>
  </data>
  <data name="ERR_BadVarDecl" xml:space="preserve">
    <value>Expected ; or = (cannot specify constructor arguments in declaration)</value>
  </data>
  <data name="ERR_UsingAfterElements" xml:space="preserve">
    <value>A using clause must precede all other elements defined in the namespace except extern alias declarations</value>
  </data>
  <data name="ERR_BadBinOpArgs" xml:space="preserve">
    <value>Overloaded binary operator '{0}' takes two parameters</value>
  </data>
  <data name="ERR_BadUnOpArgs" xml:space="preserve">
    <value>Overloaded unary operator '{0}' takes one parameter</value>
  </data>
  <data name="ERR_NoVoidParameter" xml:space="preserve">
    <value>Invalid parameter type 'void'</value>
  </data>
  <data name="ERR_DuplicateAlias" xml:space="preserve">
    <value>The using alias '{0}' appeared previously in this namespace</value>
  </data>
  <data name="ERR_BadProtectedAccess" xml:space="preserve">
    <value>Cannot access protected member '{0}' via a qualifier of type '{1}'; the qualifier must be of type '{2}' (or derived from it)</value>
  </data>
  <data name="ERR_AddModuleAssembly" xml:space="preserve">
    <value>'{0}' cannot be added to this assembly because it already is an assembly</value>
  </data>
  <data name="ERR_BindToBogusProp2" xml:space="preserve">
    <value>Property, indexer, or event '{0}' is not supported by the language; try directly calling accessor methods '{1}' or '{2}'</value>
  </data>
  <data name="ERR_BindToBogusProp1" xml:space="preserve">
    <value>Property, indexer, or event '{0}' is not supported by the language; try directly calling accessor method '{1}'</value>
  </data>
  <data name="ERR_NoVoidHere" xml:space="preserve">
    <value>Keyword 'void' cannot be used in this context</value>
  </data>
  <data name="ERR_IndexerNeedsParam" xml:space="preserve">
    <value>Indexers must have at least one parameter</value>
  </data>
  <data name="ERR_BadArraySyntax" xml:space="preserve">
    <value>Array type specifier, [], must appear before parameter name</value>
  </data>
  <data name="ERR_BadOperatorSyntax" xml:space="preserve">
    <value>Declaration is not valid; use '{0} operator &lt;dest-type&gt; (...' instead</value>
  </data>
  <data name="ERR_MainClassNotFound" xml:space="preserve">
    <value>Could not find '{0}' specified for Main method</value>
  </data>
  <data name="ERR_MainClassNotClass" xml:space="preserve">
    <value>'{0}' specified for Main method must be a valid non-generic class or struct</value>
  </data>
  <data name="ERR_NoMainInClass" xml:space="preserve">
    <value>'{0}' does not have a suitable static Main method</value>
  </data>
  <data name="ERR_MainClassIsImport" xml:space="preserve">
    <value>Cannot use '{0}' for Main method because it is imported</value>
  </data>
  <data name="ERR_OutputNeedsName" xml:space="preserve">
    <value>Outputs without source must have the /out option specified</value>
  </data>
  <data name="ERR_CantHaveWin32ResAndManifest" xml:space="preserve">
    <value>Conflicting options specified: Win32 resource file; Win32 manifest</value>
  </data>
  <data name="ERR_CantHaveWin32ResAndIcon" xml:space="preserve">
    <value>Conflicting options specified: Win32 resource file; Win32 icon</value>
  </data>
  <data name="ERR_CantReadResource" xml:space="preserve">
    <value>Error reading resource '{0}' -- '{1}'</value>
  </data>
  <data name="ERR_DocFileGen" xml:space="preserve">
    <value>Error writing to XML documentation file: {0}</value>
  </data>
  <data name="WRN_XMLParseError" xml:space="preserve">
    <value>XML comment has badly formed XML -- '{0}'</value>
  </data>
  <data name="WRN_XMLParseError_Title" xml:space="preserve">
    <value>XML comment has badly formed XML</value>
  </data>
  <data name="WRN_DuplicateParamTag" xml:space="preserve">
    <value>XML comment has a duplicate param tag for '{0}'</value>
  </data>
  <data name="WRN_DuplicateParamTag_Title" xml:space="preserve">
    <value>XML comment has a duplicate param tag</value>
  </data>
  <data name="WRN_UnmatchedParamTag" xml:space="preserve">
    <value>XML comment has a param tag for '{0}', but there is no parameter by that name</value>
  </data>
  <data name="WRN_UnmatchedParamTag_Title" xml:space="preserve">
    <value>XML comment has a param tag, but there is no parameter by that name</value>
  </data>
  <data name="WRN_UnmatchedParamRefTag" xml:space="preserve">
    <value>XML comment on '{1}' has a paramref tag for '{0}', but there is no parameter by that name</value>
  </data>
  <data name="WRN_UnmatchedParamRefTag_Title" xml:space="preserve">
    <value>XML comment has a paramref tag, but there is no parameter by that name</value>
  </data>
  <data name="WRN_MissingParamTag" xml:space="preserve">
    <value>Parameter '{0}' has no matching param tag in the XML comment for '{1}' (but other parameters do)</value>
  </data>
  <data name="WRN_MissingParamTag_Title" xml:space="preserve">
    <value>Parameter has no matching param tag in the XML comment (but other parameters do)</value>
  </data>
  <data name="WRN_BadXMLRef" xml:space="preserve">
    <value>XML comment has cref attribute '{0}' that could not be resolved</value>
  </data>
  <data name="WRN_BadXMLRef_Title" xml:space="preserve">
    <value>XML comment has cref attribute that could not be resolved</value>
  </data>
  <data name="ERR_BadStackAllocExpr" xml:space="preserve">
    <value>A stackalloc expression requires [] after type</value>
  </data>
  <data name="ERR_InvalidLineNumber" xml:space="preserve">
    <value>The line number specified for #line directive is missing or invalid</value>
  </data>
  <data name="ERR_MissingPPFile" xml:space="preserve">
    <value>Quoted file name, single-line comment or end-of-line expected</value>
  </data>
  <data name="ERR_ExpectedPPFile" xml:space="preserve">
    <value>Quoted file name expected</value>
  </data>
  <data name="ERR_ReferenceDirectiveOnlyAllowedInScripts" xml:space="preserve">
    <value>#r is only allowed in scripts</value>
  </data>
  <data name="ERR_ForEachMissingMember" xml:space="preserve">
    <value>foreach statement cannot operate on variables of type '{0}' because '{0}' does not contain a public definition for '{1}'</value>
  </data>
  <data name="WRN_BadXMLRefParamType" xml:space="preserve">
    <value>Invalid type for parameter {0} in XML comment cref attribute: '{1}'</value>
  </data>
  <data name="WRN_BadXMLRefParamType_Title" xml:space="preserve">
    <value>Invalid type for parameter in XML comment cref attribute</value>
  </data>
  <data name="WRN_BadXMLRefReturnType" xml:space="preserve">
    <value>Invalid return type in XML comment cref attribute</value>
  </data>
  <data name="WRN_BadXMLRefReturnType_Title" xml:space="preserve">
    <value>Invalid return type in XML comment cref attribute</value>
  </data>
  <data name="ERR_BadWin32Res" xml:space="preserve">
    <value>Error reading Win32 resources -- {0}</value>
  </data>
  <data name="WRN_BadXMLRefSyntax" xml:space="preserve">
    <value>XML comment has syntactically incorrect cref attribute '{0}'</value>
  </data>
  <data name="WRN_BadXMLRefSyntax_Title" xml:space="preserve">
    <value>XML comment has syntactically incorrect cref attribute</value>
  </data>
  <data name="ERR_BadModifierLocation" xml:space="preserve">
    <value>Member modifier '{0}' must precede the member type and name</value>
  </data>
  <data name="ERR_MissingArraySize" xml:space="preserve">
    <value>Array creation must have array size or array initializer</value>
  </data>
  <data name="WRN_UnprocessedXMLComment" xml:space="preserve">
    <value>XML comment is not placed on a valid language element</value>
  </data>
  <data name="WRN_UnprocessedXMLComment_Title" xml:space="preserve">
    <value>XML comment is not placed on a valid language element</value>
  </data>
  <data name="WRN_FailedInclude" xml:space="preserve">
    <value>Unable to include XML fragment '{1}' of file '{0}' -- {2}</value>
  </data>
  <data name="WRN_FailedInclude_Title" xml:space="preserve">
    <value>Unable to include XML fragment</value>
  </data>
  <data name="WRN_InvalidInclude" xml:space="preserve">
    <value>Invalid XML include element -- {0}</value>
  </data>
  <data name="WRN_InvalidInclude_Title" xml:space="preserve">
    <value>Invalid XML include element</value>
  </data>
  <data name="WRN_MissingXMLComment" xml:space="preserve">
    <value>Missing XML comment for publicly visible type or member '{0}'</value>
  </data>
  <data name="WRN_MissingXMLComment_Title" xml:space="preserve">
    <value>Missing XML comment for publicly visible type or member</value>
  </data>
  <data name="WRN_MissingXMLComment_Description" xml:space="preserve">
    <value>The /doc compiler option was specified, but one or more constructs did not have comments.</value>
  </data>
  <data name="WRN_XMLParseIncludeError" xml:space="preserve">
    <value>Badly formed XML in included comments file -- '{0}'</value>
  </data>
  <data name="WRN_XMLParseIncludeError_Title" xml:space="preserve">
    <value>Badly formed XML in included comments file</value>
  </data>
  <data name="ERR_BadDelArgCount" xml:space="preserve">
    <value>Delegate '{0}' does not take {1} arguments</value>
  </data>
  <data name="ERR_UnexpectedSemicolon" xml:space="preserve">
    <value>Semicolon after method or accessor block is not valid</value>
  </data>
  <data name="ERR_MethodReturnCantBeRefAny" xml:space="preserve">
    <value>Method or delegate cannot return type '{0}'</value>
  </data>
  <data name="ERR_CompileCancelled" xml:space="preserve">
    <value>Compilation cancelled by user</value>
  </data>
  <data name="ERR_MethodArgCantBeRefAny" xml:space="preserve">
    <value>Cannot make reference to variable of type '{0}'</value>
  </data>
  <data name="ERR_AssgReadonlyLocal" xml:space="preserve">
    <value>Cannot assign to '{0}' because it is read-only</value>
  </data>
  <data name="ERR_RefReadonlyLocal" xml:space="preserve">
    <value>Cannot use '{0}' as a ref or out value because it is read-only</value>
  </data>
  <data name="ERR_CantUseRequiredAttribute" xml:space="preserve">
    <value>The RequiredAttribute attribute is not permitted on C# types</value>
  </data>
  <data name="ERR_NoModifiersOnAccessor" xml:space="preserve">
    <value>Modifiers cannot be placed on event accessor declarations</value>
  </data>
  <data name="ERR_ParamsCantBeRefOut" xml:space="preserve">
    <value>The params parameter cannot be declared as ref or out</value>
  </data>
  <data name="ERR_ReturnNotLValue" xml:space="preserve">
    <value>Cannot modify the return value of '{0}' because it is not a variable</value>
  </data>
  <data name="ERR_MissingCoClass" xml:space="preserve">
    <value>The managed coclass wrapper class '{0}' for interface '{1}' cannot be found (are you missing an assembly reference?)</value>
  </data>
  <data name="ERR_AmbiguousAttribute" xml:space="preserve">
    <value>'{0}' is ambiguous between '{1}' and '{2}'; use either '@{0}' or '{0}Attribute'</value>
  </data>
  <data name="ERR_BadArgExtraRef" xml:space="preserve">
    <value>Argument {0} may not be passed with the '{1}' keyword</value>
  </data>
  <data name="WRN_CmdOptionConflictsSource" xml:space="preserve">
    <value>Option '{0}' overrides attribute '{1}' given in a source file or added module</value>
  </data>
  <data name="WRN_CmdOptionConflictsSource_Title" xml:space="preserve">
    <value>Option overrides attribute given in a source file or added module</value>
  </data>
  <data name="WRN_CmdOptionConflictsSource_Description" xml:space="preserve">
    <value>This warning occurs if the assembly attributes AssemblyKeyFileAttribute or AssemblyKeyNameAttribute found in source conflict with the /keyfile or /keycontainer command line option or key file name or key container specified in the Project Properties.</value>
  </data>
  <data name="ERR_BadCompatMode" xml:space="preserve">
    <value>Invalid option '{0}' for /langversion; must be ISO-1, ISO-2, Default or an integer in range 1 to 6.</value>
  </data>
  <data name="ERR_DelegateOnConditional" xml:space="preserve">
    <value>Cannot create delegate with '{0}' because it or a method it overrides has a Conditional attribute</value>
  </data>
  <data name="ERR_CantMakeTempFile" xml:space="preserve">
    <value>Cannot create temporary file -- {0}</value>
  </data>
  <data name="ERR_BadArgRef" xml:space="preserve">
    <value>Argument {0} must be passed with the '{1}' keyword</value>
  </data>
  <data name="ERR_YieldInAnonMeth" xml:space="preserve">
    <value>The yield statement cannot be used inside an anonymous method or lambda expression</value>
  </data>
  <data name="ERR_ReturnInIterator" xml:space="preserve">
    <value>Cannot return a value from an iterator. Use the yield return statement to return a value, or yield break to end the iteration.</value>
  </data>
  <data name="ERR_BadIteratorArgType" xml:space="preserve">
    <value>Iterators cannot have ref or out parameters</value>
  </data>
  <data name="ERR_BadIteratorReturn" xml:space="preserve">
    <value>The body of '{0}' cannot be an iterator block because '{1}' is not an iterator interface type</value>
  </data>
  <data name="ERR_BadYieldInFinally" xml:space="preserve">
    <value>Cannot yield in the body of a finally clause</value>
  </data>
  <data name="ERR_BadYieldInTryOfCatch" xml:space="preserve">
    <value>Cannot yield a value in the body of a try block with a catch clause</value>
  </data>
  <data name="ERR_EmptyYield" xml:space="preserve">
    <value>Expression expected after yield return</value>
  </data>
  <data name="ERR_AnonDelegateCantUse" xml:space="preserve">
    <value>Cannot use ref or out parameter '{0}' inside an anonymous method, lambda expression, or query expression</value>
  </data>
  <data name="ERR_IllegalInnerUnsafe" xml:space="preserve">
    <value>Unsafe code may not appear in iterators</value>
  </data>
  <data name="ERR_BadYieldInCatch" xml:space="preserve">
    <value>Cannot yield a value in the body of a catch clause</value>
  </data>
  <data name="ERR_BadDelegateLeave" xml:space="preserve">
    <value>Control cannot leave the body of an anonymous method or lambda expression</value>
  </data>
  <data name="WRN_IllegalPragma" xml:space="preserve">
    <value>Unrecognized #pragma directive</value>
  </data>
  <data name="WRN_IllegalPragma_Title" xml:space="preserve">
    <value>Unrecognized #pragma directive</value>
  </data>
  <data name="WRN_IllegalPPWarning" xml:space="preserve">
    <value>Expected disable or restore</value>
  </data>
  <data name="WRN_IllegalPPWarning_Title" xml:space="preserve">
    <value>Expected disable or restore after #pragma warning</value>
  </data>
  <data name="WRN_BadRestoreNumber" xml:space="preserve">
    <value>Cannot restore warning 'CS{0}' because it was disabled globally</value>
  </data>
  <data name="WRN_BadRestoreNumber_Title" xml:space="preserve">
    <value>Cannot restore warning because it was disabled globally</value>
  </data>
  <data name="ERR_VarargsIterator" xml:space="preserve">
    <value>__arglist is not allowed in the parameter list of iterators</value>
  </data>
  <data name="ERR_UnsafeIteratorArgType" xml:space="preserve">
    <value>Iterators cannot have unsafe parameters or yield types</value>
  </data>
  <data name="ERR_BadCoClassSig" xml:space="preserve">
    <value>The managed coclass wrapper class signature '{0}' for interface '{1}' is not a valid class name signature</value>
  </data>
  <data name="ERR_MultipleIEnumOfT" xml:space="preserve">
    <value>foreach statement cannot operate on variables of type '{0}' because it implements multiple instantiations of '{1}'; try casting to a specific interface instantiation</value>
  </data>
  <data name="ERR_FixedDimsRequired" xml:space="preserve">
    <value>A fixed size buffer field must have the array size specifier after the field name</value>
  </data>
  <data name="ERR_FixedNotInStruct" xml:space="preserve">
    <value>Fixed size buffer fields may only be members of structs</value>
  </data>
  <data name="ERR_AnonymousReturnExpected" xml:space="preserve">
    <value>Not all code paths return a value in {0} of type '{1}'</value>
  </data>
  <data name="WRN_NonECMAFeature" xml:space="preserve">
    <value>Feature '{0}' is not part of the standardized ISO C# language specification, and may not be accepted by other compilers</value>
  </data>
  <data name="WRN_NonECMAFeature_Title" xml:space="preserve">
    <value>Feature is not part of the standardized ISO C# language specification, and may not be accepted by other compilers</value>
  </data>
  <data name="ERR_ExpectedVerbatimLiteral" xml:space="preserve">
    <value>Keyword, identifier, or string expected after verbatim specifier: @</value>
  </data>
  <data name="ERR_AssgReadonly2" xml:space="preserve">
    <value>Members of readonly field '{0}' cannot be modified (except in a constructor or a variable initializer)</value>
  </data>
  <data name="ERR_RefReadonly2" xml:space="preserve">
    <value>Members of readonly field '{0}' cannot be used as a ref or out value (except in a constructor)</value>
  </data>
  <data name="ERR_AssgReadonlyStatic2" xml:space="preserve">
    <value>Fields of static readonly field '{0}' cannot be assigned to (except in a static constructor or a variable initializer)</value>
  </data>
  <data name="ERR_RefReadonlyStatic2" xml:space="preserve">
    <value>Fields of static readonly field '{0}' cannot be used as a ref or out value (except in a static constructor)</value>
  </data>
  <data name="ERR_AssgReadonlyLocal2Cause" xml:space="preserve">
    <value>Cannot modify members of '{0}' because it is a '{1}'</value>
  </data>
  <data name="ERR_RefReadonlyLocal2Cause" xml:space="preserve">
    <value>Cannot use fields of '{0}' as a ref or out value because it is a '{1}'</value>
  </data>
  <data name="ERR_AssgReadonlyLocalCause" xml:space="preserve">
    <value>Cannot assign to '{0}' because it is a '{1}'</value>
  </data>
  <data name="ERR_RefReadonlyLocalCause" xml:space="preserve">
    <value>Cannot use '{0}' as a ref or out value because it is a '{1}'</value>
  </data>
  <data name="WRN_ErrorOverride" xml:space="preserve">
    <value>{0}. See also error CS{1}.</value>
  </data>
  <data name="WRN_ErrorOverride_Title" xml:space="preserve">
    <value>Warning is overriding an error</value>
  </data>
  <data name="WRN_ErrorOverride_Description" xml:space="preserve">
    <value>The compiler emits this warning when it overrides an error with a warning. For information about the problem, search for the error code mentioned.</value>
  </data>
  <data name="ERR_AnonMethToNonDel" xml:space="preserve">
    <value>Cannot convert {0} to type '{1}' because it is not a delegate type</value>
  </data>
  <data name="ERR_CantConvAnonMethParams" xml:space="preserve">
    <value>Cannot convert {0} to delegate type '{1}' because the parameter types do not match the delegate parameter types</value>
  </data>
  <data name="ERR_CantConvAnonMethReturns" xml:space="preserve">
    <value>Cannot convert {0} to intended delegate type because some of the return types in the block are not implicitly convertible to the delegate return type</value>
  </data>
  <data name="ERR_BadAsyncReturnExpression" xml:space="preserve">
    <value>Since this is an async method, the return expression must be of type '{0}' rather than 'Task&lt;{0}&gt;'</value>
  </data>
  <data name="ERR_CantConvAsyncAnonFuncReturns" xml:space="preserve">
    <value>Cannot convert async {0} to delegate type '{1}'. An async {0} may return void, Task or Task&lt;T&gt;, none of which are convertible to '{1}'.</value>
  </data>
  <data name="ERR_IllegalFixedType" xml:space="preserve">
    <value>Fixed size buffer type must be one of the following: bool, byte, short, int, long, char, sbyte, ushort, uint, ulong, float or double</value>
  </data>
  <data name="ERR_FixedOverflow" xml:space="preserve">
    <value>Fixed size buffer of length {0} and type '{1}' is too big</value>
  </data>
  <data name="ERR_InvalidFixedArraySize" xml:space="preserve">
    <value>Fixed size buffers must have a length greater than zero</value>
  </data>
  <data name="ERR_FixedBufferNotFixed" xml:space="preserve">
    <value>You cannot use fixed size buffers contained in unfixed expressions. Try using the fixed statement.</value>
  </data>
  <data name="ERR_AttributeNotOnAccessor" xml:space="preserve">
    <value>Attribute '{0}' is not valid on property or event accessors. It is only valid on '{1}' declarations.</value>
  </data>
  <data name="WRN_InvalidSearchPathDir" xml:space="preserve">
    <value>Invalid search path '{0}' specified in '{1}' -- '{2}'</value>
  </data>
  <data name="WRN_InvalidSearchPathDir_Title" xml:space="preserve">
    <value>Invalid search path specified</value>
  </data>
  <data name="ERR_IllegalVarArgs" xml:space="preserve">
    <value>__arglist is not valid in this context</value>
  </data>
  <data name="ERR_IllegalParams" xml:space="preserve">
    <value>params is not valid in this context</value>
  </data>
  <data name="ERR_BadModifiersOnNamespace" xml:space="preserve">
    <value>A namespace declaration cannot have modifiers or attributes</value>
  </data>
  <data name="ERR_BadPlatformType" xml:space="preserve">
    <value>Invalid option '{0}' for /platform; must be anycpu, x86, Itanium or x64</value>
  </data>
  <data name="ERR_ThisStructNotInAnonMeth" xml:space="preserve">
    <value>Anonymous methods, lambda expressions, and query expressions inside structs cannot access instance members of 'this'. Consider copying 'this' to a local variable outside the anonymous method, lambda expression or query expression and using the local instead.</value>
  </data>
  <data name="ERR_NoConvToIDisp" xml:space="preserve">
    <value>'{0}': type used in a using statement must be implicitly convertible to 'System.IDisposable'</value>
  </data>
  <data name="ERR_BadParamRef" xml:space="preserve">
    <value>Parameter {0} must be declared with the '{1}' keyword</value>
  </data>
  <data name="ERR_BadParamExtraRef" xml:space="preserve">
    <value>Parameter {0} should not be declared with the '{1}' keyword</value>
  </data>
  <data name="ERR_BadParamType" xml:space="preserve">
    <value>Parameter {0} is declared as type '{1}{2}' but should be '{3}{4}'</value>
  </data>
  <data name="ERR_BadExternIdentifier" xml:space="preserve">
    <value>Invalid extern alias for '/reference'; '{0}' is not a valid identifier</value>
  </data>
  <data name="ERR_AliasMissingFile" xml:space="preserve">
    <value>Invalid reference alias option: '{0}=' -- missing filename</value>
  </data>
  <data name="ERR_GlobalExternAlias" xml:space="preserve">
    <value>You cannot redefine the global extern alias</value>
  </data>
  <data name="ERR_MissingTypeInSource" xml:space="preserve">
    <value>Reference to type '{0}' claims it is defined in this assembly, but it is not defined in source or any added modules</value>
  </data>
  <data name="ERR_MissingTypeInAssembly" xml:space="preserve">
    <value>Reference to type '{0}' claims it is defined in '{1}', but it could not be found</value>
  </data>
  <data name="WRN_MultiplePredefTypes" xml:space="preserve">
    <value>The predefined type '{0}' is defined in multiple assemblies in the global alias; using definition from '{1}'</value>
  </data>
  <data name="WRN_MultiplePredefTypes_Title" xml:space="preserve">
    <value>Predefined type is defined in multiple assemblies in the global alias</value>
  </data>
  <data name="WRN_MultiplePredefTypes_Description" xml:space="preserve">
    <value>This error occurs when a predefined system type such as System.Int32 is found in two assemblies. One way this can happen is if you are referencing mscorlib or System.Runtime.dll from two different places, such as trying to run two versions of the .NET Framework side-by-side.</value>
  </data>
  <data name="ERR_LocalCantBeFixedAndHoisted" xml:space="preserve">
    <value>Local '{0}' or its members cannot have their address taken and be used inside an anonymous method or lambda expression</value>
  </data>
  <data name="WRN_TooManyLinesForDebugger" xml:space="preserve">
    <value>Source file has exceeded the limit of 16,707,565 lines representable in the PDB; debug information will be incorrect</value>
  </data>
  <data name="WRN_TooManyLinesForDebugger_Title" xml:space="preserve">
    <value>Source file has exceeded the limit of 16,707,565 lines representable in the PDB; debug information will be incorrect</value>
  </data>
  <data name="ERR_CantConvAnonMethNoParams" xml:space="preserve">
    <value>Cannot convert anonymous method block without a parameter list to delegate type '{0}' because it has one or more out parameters</value>
  </data>
  <data name="ERR_ConditionalOnNonAttributeClass" xml:space="preserve">
    <value>Attribute '{0}' is only valid on methods or attribute classes</value>
  </data>
  <data name="WRN_CallOnNonAgileField" xml:space="preserve">
    <value>Accessing a member on '{0}' may cause a runtime exception because it is a field of a marshal-by-reference class</value>
  </data>
  <data name="WRN_CallOnNonAgileField_Title" xml:space="preserve">
    <value>Accessing a member on a field of a marshal-by-reference class may cause a runtime exception</value>
  </data>
  <data name="WRN_CallOnNonAgileField_Description" xml:space="preserve">
    <value>This warning occurs when you try to call a method, property, or indexer on a member of a class that derives from MarshalByRefObject, and the member is a value type. Objects that inherit from MarshalByRefObject are typically intended to be marshaled by reference across an application domain. If any code ever attempts to directly access the value-type member of such an object across an application domain, a runtime exception will occur. To resolve the warning, first copy the member into a local variable and call the method on that variable.</value>
  </data>
  <data name="WRN_BadWarningNumber" xml:space="preserve">
    <value>'{0}' is not a valid warning number</value>
  </data>
  <data name="WRN_BadWarningNumber_Title" xml:space="preserve">
    <value>Not a valid warning number</value>
  </data>
  <data name="WRN_BadWarningNumber_Description" xml:space="preserve">
    <value>A number that was passed to the #pragma warning preprocessor directive was not a valid warning number. Verify that the number represents a warning, not an error.</value>
  </data>
  <data name="WRN_InvalidNumber" xml:space="preserve">
    <value>Invalid number</value>
  </data>
  <data name="WRN_InvalidNumber_Title" xml:space="preserve">
    <value>Invalid number</value>
  </data>
  <data name="WRN_FileNameTooLong" xml:space="preserve">
    <value>Invalid filename specified for preprocessor directive. Filename is too long or not a valid filename.</value>
  </data>
  <data name="WRN_FileNameTooLong_Title" xml:space="preserve">
    <value>Invalid filename specified for preprocessor directive</value>
  </data>
  <data name="WRN_IllegalPPChecksum" xml:space="preserve">
    <value>Invalid #pragma checksum syntax; should be #pragma checksum "filename" "{XXXXXXXX-XXXX-XXXX-XXXX-XXXXXXXXXXXX}" "XXXX..."</value>
  </data>
  <data name="WRN_IllegalPPChecksum_Title" xml:space="preserve">
    <value>Invalid #pragma checksum syntax</value>
  </data>
  <data name="WRN_EndOfPPLineExpected" xml:space="preserve">
    <value>Single-line comment or end-of-line expected</value>
  </data>
  <data name="WRN_EndOfPPLineExpected_Title" xml:space="preserve">
    <value>Single-line comment or end-of-line expected after #pragma directive</value>
  </data>
  <data name="WRN_ConflictingChecksum" xml:space="preserve">
    <value>Different checksum values given for '{0}'</value>
  </data>
  <data name="WRN_ConflictingChecksum_Title" xml:space="preserve">
    <value>Different #pragma checksum values given</value>
  </data>
  <data name="WRN_InvalidAssemblyName" xml:space="preserve">
    <value>Assembly reference '{0}' is invalid and cannot be resolved</value>
  </data>
  <data name="WRN_InvalidAssemblyName_Title" xml:space="preserve">
    <value>Assembly reference is invalid and cannot be resolved</value>
  </data>
  <data name="WRN_InvalidAssemblyName_Description" xml:space="preserve">
    <value>This warning indicates that an attribute, such as InternalsVisibleToAttribute, was not specified correctly.</value>
  </data>
  <data name="WRN_UnifyReferenceMajMin" xml:space="preserve">
    <value>Assuming assembly reference '{0}' used by '{1}' matches identity '{2}' of '{3}', you may need to supply runtime policy</value>
  </data>
  <data name="WRN_UnifyReferenceMajMin_Title" xml:space="preserve">
    <value>Assuming assembly reference matches identity</value>
  </data>
  <data name="WRN_UnifyReferenceMajMin_Description" xml:space="preserve">
    <value>The two assemblies differ in release and/or version number. For unification to occur, you must specify directives in the application's .config file, and you must provide the correct strong name of an assembly.</value>
  </data>
  <data name="WRN_UnifyReferenceBldRev" xml:space="preserve">
    <value>Assuming assembly reference '{0}' used by '{1}' matches identity '{2}' of '{3}', you may need to supply runtime policy</value>
  </data>
  <data name="WRN_UnifyReferenceBldRev_Title" xml:space="preserve">
    <value>Assuming assembly reference matches identity</value>
  </data>
  <data name="WRN_UnifyReferenceBldRev_Description" xml:space="preserve">
    <value>The two assemblies differ in release and/or version number. For unification to occur, you must specify directives in the application's .config file, and you must provide the correct strong name of an assembly.</value>
  </data>
  <data name="ERR_DuplicateImport" xml:space="preserve">
    <value>Multiple assemblies with equivalent identity have been imported: '{0}' and '{1}'. Remove one of the duplicate references.</value>
  </data>
  <data name="ERR_DuplicateImportSimple" xml:space="preserve">
    <value>An assembly with the same simple name '{0}' has already been imported. Try removing one of the references (e.g. '{1}') or sign them to enable side-by-side.</value>
  </data>
  <data name="ERR_AssemblyMatchBadVersion" xml:space="preserve">
    <value>Assembly '{0}' with identity '{1}' uses '{2}' which has a higher version than referenced assembly '{3}' with identity '{4}'</value>
  </data>
  <data name="ERR_FixedNeedsLvalue" xml:space="preserve">
    <value>Fixed size buffers can only be accessed through locals or fields</value>
  </data>
  <data name="WRN_DuplicateTypeParamTag" xml:space="preserve">
    <value>XML comment has a duplicate typeparam tag for '{0}'</value>
  </data>
  <data name="WRN_DuplicateTypeParamTag_Title" xml:space="preserve">
    <value>XML comment has a duplicate typeparam tag</value>
  </data>
  <data name="WRN_UnmatchedTypeParamTag" xml:space="preserve">
    <value>XML comment has a typeparam tag for '{0}', but there is no type parameter by that name</value>
  </data>
  <data name="WRN_UnmatchedTypeParamTag_Title" xml:space="preserve">
    <value>XML comment has a typeparam tag, but there is no type parameter by that name</value>
  </data>
  <data name="WRN_UnmatchedTypeParamRefTag" xml:space="preserve">
    <value>XML comment on '{1}' has a typeparamref tag for '{0}', but there is no type parameter by that name</value>
  </data>
  <data name="WRN_UnmatchedTypeParamRefTag_Title" xml:space="preserve">
    <value>XML comment has a typeparamref tag, but there is no type parameter by that name</value>
  </data>
  <data name="WRN_MissingTypeParamTag" xml:space="preserve">
    <value>Type parameter '{0}' has no matching typeparam tag in the XML comment on '{1}' (but other type parameters do)</value>
  </data>
  <data name="WRN_MissingTypeParamTag_Title" xml:space="preserve">
    <value>Type parameter has no matching typeparam tag in the XML comment (but other type parameters do)</value>
  </data>
  <data name="ERR_CantChangeTypeOnOverride" xml:space="preserve">
    <value>'{0}': type must be '{2}' to match overridden member '{1}'</value>
  </data>
  <data name="ERR_DoNotUseFixedBufferAttr" xml:space="preserve">
    <value>Do not use 'System.Runtime.CompilerServices.FixedBuffer' attribute. Use the 'fixed' field modifier instead.</value>
  </data>
  <data name="WRN_AssignmentToSelf" xml:space="preserve">
    <value>Assignment made to same variable; did you mean to assign something else?</value>
  </data>
  <data name="WRN_AssignmentToSelf_Title" xml:space="preserve">
    <value>Assignment made to same variable</value>
  </data>
  <data name="WRN_ComparisonToSelf" xml:space="preserve">
    <value>Comparison made to same variable; did you mean to compare something else?</value>
  </data>
  <data name="WRN_ComparisonToSelf_Title" xml:space="preserve">
    <value>Comparison made to same variable</value>
  </data>
  <data name="ERR_CantOpenWin32Res" xml:space="preserve">
    <value>Error opening Win32 resource file '{0}' -- '{1}'</value>
  </data>
  <data name="WRN_DotOnDefault" xml:space="preserve">
    <value>Expression will always cause a System.NullReferenceException because the default value of '{0}' is null</value>
  </data>
  <data name="WRN_DotOnDefault_Title" xml:space="preserve">
    <value>Expression will always cause a System.NullReferenceException because the type's default value is null</value>
  </data>
  <data name="ERR_NoMultipleInheritance" xml:space="preserve">
    <value>Class '{0}' cannot have multiple base classes: '{1}' and '{2}'</value>
  </data>
  <data name="ERR_BaseClassMustBeFirst" xml:space="preserve">
    <value>Base class '{0}' must come before any interfaces</value>
  </data>
  <data name="WRN_BadXMLRefTypeVar" xml:space="preserve">
    <value>XML comment has cref attribute '{0}' that refers to a type parameter</value>
  </data>
  <data name="WRN_BadXMLRefTypeVar_Title" xml:space="preserve">
    <value>XML comment has cref attribute that refers to a type parameter</value>
  </data>
  <data name="ERR_FriendAssemblyBadArgs" xml:space="preserve">
    <value>Friend assembly reference '{0}' is invalid. InternalsVisibleTo declarations cannot have a version, culture, public key token, or processor architecture specified.</value>
  </data>
  <data name="ERR_FriendAssemblySNReq" xml:space="preserve">
    <value>Friend assembly reference '{0}' is invalid. Strong-name signed assemblies must specify a public key in their InternalsVisibleTo declarations.</value>
  </data>
  <data name="ERR_DelegateOnNullable" xml:space="preserve">
    <value>Cannot bind delegate to '{0}' because it is a member of 'System.Nullable&lt;T&gt;'</value>
  </data>
  <data name="ERR_BadCtorArgCount" xml:space="preserve">
    <value>'{0}' does not contain a constructor that takes {1} arguments</value>
  </data>
  <data name="ERR_GlobalAttributesNotFirst" xml:space="preserve">
    <value>Assembly and module attributes must precede all other elements defined in a file except using clauses and extern alias declarations</value>
  </data>
  <data name="ERR_ExpressionExpected" xml:space="preserve">
    <value>Expected expression</value>
  </data>
  <data name="ERR_InvalidSubsystemVersion" xml:space="preserve">
    <value>Invalid version {0} for /subsystemversion. The version must be 6.02 or greater for ARM or AppContainerExe, and 4.00 or greater otherwise</value>
  </data>
  <data name="ERR_InteropMethodWithBody" xml:space="preserve">
    <value>Embedded interop method '{0}' contains a body.</value>
  </data>
  <data name="ERR_BadWarningLevel" xml:space="preserve">
    <value>Warning level must be in the range 0-4</value>
  </data>
  <data name="ERR_BadDebugType" xml:space="preserve">
    <value>Invalid option '{0}' for /debug; must be 'portable', 'embedded', 'full' or 'pdbonly'</value>
  </data>
  <data name="ERR_BadResourceVis" xml:space="preserve">
    <value>Invalid option '{0}'; Resource visibility must be either 'public' or 'private'</value>
  </data>
  <data name="ERR_DefaultValueTypeMustMatch" xml:space="preserve">
    <value>The type of the argument to the DefaultParameterValue attribute must match the parameter type</value>
  </data>
  <data name="ERR_DefaultValueBadValueType" xml:space="preserve">
    <value>Argument of type '{0}' is not applicable for the DefaultParameterValue attribute</value>
  </data>
  <data name="ERR_MemberAlreadyInitialized" xml:space="preserve">
    <value>Duplicate initialization of member '{0}'</value>
  </data>
  <data name="ERR_MemberCannotBeInitialized" xml:space="preserve">
    <value>Member '{0}' cannot be initialized. It is not a field or property.</value>
  </data>
  <data name="ERR_StaticMemberInObjectInitializer" xml:space="preserve">
    <value>Static field or property '{0}' cannot be assigned in an object initializer</value>
  </data>
  <data name="ERR_ReadonlyValueTypeInObjectInitializer" xml:space="preserve">
    <value>Members of readonly field '{0}' of type '{1}' cannot be assigned with an object initializer because it is of a value type</value>
  </data>
  <data name="ERR_ValueTypePropertyInObjectInitializer" xml:space="preserve">
    <value>Members of property '{0}' of type '{1}' cannot be assigned with an object initializer because it is of a value type</value>
  </data>
  <data name="ERR_UnsafeTypeInObjectCreation" xml:space="preserve">
    <value>Unsafe type '{0}' cannot be used in object creation</value>
  </data>
  <data name="ERR_EmptyElementInitializer" xml:space="preserve">
    <value>Element initializer cannot be empty</value>
  </data>
  <data name="ERR_InitializerAddHasWrongSignature" xml:space="preserve">
    <value>The best overloaded method match for '{0}' has wrong signature for the initializer element. The initializable Add must be an accessible instance method.</value>
  </data>
  <data name="ERR_CollectionInitRequiresIEnumerable" xml:space="preserve">
    <value>Cannot initialize type '{0}' with a collection initializer because it does not implement 'System.Collections.IEnumerable'</value>
  </data>
  <data name="ERR_CantSetWin32Manifest" xml:space="preserve">
    <value>Error reading Win32 manifest file '{0}' -- '{1}'</value>
  </data>
  <data name="WRN_CantHaveManifestForModule" xml:space="preserve">
    <value>Ignoring /win32manifest for module because it only applies to assemblies</value>
  </data>
  <data name="WRN_CantHaveManifestForModule_Title" xml:space="preserve">
    <value>Ignoring /win32manifest for module because it only applies to assemblies</value>
  </data>
  <data name="ERR_BadExtensionArgTypes" xml:space="preserve">
    <value>'{0}' does not contain a definition for '{1}' and the best extension method overload '{2}' has some invalid arguments</value>
  </data>
  <data name="ERR_BadInstanceArgType" xml:space="preserve">
    <value>'{0}' does not contain a definition for '{1}' and the best extension method overload '{2}' requires a receiver of type '{3}'</value>
  </data>
  <data name="ERR_QueryDuplicateRangeVariable" xml:space="preserve">
    <value>The range variable '{0}' has already been declared</value>
  </data>
  <data name="ERR_QueryRangeVariableOverrides" xml:space="preserve">
    <value>The range variable '{0}' conflicts with a previous declaration of '{0}'</value>
  </data>
  <data name="ERR_QueryRangeVariableAssignedBadValue" xml:space="preserve">
    <value>Cannot assign {0} to a range variable</value>
  </data>
  <data name="ERR_QueryNoProviderCastable" xml:space="preserve">
    <value>Could not find an implementation of the query pattern for source type '{0}'.  '{1}' not found.  Consider explicitly specifying the type of the range variable '{2}'.</value>
  </data>
  <data name="ERR_QueryNoProviderStandard" xml:space="preserve">
    <value>Could not find an implementation of the query pattern for source type '{0}'.  '{1}' not found.  Are you missing a reference to 'System.Core.dll' or a using directive for 'System.Linq'?</value>
  </data>
  <data name="ERR_QueryNoProvider" xml:space="preserve">
    <value>Could not find an implementation of the query pattern for source type '{0}'.  '{1}' not found.</value>
  </data>
  <data name="ERR_QueryOuterKey" xml:space="preserve">
    <value>The name '{0}' is not in scope on the left side of 'equals'.  Consider swapping the expressions on either side of 'equals'.</value>
  </data>
  <data name="ERR_QueryInnerKey" xml:space="preserve">
    <value>The name '{0}' is not in scope on the right side of 'equals'.  Consider swapping the expressions on either side of 'equals'.</value>
  </data>
  <data name="ERR_QueryOutRefRangeVariable" xml:space="preserve">
    <value>Cannot pass the range variable '{0}' as an out or ref parameter</value>
  </data>
  <data name="ERR_QueryMultipleProviders" xml:space="preserve">
    <value>Multiple implementations of the query pattern were found for source type '{0}'.  Ambiguous call to '{1}'.</value>
  </data>
  <data name="ERR_QueryTypeInferenceFailedMulti" xml:space="preserve">
    <value>The type of one of the expressions in the {0} clause is incorrect.  Type inference failed in the call to '{1}'.</value>
  </data>
  <data name="ERR_QueryTypeInferenceFailed" xml:space="preserve">
    <value>The type of the expression in the {0} clause is incorrect.  Type inference failed in the call to '{1}'.</value>
  </data>
  <data name="ERR_QueryTypeInferenceFailedSelectMany" xml:space="preserve">
    <value>An expression of type '{0}' is not allowed in a subsequent from clause in a query expression with source type '{1}'.  Type inference failed in the call to '{2}'.</value>
  </data>
  <data name="ERR_ExpressionTreeContainsPointerOp" xml:space="preserve">
    <value>An expression tree may not contain an unsafe pointer operation</value>
  </data>
  <data name="ERR_ExpressionTreeContainsAnonymousMethod" xml:space="preserve">
    <value>An expression tree may not contain an anonymous method expression</value>
  </data>
  <data name="ERR_AnonymousMethodToExpressionTree" xml:space="preserve">
    <value>An anonymous method expression cannot be converted to an expression tree</value>
  </data>
  <data name="ERR_QueryRangeVariableReadOnly" xml:space="preserve">
    <value>Range variable '{0}' cannot be assigned to -- it is read only</value>
  </data>
  <data name="ERR_QueryRangeVariableSameAsTypeParam" xml:space="preserve">
    <value>The range variable '{0}' cannot have the same name as a method type parameter</value>
  </data>
  <data name="ERR_TypeVarNotFoundRangeVariable" xml:space="preserve">
    <value>The contextual keyword 'var' cannot be used in a range variable declaration</value>
  </data>
  <data name="ERR_BadArgTypesForCollectionAdd" xml:space="preserve">
    <value>The best overloaded Add method '{0}' for the collection initializer has some invalid arguments</value>
  </data>
  <data name="ERR_ByRefParameterInExpressionTree" xml:space="preserve">
    <value>An expression tree lambda may not contain an out or ref parameter</value>
  </data>
  <data name="ERR_VarArgsInExpressionTree" xml:space="preserve">
    <value>An expression tree lambda may not contain a method with variable arguments</value>
  </data>
  <data name="ERR_MemGroupInExpressionTree" xml:space="preserve">
    <value>An expression tree lambda may not contain a method group</value>
  </data>
  <data name="ERR_InitializerAddHasParamModifiers" xml:space="preserve">
    <value>The best overloaded method match '{0}' for the collection initializer element cannot be used. Collection initializer 'Add' methods cannot have ref or out parameters.</value>
  </data>
  <data name="ERR_NonInvocableMemberCalled" xml:space="preserve">
    <value>Non-invocable member '{0}' cannot be used like a method.</value>
  </data>
  <data name="WRN_MultipleRuntimeImplementationMatches" xml:space="preserve">
    <value>Member '{0}' implements interface member '{1}' in type '{2}'. There are multiple matches for the interface member at run-time. It is implementation dependent which method will be called.</value>
  </data>
  <data name="WRN_MultipleRuntimeImplementationMatches_Title" xml:space="preserve">
    <value>Member implements interface member with multiple matches at run-time</value>
  </data>
  <data name="WRN_MultipleRuntimeImplementationMatches_Description" xml:space="preserve">
    <value>This warning can be generated when two interface methods are differentiated only by whether a particular parameter is marked with ref or with out. It is best to change your code to avoid this warning because it is not obvious or guaranteed which method is called at runtime.

Although C# distinguishes between out and ref, the CLR sees them as the same. When deciding which method implements the interface, the CLR just picks one.

Give the compiler some way to differentiate the methods. For example, you can give them different names or provide an additional parameter on one of them.</value>
  </data>
  <data name="WRN_MultipleRuntimeOverrideMatches" xml:space="preserve">
    <value>Member '{1}' overrides '{0}'. There are multiple override candidates at run-time. It is implementation dependent which method will be called.</value>
  </data>
  <data name="WRN_MultipleRuntimeOverrideMatches_Title" xml:space="preserve">
    <value>Member overrides base member with multiple override candidates at run-time</value>
  </data>
  <data name="ERR_ObjectOrCollectionInitializerWithDelegateCreation" xml:space="preserve">
    <value>Object and collection initializer expressions may not be applied to a delegate creation expression</value>
  </data>
  <data name="ERR_InvalidConstantDeclarationType" xml:space="preserve">
    <value>'{0}' is of type '{1}'. The type specified in a constant declaration must be sbyte, byte, short, ushort, int, uint, long, ulong, char, float, double, decimal, bool, string, an enum-type, or a reference-type.</value>
  </data>
  <data name="ERR_FileNotFound" xml:space="preserve">
    <value>Source file '{0}' could not be found.</value>
  </data>
  <data name="WRN_FileAlreadyIncluded" xml:space="preserve">
    <value>Source file '{0}' specified multiple times</value>
  </data>
  <data name="WRN_FileAlreadyIncluded_Title" xml:space="preserve">
    <value>Source file specified multiple times</value>
  </data>
  <data name="ERR_NoFileSpec" xml:space="preserve">
    <value>Missing file specification for '{0}' option</value>
  </data>
  <data name="ERR_SwitchNeedsString" xml:space="preserve">
    <value>Command-line syntax error: Missing '{0}' for '{1}' option</value>
  </data>
  <data name="ERR_BadSwitch" xml:space="preserve">
    <value>Unrecognized option: '{0}'</value>
  </data>
  <data name="WRN_NoSources" xml:space="preserve">
    <value>No source files specified.</value>
  </data>
  <data name="WRN_NoSources_Title" xml:space="preserve">
    <value>No source files specified</value>
  </data>
  <data name="ERR_ExpectedSingleScript" xml:space="preserve">
    <value>Expected a script (.csx file) but none specified</value>
  </data>
  <data name="ERR_OpenResponseFile" xml:space="preserve">
    <value>Error opening response file '{0}'</value>
  </data>
  <data name="ERR_CantOpenFileWrite" xml:space="preserve">
    <value>Cannot open '{0}' for writing -- '{1}'</value>
  </data>
  <data name="ERR_BadBaseNumber" xml:space="preserve">
    <value>Invalid image base number '{0}'</value>
  </data>
  <data name="ERR_BinaryFile" xml:space="preserve">
    <value>'{0}' is a binary file instead of a text file</value>
  </data>
  <data name="FTL_BadCodepage" xml:space="preserve">
    <value>Code page '{0}' is invalid or not installed</value>
  </data>
  <data name="FTL_BadChecksumAlgorithm" xml:space="preserve">
    <value>Algorithm '{0}' is not supported</value>
  </data>
  <data name="ERR_NoMainOnDLL" xml:space="preserve">
    <value>Cannot specify /main if building a module or library</value>
  </data>
  <data name="FTL_InvalidTarget" xml:space="preserve">
    <value>Invalid target type for /target: must specify 'exe', 'winexe', 'library', or 'module'</value>
  </data>
  <data name="FTL_InputFileNameTooLong" xml:space="preserve">
    <value>File name '{0}' is empty, contains invalid characters, has a drive specification without an absolute path, or is too long</value>
  </data>
  <data name="WRN_NoConfigNotOnCommandLine" xml:space="preserve">
    <value>Ignoring /noconfig option because it was specified in a response file</value>
  </data>
  <data name="WRN_NoConfigNotOnCommandLine_Title" xml:space="preserve">
    <value>Ignoring /noconfig option because it was specified in a response file</value>
  </data>
  <data name="ERR_InvalidFileAlignment" xml:space="preserve">
    <value>Invalid file section alignment '{0}'</value>
  </data>
  <data name="ERR_InvalidOutputName" xml:space="preserve">
    <value>Invalid output name: {0}</value>
  </data>
  <data name="ERR_InvalidDebugInformationFormat" xml:space="preserve">
    <value>Invalid debug information format: {0}</value>
  </data>
  <data name="ERR_LegacyObjectIdSyntax" xml:space="preserve">
    <value>'id#' syntax is no longer supported. Use '$id' instead.</value>
  </data>
  <data name="WRN_DefineIdentifierRequired" xml:space="preserve">
    <value>Invalid value for '/define'; '{0}' is not a valid identifier</value>
  </data>
  <data name="WRN_DefineIdentifierRequired_Title" xml:space="preserve">
    <value>Invalid value for '/define'; not a valid identifier</value>
  </data>
  <data name="FTL_OutputFileExists" xml:space="preserve">
    <value>Cannot create short filename '{0}' when a long filename with the same short filename already exists</value>
  </data>
  <data name="ERR_OneAliasPerReference" xml:space="preserve">
    <value>A /reference option that declares an extern alias can only have one filename. To specify multiple aliases or filenames, use multiple /reference options.</value>
  </data>
  <data name="ERR_SwitchNeedsNumber" xml:space="preserve">
    <value>Command-line syntax error: Missing ':&lt;number&gt;' for '{0}' option</value>
  </data>
  <data name="ERR_MissingDebugSwitch" xml:space="preserve">
    <value>The /pdb option requires that the /debug option also be used</value>
  </data>
  <data name="ERR_ComRefCallInExpressionTree" xml:space="preserve">
    <value>An expression tree lambda may not contain a COM call with ref omitted on arguments</value>
  </data>
  <data name="ERR_InvalidFormatForGuidForOption" xml:space="preserve">
    <value>Command-line syntax error: Invalid Guid format '{0}' for option '{1}'</value>
  </data>
  <data name="ERR_MissingGuidForOption" xml:space="preserve">
    <value>Command-line syntax error: Missing Guid for option '{1}'</value>
  </data>
  <data name="WRN_CLS_NoVarArgs" xml:space="preserve">
    <value>Methods with variable arguments are not CLS-compliant</value>
  </data>
  <data name="WRN_CLS_NoVarArgs_Title" xml:space="preserve">
    <value>Methods with variable arguments are not CLS-compliant</value>
  </data>
  <data name="WRN_CLS_BadArgType" xml:space="preserve">
    <value>Argument type '{0}' is not CLS-compliant</value>
  </data>
  <data name="WRN_CLS_BadArgType_Title" xml:space="preserve">
    <value>Argument type is not CLS-compliant</value>
  </data>
  <data name="WRN_CLS_BadReturnType" xml:space="preserve">
    <value>Return type of '{0}' is not CLS-compliant</value>
  </data>
  <data name="WRN_CLS_BadReturnType_Title" xml:space="preserve">
    <value>Return type is not CLS-compliant</value>
  </data>
  <data name="WRN_CLS_BadFieldPropType" xml:space="preserve">
    <value>Type of '{0}' is not CLS-compliant</value>
  </data>
  <data name="WRN_CLS_BadFieldPropType_Title" xml:space="preserve">
    <value>Type is not CLS-compliant</value>
  </data>
  <data name="WRN_CLS_BadFieldPropType_Description" xml:space="preserve">
    <value>A public, protected, or protected internal variable must be of a type that is compliant with the Common Language Specification (CLS).</value>
  </data>
  <data name="WRN_CLS_BadIdentifierCase" xml:space="preserve">
    <value>Identifier '{0}' differing only in case is not CLS-compliant</value>
  </data>
  <data name="WRN_CLS_BadIdentifierCase_Title" xml:space="preserve">
    <value>Identifier differing only in case is not CLS-compliant</value>
  </data>
  <data name="WRN_CLS_OverloadRefOut" xml:space="preserve">
    <value>Overloaded method '{0}' differing only in ref or out, or in array rank, is not CLS-compliant</value>
  </data>
  <data name="WRN_CLS_OverloadRefOut_Title" xml:space="preserve">
    <value>Overloaded method differing only in ref or out, or in array rank, is not CLS-compliant</value>
  </data>
  <data name="WRN_CLS_OverloadUnnamed" xml:space="preserve">
    <value>Overloaded method '{0}' differing only by unnamed array types is not CLS-compliant</value>
  </data>
  <data name="WRN_CLS_OverloadUnnamed_Title" xml:space="preserve">
    <value>Overloaded method differing only by unnamed array types is not CLS-compliant</value>
  </data>
  <data name="WRN_CLS_OverloadUnnamed_Description" xml:space="preserve">
    <value>This error occurs if you have an overloaded method that takes a jagged array and the only difference between the method signatures is the element type of the array. To avoid this error, consider using a rectangular array rather than a jagged array; use an additional parameter to disambiguate the function call; rename one or more of the overloaded methods; or, if CLS Compliance is not needed, remove the CLSCompliantAttribute attribute.</value>
  </data>
  <data name="WRN_CLS_BadIdentifier" xml:space="preserve">
    <value>Identifier '{0}' is not CLS-compliant</value>
  </data>
  <data name="WRN_CLS_BadIdentifier_Title" xml:space="preserve">
    <value>Identifier is not CLS-compliant</value>
  </data>
  <data name="WRN_CLS_BadBase" xml:space="preserve">
    <value>'{0}': base type '{1}' is not CLS-compliant</value>
  </data>
  <data name="WRN_CLS_BadBase_Title" xml:space="preserve">
    <value>Base type is not CLS-compliant</value>
  </data>
  <data name="WRN_CLS_BadBase_Description" xml:space="preserve">
    <value>A base type was marked as not having to be compliant with the Common Language Specification (CLS) in an assembly that was marked as being CLS compliant. Either remove the attribute that specifies the assembly is CLS compliant or remove the attribute that indicates the type is not CLS compliant.</value>
  </data>
  <data name="WRN_CLS_BadInterfaceMember" xml:space="preserve">
    <value>'{0}': CLS-compliant interfaces must have only CLS-compliant members</value>
  </data>
  <data name="WRN_CLS_BadInterfaceMember_Title" xml:space="preserve">
    <value>CLS-compliant interfaces must have only CLS-compliant members</value>
  </data>
  <data name="WRN_CLS_NoAbstractMembers" xml:space="preserve">
    <value>'{0}': only CLS-compliant members can be abstract</value>
  </data>
  <data name="WRN_CLS_NoAbstractMembers_Title" xml:space="preserve">
    <value>Only CLS-compliant members can be abstract</value>
  </data>
  <data name="WRN_CLS_NotOnModules" xml:space="preserve">
    <value>You must specify the CLSCompliant attribute on the assembly, not the module, to enable CLS compliance checking</value>
  </data>
  <data name="WRN_CLS_NotOnModules_Title" xml:space="preserve">
    <value>You must specify the CLSCompliant attribute on the assembly, not the module, to enable CLS compliance checking</value>
  </data>
  <data name="WRN_CLS_ModuleMissingCLS" xml:space="preserve">
    <value>Added modules must be marked with the CLSCompliant attribute to match the assembly</value>
  </data>
  <data name="WRN_CLS_ModuleMissingCLS_Title" xml:space="preserve">
    <value>Added modules must be marked with the CLSCompliant attribute to match the assembly</value>
  </data>
  <data name="WRN_CLS_AssemblyNotCLS" xml:space="preserve">
    <value>'{0}' cannot be marked as CLS-compliant because the assembly does not have a CLSCompliant attribute</value>
  </data>
  <data name="WRN_CLS_AssemblyNotCLS_Title" xml:space="preserve">
    <value>Type or member cannot be marked as CLS-compliant because the assembly does not have a CLSCompliant attribute</value>
  </data>
  <data name="WRN_CLS_BadAttributeType" xml:space="preserve">
    <value>'{0}' has no accessible constructors which use only CLS-compliant types</value>
  </data>
  <data name="WRN_CLS_BadAttributeType_Title" xml:space="preserve">
    <value>Type has no accessible constructors which use only CLS-compliant types</value>
  </data>
  <data name="WRN_CLS_ArrayArgumentToAttribute" xml:space="preserve">
    <value>Arrays as attribute arguments is not CLS-compliant</value>
  </data>
  <data name="WRN_CLS_ArrayArgumentToAttribute_Title" xml:space="preserve">
    <value>Arrays as attribute arguments is not CLS-compliant</value>
  </data>
  <data name="WRN_CLS_NotOnModules2" xml:space="preserve">
    <value>You cannot specify the CLSCompliant attribute on a module that differs from the CLSCompliant attribute on the assembly</value>
  </data>
  <data name="WRN_CLS_NotOnModules2_Title" xml:space="preserve">
    <value>You cannot specify the CLSCompliant attribute on a module that differs from the CLSCompliant attribute on the assembly</value>
  </data>
  <data name="WRN_CLS_IllegalTrueInFalse" xml:space="preserve">
    <value>'{0}' cannot be marked as CLS-compliant because it is a member of non-CLS-compliant type '{1}'</value>
  </data>
  <data name="WRN_CLS_IllegalTrueInFalse_Title" xml:space="preserve">
    <value>Type cannot be marked as CLS-compliant because it is a member of non-CLS-compliant type</value>
  </data>
  <data name="WRN_CLS_MeaninglessOnPrivateType" xml:space="preserve">
    <value>CLS compliance checking will not be performed on '{0}' because it is not visible from outside this assembly</value>
  </data>
  <data name="WRN_CLS_MeaninglessOnPrivateType_Title" xml:space="preserve">
    <value>CLS compliance checking will not be performed because it is not visible from outside this assembly</value>
  </data>
  <data name="WRN_CLS_AssemblyNotCLS2" xml:space="preserve">
    <value>'{0}' does not need a CLSCompliant attribute because the assembly does not have a CLSCompliant attribute</value>
  </data>
  <data name="WRN_CLS_AssemblyNotCLS2_Title" xml:space="preserve">
    <value>Type or member does not need a CLSCompliant attribute because the assembly does not have a CLSCompliant attribute</value>
  </data>
  <data name="WRN_CLS_MeaninglessOnParam" xml:space="preserve">
    <value>CLSCompliant attribute has no meaning when applied to parameters. Try putting it on the method instead.</value>
  </data>
  <data name="WRN_CLS_MeaninglessOnParam_Title" xml:space="preserve">
    <value>CLSCompliant attribute has no meaning when applied to parameters</value>
  </data>
  <data name="WRN_CLS_MeaninglessOnReturn" xml:space="preserve">
    <value>CLSCompliant attribute has no meaning when applied to return types. Try putting it on the method instead.</value>
  </data>
  <data name="WRN_CLS_MeaninglessOnReturn_Title" xml:space="preserve">
    <value>CLSCompliant attribute has no meaning when applied to return types</value>
  </data>
  <data name="WRN_CLS_BadTypeVar" xml:space="preserve">
    <value>Constraint type '{0}' is not CLS-compliant</value>
  </data>
  <data name="WRN_CLS_BadTypeVar_Title" xml:space="preserve">
    <value>Constraint type is not CLS-compliant</value>
  </data>
  <data name="WRN_CLS_VolatileField" xml:space="preserve">
    <value>CLS-compliant field '{0}' cannot be volatile</value>
  </data>
  <data name="WRN_CLS_VolatileField_Title" xml:space="preserve">
    <value>CLS-compliant field cannot be volatile</value>
  </data>
  <data name="WRN_CLS_BadInterface" xml:space="preserve">
    <value>'{0}' is not CLS-compliant because base interface '{1}' is not CLS-compliant</value>
  </data>
  <data name="WRN_CLS_BadInterface_Title" xml:space="preserve">
    <value>Type is not CLS-compliant because base interface is not CLS-compliant</value>
  </data>
  <data name="ERR_BadAwaitArg" xml:space="preserve">
    <value>'await' requires that the type {0} have a suitable GetAwaiter method</value>
  </data>
  <data name="ERR_BadAwaitArgIntrinsic" xml:space="preserve">
    <value>Cannot await '{0}'</value>
  </data>
  <data name="ERR_BadAwaiterPattern" xml:space="preserve">
    <value>'await' requires that the return type '{0}' of '{1}.GetAwaiter()' have suitable IsCompleted, OnCompleted, and GetResult members, and implement INotifyCompletion or ICriticalNotifyCompletion</value>
  </data>
  <data name="ERR_BadAwaitArg_NeedSystem" xml:space="preserve">
    <value>'await' requires that the type '{0}' have a suitable GetAwaiter method. Are you missing a using directive for 'System'?</value>
  </data>
  <data name="ERR_BadAwaitArgVoidCall" xml:space="preserve">
    <value>Cannot await 'void'</value>
  </data>
  <data name="ERR_BadAwaitAsIdentifier" xml:space="preserve">
    <value>'await' cannot be used as an identifier within an async method or lambda expression</value>
  </data>
  <data name="ERR_DoesntImplementAwaitInterface" xml:space="preserve">
    <value>'{0}' does not implement '{1}'</value>
  </data>
  <data name="ERR_TaskRetNoObjectRequired" xml:space="preserve">
    <value>Since '{0}' is an async method that returns 'Task', a return keyword must not be followed by an object expression. Did you intend to return 'Task&lt;T&gt;'?</value>
  </data>
  <data name="ERR_BadAsyncReturn" xml:space="preserve">
    <value>The return type of an async method must be void, Task or Task&lt;T&gt;</value>
  </data>
  <data name="ERR_CantReturnVoid" xml:space="preserve">
    <value>Cannot return an expression of type 'void'</value>
  </data>
  <data name="ERR_VarargsAsync" xml:space="preserve">
    <value>__arglist is not allowed in the parameter list of async methods</value>
  </data>
  <data name="ERR_ByRefTypeAndAwait" xml:space="preserve">
    <value>'await' cannot be used in an expression containing the type '{0}'</value>
  </data>
  <data name="ERR_UnsafeAsyncArgType" xml:space="preserve">
    <value>Async methods cannot have unsafe parameters or return types</value>
  </data>
  <data name="ERR_BadAsyncArgType" xml:space="preserve">
    <value>Async methods cannot have ref or out parameters</value>
  </data>
  <data name="ERR_BadAwaitWithoutAsync" xml:space="preserve">
    <value>The 'await' operator can only be used when contained within a method or lambda expression marked with the 'async' modifier</value>
  </data>
  <data name="ERR_BadAwaitWithoutAsyncLambda" xml:space="preserve">
    <value>The 'await' operator can only be used within an async {0}. Consider marking this {0} with the 'async' modifier.</value>
  </data>
  <data name="ERR_BadAwaitWithoutAsyncMethod" xml:space="preserve">
    <value>The 'await' operator can only be used within an async method. Consider marking this method with the 'async' modifier and changing its return type to 'Task&lt;{0}&gt;'.</value>
  </data>
  <data name="ERR_BadAwaitWithoutVoidAsyncMethod" xml:space="preserve">
    <value>The 'await' operator can only be used within an async method. Consider marking this method with the 'async' modifier and changing its return type to 'Task'.</value>
  </data>
  <data name="ERR_BadAwaitInFinally" xml:space="preserve">
    <value>Cannot await in the body of a finally clause</value>
  </data>
  <data name="ERR_BadAwaitInCatch" xml:space="preserve">
    <value>Cannot await in a catch clause</value>
  </data>
  <data name="ERR_BadAwaitInCatchFilter" xml:space="preserve">
    <value>Cannot await in the filter expression of a catch clause</value>
  </data>
  <data name="ERR_BadAwaitInLock" xml:space="preserve">
    <value>Cannot await in the body of a lock statement</value>
  </data>
  <data name="ERR_BadAwaitInStaticVariableInitializer" xml:space="preserve">
    <value>The 'await' operator cannot be used in a static script variable initializer.</value>
  </data>
  <data name="ERR_AwaitInUnsafeContext" xml:space="preserve">
    <value>Cannot await in an unsafe context</value>
  </data>
  <data name="ERR_BadAsyncLacksBody" xml:space="preserve">
    <value>The 'async' modifier can only be used in methods that have a body.</value>
  </data>
  <data name="ERR_BadSpecialByRefLocal" xml:space="preserve">
    <value>Parameters or locals of type '{0}' cannot be declared in async methods or lambda expressions.</value>
  </data>
  <data name="ERR_SecurityCriticalOrSecuritySafeCriticalOnAsync" xml:space="preserve">
    <value>Security attribute '{0}' cannot be applied to an Async method.</value>
  </data>
  <data name="ERR_SecurityCriticalOrSecuritySafeCriticalOnAsyncInClassOrStruct" xml:space="preserve">
    <value>Async methods are not allowed in an Interface, Class, or Structure which has the 'SecurityCritical' or 'SecuritySafeCritical' attribute.</value>
  </data>
  <data name="ERR_MainCantBeAsync" xml:space="preserve">
    <value>'{0}': an entry point cannot be marked with the 'async' modifier</value>
  </data>
  <data name="ERR_BadAwaitInQuery" xml:space="preserve">
    <value>The 'await' operator may only be used in a query expression within the first collection expression of the initial 'from' clause or within the collection expression of a 'join' clause</value>
  </data>
  <data name="WRN_AsyncLacksAwaits" xml:space="preserve">
    <value>This async method lacks 'await' operators and will run synchronously. Consider using the 'await' operator to await non-blocking API calls, or 'await Task.Run(...)' to do CPU-bound work on a background thread.</value>
  </data>
  <data name="WRN_AsyncLacksAwaits_Title" xml:space="preserve">
    <value>Async method lacks 'await' operators and will run synchronously</value>
  </data>
  <data name="WRN_UnobservedAwaitableExpression" xml:space="preserve">
    <value>Because this call is not awaited, execution of the current method continues before the call is completed. Consider applying the 'await' operator to the result of the call.</value>
  </data>
  <data name="WRN_UnobservedAwaitableExpression_Title" xml:space="preserve">
    <value>Because this call is not awaited, execution of the current method continues before the call is completed</value>
  </data>
  <data name="WRN_UnobservedAwaitableExpression_Description" xml:space="preserve">
    <value>The current method calls an async method that returns a Task or a Task&lt;TResult&gt; and doesn't apply the await operator to the result. The call to the async method starts an asynchronous task. However, because no await operator is applied, the program continues without waiting for the task to complete. In most cases, that behavior isn't what you expect. Usually other aspects of the calling method depend on the results of the call or, minimally, the called method is expected to complete before you return from the method that contains the call.

An equally important issue is what happens to exceptions that are raised in the called async method. An exception that's raised in a method that returns a Task or Task&lt;TResult&gt; is stored in the returned task. If you don't await the task or explicitly check for exceptions, the exception is lost. If you await the task, its exception is rethrown.

As a best practice, you should always await the call.

You should consider suppressing the warning only if you're sure that you don't want to wait for the asynchronous call to complete and that the called method won't raise any exceptions. In that case, you can suppress the warning by assigning the task result of the call to a variable.</value>
  </data>
  <data name="ERR_SynchronizedAsyncMethod" xml:space="preserve">
    <value>'MethodImplOptions.Synchronized' cannot be applied to an async method</value>
  </data>
  <data name="ERR_NoConversionForCallerLineNumberParam" xml:space="preserve">
    <value>CallerLineNumberAttribute cannot be applied because there are no standard conversions from type '{0}' to type '{1}'</value>
  </data>
  <data name="ERR_NoConversionForCallerFilePathParam" xml:space="preserve">
    <value>CallerFilePathAttribute cannot be applied because there are no standard conversions from type '{0}' to type '{1}'</value>
  </data>
  <data name="ERR_NoConversionForCallerMemberNameParam" xml:space="preserve">
    <value>CallerMemberNameAttribute cannot be applied because there are no standard conversions from type '{0}' to type '{1}'</value>
  </data>
  <data name="ERR_BadCallerLineNumberParamWithoutDefaultValue" xml:space="preserve">
    <value>The CallerLineNumberAttribute may only be applied to parameters with default values</value>
  </data>
  <data name="ERR_BadCallerFilePathParamWithoutDefaultValue" xml:space="preserve">
    <value>The CallerFilePathAttribute may only be applied to parameters with default values</value>
  </data>
  <data name="ERR_BadCallerMemberNameParamWithoutDefaultValue" xml:space="preserve">
    <value>The CallerMemberNameAttribute may only be applied to parameters with default values</value>
  </data>
  <data name="WRN_CallerLineNumberParamForUnconsumedLocation" xml:space="preserve">
    <value>The CallerLineNumberAttribute applied to parameter '{0}' will have no effect because it applies to a member that is used in contexts that do not allow optional arguments</value>
  </data>
  <data name="WRN_CallerLineNumberParamForUnconsumedLocation_Title" xml:space="preserve">
    <value>The CallerLineNumberAttribute will have no effect because it applies to a member that is used in contexts that do not allow optional arguments</value>
  </data>
  <data name="WRN_CallerFilePathParamForUnconsumedLocation" xml:space="preserve">
    <value>The CallerFilePathAttribute applied to parameter '{0}' will have no effect because it applies to a member that is used in contexts that do not allow optional arguments</value>
  </data>
  <data name="WRN_CallerFilePathParamForUnconsumedLocation_Title" xml:space="preserve">
    <value>The CallerFilePathAttribute will have no effect because it applies to a member that is used in contexts that do not allow optional arguments</value>
  </data>
  <data name="WRN_CallerMemberNameParamForUnconsumedLocation" xml:space="preserve">
    <value>The CallerMemberNameAttribute applied to parameter '{0}' will have no effect because it applies to a member that is used in contexts that do not allow optional arguments</value>
  </data>
  <data name="WRN_CallerMemberNameParamForUnconsumedLocation_Title" xml:space="preserve">
    <value>The CallerMemberNameAttribute will have no effect because it applies to a member that is used in contexts that do not allow optional arguments</value>
  </data>
  <data name="ERR_NoEntryPoint" xml:space="preserve">
    <value>Program does not contain a static 'Main' method suitable for an entry point</value>
  </data>
  <data name="ERR_ArrayInitializerIncorrectLength" xml:space="preserve">
    <value>An array initializer of length '{0}' is expected</value>
  </data>
  <data name="ERR_ArrayInitializerExpected" xml:space="preserve">
    <value>A nested array initializer is expected</value>
  </data>
  <data name="ERR_IllegalVarianceSyntax" xml:space="preserve">
    <value>Invalid variance modifier. Only interface and delegate type parameters can be specified as variant.</value>
  </data>
  <data name="ERR_UnexpectedAliasedName" xml:space="preserve">
    <value>Unexpected use of an aliased name</value>
  </data>
  <data name="ERR_UnexpectedGenericName" xml:space="preserve">
    <value>Unexpected use of a generic name</value>
  </data>
  <data name="ERR_UnexpectedUnboundGenericName" xml:space="preserve">
    <value>Unexpected use of an unbound generic name</value>
  </data>
  <data name="ERR_GlobalStatement" xml:space="preserve">
    <value>Expressions and statements can only occur in a method body</value>
  </data>
  <data name="ERR_NamedArgumentForArray" xml:space="preserve">
    <value>An array access may not have a named argument specifier</value>
  </data>
  <data name="ERR_NotYetImplementedInRoslyn" xml:space="preserve">
    <value>This language feature ('{0}') is not yet implemented.</value>
  </data>
  <data name="ERR_DefaultValueNotAllowed" xml:space="preserve">
    <value>Default values are not valid in this context.</value>
  </data>
  <data name="ERR_CantOpenIcon" xml:space="preserve">
    <value>Error opening icon file {0} -- {1}</value>
  </data>
  <data name="ERR_CantOpenWin32Manifest" xml:space="preserve">
    <value>Error opening Win32 manifest file {0} -- {1}</value>
  </data>
  <data name="ERR_ErrorBuildingWin32Resources" xml:space="preserve">
    <value>Error building Win32 resources -- {0}</value>
  </data>
  <data name="ERR_DefaultValueBeforeRequiredValue" xml:space="preserve">
    <value>Optional parameters must appear after all required parameters</value>
  </data>
  <data name="ERR_ExplicitImplCollisionOnRefOut" xml:space="preserve">
    <value>Cannot inherit interface '{0}' with the specified type parameters because it causes method '{1}' to contain overloads which differ only on ref and out</value>
  </data>
  <data name="ERR_PartialWrongTypeParamsVariance" xml:space="preserve">
    <value>Partial declarations of '{0}' must have the same type parameter names and variance modifiers in the same order</value>
  </data>
  <data name="ERR_UnexpectedVariance" xml:space="preserve">
    <value>Invalid variance: The type parameter '{1}' must be {3} valid on '{0}'. '{1}' is {2}.</value>
  </data>
  <data name="ERR_DeriveFromDynamic" xml:space="preserve">
    <value>'{0}': cannot derive from the dynamic type</value>
  </data>
  <data name="ERR_DeriveFromConstructedDynamic" xml:space="preserve">
    <value>'{0}': cannot implement a dynamic interface '{1}'</value>
  </data>
  <data name="ERR_DynamicTypeAsBound" xml:space="preserve">
    <value>Constraint cannot be the dynamic type</value>
  </data>
  <data name="ERR_ConstructedDynamicTypeAsBound" xml:space="preserve">
    <value>Constraint cannot be a dynamic type '{0}'</value>
  </data>
  <data name="ERR_DynamicRequiredTypesMissing" xml:space="preserve">
    <value>One or more types required to compile a dynamic expression cannot be found. Are you missing a reference?</value>
  </data>
  <data name="ERR_MetadataNameTooLong" xml:space="preserve">
    <value>Name '{0}' exceeds the maximum length allowed in metadata.</value>
  </data>
  <data name="ERR_AttributesNotAllowed" xml:space="preserve">
    <value>Attributes are not valid in this context.</value>
  </data>
  <data name="ERR_ExternAliasNotAllowed" xml:space="preserve">
    <value>'extern alias' is not valid in this context</value>
  </data>
  <data name="WRN_IsDynamicIsConfusing" xml:space="preserve">
    <value>Using '{0}' to test compatibility with '{1}' is essentially identical to testing compatibility with '{2}' and will succeed for all non-null values</value>
  </data>
  <data name="WRN_IsDynamicIsConfusing_Title" xml:space="preserve">
    <value>Using 'is' to test compatibility with 'dynamic' is essentially identical to testing compatibility with 'Object'</value>
  </data>
  <data name="ERR_OverloadRefOutCtor" xml:space="preserve">
    <value>Cannot define overloaded constructor '{0}' because it differs from another constructor only on ref and out</value>
  </data>
  <data name="ERR_YieldNotAllowedInScript" xml:space="preserve">
    <value>Cannot use 'yield' in top-level script code</value>
  </data>
  <data name="ERR_NamespaceNotAllowedInScript" xml:space="preserve">
    <value>Cannot declare namespace in script code</value>
  </data>
  <data name="ERR_GlobalAttributesNotAllowed" xml:space="preserve">
    <value>Assembly and module attributes are not allowed in this context</value>
  </data>
  <data name="ERR_InvalidDelegateType" xml:space="preserve">
    <value>Delegate '{0}' has no invoke method or an invoke method with a return type or parameter types that are not supported.</value>
  </data>
  <data name="WRN_MainIgnored" xml:space="preserve">
    <value>The entry point of the program is global script code; ignoring '{0}' entry point.</value>
  </data>
  <data name="WRN_MainIgnored_Title" xml:space="preserve">
    <value>The entry point of the program is global script code; ignoring entry point</value>
  </data>
  <data name="ERR_StaticInAsOrIs" xml:space="preserve">
    <value>The second operand of an 'is' or 'as' operator may not be static type '{0}'</value>
  </data>
  <data name="ERR_BadVisEventType" xml:space="preserve">
    <value>Inconsistent accessibility: event type '{1}' is less accessible than event '{0}'</value>
  </data>
  <data name="ERR_NamedArgumentSpecificationBeforeFixedArgument" xml:space="preserve">
    <value>Named argument specifications must appear after all fixed arguments have been specified</value>
  </data>
  <data name="ERR_BadNamedArgument" xml:space="preserve">
    <value>The best overload for '{0}' does not have a parameter named '{1}'</value>
  </data>
  <data name="ERR_BadNamedArgumentForDelegateInvoke" xml:space="preserve">
    <value>The delegate '{0}' does not have a parameter named '{1}'</value>
  </data>
  <data name="ERR_DuplicateNamedArgument" xml:space="preserve">
    <value>Named argument '{0}' cannot be specified multiple times</value>
  </data>
  <data name="ERR_NamedArgumentUsedInPositional" xml:space="preserve">
    <value>Named argument '{0}' specifies a parameter for which a positional argument has already been given</value>
  </data>
  <data name="ERR_DefaultValueUsedWithAttributes" xml:space="preserve">
    <value>Cannot specify default parameter value in conjunction with DefaultParameterAttribute or OptionalAttribute</value>
  </data>
  <data name="ERR_DefaultValueMustBeConstant" xml:space="preserve">
    <value>Default parameter value for '{0}' must be a compile-time constant</value>
  </data>
  <data name="ERR_RefOutDefaultValue" xml:space="preserve">
    <value>A ref or out parameter cannot have a default value</value>
  </data>
  <data name="ERR_DefaultValueForExtensionParameter" xml:space="preserve">
    <value>Cannot specify a default value for the 'this' parameter</value>
  </data>
  <data name="ERR_DefaultValueForParamsParameter" xml:space="preserve">
    <value>Cannot specify a default value for a parameter array</value>
  </data>
  <data name="ERR_NoConversionForDefaultParam" xml:space="preserve">
    <value>A value of type '{0}' cannot be used as a default parameter because there are no standard conversions to type '{1}'</value>
  </data>
  <data name="ERR_NoConversionForNubDefaultParam" xml:space="preserve">
    <value>A value of type '{0}' cannot be used as default parameter for nullable parameter '{1}' because '{0}' is not a simple type</value>
  </data>
  <data name="ERR_NotNullRefDefaultParameter" xml:space="preserve">
    <value>'{0}' is of type '{1}'. A default parameter value of a reference type other than string can only be initialized with null</value>
  </data>
  <data name="WRN_DefaultValueForUnconsumedLocation" xml:space="preserve">
    <value>The default value specified for parameter '{0}' will have no effect because it applies to a member that is used in contexts that do not allow optional arguments</value>
  </data>
  <data name="WRN_DefaultValueForUnconsumedLocation_Title" xml:space="preserve">
    <value>The default value specified will have no effect because it applies to a member that is used in contexts that do not allow optional arguments</value>
  </data>
  <data name="ERR_PublicKeyFileFailure" xml:space="preserve">
    <value>Error signing output with public key from file '{0}' -- {1}</value>
  </data>
  <data name="ERR_PublicKeyContainerFailure" xml:space="preserve">
    <value>Error signing output with public key from container '{0}' -- {1}</value>
  </data>
  <data name="ERR_BadDynamicTypeof" xml:space="preserve">
    <value>The typeof operator cannot be used on the dynamic type</value>
  </data>
  <data name="ERR_ExpressionTreeContainsDynamicOperation" xml:space="preserve">
    <value>An expression tree may not contain a dynamic operation</value>
  </data>
  <data name="ERR_BadAsyncExpressionTree" xml:space="preserve">
    <value>Async lambda expressions cannot be converted to expression trees</value>
  </data>
  <data name="ERR_DynamicAttributeMissing" xml:space="preserve">
    <value>Cannot define a class or member that utilizes 'dynamic' because the compiler required type '{0}' cannot be found. Are you missing a reference?</value>
  </data>
  <data name="ERR_CannotPassNullForFriendAssembly" xml:space="preserve">
    <value>Cannot pass null for friend assembly name</value>
  </data>
  <data name="ERR_SignButNoPrivateKey" xml:space="preserve">
    <value>Key file '{0}' is missing the private key needed for signing</value>
  </data>
  <data name="ERR_PublicSignButNoKey" xml:space="preserve">
    <value>Public signing was specified and requires a public key, but no public key was specified.</value>
  </data>
  <data name="WRN_DelaySignButNoKey" xml:space="preserve">
    <value>Delay signing was specified and requires a public key, but no public key was specified</value>
  </data>
  <data name="WRN_DelaySignButNoKey_Title" xml:space="preserve">
    <value>Delay signing was specified and requires a public key, but no public key was specified</value>
  </data>
  <data name="ERR_InvalidVersionFormat" xml:space="preserve">
    <value>The specified version string does not conform to the required format - major[.minor[.build[.revision]]]</value>
  </data>
  <data name="ERR_InvalidVersionFormat2" xml:space="preserve">
    <value>The specified version string does not conform to the required format - major.minor.build.revision</value>
  </data>
  <data name="WRN_InvalidVersionFormat" xml:space="preserve">
    <value>The specified version string does not conform to the recommended format - major.minor.build.revision</value>
  </data>
  <data name="WRN_InvalidVersionFormat_Title" xml:space="preserve">
    <value>The specified version string does not conform to the recommended format - major.minor.build.revision</value>
  </data>
  <data name="ERR_InvalidAssemblyCultureForExe" xml:space="preserve">
    <value>Executables cannot be satellite assemblies; culture should always be empty</value>
  </data>
  <data name="ERR_NoCorrespondingArgument" xml:space="preserve">
    <value>There is no argument given that corresponds to the required formal parameter '{0}' of '{1}'</value>
  </data>
  <data name="WRN_UnimplementedCommandLineSwitch" xml:space="preserve">
    <value>The command line switch '{0}' is not yet implemented and was ignored.</value>
  </data>
  <data name="WRN_UnimplementedCommandLineSwitch_Title" xml:space="preserve">
    <value>Command line switch is not yet implemented</value>
  </data>
  <data name="ERR_ModuleEmitFailure" xml:space="preserve">
    <value>Failed to emit module '{0}'.</value>
  </data>
  <data name="ERR_FixedLocalInLambda" xml:space="preserve">
    <value>Cannot use fixed local '{0}' inside an anonymous method, lambda expression, or query expression</value>
  </data>
  <data name="ERR_ExpressionTreeContainsNamedArgument" xml:space="preserve">
    <value>An expression tree may not contain a named argument specification</value>
  </data>
  <data name="ERR_ExpressionTreeContainsOptionalArgument" xml:space="preserve">
    <value>An expression tree may not contain a call or invocation that uses optional arguments</value>
  </data>
  <data name="ERR_ExpressionTreeContainsIndexedProperty" xml:space="preserve">
    <value>An expression tree may not contain an indexed property</value>
  </data>
  <data name="ERR_IndexedPropertyRequiresParams" xml:space="preserve">
    <value>Indexed property '{0}' has non-optional arguments which must be provided</value>
  </data>
  <data name="ERR_IndexedPropertyMustHaveAllOptionalParams" xml:space="preserve">
    <value>Indexed property '{0}' must have all arguments optional</value>
  </data>
  <data name="ERR_SpecialByRefInLambda" xml:space="preserve">
    <value>Instance of type '{0}' cannot be used inside an anonymous function, query expression, iterator block or async method</value>
  </data>
  <data name="ERR_SecurityAttributeMissingAction" xml:space="preserve">
    <value>First argument to a security attribute must be a valid SecurityAction</value>
  </data>
  <data name="ERR_SecurityAttributeInvalidAction" xml:space="preserve">
    <value>Security attribute '{0}' has an invalid SecurityAction value '{1}'</value>
  </data>
  <data name="ERR_SecurityAttributeInvalidActionAssembly" xml:space="preserve">
    <value>SecurityAction value '{0}' is invalid for security attributes applied to an assembly</value>
  </data>
  <data name="ERR_SecurityAttributeInvalidActionTypeOrMethod" xml:space="preserve">
    <value>SecurityAction value '{0}' is invalid for security attributes applied to a type or a method</value>
  </data>
  <data name="ERR_PrincipalPermissionInvalidAction" xml:space="preserve">
    <value>SecurityAction value '{0}' is invalid for PrincipalPermission attribute</value>
  </data>
  <data name="ERR_FeatureNotValidInExpressionTree" xml:space="preserve">
    <value>An expression tree may not contain '{0}'</value>
  </data>
  <data name="ERR_PermissionSetAttributeInvalidFile" xml:space="preserve">
    <value>Unable to resolve file path '{0}' specified for the named argument '{1}' for PermissionSet attribute</value>
  </data>
  <data name="ERR_PermissionSetAttributeFileReadError" xml:space="preserve">
    <value>Error reading file '{0}' specified for the named argument '{1}' for PermissionSet attribute: '{2}'</value>
  </data>
  <data name="ERR_GlobalSingleTypeNameNotFoundFwd" xml:space="preserve">
    <value>The type name '{0}' could not be found in the global namespace. This type has been forwarded to assembly '{1}' Consider adding a reference to that assembly.</value>
  </data>
  <data name="ERR_DottedTypeNameNotFoundInNSFwd" xml:space="preserve">
    <value>The type name '{0}' could not be found in the namespace '{1}'. This type has been forwarded to assembly '{2}' Consider adding a reference to that assembly.</value>
  </data>
  <data name="ERR_SingleTypeNameNotFoundFwd" xml:space="preserve">
    <value>The type name '{0}' could not be found. This type has been forwarded to assembly '{1}'. Consider adding a reference to that assembly.</value>
  </data>
  <data name="ERR_AssemblySpecifiedForLinkAndRef" xml:space="preserve">
    <value>Assemblies '{0}' and '{1}' refer to the same metadata but only one is a linked reference (specified using /link option); consider removing one of the references.</value>
  </data>
  <data name="WRN_DeprecatedCollectionInitAdd" xml:space="preserve">
    <value>The best overloaded Add method '{0}' for the collection initializer element is obsolete.</value>
  </data>
  <data name="WRN_DeprecatedCollectionInitAdd_Title" xml:space="preserve">
    <value>The best overloaded Add method for the collection initializer element is obsolete</value>
  </data>
  <data name="WRN_DeprecatedCollectionInitAddStr" xml:space="preserve">
    <value>The best overloaded Add method '{0}' for the collection initializer element is obsolete. {1}</value>
  </data>
  <data name="WRN_DeprecatedCollectionInitAddStr_Title" xml:space="preserve">
    <value>The best overloaded Add method for the collection initializer element is obsolete</value>
  </data>
  <data name="ERR_DeprecatedCollectionInitAddStr" xml:space="preserve">
    <value>The best overloaded Add method '{0}' for the collection initializer element is obsolete. {1}</value>
  </data>
  <data name="ERR_IteratorInInteractive" xml:space="preserve">
    <value>Yield statements may not appear at the top level in interactive code.</value>
  </data>
  <data name="ERR_SecurityAttributeInvalidTarget" xml:space="preserve">
    <value>Security attribute '{0}' is not valid on this declaration type. Security attributes are only valid on assembly, type and method declarations.</value>
  </data>
  <data name="ERR_BadDynamicMethodArg" xml:space="preserve">
    <value>Cannot use an expression of type '{0}' as an argument to a dynamically dispatched operation.</value>
  </data>
  <data name="ERR_BadDynamicMethodArgLambda" xml:space="preserve">
    <value>Cannot use a lambda expression as an argument to a dynamically dispatched operation without first casting it to a delegate or expression tree type.</value>
  </data>
  <data name="ERR_BadDynamicMethodArgMemgrp" xml:space="preserve">
    <value>Cannot use a method group as an argument to a dynamically dispatched operation. Did you intend to invoke the method?</value>
  </data>
  <data name="ERR_NoDynamicPhantomOnBase" xml:space="preserve">
    <value>The call to method '{0}' needs to be dynamically dispatched, but cannot be because it is part of a base access expression. Consider casting the dynamic arguments or eliminating the base access.</value>
  </data>
  <data name="ERR_BadDynamicQuery" xml:space="preserve">
    <value>Query expressions over source type 'dynamic' or with a join sequence of type 'dynamic' are not allowed</value>
  </data>
  <data name="ERR_NoDynamicPhantomOnBaseIndexer" xml:space="preserve">
    <value>The indexer access needs to be dynamically dispatched, but cannot be because it is part of a base access expression. Consider casting the dynamic arguments or eliminating the base access.</value>
  </data>
  <data name="WRN_DynamicDispatchToConditionalMethod" xml:space="preserve">
    <value>The dynamically dispatched call to method '{0}' may fail at runtime because one or more applicable overloads are conditional methods.</value>
  </data>
  <data name="WRN_DynamicDispatchToConditionalMethod_Title" xml:space="preserve">
    <value>Dynamically dispatched call may fail at runtime because one or more applicable overloads are conditional methods</value>
  </data>
  <data name="ERR_BadArgTypeDynamicExtension" xml:space="preserve">
    <value>'{0}' has no applicable method named '{1}' but appears to have an extension method by that name. Extension methods cannot be dynamically dispatched. Consider casting the dynamic arguments or calling the extension method without the extension method syntax.</value>
  </data>
  <data name="WRN_CallerFilePathPreferredOverCallerMemberName" xml:space="preserve">
    <value>The CallerMemberNameAttribute applied to parameter '{0}' will have no effect. It is overridden by the CallerFilePathAttribute.</value>
  </data>
  <data name="WRN_CallerFilePathPreferredOverCallerMemberName_Title" xml:space="preserve">
    <value>The CallerMemberNameAttribute will have no effect; it is overridden by the CallerFilePathAttribute</value>
  </data>
  <data name="WRN_CallerLineNumberPreferredOverCallerMemberName" xml:space="preserve">
    <value>The CallerMemberNameAttribute applied to parameter '{0}' will have no effect. It is overridden by the CallerLineNumberAttribute.</value>
  </data>
  <data name="WRN_CallerLineNumberPreferredOverCallerMemberName_Title" xml:space="preserve">
    <value>The CallerMemberNameAttribute will have no effect; it is overridden by the CallerLineNumberAttribute</value>
  </data>
  <data name="WRN_CallerLineNumberPreferredOverCallerFilePath" xml:space="preserve">
    <value>The CallerFilePathAttribute applied to parameter '{0}' will have no effect. It is overridden by the CallerLineNumberAttribute.</value>
  </data>
  <data name="WRN_CallerLineNumberPreferredOverCallerFilePath_Title" xml:space="preserve">
    <value>The CallerFilePathAttribute will have no effect; it is overridden by the CallerLineNumberAttribute</value>
  </data>
  <data name="ERR_InvalidDynamicCondition" xml:space="preserve">
    <value>Expression must be implicitly convertible to Boolean or its type '{0}' must define operator '{1}'.</value>
  </data>
  <data name="ERR_MixingWinRTEventWithRegular" xml:space="preserve">
    <value>'{0}' cannot implement '{1}' because '{2}' is a Windows Runtime event and '{3}' is a regular .NET event.</value>
  </data>
  <data name="WRN_CA2000_DisposeObjectsBeforeLosingScope1" xml:space="preserve">
    <value>Call System.IDisposable.Dispose() on allocated instance of {0} before all references to it are out of scope.</value>
  </data>
  <data name="WRN_CA2000_DisposeObjectsBeforeLosingScope1_Title" xml:space="preserve">
    <value>Call System.IDisposable.Dispose() on allocated instance before all references to it are out of scope</value>
  </data>
  <data name="WRN_CA2000_DisposeObjectsBeforeLosingScope2" xml:space="preserve">
    <value>Allocated instance of {0} is not disposed along all exception paths.  Call System.IDisposable.Dispose() before all references to it are out of scope.</value>
  </data>
  <data name="WRN_CA2000_DisposeObjectsBeforeLosingScope2_Title" xml:space="preserve">
    <value>Allocated instance is not disposed along all exception paths</value>
  </data>
  <data name="WRN_CA2202_DoNotDisposeObjectsMultipleTimes" xml:space="preserve">
    <value>Object '{0}' can be disposed more than once.</value>
  </data>
  <data name="WRN_CA2202_DoNotDisposeObjectsMultipleTimes_Title" xml:space="preserve">
    <value>Object can be disposed more than once</value>
  </data>
  <data name="ERR_NewCoClassOnLink" xml:space="preserve">
    <value>Interop type '{0}' cannot be embedded. Use the applicable interface instead.</value>
  </data>
  <data name="ERR_NoPIANestedType" xml:space="preserve">
    <value>Type '{0}' cannot be embedded because it is a nested type. Consider setting the 'Embed Interop Types' property to false.</value>
  </data>
  <data name="ERR_GenericsUsedInNoPIAType" xml:space="preserve">
    <value>Type '{0}' cannot be embedded because it has a generic argument. Consider setting the 'Embed Interop Types' property to false.</value>
  </data>
  <data name="ERR_InteropStructContainsMethods" xml:space="preserve">
    <value>Embedded interop struct '{0}' can contain only public instance fields.</value>
  </data>
  <data name="ERR_WinRtEventPassedByRef" xml:space="preserve">
    <value>A Windows Runtime event may not be passed as an out or ref parameter.</value>
  </data>
  <data name="ERR_MissingMethodOnSourceInterface" xml:space="preserve">
    <value>Source interface '{0}' is missing method '{1}' which is required to embed event '{2}'.</value>
  </data>
  <data name="ERR_MissingSourceInterface" xml:space="preserve">
    <value>Interface '{0}' has an invalid source interface which is required to embed event '{1}'.</value>
  </data>
  <data name="ERR_InteropTypeMissingAttribute" xml:space="preserve">
    <value>Interop type '{0}' cannot be embedded because it is missing the required '{1}' attribute.</value>
  </data>
  <data name="ERR_NoPIAAssemblyMissingAttribute" xml:space="preserve">
    <value>Cannot embed interop types from assembly '{0}' because it is missing the '{1}' attribute.</value>
  </data>
  <data name="ERR_NoPIAAssemblyMissingAttributes" xml:space="preserve">
    <value>Cannot embed interop types from assembly '{0}' because it is missing either the '{1}' attribute or the '{2}' attribute.</value>
  </data>
  <data name="ERR_InteropTypesWithSameNameAndGuid" xml:space="preserve">
    <value>Cannot embed interop type '{0}' found in both assembly '{1}' and '{2}'. Consider setting the 'Embed Interop Types' property to false.</value>
  </data>
  <data name="ERR_LocalTypeNameClash" xml:space="preserve">
    <value>Embedding the interop type '{0}' from assembly '{1}' causes a name clash in the current assembly. Consider setting the 'Embed Interop Types' property to false.</value>
  </data>
  <data name="WRN_ReferencedAssemblyReferencesLinkedPIA" xml:space="preserve">
    <value>A reference was created to embedded interop assembly '{0}' because of an indirect reference to that assembly created by assembly '{1}'. Consider changing the 'Embed Interop Types' property on either assembly.</value>
  </data>
  <data name="WRN_ReferencedAssemblyReferencesLinkedPIA_Title" xml:space="preserve">
    <value>A reference was created to embedded interop assembly because of an indirect assembly reference</value>
  </data>
  <data name="WRN_ReferencedAssemblyReferencesLinkedPIA_Description" xml:space="preserve">
    <value>You have added a reference to an assembly using /link (Embed Interop Types property set to True). This instructs the compiler to embed interop type information from that assembly. However, the compiler cannot embed interop type information from that assembly because another assembly that you have referenced also references that assembly using /reference (Embed Interop Types property set to False).

To embed interop type information for both assemblies, use /link for references to each assembly (set the Embed Interop Types property to True).

To remove the warning, you can use /reference instead (set the Embed Interop Types property to False). In this case, a primary interop assembly (PIA) provides interop type information.</value>
  </data>
  <data name="ERR_GenericsUsedAcrossAssemblies" xml:space="preserve">
    <value>Type '{0}' from assembly '{1}' cannot be used across assembly boundaries because it has a generic type argument that is an embedded interop type.</value>
  </data>
  <data name="ERR_NoCanonicalView" xml:space="preserve">
    <value>Cannot find the interop type that matches the embedded interop type '{0}'. Are you missing an assembly reference?</value>
  </data>
  <data name="ERR_ByRefReturnUnsupported" xml:space="preserve">
    <value>By-reference return type 'ref {0}' is not supported.</value>
  </data>
  <data name="ERR_NetModuleNameMismatch" xml:space="preserve">
    <value>Module name '{0}' stored in '{1}' must match its filename.</value>
  </data>
  <data name="ERR_BadCompilationOption" xml:space="preserve">
    <value>{0}</value>
  </data>
  <data name="ERR_BadCompilationOptionValue" xml:space="preserve">
    <value>Invalid '{0}' value: '{1}'.</value>
  </data>
  <data name="ERR_BadAppConfigPath" xml:space="preserve">
    <value>AppConfigPath must be absolute.</value>
  </data>
  <data name="WRN_AssemblyAttributeFromModuleIsOverridden" xml:space="preserve">
    <value>Attribute '{0}' from module '{1}' will be ignored in favor of the instance appearing in source</value>
  </data>
  <data name="WRN_AssemblyAttributeFromModuleIsOverridden_Title" xml:space="preserve">
    <value>Attribute will be ignored in favor of the instance appearing in source</value>
  </data>
  <data name="ERR_CmdOptionConflictsSource" xml:space="preserve">
    <value>Attribute '{0}' given in a source file conflicts with option '{1}'.</value>
  </data>
  <data name="ERR_FixedBufferTooManyDimensions" xml:space="preserve">
    <value>A fixed buffer may only have one dimension.</value>
  </data>
  <data name="WRN_ReferencedAssemblyDoesNotHaveStrongName" xml:space="preserve">
    <value>Referenced assembly '{0}' does not have a strong name.</value>
  </data>
  <data name="WRN_ReferencedAssemblyDoesNotHaveStrongName_Title" xml:space="preserve">
    <value>Referenced assembly does not have a strong name</value>
  </data>
  <data name="ERR_InvalidSignaturePublicKey" xml:space="preserve">
    <value>Invalid signature public key specified in AssemblySignatureKeyAttribute.</value>
  </data>
  <data name="ERR_ExportedTypeConflictsWithDeclaration" xml:space="preserve">
    <value>Type '{0}' exported from module '{1}' conflicts with type declared in primary module of this assembly.</value>
  </data>
  <data name="ERR_ExportedTypesConflict" xml:space="preserve">
    <value>Type '{0}' exported from module '{1}' conflicts with type '{2}' exported from module '{3}'.</value>
  </data>
  <data name="ERR_ForwardedTypeConflictsWithDeclaration" xml:space="preserve">
    <value>Forwarded type '{0}' conflicts with type declared in primary module of this assembly.</value>
  </data>
  <data name="ERR_ForwardedTypesConflict" xml:space="preserve">
    <value>Type '{0}' forwarded to assembly '{1}' conflicts with type '{2}' forwarded to assembly '{3}'.</value>
  </data>
  <data name="ERR_ForwardedTypeConflictsWithExportedType" xml:space="preserve">
    <value>Type '{0}' forwarded to assembly '{1}' conflicts with type '{2}' exported from module '{3}'.</value>
  </data>
  <data name="WRN_RefCultureMismatch" xml:space="preserve">
    <value>Referenced assembly '{0}' has different culture setting of '{1}'.</value>
  </data>
  <data name="WRN_RefCultureMismatch_Title" xml:space="preserve">
    <value>Referenced assembly has different culture setting</value>
  </data>
  <data name="ERR_AgnosticToMachineModule" xml:space="preserve">
    <value>Agnostic assembly cannot have a processor specific module '{0}'.</value>
  </data>
  <data name="ERR_ConflictingMachineModule" xml:space="preserve">
    <value>Assembly and module '{0}' cannot target different processors.</value>
  </data>
  <data name="WRN_ConflictingMachineAssembly" xml:space="preserve">
    <value>Referenced assembly '{0}' targets a different processor.</value>
  </data>
  <data name="WRN_ConflictingMachineAssembly_Title" xml:space="preserve">
    <value>Referenced assembly targets a different processor</value>
  </data>
  <data name="ERR_CryptoHashFailed" xml:space="preserve">
    <value>Cryptographic failure while creating hashes.</value>
  </data>
  <data name="ERR_MissingNetModuleReference" xml:space="preserve">
    <value>Reference to '{0}' netmodule missing.</value>
  </data>
  <data name="ERR_NetModuleNameMustBeUnique" xml:space="preserve">
    <value>Module '{0}' is already defined in this assembly. Each module must have a unique filename.</value>
  </data>
  <data name="ERR_CantReadConfigFile" xml:space="preserve">
    <value>Cannot read config file '{0}' -- '{1}'</value>
  </data>
  <data name="ERR_EncNoPIAReference" xml:space="preserve">
    <value>Cannot continue since the edit includes a reference to an embedded type: '{0}'.</value>
  </data>
  <data name="ERR_EncReferenceToAddedMember" xml:space="preserve">
    <value>Member '{0}' added during the current debug session can only be accessed from within its declaring assembly '{1}'.</value>
  </data>
  <data name="ERR_MutuallyExclusiveOptions" xml:space="preserve">
    <value>Compilation options '{0}' and '{1}' can't both be specified at the same time.</value>
  </data>
  <data name="ERR_LinkedNetmoduleMetadataMustProvideFullPEImage" xml:space="preserve">
    <value>Linked netmodule metadata must provide a full PE image: '{0}'.</value>
  </data>
  <data name="ERR_BadPrefer32OnLib" xml:space="preserve">
    <value>/platform:anycpu32bitpreferred can only be used with /t:exe, /t:winexe and /t:appcontainerexe</value>
  </data>
  <data name="IDS_PathList" xml:space="preserve">
    <value>&lt;path list&gt;</value>
  </data>
  <data name="IDS_Text" xml:space="preserve">
    <value>&lt;text&gt;</value>
  </data>
  <data name="IDS_FeatureNullPropagatingOperator" xml:space="preserve">
    <value>null propagating operator</value>
  </data>
  <data name="IDS_FeatureExpressionBodiedMethod" xml:space="preserve">
    <value>expression-bodied method</value>
  </data>
  <data name="IDS_FeatureExpressionBodiedProperty" xml:space="preserve">
    <value>expression-bodied property</value>
  </data>
  <data name="IDS_FeatureExpressionBodiedIndexer" xml:space="preserve">
    <value>expression-bodied indexer</value>
  </data>
  <data name="IDS_FeatureAutoPropertyInitializer" xml:space="preserve">
    <value>auto property initializer</value>
  </data>
  <data name="IDS_Namespace1" xml:space="preserve">
    <value>&lt;namespace&gt;</value>
  </data>
  <data name="IDS_FeatureRefLocalsReturns" xml:space="preserve">
    <value>byref locals and returns</value>
  </data>
  <data name="IDS_ThrowExpression" xml:space="preserve">
    <value>&lt;throw&gt;</value>
  </data>
  <data name="CompilationC" xml:space="preserve">
    <value>Compilation (C#): </value>
  </data>
  <data name="SyntaxNodeIsNotWithinSynt" xml:space="preserve">
    <value>Syntax node is not within syntax tree</value>
  </data>
  <data name="LocationMustBeProvided" xml:space="preserve">
    <value>Location must be provided in order to provide minimal type qualification.</value>
  </data>
  <data name="SyntaxTreeSemanticModelMust" xml:space="preserve">
    <value>SyntaxTreeSemanticModel must be provided in order to provide minimal type qualification.</value>
  </data>
  <data name="CantReferenceCompilationOf" xml:space="preserve">
    <value>Can't reference compilation of type '{0}' from {1} compilation.</value>
  </data>
  <data name="SyntaxTreeAlreadyPresent" xml:space="preserve">
    <value>Syntax tree already present</value>
  </data>
  <data name="SubmissionCanOnlyInclude" xml:space="preserve">
    <value>Submission can only include script code.</value>
  </data>
  <data name="SubmissionCanHaveAtMostOne" xml:space="preserve">
    <value>Submission can have at most one syntax tree.</value>
  </data>
  <data name="SyntaxTreeNotFoundTo" xml:space="preserve">
    <value>SyntaxTree '{0}' not found to remove</value>
  </data>
  <data name="TreeMustHaveARootNodeWith" xml:space="preserve">
    <value>tree must have a root node with SyntaxKind.CompilationUnit</value>
  </data>
  <data name="TypeArgumentCannotBeNull" xml:space="preserve">
    <value>Type argument cannot be null</value>
  </data>
  <data name="WrongNumberOfTypeArguments" xml:space="preserve">
    <value>Wrong number of type arguments</value>
  </data>
  <data name="NameConflictForName" xml:space="preserve">
    <value>Name conflict for name {0}</value>
  </data>
  <data name="LookupOptionsHasInvalidCombo" xml:space="preserve">
    <value>LookupOptions has an invalid combination of options</value>
  </data>
  <data name="ItemsMustBeNonEmpty" xml:space="preserve">
    <value>items: must be non-empty</value>
  </data>
  <data name="UseVerbatimIdentifier" xml:space="preserve">
    <value>Use Microsoft.CodeAnalysis.CSharp.SyntaxFactory.Identifier or Microsoft.CodeAnalysis.CSharp.SyntaxFactory.VerbatimIdentifier to create identifier tokens.</value>
  </data>
  <data name="UseLiteralForTokens" xml:space="preserve">
    <value>Use Microsoft.CodeAnalysis.CSharp.SyntaxFactory.Literal to create character literal tokens.</value>
  </data>
  <data name="UseLiteralForNumeric" xml:space="preserve">
    <value>Use Microsoft.CodeAnalysis.CSharp.SyntaxFactory.Literal to create numeric literal tokens.</value>
  </data>
  <data name="ThisMethodCanOnlyBeUsedToCreateTokens" xml:space="preserve">
    <value>This method can only be used to create tokens - {0} is not a token kind.</value>
  </data>
  <data name="GenericParameterDefinition" xml:space="preserve">
    <value>Generic parameter is definition when expected to be reference {0}</value>
  </data>
  <data name="InvalidGetDeclarationNameMultipleDeclarators" xml:space="preserve">
    <value>Called GetDeclarationName for a declaration node that can possibly contain multiple variable declarators.</value>
  </data>
  <data name="TreeNotPartOfCompilation" xml:space="preserve">
    <value>tree not part of compilation</value>
  </data>
  <data name="PositionIsNotWithinSyntax" xml:space="preserve">
    <value>Position is not within syntax tree with full span {0}</value>
  </data>
  <data name="WRN_BadUILang" xml:space="preserve">
    <value>The language name '{0}' is invalid.</value>
  </data>
  <data name="WRN_BadUILang_Title" xml:space="preserve">
    <value>The language name is invalid</value>
  </data>
  <data name="ERR_UnsupportedTransparentIdentifierAccess" xml:space="preserve">
    <value>Transparent identifier member access failed for field '{0}' of '{1}'.  Does the data being queried implement the query pattern?</value>
  </data>
  <data name="ERR_ParamDefaultValueDiffersFromAttribute" xml:space="preserve">
    <value>The parameter has multiple distinct default values.</value>
  </data>
  <data name="ERR_FieldHasMultipleDistinctConstantValues" xml:space="preserve">
    <value>The field has multiple distinct constant values.</value>
  </data>
  <data name="WRN_UnqualifiedNestedTypeInCref" xml:space="preserve">
    <value>Within cref attributes, nested types of generic types should be qualified.</value>
  </data>
  <data name="WRN_UnqualifiedNestedTypeInCref_Title" xml:space="preserve">
    <value>Within cref attributes, nested types of generic types should be qualified</value>
  </data>
  <data name="NotACSharpSymbol" xml:space="preserve">
    <value>Not a C# symbol.</value>
  </data>
  <data name="HDN_UnusedUsingDirective" xml:space="preserve">
    <value>Unnecessary using directive.</value>
  </data>
  <data name="HDN_UnusedExternAlias" xml:space="preserve">
    <value>Unused extern alias.</value>
  </data>
  <data name="ElementsCannotBeNull" xml:space="preserve">
    <value>Elements cannot be null.</value>
  </data>
  <data name="IDS_LIB_ENV" xml:space="preserve">
    <value>LIB environment variable</value>
  </data>
  <data name="IDS_LIB_OPTION" xml:space="preserve">
    <value>/LIB option</value>
  </data>
  <data name="IDS_REFERENCEPATH_OPTION" xml:space="preserve">
    <value>/REFERENCEPATH option</value>
  </data>
  <data name="IDS_DirectoryDoesNotExist" xml:space="preserve">
    <value>directory does not exist</value>
  </data>
  <data name="IDS_DirectoryHasInvalidPath" xml:space="preserve">
    <value>path is too long or invalid</value>
  </data>
  <data name="WRN_NoRuntimeMetadataVersion" xml:space="preserve">
    <value>No value for RuntimeMetadataVersion found. No assembly containing System.Object was found nor was a value for RuntimeMetadataVersion specified through options.</value>
  </data>
  <data name="WRN_NoRuntimeMetadataVersion_Title" xml:space="preserve">
    <value>No value for RuntimeMetadataVersion found</value>
  </data>
  <data name="WrongSemanticModelType" xml:space="preserve">
    <value>Expected a {0} SemanticModel.</value>
  </data>
  <data name="IDS_FeatureLambda" xml:space="preserve">
    <value>lambda expression</value>
  </data>
  <data name="ERR_FeatureNotAvailableInVersion1" xml:space="preserve">
    <value>Feature '{0}' is not available in C# 1.  Please use language version {1} or greater.</value>
  </data>
  <data name="ERR_FeatureNotAvailableInVersion2" xml:space="preserve">
    <value>Feature '{0}' is not available in C# 2.  Please use language version {1} or greater.</value>
  </data>
  <data name="ERR_FeatureNotAvailableInVersion3" xml:space="preserve">
    <value>Feature '{0}' is not available in C# 3.  Please use language version {1} or greater.</value>
  </data>
  <data name="ERR_FeatureNotAvailableInVersion4" xml:space="preserve">
    <value>Feature '{0}' is not available in C# 4.  Please use language version {1} or greater.</value>
  </data>
  <data name="ERR_FeatureNotAvailableInVersion5" xml:space="preserve">
    <value>Feature '{0}' is not available in C# 5.  Please use language version {1} or greater.</value>
  </data>
  <data name="ERR_FeatureNotAvailableInVersion6" xml:space="preserve">
    <value>Feature '{0}' is not available in C# 6.  Please use language version {1} or greater.</value>
  </data>
  <data name="ERR_FeatureNotAvailableInVersion7" xml:space="preserve">
    <value>Feature '{0}' is not available in C# 7.  Please use language version {1} or greater.</value>
  </data>
  <data name="ERR_FeatureIsExperimental" xml:space="preserve">
    <value>Feature '{0}' is experimental and unsupported; use '/features:{1}' to enable.</value>
  </data>
  <data name="ERR_FeatureIsUnimplemented" xml:space="preserve">
    <value>Feature '{0}' is not implemented in this compiler.</value>
  </data>
  <data name="IDS_VersionExperimental" xml:space="preserve">
    <value>'experimental'</value>
  </data>
  <data name="PositionNotWithinTree" xml:space="preserve">
    <value>Position must be within span of the syntax tree.</value>
  </data>
  <data name="SpeculatedSyntaxNodeCannotBelongToCurrentCompilation" xml:space="preserve">
    <value>Syntax node to be speculated cannot belong to a syntax tree from the current compilation.</value>
  </data>
  <data name="ChainingSpeculativeModelIsNotSupported" xml:space="preserve">
    <value>Chaining speculative semantic model is not supported. You should create a speculative model from the non-speculative ParentModel.</value>
  </data>
  <data name="IDS_ToolName" xml:space="preserve">
    <value>Microsoft (R) Visual C# Compiler</value>
  </data>
  <data name="IDS_LogoLine1" xml:space="preserve">
    <value>{0} version {1}</value>
  </data>
  <data name="IDS_LogoLine2" xml:space="preserve">
    <value>Copyright (C) Microsoft Corporation. All rights reserved.</value>
  </data>
  <data name="IDS_CSCHelp" xml:space="preserve">
    <value>
                              Visual C# Compiler Options

                        - OUTPUT FILES -
 /out:&lt;file&gt;                   Specify output file name (default: base name of 
                               file with main class or first file)
 /target:exe                   Build a console executable (default) (Short 
                               form: /t:exe)
 /target:winexe                Build a Windows executable (Short form: 
                               /t:winexe)
 /target:library               Build a library (Short form: /t:library)
 /target:module                Build a module that can be added to another 
                               assembly (Short form: /t:module)
 /target:appcontainerexe       Build an Appcontainer executable (Short form: 
                               /t:appcontainerexe)
 /target:winmdobj              Build a Windows Runtime intermediate file that 
                               is consumed by WinMDExp (Short form: /t:winmdobj)
 /doc:&lt;file&gt;                   XML Documentation file to generate
 /platform:&lt;string&gt;            Limit which platforms this code can run on: x86,
                               Itanium, x64, arm, anycpu32bitpreferred, or 
                               anycpu. The default is anycpu.

                        - INPUT FILES -
 /recurse:&lt;wildcard&gt;           Include all files in the current directory and 
                               subdirectories according to the wildcard 
                               specifications
 /reference:&lt;alias&gt;=&lt;file&gt;     Reference metadata from the specified assembly 
                               file using the given alias (Short form: /r)
 /reference:&lt;file list&gt;        Reference metadata from the specified assembly 
                               files (Short form: /r)
 /addmodule:&lt;file list&gt;        Link the specified modules into this assembly
 /link:&lt;file list&gt;             Embed metadata from the specified interop 
                               assembly files (Short form: /l)
 /analyzer:&lt;file list&gt;         Run the analyzers from this assembly
                               (Short form: /a)
 /additionalfile:&lt;file list&gt;   Additional files that don't directly affect code
                               generation but may be used by analyzers for producing
                               errors or warnings.
 /embed                        Embed all source files in the PDB.
 /embed:&lt;file list&gt;            Embed specific files in the PDB

                        - RESOURCES -
 /win32res:&lt;file&gt;              Specify a Win32 resource file (.res)
 /win32icon:&lt;file&gt;             Use this icon for the output
 /win32manifest:&lt;file&gt;         Specify a Win32 manifest file (.xml)
 /nowin32manifest              Do not include the default Win32 manifest
 /resource:&lt;resinfo&gt;           Embed the specified resource (Short form: /res)
 /linkresource:&lt;resinfo&gt;       Link the specified resource to this assembly 
                               (Short form: /linkres) Where the resinfo format 
                               is &lt;file&gt;[,&lt;string name&gt;[,public|private]]

                        - CODE GENERATION -
 /debug[+|-]                   Emit debugging information
 /debug:{full|pdbonly|portable|embedded}
                               Specify debugging type ('full' is default, 
                               'portable' is a cross-platform format,
                               'embedded' is a cross-platform format embedded into 
                               the target .dll or .exe)
 /optimize[+|-]                Enable optimizations (Short form: /o)
 /deterministic                Produce a deterministic assembly
                               (including module version GUID and timestamp)
 /instrument:TestCoverage      Produce an assembly instrumented to collect
                               coverage information
 /sourcelink:&lt;file&gt;            Source link info to embed into Portable PDB.

                        - ERRORS AND WARNINGS -
 /warnaserror[+|-]             Report all warnings as errors
 /warnaserror[+|-]:&lt;warn list&gt; Report specific warnings as errors
 /warn:&lt;n&gt;                     Set warning level (0-4) (Short form: /w)
 /nowarn:&lt;warn list&gt;           Disable specific warning messages
 /ruleset:&lt;file&gt;               Specify a ruleset file that disables specific
                               diagnostics.
 /errorlog:&lt;file&gt;              Specify a file to log all compiler and analyzer
                               diagnostics.
 /reportanalyzer               Report additional analyzer information, such as
                               execution time.
 
                        - LANGUAGE -
 /checked[+|-]                 Generate overflow checks
 /unsafe[+|-]                  Allow 'unsafe' code
 /define:&lt;symbol list&gt;         Define conditional compilation symbol(s) (Short 
                               form: /d)
 /langversion:&lt;string&gt;         Specify language version mode: ISO-1, ISO-2, 3, 
                               4, 5, 6, Default, or Latest

                        - SECURITY -
 /delaysign[+|-]               Delay-sign the assembly using only the public 
                               portion of the strong name key
 /publicsign[+|-]              Public-sign the assembly using only the public
                               portion of the strong name key
 /keyfile:&lt;file&gt;               Specify a strong name key file
 /keycontainer:&lt;string&gt;        Specify a strong name key container
 /highentropyva[+|-]           Enable high-entropy ASLR

                        - MISCELLANEOUS -
 @&lt;file&gt;                       Read response file for more options
 /help                         Display this usage message (Short form: /?)
 /nologo                       Suppress compiler copyright message
 /noconfig                     Do not auto include CSC.RSP file
 /parallel[+|-]                Concurrent build.
 /version                      Display the compiler version number and exit.

                        - ADVANCED -
 /baseaddress:&lt;address&gt;        Base address for the library to be built
 /bugreport:&lt;file&gt;             Create a 'Bug Report' file
 /checksumalgorithm:&lt;alg&gt;      Specify algorithm for calculating source file 
                               checksum stored in PDB. Supported values are:
                               SHA1 (default) or SHA256.
 /codepage:&lt;n&gt;                 Specify the codepage to use when opening source 
                               files
 /utf8output                   Output compiler messages in UTF-8 encoding
 /main:&lt;type&gt;                  Specify the type that contains the entry point 
                               (ignore all other possible entry points) (Short 
                               form: /m)
 /fullpaths                    Compiler generates fully qualified paths
 /filealign:&lt;n&gt;                Specify the alignment used for output file 
                               sections
 /pathmap:&lt;K1&gt;=&lt;V1&gt;,&lt;K2&gt;=&lt;V2&gt;,...
                               Specify a mapping for source path names output by
                               the compiler.
 /pdb:&lt;file&gt;                   Specify debug information file name (default: 
                               output file name with .pdb extension)
 /errorendlocation             Output line and column of the end location of 
                               each error
 /preferreduilang              Specify the preferred output language name.
 /nostdlib[+|-]                Do not reference standard library (mscorlib.dll)
 /subsystemversion:&lt;string&gt;    Specify subsystem version of this assembly
 /lib:&lt;file list&gt;              Specify additional directories to search in for 
                               references
 /errorreport:&lt;string&gt;         Specify how to handle internal compiler errors: 
                               prompt, send, queue, or none. The default is 
                               queue.
 /appconfig:&lt;file&gt;             Specify an application configuration file 
                               containing assembly binding settings
 /moduleassemblyname:&lt;string&gt;  Name of the assembly which this module will be 
                               a part of
 /modulename:&lt;string&gt;          Specify the name of the source module
</value>
    <comment>Visual C# Compiler Options</comment>
  </data>
  <data name="ERR_ComImportWithInitializers" xml:space="preserve">
    <value>'{0}': a class with the ComImport attribute cannot specify field initializers.</value>
  </data>
  <data name="WRN_PdbLocalNameTooLong" xml:space="preserve">
    <value>Local name '{0}' is too long for PDB.  Consider shortening or compiling without /debug.</value>
  </data>
  <data name="WRN_PdbLocalNameTooLong_Title" xml:space="preserve">
    <value>Local name is too long for PDB</value>
  </data>
  <data name="ERR_RetNoObjectRequiredLambda" xml:space="preserve">
    <value>Anonymous function converted to a void returning delegate cannot return a value</value>
  </data>
  <data name="ERR_TaskRetNoObjectRequiredLambda" xml:space="preserve">
    <value>Async lambda expression converted to a 'Task' returning delegate cannot return a value. Did you intend to return 'Task&lt;T&gt;'?</value>
  </data>
  <data name="WRN_AnalyzerCannotBeCreated" xml:space="preserve">
    <value>An instance of analyzer {0} cannot be created from {1} : {2}.</value>
  </data>
  <data name="WRN_AnalyzerCannotBeCreated_Title" xml:space="preserve">
    <value>An analyzer instance cannot be created</value>
  </data>
  <data name="WRN_NoAnalyzerInAssembly" xml:space="preserve">
    <value>The assembly {0} does not contain any analyzers.</value>
  </data>
  <data name="WRN_NoAnalyzerInAssembly_Title" xml:space="preserve">
    <value>Assembly does not contain any analyzers</value>
  </data>
  <data name="WRN_UnableToLoadAnalyzer" xml:space="preserve">
    <value>Unable to load Analyzer assembly {0} : {1}</value>
  </data>
  <data name="WRN_UnableToLoadAnalyzer_Title" xml:space="preserve">
    <value>Unable to load Analyzer assembly</value>
  </data>
  <data name="INF_UnableToLoadSomeTypesInAnalyzer" xml:space="preserve">
    <value>Skipping some types in analyzer assembly {0} due to a ReflectionTypeLoadException : {1}.</value>
  </data>
  <data name="ERR_CantReadRulesetFile" xml:space="preserve">
    <value>Error reading ruleset file {0} - {1}</value>
  </data>
  <data name="ERR_BadPdbData" xml:space="preserve">
    <value>Error reading debug information for '{0}'</value>
  </data>
  <data name="IDS_OperationCausedStackOverflow" xml:space="preserve">
    <value>Operation caused a stack overflow.</value>
  </data>
  <data name="WRN_IdentifierOrNumericLiteralExpected" xml:space="preserve">
    <value>Expected identifier or numeric literal.</value>
  </data>
  <data name="WRN_IdentifierOrNumericLiteralExpected_Title" xml:space="preserve">
    <value>Expected identifier or numeric literal</value>
  </data>
  <data name="ERR_InitializerOnNonAutoProperty" xml:space="preserve">
    <value>Only auto-implemented properties can have initializers.</value>
  </data>
  <data name="ERR_AutoPropertyMustHaveGetAccessor" xml:space="preserve">
    <value>Auto-implemented properties must have get accessors.</value>
  </data>
  <data name="ERR_AutoPropertyMustOverrideSet" xml:space="preserve">
    <value>Auto-implemented properties must override all accessors of the overridden property.</value>
  </data>
  <data name="ERR_AutoPropertyInitializerInInterface" xml:space="preserve">
    <value>Auto-implemented properties inside interfaces cannot have initializers.</value>
  </data>
  <data name="ERR_InitializerInStructWithoutExplicitConstructor" xml:space="preserve">
    <value>Structs without explicit constructors cannot contain members with initializers.</value>
  </data>
  <data name="ERR_EncodinglessSyntaxTree" xml:space="preserve">
    <value>Cannot emit debug information for a source text without encoding.</value>
  </data>
  <data name="ERR_AccessorListAndExpressionBody" xml:space="preserve">
    <value>Properties cannot combine accessor lists with expression bodies.</value>
  </data>
  <data name="ERR_BlockBodyAndExpressionBody" xml:space="preserve">
    <value>Methods and accessors cannot combine block bodies with expression bodies.</value>
  </data>
  <data name="ERR_SwitchFallOut" xml:space="preserve">
    <value>Control cannot fall out of switch from final case label ('{0}')</value>
  </data>
  <data name="ERR_UnexpectedBoundGenericName" xml:space="preserve">
    <value>Type arguments are not allowed in the nameof operator.</value>
  </data>
  <data name="ERR_NullPropagatingOpInExpressionTree" xml:space="preserve">
    <value>An expression tree lambda may not contain a null propagating operator.</value>
  </data>
  <data name="ERR_DictionaryInitializerInExpressionTree" xml:space="preserve">
    <value>An expression tree lambda may not contain a dictionary initializer.</value>
  </data>
  <data name="ERR_ExtensionCollectionElementInitializerInExpressionTree" xml:space="preserve">
    <value>An extension Add method is not supported for a collection initializer in an expression lambda.</value>
  </data>
  <data name="IDS_FeatureNameof" xml:space="preserve">
    <value>nameof operator</value>
  </data>
  <data name="IDS_FeatureDictionaryInitializer" xml:space="preserve">
    <value>dictionary initializer</value>
  </data>
  <data name="ERR_UnclosedExpressionHole" xml:space="preserve">
    <value>Missing close delimiter '}' for interpolated expression started with '{'.</value>
  </data>
  <data name="ERR_SingleLineCommentInExpressionHole" xml:space="preserve">
    <value>A single-line comment may not be used in an interpolated string.</value>
  </data>
  <data name="ERR_InsufficientStack" xml:space="preserve">
    <value>An expression is too long or complex to compile</value>
  </data>
  <data name="ERR_ExpressionHasNoName" xml:space="preserve">
    <value>Expression does not have a name.</value>
  </data>
  <data name="ERR_SubexpressionNotInNameof" xml:space="preserve">
    <value>Sub-expression cannot be used in an argument to nameof.</value>
  </data>
  <data name="ERR_AliasQualifiedNameNotAnExpression" xml:space="preserve">
    <value>An alias-qualified name is not an expression.</value>
  </data>
  <data name="ERR_NameofMethodGroupWithTypeParameters" xml:space="preserve">
    <value>Type parameters are not allowed on a method group as an argument to 'nameof'.</value>
  </data>
  <data name="NoNoneSearchCriteria" xml:space="preserve">
    <value>SearchCriteria is expected.</value>
  </data>
  <data name="ERR_InvalidAssemblyCulture" xml:space="preserve">
    <value>Assembly culture strings may not contain embedded NUL characters.</value>
  </data>
  <data name="IDS_FeatureUsingStatic" xml:space="preserve">
    <value>using static</value>
  </data>
  <data name="IDS_FeatureInterpolatedStrings" xml:space="preserve">
    <value>interpolated strings</value>
  </data>
  <data name="IDS_AwaitInCatchAndFinally" xml:space="preserve">
    <value>await in catch blocks and finally blocks</value>
  </data>
  <data name="IDS_FeatureBinaryLiteral" xml:space="preserve">
    <value>binary literals</value>
  </data>
  <data name="IDS_FeatureDigitSeparator" xml:space="preserve">
    <value>digit separators</value>
  </data>
  <data name="IDS_FeatureLocalFunctions" xml:space="preserve">
    <value>local functions</value>
  </data>
  <data name="ERR_UnescapedCurly" xml:space="preserve">
    <value>A '{0}' character must be escaped (by doubling) in an interpolated string.</value>
  </data>
  <data name="ERR_EscapedCurly" xml:space="preserve">
    <value>A '{0}' character may only be escaped by doubling '{0}{0}' in an interpolated string.</value>
  </data>
  <data name="ERR_TrailingWhitespaceInFormatSpecifier" xml:space="preserve">
    <value>A format specifier may not contain trailing whitespace.</value>
  </data>
  <data name="ERR_EmptyFormatSpecifier" xml:space="preserve">
    <value>Empty format specifier.</value>
  </data>
  <data name="ERR_ErrorInReferencedAssembly" xml:space="preserve">
    <value>There is an error in a referenced assembly '{0}'.</value>
  </data>
  <data name="ERR_ExpressionOrDeclarationExpected" xml:space="preserve">
    <value>Expression or declaration statement expected.</value>
  </data>
  <data name="ERR_NameofExtensionMethod" xml:space="preserve">
    <value>Extension method groups are not allowed as an argument to 'nameof'.</value>
  </data>
  <data name="WRN_AlignmentMagnitude" xml:space="preserve">
    <value>Alignment value {0} has a magnitude greater than {1} and may result in a large formatted string.</value>
  </data>
  <data name="HDN_UnusedExternAlias_Title" xml:space="preserve">
    <value>Unused extern alias</value>
  </data>
  <data name="HDN_UnusedUsingDirective_Title" xml:space="preserve">
    <value>Unnecessary using directive</value>
  </data>
  <data name="INF_UnableToLoadSomeTypesInAnalyzer_Title" xml:space="preserve">
    <value>Skip loading types in analyzer assembly that fail due to a ReflectionTypeLoadException</value>
  </data>
  <data name="WRN_AlignmentMagnitude_Title" xml:space="preserve">
    <value>Alignment value has a magnitude that may result in a large formatted string</value>
  </data>
  <data name="ERR_ConstantStringTooLong" xml:space="preserve">
    <value>Length of String constant exceeds current memory limit.  Try splitting the string into multiple constants.</value>
  </data>
  <data name="ERR_TupleTooFewElements" xml:space="preserve">
    <value>Tuple must contain at least two elements.</value>
  </data>
  <data name="ERR_DebugEntryPointNotSourceMethodDefinition" xml:space="preserve">
    <value>Debug entry point must be a definition of a method declared in the current compilation.</value>
  </data>
  <data name="ERR_LoadDirectiveOnlyAllowedInScripts" xml:space="preserve">
    <value>#load is only allowed in scripts</value>
  </data>
  <data name="ERR_PPLoadFollowsToken" xml:space="preserve">
    <value>Cannot use #load after first token in file</value>
  </data>
  <data name="CouldNotFindFile" xml:space="preserve">
    <value>Could not find file.</value>
    <comment>File path referenced in source (#load) could not be resolved.</comment>
  </data>
  <data name="SyntaxTreeFromLoadNoRemoveReplace" xml:space="preserve">
    <value>SyntaxTree '{0}' resulted from a #load directive and cannot be removed or replaced directly.</value>
  </data>
  <data name="ERR_SourceFileReferencesNotSupported" xml:space="preserve">
    <value>Source file references are not supported.</value>
  </data>
  <data name="ERR_InvalidPathMap" xml:space="preserve">
    <value>The pathmap option was incorrectly formatted.</value>
  </data>
  <data name="ERR_InvalidReal" xml:space="preserve">
    <value>Invalid real literal.</value>
  </data>
  <data name="ERR_AutoPropertyCannotBeRefReturning" xml:space="preserve">
    <value>Auto-implemented properties cannot return by reference</value>
  </data>
  <data name="ERR_RefPropertyMustHaveGetAccessor" xml:space="preserve">
    <value>Properties which return by reference must have a get accessor</value>
  </data>
  <data name="ERR_RefPropertyCannotHaveSetAccessor" xml:space="preserve">
    <value>Properties which return by reference cannot have set accessors</value>
  </data>
  <data name="ERR_CantChangeRefReturnOnOverride" xml:space="preserve">
    <value>'{0}' must {2}return by reference to match overridden member '{1}'</value>
  </data>
  <data name="ERR_MustNotHaveRefReturn" xml:space="preserve">
    <value>By-reference returns may only be used in methods that return by reference</value>
  </data>
  <data name="ERR_MustHaveRefReturn" xml:space="preserve">
    <value>By-value returns may only be used in methods that return by value</value>
  </data>
  <data name="ERR_RefReturnMustHaveIdentityConversion" xml:space="preserve">
    <value>The return expression must be of type '{0}' because this method returns by reference</value>
  </data>
  <data name="ERR_CloseUnimplementedInterfaceMemberWrongRefReturn" xml:space="preserve">
    <value>'{0}' does not implement interface member '{1}'. '{2}' cannot implement '{1}' because it does not return by {3}</value>
  </data>
  <data name="ERR_BadIteratorReturnRef" xml:space="preserve">
    <value>The body of '{0}' cannot be an iterator block because '{0}' returns by reference</value>
  </data>
  <data name="ERR_BadRefReturnExpressionTree" xml:space="preserve">
    <value>Lambda expressions that return by reference cannot be converted to expression trees</value>
  </data>
  <data name="ERR_RefReturningCallInExpressionTree" xml:space="preserve">
    <value>An expression tree lambda may not contain a call to a method, property, or indexer that returns by reference</value>
  </data>
  <data name="ERR_RefReturnLvalueExpected" xml:space="preserve">
    <value>An expression cannot be used in this context because it may not be returned by reference</value>
  </data>
  <data name="ERR_RefReturnNonreturnableLocal" xml:space="preserve">
    <value>Cannot return '{0}' by reference because it was initialized to a value that cannot be returned by reference</value>
  </data>
  <data name="ERR_RefReturnNonreturnableLocal2" xml:space="preserve">
    <value>Cannot return by reference a member of '{0}' because it was initialized to a value that cannot be returned by reference</value>
  </data>
  <data name="ERR_RefReturnReadonlyLocal" xml:space="preserve">
    <value>Cannot return '{0}' by reference because it is read-only</value>
  </data>
  <data name="ERR_RefReturnRangeVariable" xml:space="preserve">
    <value>Cannot return the range variable '{0}' by reference</value>
  </data>
  <data name="ERR_RefReturnReadonlyLocalCause" xml:space="preserve">
    <value>Cannot return '{0}' by reference because it is a '{1}'</value>
  </data>
  <data name="ERR_RefReturnReadonlyLocal2Cause" xml:space="preserve">
    <value>Cannot return fields of '{0}' by reference because it is a '{1}'</value>
  </data>
  <data name="ERR_RefReturnReadonly" xml:space="preserve">
    <value>A readonly field cannot be returned by reference</value>
  </data>
  <data name="ERR_RefReturnReadonlyStatic" xml:space="preserve">
    <value>A static readonly field cannot be returned by reference</value>
  </data>
  <data name="ERR_RefReturnReadonly2" xml:space="preserve">
    <value>Members of readonly field '{0}' cannot be returned by reference</value>
  </data>
  <data name="ERR_RefReturnReadonlyStatic2" xml:space="preserve">
    <value>Fields of static readonly field '{0}' cannot be returned by reference</value>
  </data>
  <data name="ERR_RefReturnCall" xml:space="preserve">
    <value>Cannot return by reference a result of '{0}' because the argument passed to parameter '{1}' cannot be returned by reference</value>
  </data>
  <data name="ERR_RefReturnCall2" xml:space="preserve">
    <value>Cannot return by reference a member of result of '{0}' because the argument passed to parameter '{1}' cannot be returned by reference</value>
  </data>
  <data name="ERR_RefReturnParameter" xml:space="preserve">
    <value>Cannot return a parameter by reference '{0}' because it is not a ref or out parameter</value>
  </data>
  <data name="ERR_RefReturnParameter2" xml:space="preserve">
    <value>Cannot return or a member of parameter '{0}' by reference because it is not a ref or out parameter</value>
  </data>
  <data name="ERR_RefReturnLocal" xml:space="preserve">
    <value>Cannot return local '{0}' by reference because it is not a ref local</value>
  </data>
  <data name="ERR_RefReturnLocal2" xml:space="preserve">
    <value>Cannot return a member of local '{0}' by reference because it is not a ref local</value>
  </data>
  <data name="ERR_RefReturnReceiver" xml:space="preserve">
    <value>Cannot return '{0}' by reference because its receiver may not be returned by reference</value>
  </data>
  <data name="ERR_RefReturnStructThis" xml:space="preserve">
    <value>Struct members cannot return 'this' or other instance members by reference</value>
  </data>
  <data name="ERR_InitializeByValueVariableWithReference" xml:space="preserve">
    <value>Cannot initialize a by-value variable with a reference</value>
  </data>
  <data name="ERR_InitializeByReferenceVariableWithValue" xml:space="preserve">
    <value>Cannot initialize a by-reference variable with a value</value>
  </data>
  <data name="ERR_RefAssignmentMustHaveIdentityConversion" xml:space="preserve">
    <value>The expression must be of type '{0}' because it is being assigned by reference</value>
  </data>
  <data name="ERR_ByReferenceVariableMustBeInitialized" xml:space="preserve">
    <value>A declaration of a by-reference variable must have an initializer</value>
  </data>
  <data name="ERR_AnonDelegateCantUseLocal" xml:space="preserve">
    <value>Cannot use ref local '{0}' inside an anonymous method, lambda expression, or query expression</value>
  </data>
  <data name="ERR_BadIteratorLocalType" xml:space="preserve">
    <value>Iterators cannot have by reference locals</value>
  </data>
  <data name="ERR_BadAsyncLocalType" xml:space="preserve">
    <value>Async methods cannot have by reference locals</value>
  </data>
  <data name="ERR_RefReturningCallAndAwait" xml:space="preserve">
    <value>'await' cannot be used in an expression containing a call to '{0}' because it returns by reference</value>
  </data>
  <data name="ERR_ExpressionTreeContainsLocalFunction" xml:space="preserve">
    <value>An expression tree may not contain a reference to a local function</value>
  </data>
  <data name="ERR_DynamicLocalFunctionParamsParameter" xml:space="preserve">
    <value>Cannot pass argument with dynamic type to params parameter '{0}' of local function '{1}'.</value>
  </data>
  <data name="SyntaxTreeIsNotASubmission" xml:space="preserve">
    <value>Syntax tree should be created from a submission.</value>
  </data>
  <data name="ERR_TooManyUserStrings" xml:space="preserve">
    <value>Combined length of user strings used by the program exceeds allowed limit. Try to decrease use of string literals.</value>
  </data>
  <data name="ERR_PatternNullableType" xml:space="preserve">
    <value>It is not legal to use nullable type '{0}' in a pattern; use the underlying type '{1}' instead.</value>
  </data>
  <data name="ERR_BadIsPatternExpression" xml:space="preserve">
    <value>Invalid operand for pattern match; value required, but found '{0}'.</value>
  </data>
  <data name="ERR_PeWritingFailure" xml:space="preserve">
    <value>An error occurred while writing the output file: {0}.</value>
  </data>
  <data name="ERR_TupleDuplicateElementName" xml:space="preserve">
    <value>Tuple element names must be unique.</value>
  </data>
  <data name="ERR_TupleReservedElementName" xml:space="preserve">
    <value>Tuple element name '{0}' is only allowed at position {1}.</value>
  </data>
  <data name="ERR_TupleReservedElementNameAnyPosition" xml:space="preserve">
    <value>Tuple element name '{0}' is disallowed at any position.</value>
  </data>
  <data name="ERR_PredefinedTypeMemberNotFoundInAssembly" xml:space="preserve">
    <value>Member '{0}' was not found on type '{1}' from assembly '{2}'.</value>
  </data>
  <data name="IDS_FeatureTuples" xml:space="preserve">
    <value>tuples</value>
  </data>
  <data name="ERR_MissingDeconstruct" xml:space="preserve">
    <value>No Deconstruct instance or extension method was found for type '{0}', with {1} out parameters.</value>
  </data>
  <data name="ERR_DeconstructRequiresExpression" xml:space="preserve">
    <value>Deconstruct assignment requires an expression with a type on the right-hand-side.</value>
  </data>
  <data name="ERR_SwitchExpressionValueExpected" xml:space="preserve">
    <value>The switch expression must be a value; found {0}.</value>
  </data>
  <data name="ERR_PatternIsSubsumed" xml:space="preserve">
    <value>The switch case has already been handled by a previous case.</value>
  </data>
  <data name="ERR_PatternWrongType" xml:space="preserve">
    <value>An expression of type {0} cannot be handled by a pattern of type {1}.</value>
  </data>
  <data name="WRN_AttributeIgnoredWhenPublicSigning" xml:space="preserve">
    <value>Attribute '{0}' is ignored when public signing is specified.</value>
  </data>
  <data name="WRN_AttributeIgnoredWhenPublicSigning_Title" xml:space="preserve">
    <value>Attribute is ignored when public signing is specified.</value>
  </data>
  <data name="ERR_OptionMustBeAbsolutePath" xml:space="preserve">
    <value>Option '{0}' must be an absolute path.</value>
  </data>
  <data name="ERR_ConversionNotTupleCompatible" xml:space="preserve">
    <value>Tuple with {0} elements cannot be converted to type '{1}'.</value>
  </data>
  <data name="IDS_FeatureOutVar" xml:space="preserve">
    <value>out variable declaration</value>
  </data>
  <data name="ERR_ImplicitlyTypedOutVariableUsedInTheSameArgumentList" xml:space="preserve">
    <value>Reference to an implicitly-typed out variable '{0}' is not permitted in the same argument list.</value>
  </data>
  <data name="ERR_TypeInferenceFailedForImplicitlyTypedOutVariable" xml:space="preserve">
    <value>Cannot infer the type of implicitly-typed out variable '{0}'.</value>
  </data>
  <data name="ERR_TypeInferenceFailedForImplicitlyTypedDeconstructionVariable" xml:space="preserve">
    <value>Cannot infer the type of implicitly-typed deconstruction variable '{0}'.</value>
  </data>
  <data name="ERR_DiscardTypeInferenceFailed" xml:space="preserve">
    <value>Cannot infer the type of implicitly-typed discard.</value>
  </data>
  <data name="ERR_DeconstructWrongCardinality" xml:space="preserve">
    <value>Cannot deconstruct a tuple of '{0}' elements into '{1}' variables.</value>
  </data>
  <data name="ERR_CannotDeconstructDynamic" xml:space="preserve">
    <value>Cannot deconstruct dynamic objects.</value>
  </data>
  <data name="ERR_DeconstructTooFewElements" xml:space="preserve">
    <value>Deconstruction must contain at least two variables.</value>
  </data>
  <data name="TypeMustBeVar" xml:space="preserve">
    <value>The type must be 'var'.</value>
  </data>
  <data name="WRN_TupleLiteralNameMismatch" xml:space="preserve">
    <value>The tuple element name '{0}' is ignored because a different name is specified by the target type '{1}'.</value>
  </data>
  <data name="WRN_TupleLiteralNameMismatch_Title" xml:space="preserve">
    <value>The tuple element name is ignored because a different name is specified by the assignment target.</value>
  </data>
  <data name="ERR_PredefinedValueTupleTypeMustBeStruct" xml:space="preserve">
    <value>Predefined type '{0}' must be a struct.</value>
  </data>
  <data name="ERR_NewWithTupleTypeSyntax" xml:space="preserve">
    <value>'new' cannot be used with tuple type. Use a tuple literal expression instead.</value>
  </data>
  <data name="ERR_DeconstructionVarFormDisallowsSpecificType" xml:space="preserve">
    <value>Deconstruction 'var (...)' form disallows a specific type for 'var'.</value>
  </data>
  <data name="ERR_TupleElementNamesAttributeMissing" xml:space="preserve">
    <value>Cannot define a class or member that utilizes tuples because the compiler required type '{0}' cannot be found. Are you missing a reference?</value>
  </data>
  <data name="ERR_ExplicitTupleElementNamesAttribute" xml:space="preserve">
    <value>Cannot reference 'System.Runtime.CompilerServices.TupleElementNamesAttribute' explicitly. Use the tuple syntax to define tuple names.</value>
  </data>
  <data name="ERR_ExpressionTreeContainsOutVariable" xml:space="preserve">
    <value>An expression tree may not contain an out argument variable declaration.</value>
  </data>
  <data name="ERR_ExpressionTreeContainsIsMatch" xml:space="preserve">
    <value>An expression tree may not contain an 'is' pattern-matching operator.</value>
  </data>
  <data name="ERR_ExpressionTreeContainsTupleLiteral" xml:space="preserve">
    <value>An expression tree may not contain a tuple literal.</value>
  </data>
  <data name="ERR_ExpressionTreeContainsTupleConversion" xml:space="preserve">
    <value>An expression tree may not contain a tuple conversion.</value>
  </data>
  <data name="ERR_SourceLinkRequiresPortablePdb" xml:space="preserve">
    <value>/sourcelink switch is only supported when emitting Portable PDB (/debug:portable or /debug:embedded must be specified).</value>
  </data>
  <data name="ERR_CannotEmbedWithoutPdb" xml:space="preserve">
    <value>/embed switch is only supported when emitting Portable PDB (/debug:portable or /debug:embedded).</value>
  </data>
  <data name="ERR_InvalidInstrumentationKind" xml:space="preserve">
    <value>Invalid instrumentation kind: {0}</value>
  </data>
  <data name="ERR_VarInvocationLvalueReserved" xml:space="preserve">
    <value>The syntax 'var (...)' as an lvalue is reserved.</value>
  </data>
  <data name="ERR_ExpressionVariableInConstructorOrFieldInitializer" xml:space="preserve">
    <value>Out variable and pattern variable declarations are not allowed within constructor initializers, field initializers, or property initializers.</value>
  </data>
  <data name="ERR_SemiOrLBraceOrArrowExpected" xml:space="preserve">
    <value>{ or ; or =&gt; expected</value>
  </data>
  <data name="ERR_ThrowMisplaced" xml:space="preserve">
    <value>A throw expression is not allowed in this context.</value>
  </data>
<<<<<<< HEAD
  <data name="ERR_PossibleBadNegCast" xml:space="preserve">
    <value>To cast a negative value, you must enclose the value in parentheses.</value>
=======
  <data name="ERR_MixedDeconstructionUnsupported" xml:space="preserve">
    <value>A deconstruction cannot mix declarations and expressions on the left-hand-side.</value>
  </data>
  <data name="ERR_DeclarationExpressionNotPermitted" xml:space="preserve">
    <value>A declaration is not allowed in this context.</value>
  </data>
  <data name="ERR_MustDeclareForeachIteration" xml:space="preserve">
    <value>A foreach loop must declare its iteration variables.</value>
  </data>
  <data name="ERR_TupleElementNamesInDeconstruction" xml:space="preserve">
    <value>Tuple element names are not permitted on the left of a deconstruction.</value>
>>>>>>> 3806ef8e
  </data>
</root><|MERGE_RESOLUTION|>--- conflicted
+++ resolved
@@ -4978,21 +4978,19 @@
   <data name="ERR_ThrowMisplaced" xml:space="preserve">
     <value>A throw expression is not allowed in this context.</value>
   </data>
-<<<<<<< HEAD
+  <data name="ERR_MixedDeconstructionUnsupported" xml:space="preserve">
+    <value>A deconstruction cannot mix declarations and expressions on the left-hand-side.</value>
+  </data>
+  <data name="ERR_DeclarationExpressionNotPermitted" xml:space="preserve">
+    <value>A declaration is not allowed in this context.</value>
+  </data>
+  <data name="ERR_MustDeclareForeachIteration" xml:space="preserve">
+    <value>A foreach loop must declare its iteration variables.</value>
+  </data>
+  <data name="ERR_TupleElementNamesInDeconstruction" xml:space="preserve">
+    <value>Tuple element names are not permitted on the left of a deconstruction.</value>
+  </data>
   <data name="ERR_PossibleBadNegCast" xml:space="preserve">
     <value>To cast a negative value, you must enclose the value in parentheses.</value>
-=======
-  <data name="ERR_MixedDeconstructionUnsupported" xml:space="preserve">
-    <value>A deconstruction cannot mix declarations and expressions on the left-hand-side.</value>
-  </data>
-  <data name="ERR_DeclarationExpressionNotPermitted" xml:space="preserve">
-    <value>A declaration is not allowed in this context.</value>
-  </data>
-  <data name="ERR_MustDeclareForeachIteration" xml:space="preserve">
-    <value>A foreach loop must declare its iteration variables.</value>
-  </data>
-  <data name="ERR_TupleElementNamesInDeconstruction" xml:space="preserve">
-    <value>Tuple element names are not permitted on the left of a deconstruction.</value>
->>>>>>> 3806ef8e
   </data>
 </root>