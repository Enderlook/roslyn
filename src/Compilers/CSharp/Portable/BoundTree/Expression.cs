﻿// Copyright (c) Microsoft.  All Rights Reserved.  Licensed under the Apache License, Version 2.0.  See License.txt in the project root for license information.

using System.Collections.Immutable;
using System.Diagnostics;
using System.Runtime.CompilerServices;
using Microsoft.CodeAnalysis.CSharp.Symbols;
using Microsoft.CodeAnalysis.Semantics;
using Roslyn.Utilities;

namespace Microsoft.CodeAnalysis.CSharp
{
<<<<<<< HEAD
=======
    internal partial class BoundExpression
    {
        protected override OperationKind OperationKind => this.ExpressionKind;

        protected override ITypeSymbol OperationType => this.Type;

        protected abstract OperationKind ExpressionKind { get; }

        public override abstract void Accept(OperationVisitor visitor);

        public override abstract TResult Accept<TArgument, TResult>(OperationVisitor<TArgument, TResult> visitor, TArgument argument);

        protected override Optional<object> OperationConstantValue
        {
            get
            {
                ConstantValue value = this.ConstantValue;
                return value != null ? new Optional<object>(value.Value) : default(Optional<object>);
            }
        }
    }

    internal sealed partial class BoundDeconstructValuePlaceholder : BoundValuePlaceholderBase, IPlaceholderExpression
    {
        protected override OperationKind ExpressionKind => OperationKind.PlaceholderExpression;

        public override void Accept(OperationVisitor visitor)
        {
            visitor.VisitPlaceholderExpression(this);
        }

        public override TResult Accept<TArgument, TResult>(OperationVisitor<TArgument, TResult> visitor, TArgument argument)
        {
            return visitor.VisitPlaceholderExpression(this, argument);
        }
    }

    internal partial class BoundCall : IInvocationExpression
    {
        IMethodSymbol IInvocationExpression.TargetMethod => this.Method;

        IOperation IInvocationExpression.Instance => ((object)this.Method == null || this.Method.IsStatic) ? null : this.ReceiverOpt;

        bool IInvocationExpression.IsVirtual =>
            (object)this.Method != null &&
            this.ReceiverOpt != null &&
            (this.Method.IsVirtual || this.Method.IsAbstract || this.Method.IsOverride) &&
            !this.ReceiverOpt.SuppressVirtualCalls;

        ImmutableArray<IArgument> IHasArgumentsExpression.ArgumentsInEvaluationOrder
            => DeriveArguments(this.Arguments, this.ArgumentNamesOpt, this.ArgsToParamsOpt, this.ArgumentRefKindsOpt, this.Method.Parameters, this.Syntax);

        protected override OperationKind ExpressionKind => OperationKind.InvocationExpression;

        public override void Accept(OperationVisitor visitor)
        {
            visitor.VisitInvocationExpression(this);
        }

        public override TResult Accept<TArgument, TResult>(OperationVisitor<TArgument, TResult> visitor, TArgument argument)
        {
            return visitor.VisitInvocationExpression(this, argument);
        }

        // TODO: We need to reuse the logic in `LocalRewriter.MakeArguments` instead of using private implementation. 
        //       Also. this implementation here was for the (now removed) API `ArgumentsInParameter`, which doesn't fulfill
        //       the contract of `ArgumentsInEvaluationOrder` plus it doesn't handle various scenarios correctly even for parameter order, 
        //       e.g. default arguments, erroneous code, etc. 
        //       https://github.com/dotnet/roslyn/issues/18549
        internal static ImmutableArray<IArgument> DeriveArguments(ImmutableArray<BoundExpression> boundArguments, ImmutableArray<string> argumentNamesOpt, ImmutableArray<int> argumentsToParametersOpt, ImmutableArray<RefKind> argumentRefKindsOpt, ImmutableArray<Symbols.ParameterSymbol> parameters, SyntaxNode invocationSyntax)
        {
            ArrayBuilder<IArgument> arguments = ArrayBuilder<IArgument>.GetInstance(boundArguments.Length);
            for (int parameterIndex = 0; parameterIndex < parameters.Length; parameterIndex++)
            {
                int argumentIndex = -1;
                if (argumentsToParametersOpt.IsDefault)
                {
                    argumentIndex = parameterIndex;
                }
                else
                {
                    argumentIndex = argumentsToParametersOpt.IndexOf(parameterIndex);
                }

                if ((uint)argumentIndex >= (uint)boundArguments.Length)
                {
                    // No argument has been supplied for the parameter at `parameterIndex`:
                    // 1. `argumentIndex == -1' when the arguments are specified out of parameter order, and no argument is provided for parameter corresponding to `parameters[parameterIndex]`.
                    // 2. `argumentIndex >= boundArguments.Length` when the arguments are specified in parameter order, and no argument is provided at `parameterIndex`.

                    Symbols.ParameterSymbol parameter = parameters[parameterIndex];
                    if (parameter.HasExplicitDefaultValue)
                    {
                        // The parameter is optional with a default value.
                        arguments.Add(new Argument(ArgumentKind.DefaultValue, parameter, new LiteralExpression(parameter.ExplicitDefaultConstantValue, parameter.Type, invocationSyntax)));
                    }
                    else
                    {
                        // If the invocation is semantically valid, the parameter will be a params array and an empty array will be provided.
                        // If the argument is otherwise omitted for a parameter with no default value, the invocation is not valid and a null argument will be provided.
                        arguments.Add(DeriveArgument(parameterIndex, boundArguments.Length, boundArguments, argumentNamesOpt, argumentRefKindsOpt, parameters, invocationSyntax));
                    }
                }
                else
                {
                    arguments.Add(DeriveArgument(parameterIndex, argumentIndex, boundArguments, argumentNamesOpt, argumentRefKindsOpt, parameters, invocationSyntax));
                }
            }

            return arguments.ToImmutableAndFree();
        }

        private static readonly ConditionalWeakTable<BoundExpression, IArgument> s_argumentMappings = new ConditionalWeakTable<BoundExpression, IArgument>();

        private static IArgument DeriveArgument(int parameterIndex, int argumentIndex, ImmutableArray<BoundExpression> boundArguments, ImmutableArray<string> argumentNamesOpt, ImmutableArray<RefKind> argumentRefKindsOpt, ImmutableArray<Symbols.ParameterSymbol> parameters, SyntaxNode invocationSyntax)
        {
            if ((uint)argumentIndex >= (uint)boundArguments.Length)
            {
                // Check for an omitted argument that becomes an empty params array.
                if (parameters.Length > 0)
                {
                    Symbols.ParameterSymbol lastParameter = parameters[parameters.Length - 1];
                    if (lastParameter.IsParams)
                    {
                        return new Argument(ArgumentKind.ParamArray, lastParameter, CreateParamArray(lastParameter, boundArguments, argumentIndex, invocationSyntax));
                    }
                }

                // There is no supplied argument and there is no params parameter. Any action is suspect at this point.
                return new SimpleArgument(null, new InvalidExpression(invocationSyntax, ImmutableArray<IOperation>.Empty));
            }

            return s_argumentMappings.GetValue(
                boundArguments[argumentIndex],
                (argument) =>
                {
                    string nameOpt = !argumentNamesOpt.IsDefaultOrEmpty ? argumentNamesOpt[argumentIndex] : null;
                    Symbols.ParameterSymbol parameterOpt = (uint)parameterIndex < (uint)parameters.Length ? parameters[parameterIndex] : null;

                    if ((object)nameOpt == null)
                    {
                        RefKind refMode = argumentRefKindsOpt.IsDefaultOrEmpty ? RefKind.None : argumentRefKindsOpt[argumentIndex];

                        if (refMode != RefKind.None)
                        {
                            return new Argument(ArgumentKind.Explicit, parameterOpt, argument);
                        }

                        if (argumentIndex >= parameters.Length - 1 &&
                            parameters.Length > 0 &&
                            parameters[parameters.Length - 1].IsParams &&
                            // An argument that is an array of the appropriate type is not a params argument.
                            (boundArguments.Length > argumentIndex + 1 ||
                             ((object)argument.Type != null && // If argument type is null, we are in an error scenario and cannot tell if it is a param array, or not. 
                              (argument.Type.TypeKind != TypeKind.Array ||
                              !argument.Type.Equals(parameters[parameters.Length - 1].Type, TypeCompareKind.IgnoreCustomModifiersAndArraySizesAndLowerBounds)))))
                        {
                            return new Argument(ArgumentKind.ParamArray, parameters[parameters.Length - 1], CreateParamArray(parameters[parameters.Length - 1], boundArguments, argumentIndex, invocationSyntax));
                        }
                        else
                        {
                            return new SimpleArgument(parameterOpt, argument);
                        }
                    }

                    return new Argument(ArgumentKind.Explicit, parameterOpt, argument);
                });
        }

        private static IOperation CreateParamArray(IParameterSymbol parameter, ImmutableArray<BoundExpression> boundArguments, int firstArgumentElementIndex, SyntaxNode invocationSyntax)
        {
            if (parameter.Type.TypeKind == TypeKind.Array)
            {
                IArrayTypeSymbol arrayType = (IArrayTypeSymbol)parameter.Type;
                ArrayBuilder<IOperation> builder = ArrayBuilder<IOperation>.GetInstance(boundArguments.Length - firstArgumentElementIndex);
                for (int index = firstArgumentElementIndex; index < boundArguments.Length; index++)
                {
                    builder.Add(boundArguments[index]);
                }

                var paramArrayArguments = builder.ToImmutableAndFree();


                // Use the invocation syntax node if there is no actual syntax available for the argument (because the paramarray is empty.)
                return new ArrayCreationExpression(arrayType, paramArrayArguments, paramArrayArguments.Length > 0 ? paramArrayArguments[0].Syntax : invocationSyntax);
            }

            return new InvalidExpression(invocationSyntax, ImmutableArray<IOperation>.Empty);
        }

        internal static IArgument ArgumentMatchingParameter(ImmutableArray<BoundExpression> arguments, ImmutableArray<int> argumentsToParametersOpt, ImmutableArray<string> argumentNamesOpt, ImmutableArray<RefKind> argumentRefKindsOpt, ISymbol targetMethod, ImmutableArray<Symbols.ParameterSymbol> parameters, IParameterSymbol parameter, SyntaxNode invocationSyntax)
        {
            int argumentIndex = ArgumentIndexMatchingParameter(argumentsToParametersOpt, targetMethod, parameter);
            if (argumentIndex >= 0)
            {
                return DeriveArgument(parameter.Ordinal, argumentIndex, arguments, argumentNamesOpt, argumentRefKindsOpt, parameters, invocationSyntax);
            }

            return null;
        }

        private static int ArgumentIndexMatchingParameter(ImmutableArray<int> argumentsToParametersOpt, ISymbol targetMethod, IParameterSymbol parameter)
        {
            if (parameter.ContainingSymbol == targetMethod)
            {
                int parameterIndex = parameter.Ordinal;
                if (!argumentsToParametersOpt.IsDefaultOrEmpty)
                {
                    return argumentsToParametersOpt.IndexOf(parameterIndex);
                }

                return parameterIndex;
            }

            return -1;
        }

        private abstract class ArgumentBase : IArgument
        {
            public ArgumentBase(IParameterSymbol parameter, IOperation value)
            {
                Debug.Assert(value != null);

                this.Value = value;
                this.Parameter = parameter;
            }

            public IParameterSymbol Parameter { get; }

            public IOperation Value { get; }

            IOperation IArgument.InConversion => null;

            IOperation IArgument.OutConversion => null;

            bool IOperation.IsInvalid => (object)this.Parameter == null || this.Value.IsInvalid;

            OperationKind IOperation.Kind => OperationKind.Argument;

            SyntaxNode IOperation.Syntax => this.Value?.Syntax;

            public ITypeSymbol Type => null;

            public Optional<object> ConstantValue => default(Optional<object>);

            public abstract ArgumentKind ArgumentKind { get; }

            void IOperation.Accept(OperationVisitor visitor)
            {
                visitor.VisitArgument(this);
            }

            TResult IOperation.Accept<TArgument, TResult>(OperationVisitor<TArgument, TResult> visitor, TArgument argument)
            {
                return visitor.VisitArgument(this, argument);
            }
        }

        private sealed class SimpleArgument : ArgumentBase
        {
            public SimpleArgument(IParameterSymbol parameter, IOperation value)
                : base(parameter, value)
            { }

            public override ArgumentKind ArgumentKind => ArgumentKind.Explicit;
        }

        private sealed class Argument : ArgumentBase
        {
            public Argument(ArgumentKind kind, IParameterSymbol parameter, IOperation value)
                : base(parameter, value)
            {
                this.ArgumentKind = kind;
            }

            public override ArgumentKind ArgumentKind { get; }
        }
    }

    internal partial class BoundLocal : ILocalReferenceExpression
    {
        ILocalSymbol ILocalReferenceExpression.Local => this.LocalSymbol;

        protected override OperationKind ExpressionKind => OperationKind.LocalReferenceExpression;

        public override void Accept(OperationVisitor visitor)
        {
            visitor.VisitLocalReferenceExpression(this);
        }

        public override TResult Accept<TArgument, TResult>(OperationVisitor<TArgument, TResult> visitor, TArgument argument)
        {
            return visitor.VisitLocalReferenceExpression(this, argument);
        }
    }

    internal partial class BoundFieldAccess : IFieldReferenceExpression
    {
        IOperation IMemberReferenceExpression.Instance => this.FieldSymbol.IsStatic ? null : this.ReceiverOpt;

        ISymbol IMemberReferenceExpression.Member => this.FieldSymbol;

        IFieldSymbol IFieldReferenceExpression.Field => this.FieldSymbol;

        protected override OperationKind ExpressionKind => OperationKind.FieldReferenceExpression;

        public override void Accept(OperationVisitor visitor)
        {
            visitor.VisitFieldReferenceExpression(this);
        }

        public override TResult Accept<TArgument, TResult>(OperationVisitor<TArgument, TResult> visitor, TArgument argument)
        {
            return visitor.VisitFieldReferenceExpression(this, argument);
        }
    }

    internal partial class BoundPropertyAccess : IPropertyReferenceExpression
    {
        IPropertySymbol IPropertyReferenceExpression.Property => this.PropertySymbol;

        IOperation IMemberReferenceExpression.Instance => this.PropertySymbol.IsStatic ? null : this.ReceiverOpt;

        ISymbol IMemberReferenceExpression.Member => this.PropertySymbol;

        protected override OperationKind ExpressionKind => OperationKind.PropertyReferenceExpression;

        public override void Accept(OperationVisitor visitor)
        {
            visitor.VisitPropertyReferenceExpression(this);
        }

        public override TResult Accept<TArgument, TResult>(OperationVisitor<TArgument, TResult> visitor, TArgument argument)
        {
            return visitor.VisitPropertyReferenceExpression(this, argument);
        }
    }

    internal partial class BoundIndexerAccess : IIndexedPropertyReferenceExpression
    {
        IPropertySymbol IPropertyReferenceExpression.Property => this.Indexer;

        IOperation IMemberReferenceExpression.Instance => this.Indexer.IsStatic ? null : this.ReceiverOpt;

        ISymbol IMemberReferenceExpression.Member => this.Indexer;

        ImmutableArray<IArgument> IHasArgumentsExpression.ArgumentsInEvaluationOrder => BoundCall.DeriveArguments(this.Arguments, this.ArgumentNamesOpt, this.ArgsToParamsOpt, this.ArgumentRefKindsOpt, this.Indexer.Parameters, this.Syntax);

        protected override OperationKind ExpressionKind => OperationKind.IndexedPropertyReferenceExpression;

        public override void Accept(OperationVisitor visitor)
        {
            visitor.VisitIndexedPropertyReferenceExpression(this);
        }

        public override TResult Accept<TArgument, TResult>(OperationVisitor<TArgument, TResult> visitor, TArgument argument)
        {
            return visitor.VisitIndexedPropertyReferenceExpression(this, argument);
        }
    }

    internal partial class BoundEventAccess : IEventReferenceExpression
    {
        IEventSymbol IEventReferenceExpression.Event => this.EventSymbol;

        IOperation IMemberReferenceExpression.Instance => this.EventSymbol.IsStatic ? null : this.ReceiverOpt;

        ISymbol IMemberReferenceExpression.Member => this.EventSymbol;

        protected override OperationKind ExpressionKind => OperationKind.EventReferenceExpression;

        public override void Accept(OperationVisitor visitor)
        {
            visitor.VisitEventReferenceExpression(this);
        }

        public override TResult Accept<TArgument, TResult>(OperationVisitor<TArgument, TResult> visitor, TArgument argument)
        {
            return visitor.VisitEventReferenceExpression(this, argument);
        }
    }

    internal partial class BoundEventAssignmentOperator : IEventAssignmentExpression
    {
        IEventSymbol IEventAssignmentExpression.Event => this.Event;

        IOperation IEventAssignmentExpression.EventInstance => this.Event.IsStatic ? null : this.ReceiverOpt;

        IOperation IEventAssignmentExpression.HandlerValue => this.Argument;

        bool IEventAssignmentExpression.Adds => this.IsAddition;

        protected override OperationKind ExpressionKind => OperationKind.EventAssignmentExpression;

        public override void Accept(OperationVisitor visitor)
        {
            visitor.VisitEventAssignmentExpression(this);
        }

        public override TResult Accept<TArgument, TResult>(OperationVisitor<TArgument, TResult> visitor, TArgument argument)
        {
            return visitor.VisitEventAssignmentExpression(this, argument);
        }
    }

    internal partial class BoundDelegateCreationExpression
    {
        protected override OperationKind ExpressionKind => OperationKind.None;

        protected override ImmutableArray<IOperation> Children => ImmutableArray.Create<IOperation>(this.Argument); 

        public override void Accept(OperationVisitor visitor)
        {
            visitor.VisitNoneOperation(this);
        }

        public override TResult Accept<TArgument, TResult>(OperationVisitor<TArgument, TResult> visitor, TArgument argument)
        {
            return visitor.VisitNoneOperation(this, argument);
        }
    }

    internal partial class BoundParameter : IParameterReferenceExpression
    {
        IParameterSymbol IParameterReferenceExpression.Parameter => this.ParameterSymbol;

        protected override OperationKind ExpressionKind => OperationKind.ParameterReferenceExpression;

        public override void Accept(OperationVisitor visitor)
        {
            visitor.VisitParameterReferenceExpression(this);
        }

        public override TResult Accept<TArgument, TResult>(OperationVisitor<TArgument, TResult> visitor, TArgument argument)
        {
            return visitor.VisitParameterReferenceExpression(this, argument);
        }
    }

    internal partial class BoundLiteral : ILiteralExpression
    {
        string ILiteralExpression.Text => this.Syntax.ToString();

        protected override OperationKind ExpressionKind => OperationKind.LiteralExpression;

        public override void Accept(OperationVisitor visitor)
        {
            visitor.VisitLiteralExpression(this);
        }

        public override TResult Accept<TArgument, TResult>(OperationVisitor<TArgument, TResult> visitor, TArgument argument)
        {
            return visitor.VisitLiteralExpression(this, argument);
        }
    }

>>>>>>> eb4dc6c2
    internal partial class BoundTupleExpression
    {
        protected override ImmutableArray<BoundNode> Children => StaticCast<BoundNode>.From(this.Arguments);
    }

    internal partial class BoundObjectCreationExpression
    {
<<<<<<< HEAD
=======
        private static readonly ConditionalWeakTable<BoundObjectCreationExpression, object> s_memberInitializersMappings =
            new ConditionalWeakTable<BoundObjectCreationExpression, object>();

        IMethodSymbol IObjectCreationExpression.Constructor => this.Constructor;

        ImmutableArray<IArgument> IHasArgumentsExpression.ArgumentsInEvaluationOrder => BoundCall.DeriveArguments(this.Arguments, this.ArgumentNamesOpt, this.ArgsToParamsOpt, this.ArgumentRefKindsOpt, this.Constructor.Parameters, this.Syntax);

        ImmutableArray<IOperation> IObjectCreationExpression.Initializers => GetChildInitializers(this.InitializerExpressionOpt).As<IOperation>();

>>>>>>> eb4dc6c2
        internal static ImmutableArray<BoundExpression> GetChildInitializers(BoundExpression objectOrCollectionInitializer)
        {
            var objectInitializerExpression = objectOrCollectionInitializer as BoundObjectInitializerExpression;
            if (objectInitializerExpression != null)
            {
                return objectInitializerExpression.Initializers;
            }

            var collectionInitializerExpresion = objectOrCollectionInitializer as BoundCollectionInitializerExpression;
            if (collectionInitializerExpresion != null)
            {
                return collectionInitializerExpresion.Initializers;
            }

            return ImmutableArray<BoundExpression>.Empty;
        }
    }

    internal sealed partial class BoundDeconstructionAssignmentOperator : BoundExpression
    {
        protected override ImmutableArray<BoundNode> Children => ImmutableArray.Create<BoundNode>(this.Left, this.Right);
    }

    internal partial class BoundBadExpression
    {
        protected override ImmutableArray<BoundNode> Children => StaticCast<BoundNode>.From(this.ChildBoundNodes);
   }

    internal partial class BoundDynamicIndexerAccess
    {
        protected override ImmutableArray<BoundNode> Children => StaticCast<BoundNode>.From(this.Arguments.Insert(0, this.ReceiverOpt));
    }

    internal partial class BoundUserDefinedConditionalLogicalOperator
    {
        protected override ImmutableArray<BoundNode> Children => ImmutableArray.Create<BoundNode>(this.Left, this.Right);
    }

    internal partial class BoundAnonymousObjectCreationExpression
    {
        protected override ImmutableArray<BoundNode> Children => StaticCast<BoundNode>.From(this.Arguments);
    }

    internal partial class BoundAttribute
    {
        protected override ImmutableArray<BoundNode> Children => StaticCast<BoundNode>.From(this.ConstructorArguments.AddRange(this.NamedArguments));
    }

    internal partial class BoundQueryClause
    {
        protected override ImmutableArray<BoundNode> Children => ImmutableArray.Create<BoundNode>(this.Value);
    }

    internal partial class BoundPattern
    {
        protected override abstract ImmutableArray<BoundNode> Children { get; }
    }

    internal partial class BoundDeclarationPattern
    {
        protected override ImmutableArray<BoundNode> Children => ImmutableArray.Create<BoundNode>(this.VariableAccess);
    }

    internal partial class BoundConstantPattern
    {
        protected override ImmutableArray<BoundNode> Children => ImmutableArray.Create<BoundNode>(this.Value);
    }

    internal partial class BoundWildcardPattern
    {
        protected override ImmutableArray<BoundNode> Children => ImmutableArray<BoundNode>.Empty;
    }

    internal partial class BoundArgListOperator
    {
        protected override ImmutableArray<BoundNode> Children => StaticCast<BoundNode>.From(this.Arguments);
    }

    internal partial class BoundCollectionElementInitializer
    {
        protected override ImmutableArray<BoundNode> Children => StaticCast<BoundNode>.From(this.Arguments);
    }

    internal partial class BoundNameOfOperator
    {
        protected override ImmutableArray<BoundNode> Children => ImmutableArray.Create<BoundNode>(this.Argument);
    }

    internal partial class BoundPointerElementAccess
    {
        protected override ImmutableArray<BoundNode> Children => ImmutableArray.Create<BoundNode>(this.Expression, this.Index);
    }

    internal partial class BoundRefTypeOperator
    {
        protected override ImmutableArray<BoundNode> Children => ImmutableArray.Create<BoundNode>(this.Operand);
    }

    internal partial class BoundDynamicMemberAccess
    {
        protected override ImmutableArray<BoundNode> Children => ImmutableArray.Create<BoundNode>(this.Receiver);
    }

    internal partial class BoundMakeRefOperator
    {
        protected override ImmutableArray<BoundNode> Children => ImmutableArray.Create<BoundNode>(this.Operand);
    }

    internal partial class BoundRefValueOperator
    {
        protected override ImmutableArray<BoundNode> Children => ImmutableArray.Create<BoundNode>(this.Operand);
    }

    internal partial class BoundDynamicInvocation
    {
        protected override ImmutableArray<BoundNode> Children => StaticCast<BoundNode>.From(this.Arguments.Insert(0, this.Expression));
    }

    internal partial class BoundCollectionInitializerExpression
    {
        protected override ImmutableArray<BoundNode> Children => StaticCast<BoundNode>.From(this.Initializers);
    }

    internal partial class BoundDynamicCollectionElementInitializer
    {
        protected override ImmutableArray<BoundNode> Children => StaticCast<BoundNode>.From(this.Arguments);
    }

    internal partial class BoundFixedLocalCollectionInitializer
    {
        protected override ImmutableArray<BoundNode> Children => ImmutableArray.Create<BoundNode>(this.Expression);
    }

    internal partial class BoundStackAllocArrayCreation
    {
        protected override ImmutableArray<BoundNode> Children => ImmutableArray.Create<BoundNode>(this.Count);
    }

    internal partial class BoundDynamicObjectCreationExpression
    {
        protected override ImmutableArray<BoundNode> Children => StaticCast<BoundNode>.From(this.Arguments.AddRange(BoundObjectCreationExpression.GetChildInitializers(this.InitializerExpressionOpt)));
    }

    internal partial class BoundInterpolatedString
    {
        protected override ImmutableArray<BoundNode> Children => StaticCast<BoundNode>.From(this.Parts);
    }

    internal partial class BoundNoPiaObjectCreationExpression
    {
        protected override ImmutableArray<BoundNode> Children => StaticCast<BoundNode>.From(BoundObjectCreationExpression.GetChildInitializers(this.InitializerExpressionOpt));
    }

    internal partial class BoundObjectInitializerExpression
    {
        protected override ImmutableArray<BoundNode> Children => StaticCast<BoundNode>.From(this.Initializers);
    }

    internal partial class BoundStringInsert
    {
        protected override ImmutableArray<BoundNode> Children => ImmutableArray.Create<BoundNode>(this.Value, this.Alignment, this.Format);
    }

    partial class BoundThrowExpression
    {
        protected override ImmutableArray<BoundNode> Children => ImmutableArray.Create<BoundNode>(this.Expression);
    }
}<|MERGE_RESOLUTION|>--- conflicted
+++ resolved
@@ -9,484 +9,18 @@
 
 namespace Microsoft.CodeAnalysis.CSharp
 {
-<<<<<<< HEAD
-=======
-    internal partial class BoundExpression
-    {
-        protected override OperationKind OperationKind => this.ExpressionKind;
-
-        protected override ITypeSymbol OperationType => this.Type;
-
-        protected abstract OperationKind ExpressionKind { get; }
-
-        public override abstract void Accept(OperationVisitor visitor);
-
-        public override abstract TResult Accept<TArgument, TResult>(OperationVisitor<TArgument, TResult> visitor, TArgument argument);
-
-        protected override Optional<object> OperationConstantValue
-        {
-            get
-            {
-                ConstantValue value = this.ConstantValue;
-                return value != null ? new Optional<object>(value.Value) : default(Optional<object>);
-            }
-        }
-    }
-
-    internal sealed partial class BoundDeconstructValuePlaceholder : BoundValuePlaceholderBase, IPlaceholderExpression
-    {
-        protected override OperationKind ExpressionKind => OperationKind.PlaceholderExpression;
-
-        public override void Accept(OperationVisitor visitor)
-        {
-            visitor.VisitPlaceholderExpression(this);
-        }
-
-        public override TResult Accept<TArgument, TResult>(OperationVisitor<TArgument, TResult> visitor, TArgument argument)
-        {
-            return visitor.VisitPlaceholderExpression(this, argument);
-        }
-    }
-
-    internal partial class BoundCall : IInvocationExpression
-    {
-        IMethodSymbol IInvocationExpression.TargetMethod => this.Method;
-
-        IOperation IInvocationExpression.Instance => ((object)this.Method == null || this.Method.IsStatic) ? null : this.ReceiverOpt;
-
-        bool IInvocationExpression.IsVirtual =>
-            (object)this.Method != null &&
-            this.ReceiverOpt != null &&
-            (this.Method.IsVirtual || this.Method.IsAbstract || this.Method.IsOverride) &&
-            !this.ReceiverOpt.SuppressVirtualCalls;
-
-        ImmutableArray<IArgument> IHasArgumentsExpression.ArgumentsInEvaluationOrder
-            => DeriveArguments(this.Arguments, this.ArgumentNamesOpt, this.ArgsToParamsOpt, this.ArgumentRefKindsOpt, this.Method.Parameters, this.Syntax);
-
-        protected override OperationKind ExpressionKind => OperationKind.InvocationExpression;
-
-        public override void Accept(OperationVisitor visitor)
-        {
-            visitor.VisitInvocationExpression(this);
-        }
-
-        public override TResult Accept<TArgument, TResult>(OperationVisitor<TArgument, TResult> visitor, TArgument argument)
-        {
-            return visitor.VisitInvocationExpression(this, argument);
-        }
-
-        // TODO: We need to reuse the logic in `LocalRewriter.MakeArguments` instead of using private implementation. 
-        //       Also. this implementation here was for the (now removed) API `ArgumentsInParameter`, which doesn't fulfill
-        //       the contract of `ArgumentsInEvaluationOrder` plus it doesn't handle various scenarios correctly even for parameter order, 
-        //       e.g. default arguments, erroneous code, etc. 
-        //       https://github.com/dotnet/roslyn/issues/18549
-        internal static ImmutableArray<IArgument> DeriveArguments(ImmutableArray<BoundExpression> boundArguments, ImmutableArray<string> argumentNamesOpt, ImmutableArray<int> argumentsToParametersOpt, ImmutableArray<RefKind> argumentRefKindsOpt, ImmutableArray<Symbols.ParameterSymbol> parameters, SyntaxNode invocationSyntax)
-        {
-            ArrayBuilder<IArgument> arguments = ArrayBuilder<IArgument>.GetInstance(boundArguments.Length);
-            for (int parameterIndex = 0; parameterIndex < parameters.Length; parameterIndex++)
-            {
-                int argumentIndex = -1;
-                if (argumentsToParametersOpt.IsDefault)
-                {
-                    argumentIndex = parameterIndex;
-                }
-                else
-                {
-                    argumentIndex = argumentsToParametersOpt.IndexOf(parameterIndex);
-                }
-
-                if ((uint)argumentIndex >= (uint)boundArguments.Length)
-                {
-                    // No argument has been supplied for the parameter at `parameterIndex`:
-                    // 1. `argumentIndex == -1' when the arguments are specified out of parameter order, and no argument is provided for parameter corresponding to `parameters[parameterIndex]`.
-                    // 2. `argumentIndex >= boundArguments.Length` when the arguments are specified in parameter order, and no argument is provided at `parameterIndex`.
-
-                    Symbols.ParameterSymbol parameter = parameters[parameterIndex];
-                    if (parameter.HasExplicitDefaultValue)
-                    {
-                        // The parameter is optional with a default value.
-                        arguments.Add(new Argument(ArgumentKind.DefaultValue, parameter, new LiteralExpression(parameter.ExplicitDefaultConstantValue, parameter.Type, invocationSyntax)));
-                    }
-                    else
-                    {
-                        // If the invocation is semantically valid, the parameter will be a params array and an empty array will be provided.
-                        // If the argument is otherwise omitted for a parameter with no default value, the invocation is not valid and a null argument will be provided.
-                        arguments.Add(DeriveArgument(parameterIndex, boundArguments.Length, boundArguments, argumentNamesOpt, argumentRefKindsOpt, parameters, invocationSyntax));
-                    }
-                }
-                else
-                {
-                    arguments.Add(DeriveArgument(parameterIndex, argumentIndex, boundArguments, argumentNamesOpt, argumentRefKindsOpt, parameters, invocationSyntax));
-                }
-            }
-
-            return arguments.ToImmutableAndFree();
-        }
-
-        private static readonly ConditionalWeakTable<BoundExpression, IArgument> s_argumentMappings = new ConditionalWeakTable<BoundExpression, IArgument>();
-
-        private static IArgument DeriveArgument(int parameterIndex, int argumentIndex, ImmutableArray<BoundExpression> boundArguments, ImmutableArray<string> argumentNamesOpt, ImmutableArray<RefKind> argumentRefKindsOpt, ImmutableArray<Symbols.ParameterSymbol> parameters, SyntaxNode invocationSyntax)
-        {
-            if ((uint)argumentIndex >= (uint)boundArguments.Length)
-            {
-                // Check for an omitted argument that becomes an empty params array.
-                if (parameters.Length > 0)
-                {
-                    Symbols.ParameterSymbol lastParameter = parameters[parameters.Length - 1];
-                    if (lastParameter.IsParams)
-                    {
-                        return new Argument(ArgumentKind.ParamArray, lastParameter, CreateParamArray(lastParameter, boundArguments, argumentIndex, invocationSyntax));
-                    }
-                }
-
-                // There is no supplied argument and there is no params parameter. Any action is suspect at this point.
-                return new SimpleArgument(null, new InvalidExpression(invocationSyntax, ImmutableArray<IOperation>.Empty));
-            }
-
-            return s_argumentMappings.GetValue(
-                boundArguments[argumentIndex],
-                (argument) =>
-                {
-                    string nameOpt = !argumentNamesOpt.IsDefaultOrEmpty ? argumentNamesOpt[argumentIndex] : null;
-                    Symbols.ParameterSymbol parameterOpt = (uint)parameterIndex < (uint)parameters.Length ? parameters[parameterIndex] : null;
-
-                    if ((object)nameOpt == null)
-                    {
-                        RefKind refMode = argumentRefKindsOpt.IsDefaultOrEmpty ? RefKind.None : argumentRefKindsOpt[argumentIndex];
-
-                        if (refMode != RefKind.None)
-                        {
-                            return new Argument(ArgumentKind.Explicit, parameterOpt, argument);
-                        }
-
-                        if (argumentIndex >= parameters.Length - 1 &&
-                            parameters.Length > 0 &&
-                            parameters[parameters.Length - 1].IsParams &&
-                            // An argument that is an array of the appropriate type is not a params argument.
-                            (boundArguments.Length > argumentIndex + 1 ||
-                             ((object)argument.Type != null && // If argument type is null, we are in an error scenario and cannot tell if it is a param array, or not. 
-                              (argument.Type.TypeKind != TypeKind.Array ||
-                              !argument.Type.Equals(parameters[parameters.Length - 1].Type, TypeCompareKind.IgnoreCustomModifiersAndArraySizesAndLowerBounds)))))
-                        {
-                            return new Argument(ArgumentKind.ParamArray, parameters[parameters.Length - 1], CreateParamArray(parameters[parameters.Length - 1], boundArguments, argumentIndex, invocationSyntax));
-                        }
-                        else
-                        {
-                            return new SimpleArgument(parameterOpt, argument);
-                        }
-                    }
-
-                    return new Argument(ArgumentKind.Explicit, parameterOpt, argument);
-                });
-        }
-
-        private static IOperation CreateParamArray(IParameterSymbol parameter, ImmutableArray<BoundExpression> boundArguments, int firstArgumentElementIndex, SyntaxNode invocationSyntax)
-        {
-            if (parameter.Type.TypeKind == TypeKind.Array)
-            {
-                IArrayTypeSymbol arrayType = (IArrayTypeSymbol)parameter.Type;
-                ArrayBuilder<IOperation> builder = ArrayBuilder<IOperation>.GetInstance(boundArguments.Length - firstArgumentElementIndex);
-                for (int index = firstArgumentElementIndex; index < boundArguments.Length; index++)
-                {
-                    builder.Add(boundArguments[index]);
-                }
-
-                var paramArrayArguments = builder.ToImmutableAndFree();
-
-
-                // Use the invocation syntax node if there is no actual syntax available for the argument (because the paramarray is empty.)
-                return new ArrayCreationExpression(arrayType, paramArrayArguments, paramArrayArguments.Length > 0 ? paramArrayArguments[0].Syntax : invocationSyntax);
-            }
-
-            return new InvalidExpression(invocationSyntax, ImmutableArray<IOperation>.Empty);
-        }
-
-        internal static IArgument ArgumentMatchingParameter(ImmutableArray<BoundExpression> arguments, ImmutableArray<int> argumentsToParametersOpt, ImmutableArray<string> argumentNamesOpt, ImmutableArray<RefKind> argumentRefKindsOpt, ISymbol targetMethod, ImmutableArray<Symbols.ParameterSymbol> parameters, IParameterSymbol parameter, SyntaxNode invocationSyntax)
-        {
-            int argumentIndex = ArgumentIndexMatchingParameter(argumentsToParametersOpt, targetMethod, parameter);
-            if (argumentIndex >= 0)
-            {
-                return DeriveArgument(parameter.Ordinal, argumentIndex, arguments, argumentNamesOpt, argumentRefKindsOpt, parameters, invocationSyntax);
-            }
-
-            return null;
-        }
-
-        private static int ArgumentIndexMatchingParameter(ImmutableArray<int> argumentsToParametersOpt, ISymbol targetMethod, IParameterSymbol parameter)
-        {
-            if (parameter.ContainingSymbol == targetMethod)
-            {
-                int parameterIndex = parameter.Ordinal;
-                if (!argumentsToParametersOpt.IsDefaultOrEmpty)
-                {
-                    return argumentsToParametersOpt.IndexOf(parameterIndex);
-                }
-
-                return parameterIndex;
-            }
-
-            return -1;
-        }
-
-        private abstract class ArgumentBase : IArgument
-        {
-            public ArgumentBase(IParameterSymbol parameter, IOperation value)
-            {
-                Debug.Assert(value != null);
-
-                this.Value = value;
-                this.Parameter = parameter;
-            }
-
-            public IParameterSymbol Parameter { get; }
-
-            public IOperation Value { get; }
-
-            IOperation IArgument.InConversion => null;
-
-            IOperation IArgument.OutConversion => null;
-
-            bool IOperation.IsInvalid => (object)this.Parameter == null || this.Value.IsInvalid;
-
-            OperationKind IOperation.Kind => OperationKind.Argument;
-
-            SyntaxNode IOperation.Syntax => this.Value?.Syntax;
-
-            public ITypeSymbol Type => null;
-
-            public Optional<object> ConstantValue => default(Optional<object>);
-
-            public abstract ArgumentKind ArgumentKind { get; }
-
-            void IOperation.Accept(OperationVisitor visitor)
-            {
-                visitor.VisitArgument(this);
-            }
-
-            TResult IOperation.Accept<TArgument, TResult>(OperationVisitor<TArgument, TResult> visitor, TArgument argument)
-            {
-                return visitor.VisitArgument(this, argument);
-            }
-        }
-
-        private sealed class SimpleArgument : ArgumentBase
-        {
-            public SimpleArgument(IParameterSymbol parameter, IOperation value)
-                : base(parameter, value)
-            { }
-
-            public override ArgumentKind ArgumentKind => ArgumentKind.Explicit;
-        }
-
-        private sealed class Argument : ArgumentBase
-        {
-            public Argument(ArgumentKind kind, IParameterSymbol parameter, IOperation value)
-                : base(parameter, value)
-            {
-                this.ArgumentKind = kind;
-            }
-
-            public override ArgumentKind ArgumentKind { get; }
-        }
-    }
-
-    internal partial class BoundLocal : ILocalReferenceExpression
-    {
-        ILocalSymbol ILocalReferenceExpression.Local => this.LocalSymbol;
-
-        protected override OperationKind ExpressionKind => OperationKind.LocalReferenceExpression;
-
-        public override void Accept(OperationVisitor visitor)
-        {
-            visitor.VisitLocalReferenceExpression(this);
-        }
-
-        public override TResult Accept<TArgument, TResult>(OperationVisitor<TArgument, TResult> visitor, TArgument argument)
-        {
-            return visitor.VisitLocalReferenceExpression(this, argument);
-        }
-    }
-
-    internal partial class BoundFieldAccess : IFieldReferenceExpression
-    {
-        IOperation IMemberReferenceExpression.Instance => this.FieldSymbol.IsStatic ? null : this.ReceiverOpt;
-
-        ISymbol IMemberReferenceExpression.Member => this.FieldSymbol;
-
-        IFieldSymbol IFieldReferenceExpression.Field => this.FieldSymbol;
-
-        protected override OperationKind ExpressionKind => OperationKind.FieldReferenceExpression;
-
-        public override void Accept(OperationVisitor visitor)
-        {
-            visitor.VisitFieldReferenceExpression(this);
-        }
-
-        public override TResult Accept<TArgument, TResult>(OperationVisitor<TArgument, TResult> visitor, TArgument argument)
-        {
-            return visitor.VisitFieldReferenceExpression(this, argument);
-        }
-    }
-
-    internal partial class BoundPropertyAccess : IPropertyReferenceExpression
-    {
-        IPropertySymbol IPropertyReferenceExpression.Property => this.PropertySymbol;
-
-        IOperation IMemberReferenceExpression.Instance => this.PropertySymbol.IsStatic ? null : this.ReceiverOpt;
-
-        ISymbol IMemberReferenceExpression.Member => this.PropertySymbol;
-
-        protected override OperationKind ExpressionKind => OperationKind.PropertyReferenceExpression;
-
-        public override void Accept(OperationVisitor visitor)
-        {
-            visitor.VisitPropertyReferenceExpression(this);
-        }
-
-        public override TResult Accept<TArgument, TResult>(OperationVisitor<TArgument, TResult> visitor, TArgument argument)
-        {
-            return visitor.VisitPropertyReferenceExpression(this, argument);
-        }
-    }
-
-    internal partial class BoundIndexerAccess : IIndexedPropertyReferenceExpression
-    {
-        IPropertySymbol IPropertyReferenceExpression.Property => this.Indexer;
-
-        IOperation IMemberReferenceExpression.Instance => this.Indexer.IsStatic ? null : this.ReceiverOpt;
-
-        ISymbol IMemberReferenceExpression.Member => this.Indexer;
-
-        ImmutableArray<IArgument> IHasArgumentsExpression.ArgumentsInEvaluationOrder => BoundCall.DeriveArguments(this.Arguments, this.ArgumentNamesOpt, this.ArgsToParamsOpt, this.ArgumentRefKindsOpt, this.Indexer.Parameters, this.Syntax);
-
-        protected override OperationKind ExpressionKind => OperationKind.IndexedPropertyReferenceExpression;
-
-        public override void Accept(OperationVisitor visitor)
-        {
-            visitor.VisitIndexedPropertyReferenceExpression(this);
-        }
-
-        public override TResult Accept<TArgument, TResult>(OperationVisitor<TArgument, TResult> visitor, TArgument argument)
-        {
-            return visitor.VisitIndexedPropertyReferenceExpression(this, argument);
-        }
-    }
-
-    internal partial class BoundEventAccess : IEventReferenceExpression
-    {
-        IEventSymbol IEventReferenceExpression.Event => this.EventSymbol;
-
-        IOperation IMemberReferenceExpression.Instance => this.EventSymbol.IsStatic ? null : this.ReceiverOpt;
-
-        ISymbol IMemberReferenceExpression.Member => this.EventSymbol;
-
-        protected override OperationKind ExpressionKind => OperationKind.EventReferenceExpression;
-
-        public override void Accept(OperationVisitor visitor)
-        {
-            visitor.VisitEventReferenceExpression(this);
-        }
-
-        public override TResult Accept<TArgument, TResult>(OperationVisitor<TArgument, TResult> visitor, TArgument argument)
-        {
-            return visitor.VisitEventReferenceExpression(this, argument);
-        }
-    }
-
-    internal partial class BoundEventAssignmentOperator : IEventAssignmentExpression
-    {
-        IEventSymbol IEventAssignmentExpression.Event => this.Event;
-
-        IOperation IEventAssignmentExpression.EventInstance => this.Event.IsStatic ? null : this.ReceiverOpt;
-
-        IOperation IEventAssignmentExpression.HandlerValue => this.Argument;
-
-        bool IEventAssignmentExpression.Adds => this.IsAddition;
-
-        protected override OperationKind ExpressionKind => OperationKind.EventAssignmentExpression;
-
-        public override void Accept(OperationVisitor visitor)
-        {
-            visitor.VisitEventAssignmentExpression(this);
-        }
-
-        public override TResult Accept<TArgument, TResult>(OperationVisitor<TArgument, TResult> visitor, TArgument argument)
-        {
-            return visitor.VisitEventAssignmentExpression(this, argument);
-        }
-    }
-
-    internal partial class BoundDelegateCreationExpression
-    {
-        protected override OperationKind ExpressionKind => OperationKind.None;
-
-        protected override ImmutableArray<IOperation> Children => ImmutableArray.Create<IOperation>(this.Argument); 
-
-        public override void Accept(OperationVisitor visitor)
-        {
-            visitor.VisitNoneOperation(this);
-        }
-
-        public override TResult Accept<TArgument, TResult>(OperationVisitor<TArgument, TResult> visitor, TArgument argument)
-        {
-            return visitor.VisitNoneOperation(this, argument);
-        }
-    }
-
-    internal partial class BoundParameter : IParameterReferenceExpression
-    {
-        IParameterSymbol IParameterReferenceExpression.Parameter => this.ParameterSymbol;
-
-        protected override OperationKind ExpressionKind => OperationKind.ParameterReferenceExpression;
-
-        public override void Accept(OperationVisitor visitor)
-        {
-            visitor.VisitParameterReferenceExpression(this);
-        }
-
-        public override TResult Accept<TArgument, TResult>(OperationVisitor<TArgument, TResult> visitor, TArgument argument)
-        {
-            return visitor.VisitParameterReferenceExpression(this, argument);
-        }
-    }
-
-    internal partial class BoundLiteral : ILiteralExpression
-    {
-        string ILiteralExpression.Text => this.Syntax.ToString();
-
-        protected override OperationKind ExpressionKind => OperationKind.LiteralExpression;
-
-        public override void Accept(OperationVisitor visitor)
-        {
-            visitor.VisitLiteralExpression(this);
-        }
-
-        public override TResult Accept<TArgument, TResult>(OperationVisitor<TArgument, TResult> visitor, TArgument argument)
-        {
-            return visitor.VisitLiteralExpression(this, argument);
-        }
-    }
-
->>>>>>> eb4dc6c2
     internal partial class BoundTupleExpression
     {
         protected override ImmutableArray<BoundNode> Children => StaticCast<BoundNode>.From(this.Arguments);
     }
 
+    internal partial class BoundDelegateCreationExpression
+    {
+        protected override ImmutableArray<BoundNode> Children => ImmutableArray.Create<BoundNode>(this.Argument);
+    }
+
     internal partial class BoundObjectCreationExpression
     {
-<<<<<<< HEAD
-=======
-        private static readonly ConditionalWeakTable<BoundObjectCreationExpression, object> s_memberInitializersMappings =
-            new ConditionalWeakTable<BoundObjectCreationExpression, object>();
-
-        IMethodSymbol IObjectCreationExpression.Constructor => this.Constructor;
-
-        ImmutableArray<IArgument> IHasArgumentsExpression.ArgumentsInEvaluationOrder => BoundCall.DeriveArguments(this.Arguments, this.ArgumentNamesOpt, this.ArgsToParamsOpt, this.ArgumentRefKindsOpt, this.Constructor.Parameters, this.Syntax);
-
-        ImmutableArray<IOperation> IObjectCreationExpression.Initializers => GetChildInitializers(this.InitializerExpressionOpt).As<IOperation>();
-
->>>>>>> eb4dc6c2
         internal static ImmutableArray<BoundExpression> GetChildInitializers(BoundExpression objectOrCollectionInitializer)
         {
             var objectInitializerExpression = objectOrCollectionInitializer as BoundObjectInitializerExpression;
@@ -513,7 +47,7 @@
     internal partial class BoundBadExpression
     {
         protected override ImmutableArray<BoundNode> Children => StaticCast<BoundNode>.From(this.ChildBoundNodes);
-   }
+    }
 
     internal partial class BoundDynamicIndexerAccess
     {
