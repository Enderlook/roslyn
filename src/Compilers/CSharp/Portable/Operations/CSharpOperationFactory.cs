--- conflicted
+++ resolved
@@ -684,11 +684,7 @@
                 SyntaxNode syntax = boundConversion.Syntax;
                 ITypeSymbol type = boundConversion.Type;
                 Optional<object> constantValue = ConvertToOptional(boundConversion.ConstantValue);
-<<<<<<< HEAD
-                return new LazyMethodBindingExpression(method, isVirtual, instance, method, _semanticModel, syntax, type, constantValue, isCompilerGenerated);
-=======
-                return new LazyMethodReferenceExpression(method, isVirtual, instance, method, _semanticModel, syntax, type, constantValue, isImplicit);
->>>>>>> 24271e16
+                return new LazyMethodReferenceExpression(method, isVirtual, instance, method, _semanticModel, syntax, type, constantValue, isCompilerGenerated);
             }
             else
             {
