--- conflicted
+++ resolved
@@ -170,11 +170,7 @@
                     }
                     else
                     {
-<<<<<<< HEAD
-                        result = AllocateTemp(_method.ReturnType.TypeSymbol, _boundBody.Syntax);
-=======
-                        result = AllocateTemp(_method.ReturnType, _boundBody.Syntax, slotConstraints);
->>>>>>> c7afb2d2
+                        result = AllocateTemp(_method.ReturnType.TypeSymbol, _boundBody.Syntax, slotConstraints);
                     }
 
                     _returnTemp = result;
