--- conflicted
+++ resolved
@@ -636,25 +636,14 @@
         /// <summary>
         /// Compares this type to another type.
         /// </summary>
-<<<<<<< HEAD
-        internal override bool Equals(TypeSymbol t2, TypeSymbolEqualityOptions options)
-=======
         internal override bool Equals(TypeSymbol t2, TypeCompareKind comparison)
->>>>>>> c28d8bac
         {
             Debug.Assert(!this.IsTupleType);
 
             if ((object)t2 == this) return true;
             if ((object)t2 == null) return false;
 
-<<<<<<< HEAD
-            // if ignoring dynamic, then treat dynamic the same as the type 'object'
-            if ((options & TypeSymbolEqualityOptions.IgnoreDynamic) != 0 &&
-                t2.TypeKind == TypeKind.Dynamic &&
-                this.SpecialType == SpecialType.System_Object)
-=======
             if ((comparison & TypeCompareKind.IgnoreDynamic) != 0)
->>>>>>> c28d8bac
             {
                 if (t2.TypeKind == TypeKind.Dynamic)
                 {
@@ -684,11 +673,7 @@
             var otherOriginalDefinition = other.OriginalDefinition;
 
             if (((object)this == (object)thisOriginalDefinition || (object)other == (object)otherOriginalDefinition) &&
-<<<<<<< HEAD
-                (options & TypeSymbolEqualityOptions.IgnoreCustomModifiersAndArraySizesAndLowerBounds) == 0)
-=======
                 (comparison & TypeCompareKind.IgnoreCustomModifiersAndArraySizesAndLowerBounds) == 0)
->>>>>>> c28d8bac
             {
                 return false;
             }
@@ -703,28 +688,17 @@
             }
 
             // The checks above are supposed to handle the vast majority of cases.
-<<<<<<< HEAD
-            // More complicated cases are handled in a special helper to make the common case scenario simple/fast
-            return EqualsComplicatedCases(other, options);
-=======
             // More complicated cases are handled in a special helper to make the common case scenario simple/fast (fewer locals and smaller stack frame)
             return EqualsComplicatedCases(other, comparison);
->>>>>>> c28d8bac
         }
 
         /// <summary>
         /// Helper for more complicated cases of Equals like when we have generic instantiations or types nested within them.
         /// </summary>
-<<<<<<< HEAD
-        private bool EqualsComplicatedCases(NamedTypeSymbol other, TypeSymbolEqualityOptions options)
-        {
-            if ((object)this.ContainingType != null && !this.ContainingType.Equals(other.ContainingType, options))
-=======
         private bool EqualsComplicatedCases(NamedTypeSymbol other, TypeCompareKind comparison)
         {
             if ((object)this.ContainingType != null &&
                 !this.ContainingType.Equals(other.ContainingType, comparison))
->>>>>>> c28d8bac
             {
                 return false;
             }
@@ -742,13 +716,8 @@
                 return true;
             }
 
-<<<<<<< HEAD
-            if (((thisIsNotConstructed || otherIsNotConstructed) && 
-                (options & TypeSymbolEqualityOptions.IgnoreCustomModifiersAndArraySizesAndLowerBounds) == 0) || 
-=======
             if (((thisIsNotConstructed || otherIsNotConstructed) &&
                  (comparison & TypeCompareKind.IgnoreCustomModifiersAndArraySizesAndLowerBounds) == 0) ||
->>>>>>> c28d8bac
                 this.IsUnboundGenericType != other.IsUnboundGenericType)
             {
                 return false;
@@ -765,8 +734,7 @@
             {
                 var typeArgument = typeArguments[i];
                 var otherTypeArgument = otherTypeArguments[i];
-<<<<<<< HEAD
-                if (!typeArgument.Equals(otherTypeArgument, options))
+                if (!typeArgument.Equals(otherTypeArgument, comparison))
                 {
                     return false;
                 }
@@ -776,20 +744,11 @@
         }
 
         internal override bool ContainsNullableReferenceTypes()
-                {
+        {
             if (IsDefinition)
             {
-=======
-                if (!typeArgument.TypeSymbol.Equals(otherTypeArgument.TypeSymbol, comparison))
-                {
-                    return false;
-                }
-
-                if ((comparison & TypeCompareKind.IgnoreCustomModifiersAndArraySizesAndLowerBounds) == 0 && !typeArgument.CustomModifiers.SequenceEqual(otherTypeArgument.CustomModifiers))
-                {
->>>>>>> c28d8bac
-                    return false;
-                }
+                return false;
+            }
 
             if (ContainingType?.ContainsNullableReferenceTypes() == true)
             {
@@ -802,8 +761,8 @@
                 {
                     if (arg.ContainsNullableReferenceTypes())
                     {
-            return true;
-        }
+                        return true;
+                    }
                 }
             }
 
