--- conflicted
+++ resolved
@@ -28,16 +28,12 @@
             _type = TypeSymbolWithAnnotations.Create(type);
         }
 
-<<<<<<< HEAD
-        internal override TypeSymbolWithAnnotations GetFieldType(ConsList<FieldSymbol> fieldsBeingBound)
-=======
         internal override bool SuppressDynamicAttribute
         {
             get { return true; }
         }
 
-        internal override TypeSymbol GetFieldType(ConsList<FieldSymbol> fieldsBeingBound)
->>>>>>> c7afb2d2
+        internal override TypeSymbolWithAnnotations GetFieldType(ConsList<FieldSymbol> fieldsBeingBound)
         {
             return _type;
         }
