﻿// Copyright (c) Microsoft.  All Rights Reserved.  Licensed under the Apache License, Version 2.0.  See License.txt in the project root for license information.

using System.Collections.Generic;
using System.Collections.Immutable;
using System.Diagnostics;
using System.Linq;
using Roslyn.Utilities;

namespace Microsoft.CodeAnalysis.CSharp.Symbols
{
    /// <summary>
    /// <para>
    /// C# 4.0 §10.6: The name, the type parameter list and the formal parameter list of a method define
    /// the signature (§3.6) of the method. Specifically, the signature of a method consists of its
    /// name, the number of type parameters and the number, modifiers, and types of its formal
    /// parameters. For these purposes, any type parameter of the method that occurs in the type of
    /// a formal parameter is identified not by its name, but by its ordinal position in the type
    /// argument list of the method. The return type is not part of a method's signature, nor are
    /// the names of the type parameters or the formal parameters.
    /// </para>
    /// <para>
    /// C# 4.0 §3.6: For the purposes of signatures, the types object and dynamic are considered the
    /// same. 
    /// </para>
    /// <para>
    /// C# 4.0 §3.6: We implement the rules for ref/out by mapping both to ref. The caller (i.e.
    /// checking for proper overrides or partial methods, etc) should check that ref/out are
    /// consistent.
    /// </para>
    /// </summary>
    internal class MemberSignatureComparer : IEqualityComparer<Symbol>
    {
        /// <summary>
        /// This instance is used when trying to determine if one member explicitly implements another,
        /// according the C# definition.
        /// The member signatures are compared without regard to name (including the interface part, if any)
        /// and the return types must match.
        /// </summary>
        public static readonly MemberSignatureComparer ExplicitImplementationComparer = new MemberSignatureComparer(
            considerName: false,
            considerExplicitlyImplementedInterfaces: false,
            considerReturnType: true,
            considerTypeConstraints: false,
            considerRefOutDifference: true,
            considerCallingConvention: true,
            considerCustomModifiers: false);

        /// <summary>
        /// This instance is used when trying to determine if one member implicitly implements another,
        /// according to the C# definition.
        /// The member names, parameters, and (return) types must match. Custom modifiers are ignored.
        /// </summary>
        /// <remarks>
        /// One would expect this comparer to have requireSourceMethod = true, but it doesn't because (for source types)
        /// we allow inexact matching of custom modifiers when computing implicit member implementations. Consider the
        /// following scenario: interface I has a method M with custom modifiers C1, source type ST includes I in its
        /// interface list but has no method M, and metadata type MT has a method M with custom modifiers C2.
        /// In this scenario, we want to compare I.M to MT.M without regard to custom modifiers, because if C1 != C2,
        /// we can just synthesize an explicit implementation of I.M in ST that calls MT.M.
        /// </remarks>
        public static readonly MemberSignatureComparer CSharpImplicitImplementationComparer = new MemberSignatureComparer(
            considerName: true,
            considerExplicitlyImplementedInterfaces: true,
            considerReturnType: true,
            considerTypeConstraints: false, // constraints are checked by caller instead
            considerCallingConvention: true,
            considerRefOutDifference: true,
            considerCustomModifiers: false);

        /// <summary>
        /// This instance is used as a fallback when it is determined that one member does not implicitly implement
        /// another. It applies a looser check to determine whether the proposed implementation should be reported
        /// as "close".
        /// </summary>
        public static readonly MemberSignatureComparer CSharpCloseImplicitImplementationComparer = new MemberSignatureComparer(
            considerName: true,
            considerExplicitlyImplementedInterfaces: true,
            considerReturnType: false,
            considerTypeConstraints: false,
            considerCallingConvention: false,
            considerRefOutDifference: true,
            considerCustomModifiers: false); //shouldn't actually matter for source members

        /// <summary>
        /// This instance is used to determine if two C# member declarations in source conflict with each other.
        /// Names, arities, and parameter types are considered.
        /// Return types, type parameter constraints, custom modifiers, and parameter ref kinds, etc are ignored.
        /// </summary>
        /// <remarks>
        /// This does the same comparison that MethodSignature used to do.
        /// </remarks>
        public static readonly MemberSignatureComparer DuplicateSourceComparer = new MemberSignatureComparer(
            considerName: true,
            considerExplicitlyImplementedInterfaces: true,
            considerReturnType: false,
            considerTypeConstraints: false,
            considerCallingConvention: false,
            considerRefOutDifference: false,
            considerCustomModifiers: false); //shouldn't actually matter for source members

        /// <summary>
        /// This instance is used to check whether one member overrides another, according to the C# definition.
        /// </summary>
        public static readonly MemberSignatureComparer CSharpOverrideComparer = new MemberSignatureComparer(
            considerName: true,
            considerExplicitlyImplementedInterfaces: false,
            considerReturnType: false,
            considerTypeConstraints: false,
            considerCallingConvention: false, //ignore static-ness
            considerRefOutDifference: true,
            considerCustomModifiers: false);

        /// <summary>
        /// This instance checks whether two signatures match including tuples names, in both return type and parameters.
        /// It is used to detect tuple-name-only differences.
        /// </summary>
        public static readonly MemberSignatureComparer CSharpWithTupleNamesComparer = new MemberSignatureComparer(
            considerName: true,
            considerExplicitlyImplementedInterfaces: false,
            considerReturnType: true,
            considerTypeConstraints: false,
            considerCallingConvention: false, //ignore static-ness
            considerRefOutDifference: false,
            considerCustomModifiers: false,
            ignoreDynamic: true,
            ignoreTupleNames: false);

        /// <summary>
        /// This instance checks whether two signatures match excluding tuples names, in both return type and parameters.
        /// It is used to detect tuple-name-only differences.
        /// </summary>
        public static readonly MemberSignatureComparer CSharpWithoutTupleNamesComparer = new MemberSignatureComparer(
            considerName: true,
            considerExplicitlyImplementedInterfaces: false,
            considerReturnType: true,
            considerTypeConstraints: false,
            considerCallingConvention: false, //ignore static-ness
            considerRefOutDifference: false,
            considerCustomModifiers: false,
            ignoreDynamic: true,
            ignoreTupleNames: true);

        /// <summary>
        /// This instance is used to check whether one property or event overrides another, according to the C# definition.
        /// <para>NOTE: C# ignores accessor member names.</para>
        /// <para>CAVEAT: considers return types so that getters and setters will be treated the same.</para>
        /// </summary>
        public static readonly MemberSignatureComparer CSharpAccessorOverrideComparer = new MemberSignatureComparer(
            considerName: false,
            considerExplicitlyImplementedInterfaces: false, //Bug: DevDiv #15775
            considerReturnType: true,
            considerTypeConstraints: false,
            considerCallingConvention: false, //ignore static-ness
            considerRefOutDifference: true,
            considerCustomModifiers: false);

        /// <summary>
        /// Same as <see cref="CSharpOverrideComparer"/> except that it pays attention to custom modifiers and return type.  
        /// Normally, the return type isn't considered during overriding, but this comparer is actually used to find
        /// exact matches (i.e. before tie-breaking takes place amongst close matches).
        /// </summary>
        public static readonly MemberSignatureComparer CSharpCustomModifierOverrideComparer = new MemberSignatureComparer(
            considerName: true,
            considerExplicitlyImplementedInterfaces: false,
            considerReturnType: true,
            considerTypeConstraints: false,
            considerCallingConvention: false, //ignore static-ness
            considerRefOutDifference: true,
            considerCustomModifiers: true);

        /// <summary>
        /// If this returns false, then the real override comparer (whichever one is appropriate for the scenario)
        /// will also return false.
        /// </summary>
        internal static readonly MemberSignatureComparer SloppyOverrideComparer = new MemberSignatureComparer(
            considerName: false,
            considerExplicitlyImplementedInterfaces: false,
            considerReturnType: false,
            considerTypeConstraints: false,
            considerCallingConvention: false, //ignore static-ness
            considerRefOutDifference: false,
            considerCustomModifiers: false);

        /// <summary>
        /// This instance is intended to reflect the definition of signature equality used by the runtime 
        /// (<a href="http://www.ecma-international.org/publications/files/ECMA-ST/ECMA-335.pdf">ECMA-335</a>, Partition I, §8.6.1.6 Signature Matching).
        /// It considers return type, name, parameters, calling convention, and custom modifiers, but ignores
        /// the difference between <see cref="RefKind.Out"/> and <see cref="RefKind.Ref"/>.
        /// </summary>
        public static readonly MemberSignatureComparer RuntimeSignatureComparer = new MemberSignatureComparer(
            considerName: true,
            considerExplicitlyImplementedInterfaces: false,
            considerReturnType: true,
            considerTypeConstraints: false,
            considerCallingConvention: true,
            considerRefOutDifference: false,
            considerCustomModifiers: true);

        /// <summary>
        /// Same as <see cref="RuntimeSignatureComparer"/>, but distinguishes between <c>ref</c> and <c>out</c>. During override resolution,
        /// if we find two methods that match except for <c>ref</c>/<c>out</c>, we want to prefer the one that matches, even
        /// if the runtime doesn't.
        /// </summary>
        public static readonly MemberSignatureComparer RuntimePlusRefOutSignatureComparer = new MemberSignatureComparer(
            considerName: true,
            considerExplicitlyImplementedInterfaces: false,
            considerReturnType: true,
            considerTypeConstraints: false,
            considerCallingConvention: true,
            considerRefOutDifference: true,
            considerCustomModifiers: true);

        /// <summary>
        /// This instance is the same as RuntimeSignatureComparer.
        /// CONSIDER: just use RuntimeSignatureComparer?
        /// </summary>
        public static readonly MemberSignatureComparer RuntimeImplicitImplementationComparer = new MemberSignatureComparer(
            considerName: true,
            considerExplicitlyImplementedInterfaces: true,
            considerReturnType: true,
            considerTypeConstraints: false, // constraints are checked by caller instead
            considerCallingConvention: true,
            considerRefOutDifference: false,
            considerCustomModifiers: true);

        // NOTE: Not used anywhere. Do we still need to keep it?
        /// <summary>
        /// This instance is used to search for members that have the same name, parameters, (return) type, and constraints (if any)
        /// according to the C# definition. Custom modifiers are ignored.
        /// </summary>
        public static readonly MemberSignatureComparer CSharpSignatureAndConstraintsAndReturnTypeComparer = new MemberSignatureComparer(
            considerName: true,
            considerExplicitlyImplementedInterfaces: true,
            considerReturnType: true,
            considerTypeConstraints: true,
            considerCallingConvention: true,
            considerRefOutDifference: true,
            considerCustomModifiers: false); //intended for source types

        /// <summary>
        /// This instance is used to search for members that have identical signatures in every regard.
        /// </summary>
        public static readonly MemberSignatureComparer RetargetedExplicitImplementationComparer = new MemberSignatureComparer(
            considerName: true,
            considerExplicitlyImplementedInterfaces: false, //we'll be comparing interface members anyway
            considerReturnType: true,
            considerTypeConstraints: false,
            considerCallingConvention: true,
            considerRefOutDifference: true,
            considerCustomModifiers: true); //if it was a true explicit impl, we expect it to remain so after retargeting

        /// <summary>
        /// This instance is used for performing approximate overload resolution of documentation
        /// comment <c>cref</c> attributes. It ignores the name, because the candidates were all found by lookup.
        /// </summary>
        public static readonly MemberSignatureComparer CrefComparer = new MemberSignatureComparer(
            considerName: false, //handled by lookup
            considerExplicitlyImplementedInterfaces: false,
            considerReturnType: false,
            considerTypeConstraints: false,
            considerCallingConvention: false, //ignore static-ness
            considerRefOutDifference: true,
            considerCustomModifiers: false);

        // Compare the "unqualified" part of the member name (no explicit part)
        private readonly bool _considerName;

        // Compare the interfaces implemented (as symbols, to avoid ambiguous representations)
        private readonly bool _considerExplicitlyImplementedInterfaces;

        // Compare the type symbols of the return types
        private readonly bool _considerReturnType;

        // Compare the type constraints
        private readonly bool _considerTypeConstraints;

        // Compare the full calling conventions.  Still compares varargs if false.
        private readonly bool _considerCallingConvention;

        // True to consider RefKind.Ref and RefKind.Out different, false to consider them the same.
        private readonly bool _considerRefOutDifference;

        // Consider custom modifiers on/in parameters and return types (if return is considered).
        private readonly bool _considerCustomModifiers;

        // Ignore Object vs. Dynamic difference 
        private readonly bool _ignoreDynamic;

        // Ignore the names of the tuple elements
        private readonly bool _ignoreTupleNames;

        private MemberSignatureComparer(
            bool considerName,
            bool considerExplicitlyImplementedInterfaces,
            bool considerReturnType,
            bool considerTypeConstraints,
            bool considerCallingConvention,
            bool considerRefOutDifference,
            bool considerCustomModifiers,
            bool ignoreDynamic = true,
            bool ignoreTupleNames = true)
        {
            Debug.Assert(!considerExplicitlyImplementedInterfaces || considerName, "Doesn't make sense to consider interfaces separately from name.");

            _considerName = considerName;
            _considerExplicitlyImplementedInterfaces = considerExplicitlyImplementedInterfaces;
            _considerReturnType = considerReturnType;
            _considerTypeConstraints = considerTypeConstraints;
            _considerCallingConvention = considerCallingConvention;
            _considerRefOutDifference = considerRefOutDifference;
            _considerCustomModifiers = considerCustomModifiers;
            _ignoreDynamic = ignoreDynamic;
            _ignoreTupleNames = ignoreTupleNames;
        }

        #region IEqualityComparer<Symbol> Members

        public bool Equals(Symbol member1, Symbol member2)
        {
            if (ReferenceEquals(member1, member2))
            {
                return true;
            }

            if ((object)member1 == null || (object)member2 == null || member1.Kind != member2.Kind)
            {
                return false;
            }

            bool sawInterfaceInName1 = false;
            bool sawInterfaceInName2 = false;

            if (_considerName)
            {
                string name1 = ExplicitInterfaceHelpers.GetMemberNameWithoutInterfaceName(member1.Name);
                string name2 = ExplicitInterfaceHelpers.GetMemberNameWithoutInterfaceName(member2.Name);

                sawInterfaceInName1 = name1 != member1.Name;
                sawInterfaceInName2 = name2 != member2.Name;

                if (name1 != name2)
                {
                    return false;
                }
            }

            // NB: up to, and including, this check, we have not actually forced the (type) parameters
            // to be expanded - we're only using the counts.
            if ((member1.GetMemberArity() != member2.GetMemberArity()) ||
                (member1.GetParameterCount() != member2.GetParameterCount()))
            {
                return false;
            }

            var typeMap1 = GetTypeMap(member1);
            var typeMap2 = GetTypeMap(member2);

            if (_considerReturnType && !HaveSameReturnTypes(member1, typeMap1, member2, typeMap2, _considerCustomModifiers, _ignoreDynamic, _ignoreTupleNames))
            {
                return false;
            }

            if (member1.GetParameterCount() > 0 && !HaveSameParameterTypes(member1.GetParameters(), typeMap1, member2.GetParameters(), typeMap2,
                                                                           _considerRefOutDifference, _considerCustomModifiers, _ignoreDynamic, _ignoreTupleNames))
            {
                return false;
            }

            if (_considerCallingConvention)
            {
                if (GetCallingConvention(member1) != GetCallingConvention(member2))
                {
                    return false;
                }
            }
            else
            {
                if (IsVarargMethod(member1) != IsVarargMethod(member2))
                {
                    return false;
                }
            }

            if (_considerExplicitlyImplementedInterfaces)
            {
                if (sawInterfaceInName1 != sawInterfaceInName2)
                {
                    return false;
                }

                // The purpose of this check is to determine whether the interface parts of the member names agree,
                // but to do so using robust symbolic checks, rather than syntactic ones.  Therefore, if neither member
                // name contains an interface name, this check is not relevant.  
                // Phrased differently, the explicitly implemented interface is not part of the signature unless it's
                // part of the name.
                if (sawInterfaceInName1)
                {
                    Debug.Assert(sawInterfaceInName2);

                    // May avoid realizing interface members.
                    if (member1.IsExplicitInterfaceImplementation() != member2.IsExplicitInterfaceImplementation())
                    {
                        return false;
                    }

                    // By comparing symbols, rather than syntax, we gain the flexibility of ignoring whitespace
                    // and gracefully accepting multiple names for the same (or equivalent) types (e.g. "I<int>.M"
                    // vs "I<System.Int32>.M"), but we lose the connection with the name.  For example, in metadata,
                    // a method name "I.M" could have nothing to do with "I" but explicitly implement interface "I2".
                    // We will behave as if the method was really named "I2.M".  Furthermore, in metadata, a method
                    // can explicitly implement more than one interface method, in which case it doesn't really
                    // make sense to pretend that all of them are part of the signature.

                    var explicitInterfaceImplementations1 = member1.GetExplicitInterfaceImplementations();
                    var explicitInterfaceImplementations2 = member2.GetExplicitInterfaceImplementations();

                    if (!explicitInterfaceImplementations1.SetEquals(explicitInterfaceImplementations2, EqualityComparer<Symbol>.Default))
                    {
                        return false;
                    }
                }
            }

            return !_considerTypeConstraints || HaveSameConstraints(member1, typeMap1, member2, typeMap2);
        }

        public int GetHashCode(Symbol member)
        {
            int hash = 1;
            if ((object)member != null)
            {
                hash = Hash.Combine((int)member.Kind, hash);

                if (_considerName)
                {
                    hash = Hash.Combine(ExplicitInterfaceHelpers.GetMemberNameWithoutInterfaceName(member.Name), hash);
                    // CONSIDER: could use interface type, but that might be quite expensive
                }

                if (_considerReturnType)
                {
                    RefKind refKind;
<<<<<<< HEAD
                    TypeSymbol returnType = member.GetTypeOrReturnType(out refKind).TypeSymbol;
=======
                    TypeSymbol returnType;
                    ImmutableArray<CustomModifier> customModifiers_Ignored;
                    member.GetTypeOrReturnType(out refKind, out returnType, out customModifiers_Ignored, out customModifiers_Ignored);
>>>>>>> 2355a7be

                    hash = Hash.Combine((int)refKind, hash);

                    if (member.GetMemberArity() == 0 && !_considerCustomModifiers) // If it is generic, then type argument might be in return type.
                    {
                        hash = Hash.Combine(returnType, hash);
                    }
                }

                // CONSIDER: modify hash for constraints?

                hash = Hash.Combine(member.GetMemberArity(), hash);
                hash = Hash.Combine(member.GetParameterCount(), hash);
            }
            return hash;
        }

        #endregion

        public static bool HaveSameReturnTypes(MethodSymbol member1, MethodSymbol member2, bool considerCustomModifiers)
        {
            return HaveSameReturnTypes(member1, GetTypeMap(member1), member2, GetTypeMap(member2), considerCustomModifiers, ignoreDynamic: true, ignoreTupleNames: true);
        }

        private static bool HaveSameReturnTypes(Symbol member1, TypeMap typeMap1, Symbol member2, TypeMap typeMap2, bool considerCustomModifiers, bool ignoreDynamic, bool ignoreTupleNames)
        {
            RefKind refKind1;
<<<<<<< HEAD
            TypeSymbolWithAnnotations unsubstitutedReturnType1 = member1.GetTypeOrReturnType(out refKind1);

            RefKind refKind2;
            TypeSymbolWithAnnotations unsubstitutedReturnType2 = member2.GetTypeOrReturnType(out refKind2);
=======
            TypeSymbol unsubstitutedReturnType1;
            ImmutableArray<CustomModifier> returnTypeCustomModifiers1;
            ImmutableArray<CustomModifier> refCustomModifiers1;
            member1.GetTypeOrReturnType(out refKind1, out unsubstitutedReturnType1, out returnTypeCustomModifiers1, out refCustomModifiers1);

            RefKind refKind2;
            TypeSymbol unsubstitutedReturnType2;
            ImmutableArray<CustomModifier> returnTypeCustomModifiers2;
            ImmutableArray<CustomModifier> refCustomModifiers2;
            member2.GetTypeOrReturnType(out refKind2, out unsubstitutedReturnType2, out returnTypeCustomModifiers2, out refCustomModifiers2);
>>>>>>> 2355a7be

            // short-circuit type map building in the easiest cases
            if ((refKind1 != RefKind.None) != (refKind2 != RefKind.None))
            {
                return false;
            }

            var isVoid1 = unsubstitutedReturnType1.SpecialType == SpecialType.System_Void;
            var isVoid2 = unsubstitutedReturnType2.SpecialType == SpecialType.System_Void;

            if (isVoid1 != isVoid2)
            {
                return false;
            }

<<<<<<< HEAD
            if (isVoid1)
            {
                if (!considerCustomModifiers || 
                    (unsubstitutedReturnType1.CustomModifiers.IsEmpty && unsubstitutedReturnType2.CustomModifiers.IsEmpty))
                {
                return true;
            }
            }

            var returnType1 = SubstituteType(typeMap1, unsubstitutedReturnType1);
            var returnType2 = SubstituteType(typeMap2, unsubstitutedReturnType2);

            // the runtime compares custom modifiers using (effectively) SequenceEqual
            return considerCustomModifiers ?
                returnType1.TypeSymbol.Equals(returnType2.TypeSymbol, ignoreDynamic: ignoreDynamic) && returnType1.CustomModifiers.SequenceEqual(returnType2.CustomModifiers) :
                returnType1.TypeSymbol.Equals(returnType2.TypeSymbol, ignoreCustomModifiersAndArraySizesAndLowerBounds: true, ignoreDynamic: ignoreDynamic);
=======
            var returnType1 = SubstituteType(typeMap1, new TypeWithModifiers(unsubstitutedReturnType1, returnTypeCustomModifiers1));
            var returnType2 = SubstituteType(typeMap2, new TypeWithModifiers(unsubstitutedReturnType2, returnTypeCustomModifiers2));

            // the runtime compares custom modifiers using (effectively) SequenceEqual
            return considerCustomModifiers ?
                returnType1.Equals(returnType2, TypeCompareKind.ConsiderEverything.AddIgnoreDynamic(ignoreDynamic).AddIgnoreTupleNames(ignoreTupleNames)) &&
                    SubstituteModifiers(typeMap1, refCustomModifiers1).SequenceEqual(SubstituteModifiers(typeMap2, refCustomModifiers2)) :
                returnType1.Type.Equals(returnType2.Type, TypeCompareKind.IgnoreCustomModifiersAndArraySizesAndLowerBounds.AddIgnoreDynamic(ignoreDynamic).AddIgnoreTupleNames(ignoreTupleNames));
>>>>>>> 2355a7be
        }

        private static TypeMap GetTypeMap(Symbol member)
        {
            var typeParameters = member.GetMemberTypeParameters();
            return typeParameters.IsEmpty ?
                null :
                new TypeMap(
                    typeParameters,
                    IndexedTypeParameterSymbol.Take(member.GetMemberArity()),
                    true);
        }

        private static bool HaveSameConstraints(Symbol member1, TypeMap typeMap1, Symbol member2, TypeMap typeMap2)
        {
            Debug.Assert(member1.GetMemberArity() == member2.GetMemberArity());

            int arity = member1.GetMemberArity();
            if (arity == 0)
            {
                return true;
            }

            var typeParameters1 = member1.GetMemberTypeParameters();
            var typeParameters2 = member2.GetMemberTypeParameters();
            return HaveSameConstraints(typeParameters1, typeMap1, typeParameters2, typeMap2);
        }

        public static bool HaveSameConstraints(ImmutableArray<TypeParameterSymbol> typeParameters1, TypeMap typeMap1, ImmutableArray<TypeParameterSymbol> typeParameters2, TypeMap typeMap2)
        {
            Debug.Assert(typeParameters1.Length == typeParameters2.Length);

            int arity = typeParameters1.Length;
            for (int i = 0; i < arity; i++)
            {
                if (!HaveSameConstraints(typeParameters1[i], typeMap1, typeParameters2[i], typeMap2))
                {
                    return false;
                }
            }

            return true;
        }

        public static bool HaveSameConstraints(TypeParameterSymbol typeParameter1, TypeMap typeMap1, TypeParameterSymbol typeParameter2, TypeMap typeMap2)
        {
            // Spec 13.4.3: Implementation of generic methods.

            if ((typeParameter1.HasConstructorConstraint != typeParameter2.HasConstructorConstraint) ||
                (typeParameter1.HasReferenceTypeConstraint != typeParameter2.HasReferenceTypeConstraint) ||
                (typeParameter1.HasValueTypeConstraint != typeParameter2.HasValueTypeConstraint) ||
                (typeParameter1.Variance != typeParameter2.Variance))
            {
                return false;
            }

            // Check that constraintTypes1 is a subset of constraintTypes2 and
            // also that constraintTypes2 is a subset of constraintTypes1
            // (see SymbolPreparer::CheckImplicitImplConstraints).

            var constraintTypes1 = typeParameter1.ConstraintTypesNoUseSiteDiagnostics;
            var constraintTypes2 = typeParameter2.ConstraintTypesNoUseSiteDiagnostics;

            // The two sets of constraints may differ in size but still be considered
            // the same (duplicated constraints, ignored "object" constraints), but
            // if both are zero size, the sets must be equal.
            if ((constraintTypes1.Length == 0) && (constraintTypes2.Length == 0))
            {
                return true;
            }

            var substitutedTypes1 = new HashSet<TypeSymbol>(TypeSymbol.EqualsIgnoringDynamicAndTupleNamesComparer);
            var substitutedTypes2 = new HashSet<TypeSymbol>(TypeSymbol.EqualsIgnoringDynamicAndTupleNamesComparer);

            SubstituteConstraintTypes(constraintTypes1, typeMap1, substitutedTypes1);
            SubstituteConstraintTypes(constraintTypes2, typeMap2, substitutedTypes2);

            return AreConstraintTypesSubset(substitutedTypes1, substitutedTypes2, typeParameter2) &&
                AreConstraintTypesSubset(substitutedTypes2, substitutedTypes1, typeParameter1);
        }

        /// <summary>
        /// Returns true if the first set of constraint types
        /// is a subset of the second set.
        /// </summary>
        private static bool AreConstraintTypesSubset(HashSet<TypeSymbol> constraintTypes1, HashSet<TypeSymbol> constraintTypes2, TypeParameterSymbol typeParameter2)
        {
            foreach (var constraintType in constraintTypes1)
            {
                // Skip object type (spec. 13.4.3).
                if (constraintType.SpecialType == SpecialType.System_Object)
                {
                    continue;
                }

                if (constraintTypes2.Contains(constraintType))
                {
                    continue;
                }

                // The struct constraint implies a System.ValueType constraint
                // type which may be explicit in the other type parameter
                // constraints (through type substitution in derived types).
                if ((constraintType.SpecialType == SpecialType.System_ValueType) &&
                    typeParameter2.HasValueTypeConstraint)
                {
                    continue;
                }

                return false;
            }

            return true;
        }

        private static void SubstituteConstraintTypes(ImmutableArray<TypeSymbolWithAnnotations> types, TypeMap typeMap, HashSet<TypeSymbol> result)
        {
            foreach (var type in types)
            {
                result.Add(typeMap.SubstituteType(type).TypeSymbol);
            }
        }

        private static bool HaveSameParameterTypes(ImmutableArray<ParameterSymbol> params1, TypeMap typeMap1, ImmutableArray<ParameterSymbol> params2, TypeMap typeMap2,
                                                   bool considerRefOutDifference, bool considerCustomModifiers, bool ignoreDynamic, bool ignoreTupleNames)
        {
            Debug.Assert(params1.Length == params2.Length);

            var numParams = params1.Length;

            for (int i = 0; i < numParams; i++)
            {
                var param1 = params1[i];
                var param2 = params2[i];

                var type1 = SubstituteType(typeMap1, param1.Type);
                var type2 = SubstituteType(typeMap2, param2.Type);

                // the runtime compares custom modifiers using (effectively) SequenceEqual
                if (considerCustomModifiers)
                {
<<<<<<< HEAD
                    if (!type1.TypeSymbol.Equals(type2.TypeSymbol, ignoreDynamic: ignoreDynamic) ||
                        !type1.CustomModifiers.SequenceEqual(type2.CustomModifiers) || 
                        (param1.CountOfCustomModifiersPrecedingByRef != param2.CountOfCustomModifiersPrecedingByRef))
=======
                    if (!type1.Equals(type2, TypeCompareKind.ConsiderEverything.AddIgnoreDynamic(ignoreDynamic).AddIgnoreTupleNames(ignoreTupleNames)) || 
                        !SubstituteModifiers(typeMap1, param1.RefCustomModifiers).SequenceEqual(SubstituteModifiers(typeMap2, param2.RefCustomModifiers)))
>>>>>>> 2355a7be
                    {
                        return false;
                    }
                }
<<<<<<< HEAD
                else if (!type1.TypeSymbol.Equals(type2.TypeSymbol, ignoreCustomModifiersAndArraySizesAndLowerBounds: true, ignoreDynamic: ignoreDynamic))
=======
                else if (!type1.Type.Equals(type2.Type, TypeCompareKind.IgnoreCustomModifiersAndArraySizesAndLowerBounds.AddIgnoreDynamic(ignoreDynamic).AddIgnoreTupleNames(ignoreTupleNames)))
>>>>>>> 2355a7be
                {
                    return false;
                }

                var refKind1 = param1.RefKind;
                var refKind2 = param2.RefKind;

                // Metadata signatures don't distinguish ref/out, but C# does - even when comparing metadata method signatures.
                if (considerRefOutDifference)
                {
                    if (refKind1 != refKind2)
                    {
                        return false;
                    }
                }
                else
                {
                    if ((refKind1 == RefKind.None) != (refKind2 == RefKind.None))
                    {
                        return false;
                    }
                }
            }

            return true;
        }

        private static TypeSymbolWithAnnotations SubstituteType(TypeMap typeMap, TypeSymbolWithAnnotations typeSymbol)
        {
            return typeMap == null ? typeSymbol : typeSymbol.SubstituteType(typeMap);
        }

        private static ImmutableArray<CustomModifier> SubstituteModifiers(TypeMap typeMap, ImmutableArray<CustomModifier> customModifiers)
        {
            return typeMap == null ? customModifiers : typeMap.SubstituteCustomModifiers(customModifiers);
        }

        private static Cci.CallingConvention GetCallingConvention(Symbol member)
        {
            switch (member.Kind)
            {
                case SymbolKind.Method:
                    return ((MethodSymbol)member).CallingConvention;
                case SymbolKind.Property: //NOTE: Not using PropertySymbol.CallingConvention
                case SymbolKind.Event:
                    return member.IsStatic ? 0 : Cci.CallingConvention.HasThis;
                default:
                    throw ExceptionUtilities.UnexpectedValue(member.Kind);
            }
        }

        private static bool IsVarargMethod(Symbol member)
        {
            return member.Kind == SymbolKind.Method && ((MethodSymbol)member).IsVararg;
        }

        /// <summary>
        /// Do the members differ in terms of tuple names (both in their return type and parameters), but would match ignoring names?
        ///
        /// We'll look at the result of equality without tuple names (1) and with tuple names (2).
        /// The question is whether there is a change in tuple element names only (3).
        ///
        /// member1                  vs. member2                   | (1) | (2) |    (3)    |
        /// `(int a, int b) M()`     vs. `(int a, int b) M()`      | yes | yes |   match   |
        /// `(int a, int b) M()`     vs. `(int x, int y) M()`      | yes | no  | different |
        /// `void M((int a, int b))` vs. `void M((int x, int y))`  | yes | no  | different |
        /// `int M()`                vs. `string M()`              | no  | no  |   match   |
        ///
        /// </summary>
        internal static bool ConsideringTupleNamesCreatesDifference(Symbol member1, Symbol member2)
        {
            return !CSharpWithTupleNamesComparer.Equals(member1, member2) &&
                CSharpWithoutTupleNamesComparer.Equals(member1, member2);
        }
    }
}<|MERGE_RESOLUTION|>--- conflicted
+++ resolved
@@ -440,13 +440,9 @@
                 if (_considerReturnType)
                 {
                     RefKind refKind;
-<<<<<<< HEAD
-                    TypeSymbol returnType = member.GetTypeOrReturnType(out refKind).TypeSymbol;
-=======
                     TypeSymbol returnType;
                     ImmutableArray<CustomModifier> customModifiers_Ignored;
                     member.GetTypeOrReturnType(out refKind, out returnType, out customModifiers_Ignored, out customModifiers_Ignored);
->>>>>>> 2355a7be
 
                     hash = Hash.Combine((int)refKind, hash);
 
@@ -474,23 +470,14 @@
         private static bool HaveSameReturnTypes(Symbol member1, TypeMap typeMap1, Symbol member2, TypeMap typeMap2, bool considerCustomModifiers, bool ignoreDynamic, bool ignoreTupleNames)
         {
             RefKind refKind1;
-<<<<<<< HEAD
-            TypeSymbolWithAnnotations unsubstitutedReturnType1 = member1.GetTypeOrReturnType(out refKind1);
+            TypeSymbolWithAnnotations unsubstitutedReturnType1;
+            ImmutableArray<CustomModifier> refCustomModifiers1;
+            member1.GetTypeOrReturnType(out refKind1, out unsubstitutedReturnType1, out refCustomModifiers1);
 
             RefKind refKind2;
-            TypeSymbolWithAnnotations unsubstitutedReturnType2 = member2.GetTypeOrReturnType(out refKind2);
-=======
-            TypeSymbol unsubstitutedReturnType1;
-            ImmutableArray<CustomModifier> returnTypeCustomModifiers1;
-            ImmutableArray<CustomModifier> refCustomModifiers1;
-            member1.GetTypeOrReturnType(out refKind1, out unsubstitutedReturnType1, out returnTypeCustomModifiers1, out refCustomModifiers1);
-
-            RefKind refKind2;
-            TypeSymbol unsubstitutedReturnType2;
-            ImmutableArray<CustomModifier> returnTypeCustomModifiers2;
+            TypeSymbolWithAnnotations unsubstitutedReturnType2;
             ImmutableArray<CustomModifier> refCustomModifiers2;
-            member2.GetTypeOrReturnType(out refKind2, out unsubstitutedReturnType2, out returnTypeCustomModifiers2, out refCustomModifiers2);
->>>>>>> 2355a7be
+            member2.GetTypeOrReturnType(out refKind2, out unsubstitutedReturnType2, out refCustomModifiers2);
 
             // short-circuit type map building in the easiest cases
             if ((refKind1 != RefKind.None) != (refKind2 != RefKind.None))
@@ -506,33 +493,14 @@
                 return false;
             }
 
-<<<<<<< HEAD
-            if (isVoid1)
-            {
-                if (!considerCustomModifiers || 
-                    (unsubstitutedReturnType1.CustomModifiers.IsEmpty && unsubstitutedReturnType2.CustomModifiers.IsEmpty))
-                {
-                return true;
-            }
-            }
-
             var returnType1 = SubstituteType(typeMap1, unsubstitutedReturnType1);
             var returnType2 = SubstituteType(typeMap2, unsubstitutedReturnType2);
 
             // the runtime compares custom modifiers using (effectively) SequenceEqual
             return considerCustomModifiers ?
-                returnType1.TypeSymbol.Equals(returnType2.TypeSymbol, ignoreDynamic: ignoreDynamic) && returnType1.CustomModifiers.SequenceEqual(returnType2.CustomModifiers) :
-                returnType1.TypeSymbol.Equals(returnType2.TypeSymbol, ignoreCustomModifiersAndArraySizesAndLowerBounds: true, ignoreDynamic: ignoreDynamic);
-=======
-            var returnType1 = SubstituteType(typeMap1, new TypeWithModifiers(unsubstitutedReturnType1, returnTypeCustomModifiers1));
-            var returnType2 = SubstituteType(typeMap2, new TypeWithModifiers(unsubstitutedReturnType2, returnTypeCustomModifiers2));
-
-            // the runtime compares custom modifiers using (effectively) SequenceEqual
-            return considerCustomModifiers ?
-                returnType1.Equals(returnType2, TypeCompareKind.ConsiderEverything.AddIgnoreDynamic(ignoreDynamic).AddIgnoreTupleNames(ignoreTupleNames)) &&
-                    SubstituteModifiers(typeMap1, refCustomModifiers1).SequenceEqual(SubstituteModifiers(typeMap2, refCustomModifiers2)) :
-                returnType1.Type.Equals(returnType2.Type, TypeCompareKind.IgnoreCustomModifiersAndArraySizesAndLowerBounds.AddIgnoreDynamic(ignoreDynamic).AddIgnoreTupleNames(ignoreTupleNames));
->>>>>>> 2355a7be
+                returnType1.TypeSymbol.Equals(returnType2.TypeSymbol, TypeCompareKind.ConsiderEverything.AddIgnoreDynamic(ignoreDynamic).AddIgnoreTupleNames(ignoreTupleNames)) &&
+                    returnType1.CustomModifiers.SequenceEqual(returnType2.CustomModifiers) :
+                returnType1.TypeSymbol.Equals(returnType2.TypeSymbol, TypeCompareKind.IgnoreCustomModifiersAndArraySizesAndLowerBounds.AddIgnoreDynamic(ignoreDynamic).AddIgnoreTupleNames(ignoreTupleNames));
         }
 
         private static TypeMap GetTypeMap(Symbol member)
@@ -674,23 +642,13 @@
                 // the runtime compares custom modifiers using (effectively) SequenceEqual
                 if (considerCustomModifiers)
                 {
-<<<<<<< HEAD
-                    if (!type1.TypeSymbol.Equals(type2.TypeSymbol, ignoreDynamic: ignoreDynamic) ||
-                        !type1.CustomModifiers.SequenceEqual(type2.CustomModifiers) || 
-                        (param1.CountOfCustomModifiersPrecedingByRef != param2.CountOfCustomModifiersPrecedingByRef))
-=======
-                    if (!type1.Equals(type2, TypeCompareKind.ConsiderEverything.AddIgnoreDynamic(ignoreDynamic).AddIgnoreTupleNames(ignoreTupleNames)) || 
+                    if (!type1.Equals(type2, TypeCompareKind.ConsiderEverything.AddIgnoreDynamic(ignoreDynamic).AddIgnoreTupleNames(ignoreTupleNames)) ||
                         !SubstituteModifiers(typeMap1, param1.RefCustomModifiers).SequenceEqual(SubstituteModifiers(typeMap2, param2.RefCustomModifiers)))
->>>>>>> 2355a7be
                     {
                         return false;
                     }
                 }
-<<<<<<< HEAD
-                else if (!type1.TypeSymbol.Equals(type2.TypeSymbol, ignoreCustomModifiersAndArraySizesAndLowerBounds: true, ignoreDynamic: ignoreDynamic))
-=======
-                else if (!type1.Type.Equals(type2.Type, TypeCompareKind.IgnoreCustomModifiersAndArraySizesAndLowerBounds.AddIgnoreDynamic(ignoreDynamic).AddIgnoreTupleNames(ignoreTupleNames)))
->>>>>>> 2355a7be
+                else if (!type1.TypeSymbol.Equals(type2.TypeSymbol, TypeCompareKind.IgnoreCustomModifiersAndArraySizesAndLowerBounds.AddIgnoreDynamic(ignoreDynamic).AddIgnoreTupleNames(ignoreTupleNames)))
                 {
                     return false;
                 }
