﻿// Copyright (c) Microsoft.  All Rights Reserved.  Licensed under the Apache License, Version 2.0.  See License.txt in the project root for license information.

using System.Collections.Immutable;
using Microsoft.CodeAnalysis.CSharp.Symbols;
using Microsoft.CodeAnalysis.CSharp.Syntax;
using Microsoft.CodeAnalysis.Text;
using Cci = Microsoft.Cci;

namespace Microsoft.CodeAnalysis.CSharp.Symbols
{
    /// <summary>
    /// When indexer overload resolution fails, we have two options:
    ///   1) Create a BoundBadExpression with the candidates as child nodes;
    ///   2) Create a BoundIndexerAccess with the error flag set.
    ///   
    /// Option 2 is preferable, because it retains information about the arguments
    /// (names, ref kind, etc), and results in better output from flow analysis.
    /// However, we can't create a BoundIndexerAccess with a null indexer symbol,
    /// so we create an ErrorPropertySymbol to fill the gap.
    /// </summary>
    internal sealed class ErrorPropertySymbol : PropertySymbol
    {
        private readonly Symbol _containingSymbol;
        private readonly TypeSymbolWithAnnotations _type;
        private readonly string _name;
        private readonly bool _isIndexer;
        private readonly bool _isIndexedProperty;

        public ErrorPropertySymbol(Symbol containingSymbol, TypeSymbol type, string name, bool isIndexer, bool isIndexedProperty)
        {
            _containingSymbol = containingSymbol;
            _type = TypeSymbolWithAnnotations.Create(type);
            _name = name;
            _isIndexer = isIndexer;
            _isIndexedProperty = isIndexedProperty;
        }

        public override Symbol ContainingSymbol { get { return _containingSymbol; } }

<<<<<<< HEAD
        public override TypeSymbolWithAnnotations Type { get { return _type; } }
=======
        internal override RefKind RefKind { get { return RefKind.None; } }

        public override TypeSymbol Type { get { return _type; } }
>>>>>>> c7afb2d2

        public override string Name { get { return _name; } }

        internal override bool HasSpecialName { get { return false; } }

        public override bool IsIndexer { get { return _isIndexer; } }

        public override bool IsIndexedProperty { get { return _isIndexedProperty; } }

        // CONSIDER: could create an ErrorMethodSymbol
        public override MethodSymbol GetMethod { get { return null; } }

        // CONSIDER: could create an ErrorMethodSymbol
        public override MethodSymbol SetMethod { get { return null; } }

        public override ImmutableArray<Location> Locations { get { return ImmutableArray<Location>.Empty; } }

        public override ImmutableArray<SyntaxReference> DeclaringSyntaxReferences { get { return ImmutableArray<SyntaxReference>.Empty; } }

        public override Accessibility DeclaredAccessibility { get { return Accessibility.NotApplicable; } }

        public override bool IsStatic { get { return false; } }

        public override bool IsVirtual { get { return false; } }

        public override bool IsOverride { get { return false; } }

        public override bool IsAbstract { get { return false; } }

        public override bool IsSealed { get { return false; } }

        public override bool IsExtern { get { return false; } }

        internal sealed override ObsoleteAttributeData ObsoleteAttributeData { get { return null; } }

        public override ImmutableArray<ParameterSymbol> Parameters { get { return ImmutableArray<ParameterSymbol>.Empty; } }

        internal override Cci.CallingConvention CallingConvention { get { return Cci.CallingConvention.Default; } }

        internal override bool MustCallMethodsDirectly { get { return false; } }

        public override ImmutableArray<PropertySymbol> ExplicitInterfaceImplementations { get { return ImmutableArray<PropertySymbol>.Empty; } }
    }
}<|MERGE_RESOLUTION|>--- conflicted
+++ resolved
@@ -37,13 +37,9 @@
 
         public override Symbol ContainingSymbol { get { return _containingSymbol; } }
 
-<<<<<<< HEAD
-        public override TypeSymbolWithAnnotations Type { get { return _type; } }
-=======
         internal override RefKind RefKind { get { return RefKind.None; } }
 
-        public override TypeSymbol Type { get { return _type; } }
->>>>>>> c7afb2d2
+        public override TypeSymbolWithAnnotations Type { get { return _type; } }
 
         public override string Name { get { return _name; } }
 
