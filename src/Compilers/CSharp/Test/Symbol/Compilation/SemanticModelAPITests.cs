﻿// Copyright (c) Microsoft.  All Rights Reserved.  Licensed under the Apache License, Version 2.0.  See License.txt in the project root for license information.

using System;
using System.Collections.Generic;
using System.Collections.Immutable;
using System.Linq;
using Microsoft.CodeAnalysis.CSharp.Symbols;
using Microsoft.CodeAnalysis.CSharp.Syntax;
using Microsoft.CodeAnalysis.CSharp.Test.Utilities;
using Microsoft.CodeAnalysis.Test.Utilities;
using Microsoft.CodeAnalysis.Text;
using Roslyn.Test.Utilities;
using Xunit;

namespace Microsoft.CodeAnalysis.CSharp.UnitTests
{
    public class SemanticTests : CSharpTestBase
    {
        [Fact]
        public void LocalSymbolsAreEquivalentAcrossSemanticModelsFromTheSameCompilation()
        {
            var text = @"public class C { public void M() { int x = 10; } }";
            var tree = Parse(text);
            var comp = CreateStandardCompilation(tree);

            var model1 = comp.GetSemanticModel(tree);
            var model2 = comp.GetSemanticModel(tree);
            Assert.NotEqual(model1, model2);

            var vardecl = tree.GetCompilationUnitRoot().DescendantNodes().OfType<VariableDeclaratorSyntax>().First();
            var symbol1 = model1.GetDeclaredSymbol(vardecl);
            var symbol2 = model2.GetDeclaredSymbol(vardecl);

            Assert.NotSame(symbol1, symbol2);
            Assert.Equal(symbol1, symbol2);
        }

        [Fact]
        public void LocalSymbolsAreDifferentArossSemanticModelsFromDifferentCompilations()
        {
            var text = @"public class C { public void M() { int x = 10; } }";
            var tree = Parse(text);
            var comp1 = CreateStandardCompilation(tree);
            var comp2 = CreateStandardCompilation(tree);

            var model1 = comp1.GetSemanticModel(tree);
            var model2 = comp2.GetSemanticModel(tree);
            Assert.NotEqual(model1, model2);

            var vardecl = tree.GetCompilationUnitRoot().DescendantNodes().OfType<VariableDeclaratorSyntax>().First();
            var symbol1 = model1.GetDeclaredSymbol(vardecl);
            var symbol2 = model2.GetDeclaredSymbol(vardecl);

            Assert.NotSame(symbol1, symbol2);
            Assert.NotEqual(symbol1, symbol2);
        }

        [Fact]
        public void RangeVariableSymbolsAreEquivalentAcrossSemanticModelsFromTheSameCompilation()
        {
            var text = @"using System.Linq; public class C { public void M() { var q = from c in string.Empty select c; } }";
            var tree = Parse(text);
            var comp = CreateCompilationWithMscorlibAndSystemCore(new[] { tree });

            var model1 = comp.GetSemanticModel(tree);
            var model2 = comp.GetSemanticModel(tree);
            Assert.NotEqual(model1, model2);

            var vardecl = tree.GetCompilationUnitRoot().DescendantNodes().OfType<QueryClauseSyntax>().First();
            var symbol1 = model1.GetDeclaredSymbol(vardecl);
            var symbol2 = model2.GetDeclaredSymbol(vardecl);

            Assert.NotSame(symbol1, symbol2);
            Assert.Equal(symbol1, symbol2);
        }

        [Fact]
        public void RangeVariableSymbolsAreDifferentAcrossSemanticModelsFromDifferentCompilations()
        {
            var text = @"using System.Linq; public class C { public void M() { var q = from c in string.Empty select c; } }";
            var tree = Parse(text);
            var comp1 = CreateCompilationWithMscorlibAndSystemCore(new[] { tree });
            var comp2 = CreateCompilationWithMscorlibAndSystemCore(new[] { tree });

            var model1 = comp1.GetSemanticModel(tree);
            var model2 = comp2.GetSemanticModel(tree);
            Assert.NotEqual(model1, model2);

            var vardecl = tree.GetCompilationUnitRoot().DescendantNodes().OfType<QueryClauseSyntax>().First();
            var symbol1 = model1.GetDeclaredSymbol(vardecl);
            var symbol2 = model2.GetDeclaredSymbol(vardecl);

            Assert.NotSame(symbol1, symbol2);
            Assert.NotEqual(symbol1, symbol2);
        }

        [Fact]
        public void LabelSymbolsAreEquivalentAcrossSemanticModelsFromSameCompilation()
        {
            var text = @"public class C { public void M() { label: goto label; } }";
            var tree = Parse(text);
            var comp = CreateStandardCompilation(tree);

            var model1 = comp.GetSemanticModel(tree);
            var model2 = comp.GetSemanticModel(tree);
            Assert.NotEqual(model1, model2);

            var statement = tree.GetCompilationUnitRoot().DescendantNodes().OfType<GotoStatementSyntax>().First();
            var symbol1 = model1.GetSymbolInfo(statement.Expression).Symbol;
            var symbol2 = model2.GetSymbolInfo(statement.Expression).Symbol;

            Assert.Equal(false, ReferenceEquals(symbol1, symbol2));
            Assert.Equal(symbol1, symbol2);
        }

        [Fact]
        public void LambdaParameterSymbolsAreEquivalentAcrossSemanticModelsFromSameCompilation()
        {
            var text = @"using System; public class C { public void M() { Func<int,int> f = (p) => p; } }";
            var tree = Parse(text);
            var comp = CreateStandardCompilation(tree);

            var model1 = comp.GetSemanticModel(tree);
            var model2 = comp.GetSemanticModel(tree);
            Assert.NotEqual(model1, model2);

            var paramdecl = tree.GetCompilationUnitRoot().DescendantNodes().OfType<ParameterSyntax>().First();
            var symbol1 = model1.GetDeclaredSymbol(paramdecl);
            var symbol2 = model2.GetDeclaredSymbol(paramdecl);

            Assert.NotSame(symbol1, symbol2);
            Assert.Equal(symbol1.ContainingSymbol, symbol2.ContainingSymbol);
            Assert.Equal(symbol1, symbol2);
        }

        [Fact]
        public void LambdaParameterSymbolsAreDifferentAcrossSemanticModelsFromDifferentCompilations()
        {
            var text = @"using System; public class C { public void M() { Func<int,int> f = (p) => p; } }";
            var tree1 = Parse(text);
            var tree2 = Parse(text);
            var comp1 = CreateStandardCompilation(tree1);
            var comp2 = CreateStandardCompilation(tree2);

            var model1 = comp1.GetSemanticModel(tree1);
            var model2 = comp2.GetSemanticModel(tree2);
            Assert.NotEqual(model1, model2);

            var paramdecl1 = tree1.GetCompilationUnitRoot().DescendantNodes().OfType<ParameterSyntax>().First();
            var symbol1 = model1.GetDeclaredSymbol(paramdecl1);
            var paramdecl2 = tree2.GetCompilationUnitRoot().DescendantNodes().OfType<ParameterSyntax>().First();
            var symbol2 = model2.GetDeclaredSymbol(paramdecl2);

            Assert.NotSame(symbol1, symbol2);
            Assert.NotEqual(symbol1.ContainingSymbol, symbol2.ContainingSymbol);
            Assert.NotEqual(symbol1, symbol2);
        }

        [WorkItem(539740, "http://vstfdevdiv:8080/DevDiv2/DevDiv/_workitems/edit/539740")]
        [Fact]
        public void NamespaceWithoutName()
        {
            var text = "namespace";
            var tree = Parse(text);
            var comp = CreateStandardCompilation(tree);
            var model = comp.GetSemanticModel(tree);
            var errors = comp.GetDiagnostics().ToArray();
            Assert.Equal(3, errors.Length);

            var nsArray = tree.GetCompilationUnitRoot().DescendantNodes().Where(node => node.IsKind(SyntaxKind.NamespaceDeclaration)).ToArray();
            Assert.Equal(1, nsArray.Length);

            var nsSyntax = nsArray[0] as NamespaceDeclarationSyntax;
            var symbol = model.GetDeclaredSymbol(nsSyntax);
            Assert.Equal(string.Empty, symbol.Name);
        }

        [Fact]
        public void LazyBoundUsings1()
        {
            var text =
@"
// Peter Golde[7/19/2010]: I managed to construct the following interesting example today,
// which Dev10 does compile. Interestingly, the resolution of one ""using"" can depend
// on the resolution of another ""using"" later in the same namespace.
using K = A.Q;
using L = B.R;
 
class B
{
    public class R
    {
        public class Q
        {
            public class S : K { }
        }
    }
}
 
class A : L
{
    public K.S v = null;
}
";
            var comp = CreateStandardCompilation(text);
            var global = comp.GlobalNamespace;
            var a = global.GetTypeMembers("A", 0).Single();
            var abase = a.BaseType();
            Assert.Equal("B.R", abase.ToTestDisplayString());

            var b = global.GetTypeMembers("B", 0).Single();
            var r = b.GetTypeMembers("R", 0).Single();
            var q = r.GetTypeMembers("Q", 0).Single();
            var v = a.GetMembers("v").Single() as FieldSymbol;
            var s = v.Type.TypeSymbol;
            Assert.Equal("B.R.Q.S", s.ToTestDisplayString());
            var sbase = s.BaseType();
            Assert.Equal("B.R.Q", sbase.ToTestDisplayString());
        }

        [Fact]
        public void Diagnostics1()
        {
            var text =
@"
class A : A {}
";
            var tree = Parse(text);
            var comp = CreateStandardCompilation(tree);

            var errs = comp.GetSemanticModel(tree).GetDeclarationDiagnostics();
            Assert.Equal(1, errs.Count());
        }

        [Fact]
        public void DiagnosticsInOneTree()
        {
            var partial1 =
@"
partial class A 
{ 
    void goo() { int x = y; }
}

class C : B {}
";

            var partial2 =
@"
partial class A 
{ 
    int q;      //an unused field in a partial type
    void bar() { int x = z; }
}

class B : NonExistent {}
";

            var partial1Tree = Parse(partial1);
            var partial2Tree = Parse(partial2);
            var comp = CreateStandardCompilation(new SyntaxTree[] { partial1Tree, partial2Tree });

            var errs = comp.GetSemanticModel(partial1Tree).GetDiagnostics();
            Assert.Equal(1, errs.Count());
        }

        [Fact]
        public void Bindings1()
        {
            var text =
@"
class B : A {}
class A {}
";
            var tree = Parse(text);
            var comp = CreateStandardCompilation(tree);

            var bdecl = tree.GetCompilationUnitRoot().Members[0] as TypeDeclarationSyntax;
            var bbase = bdecl.BaseList.Types[0].Type as TypeSyntax;
            var model = comp.GetSemanticModel(tree);

            var info = model.GetSymbolInfo(bbase);
            Assert.NotNull(info.Symbol);
            var a = comp.GlobalNamespace.GetTypeMembers("A", 0).Single();
            Assert.Equal(a, info.Symbol);
            Assert.Equal(a, model.GetTypeInfo(bbase).Type);
        }

        [Fact]
        public void BaseScope1()
        {
            // ensure the base clause is not bound in the scope of the class
            var text =
@"
public class C : B {}
public class A {
    public class B {}
}
public class B : A {}
";
            var tree = Parse(text);
            var comp = CreateStandardCompilation(tree);

            var cdecl = tree.GetCompilationUnitRoot().Members[0] as TypeDeclarationSyntax;
            var cbase = cdecl.BaseList.Types[0].Type as TypeSyntax;
            var model = comp.GetSemanticModel(tree);

            var info = model.GetSymbolInfo(cbase);
            Assert.NotNull(info.Symbol);
            var b = comp.GlobalNamespace.GetTypeMembers("B", 0).Single();
            Assert.Equal(b, info.Symbol);
            Assert.Equal(b, model.GetTypeInfo(cbase).Type);
        }

        [Fact]
        public void BaseScope2()
        {
            // ensure type parameters are in scope in the base clause
            var text =
@"
public class C<T> : A<T> { }
public class A<T> : B { }
public class B {
    public class T { }
}
";
            var tree = Parse(text);
            var comp = CreateStandardCompilation(tree);

            var cdecl = tree.GetCompilationUnitRoot().Members[0] as TypeDeclarationSyntax;
            var cbase = cdecl.BaseList.Types[0].Type as TypeSyntax;
            var model = comp.GetSemanticModel(tree);

            var info = model.GetSymbolInfo(cbase);
            Assert.NotNull(info.Symbol);
            var cbasetype = info.Symbol as NamedTypeSymbol;

            var c = comp.GlobalNamespace.GetTypeMembers("C", 1).Single();
            Assert.Equal(c.BaseType(), cbasetype);
        }

        [Fact]
        public void Bindings2()
        {
            var text =
@"
class B<T> : A<T> {}
class A<T> {}
";
            var tree = Parse(text);
            var comp = CreateStandardCompilation(tree);

            var bdecl = tree.GetCompilationUnitRoot().Members[0] as TypeDeclarationSyntax;
            var bbase = bdecl.BaseList.Types[0].Type as TypeSyntax; // A<T>
            var model = comp.GetSemanticModel(tree);

            var info = model.GetSymbolInfo(bbase);
            Assert.NotNull(info.Symbol);
            var at2 = info.Symbol as NamedTypeSymbol;
            Assert.Equal(at2, model.GetTypeInfo(bbase).Type);

            var a = comp.GlobalNamespace.GetTypeMembers("A", 1).Single();
            var at = a.TypeParameters.First();
            var b = comp.GlobalNamespace.GetTypeMembers("B", 1).Single();
            var bt = b.TypeParameters.First();

            Assert.Equal(a.OriginalDefinition, at2.OriginalDefinition);
<<<<<<< HEAD
            Assert.Equal(b.TypeParameters.First(), at2.TypeArguments.First().TypeSymbol);
=======
            Assert.Equal(b.TypeParameters.First(), at2.TypeArguments().First());
>>>>>>> 1bc93344
        }

        [Fact]
        public void Bindings3()
        {
            var text =
@"using System;
using System.Collections.Generic;
using System.Linq;

class Program
{
    static Program Field;
}";
            var tree1 = Parse(text);
            var compilation = CreateStandardCompilation(tree1);

            var tree2 = Parse(text);
            var classProgram = tree2.GetCompilationUnitRoot().Members[0] as TypeDeclarationSyntax;
            var staticProgramField = classProgram.Members[0] as FieldDeclarationSyntax;
            var program = staticProgramField.Declaration.Type;
            var model = compilation.GetSemanticModel(tree1);

            Assert.Throws<ArgumentException>(() =>
            {
                // tree2 not in the compilation
                var lookup = model.GetSymbolInfo(program);
            });
        }

        [Fact]
        public void Bindings4()
        {
            var text =
@"using System;
using System.Collections.Generic;
using System.Linq;

class Program
{
    Program p;
    static void Main(string[] args)
    {
    }
}";

            var tree1 = Parse(text);
            var compilation = CreateStandardCompilation(tree1);

            var decl = tree1.GetCompilationUnitRoot().Members[0] as TypeDeclarationSyntax;
            var field = decl.Members[0] as FieldDeclarationSyntax;
            var type = field.Declaration.Type;
            var model = compilation.GetSemanticModel(tree1);

            var info = model.GetSymbolInfo(type);
            Assert.Equal(compilation.GlobalNamespace.GetTypeMembers("Program", 0).Single(), info.Symbol);
        }

        [Fact]
        public void Bindings5()
        {
            var text =
@"using System;
using System.Collections.Generic;
using System.Linq;

class Program
{
    static void Main(string[] args)
    {
    }
}";

            var tree1 = Parse(text);
            var tree2 = Parse(text);
            var compilation = CreateStandardCompilation(new SyntaxTree[] { tree1, tree2 });

            var decl = tree1.GetCompilationUnitRoot().Members[0] as TypeDeclarationSyntax;
            var method = decl.Members[0] as MethodDeclarationSyntax;
            var type = method.ParameterList.Parameters[0].Type;

            var model = compilation.GetSemanticModel(tree1);

            var info = model.GetSymbolInfo(type);
            Assert.Equal<Symbol>(compilation.GetSpecialType(SpecialType.System_String), (info.Symbol as ArrayTypeSymbol).ElementType.TypeSymbol);
        }

        [Fact]
        public void Speculative1()
        {
            var text =
@"
class B {
    object x;
}
class A {}
";
            var tree = Parse(text);
            var comp = CreateStandardCompilation(tree);

            var bdecl = tree.GetCompilationUnitRoot().Members[0] as TypeDeclarationSyntax;
            var xdecl = bdecl.Members[0] as FieldDeclarationSyntax;

            var model = comp.GetSemanticModel(tree);

            TypeSyntax speculate = SyntaxFactory.IdentifierName(SyntaxFactory.Identifier("A"));
            var symbolInfo = model.GetSpeculativeSymbolInfo(xdecl.SpanStart, speculate, SpeculativeBindingOption.BindAsTypeOrNamespace);
            var lookup = symbolInfo.Symbol as TypeSymbol;


            Assert.NotNull(lookup);
            var a = comp.GlobalNamespace.GetTypeMembers("A", 0).Single();
            Assert.Equal(a, lookup);
        }

        [Fact]
        public void GetType1()
        {
            var text =
@"
class A {
    class B {}
}
";
            var tree = Parse(text);
            var comp = CreateStandardCompilation(tree);

            var adecl = tree.GetCompilationUnitRoot().Members[0] as TypeDeclarationSyntax;
            var bdecl = adecl.Members[0] as TypeDeclarationSyntax;

            var model = comp.GetSemanticModel(tree);
            var a1 = model.GetDeclaredSymbol(adecl);
            var b1 = model.GetDeclaredSymbol(bdecl);

            var global = comp.GlobalNamespace;
            var a2 = global.GetTypeMembers("A", 0).Single();
            var b2 = a2.GetTypeMembers("B", 0).Single();

            Assert.Equal(a2, a1);
            Assert.Equal(b2, b1);
        }

        [Fact]
        public void DottedName()
        {
            var text =
@"
class Main {
  A.B x; // this refers to the B within A.
}
class A {
    public class B {}
}
class B {}
";
            var tree = Parse(text);
            var comp = CreateStandardCompilation(tree);
            var model = (CSharpSemanticModel)comp.GetSemanticModel(tree);

            var root = tree.GetCompilationUnitRoot();
            var mainDecl = root.Members[0] as TypeDeclarationSyntax;
            var mainType = model.GetDeclaredSymbol(mainDecl);

            var aDecl = root.Members[1] as TypeDeclarationSyntax;
            var aType = model.GetDeclaredSymbol(aDecl);

            var abDecl = aDecl.Members[0] as TypeDeclarationSyntax;
            var abType = model.GetDeclaredSymbol(abDecl);

            var bDecl = root.Members[2] as TypeDeclarationSyntax;
            var bType = model.GetDeclaredSymbol(bDecl);

            var xDecl = mainDecl.Members[0] as FieldDeclarationSyntax;
            var xSym = mainType.GetMembers("x").Single() as FieldSymbol;
            Assert.Equal<ISymbol>(abType, xSym.Type.TypeSymbol);
            var info = model.GetSymbolInfo((xDecl.Declaration.Type as QualifiedNameSyntax).Right);
            Assert.Equal(abType, info.Symbol);
        }

        [Fact]
        public void AliasQualifiedName()
        {
            var text =
@"
class B {}
namespace N {
  class C : global::B {}
  class B {}
}
";
            var tree = Parse(text);
            var comp = CreateStandardCompilation(tree);
            var model = comp.GetSemanticModel(tree);

            var root = tree.GetCompilationUnitRoot();
            var nDecl = root.Members[0] as NamespaceDeclarationSyntax;
            var n2Decl = root.Members[1] as NamespaceDeclarationSyntax;
            var cDecl = n2Decl.Members[0] as TypeDeclarationSyntax;
            var cBase = (cDecl.BaseList.Types[0].Type as AliasQualifiedNameSyntax).Name;

            var cBaseType = model.GetSymbolInfo(cBase).Symbol;
            var bOuter = comp.GlobalNamespace.GetTypeMembers("B", 0).Single();
            var bInner = (comp.GlobalNamespace.GetMembers("N").Single() as NamespaceSymbol).GetTypeMembers("B", 0).Single();
            Assert.Equal(bOuter, cBaseType);
        }

        [Fact, WorkItem(528655, "http://vstfdevdiv:8080/DevDiv2/DevDiv/_workitems/edit/528655")]
        public void ErrorSymbolForInvalidCode()
        {
            var text = @"
public class A 
{
	int goo	{	void goo() {}	} // Error
	static int Main() {	return 1;    }
}
";
            var tree = Parse(text);
            var comp = CreateStandardCompilation(tree);
            var mems = comp.SourceModule.GlobalNamespace.GetMembers();

            var typeA = mems.Where(s => s.Name == "A").Select(s => s);
            Assert.Equal(1, typeA.Count());
            var invalid = mems.Where(s => s.Name == "<invalid-global-code>").Select(s => s);
            Assert.Equal(1, invalid.Count());
        }

        [Fact, WorkItem(543225, "http://vstfdevdiv:8080/DevDiv2/DevDiv/_workitems/edit/543225"), WorkItem(529057, "http://vstfdevdiv:8080/DevDiv2/DevDiv/_workitems/edit/529057")]
        public void MergePartialMethodAndParameterSymbols()
        {
            var text = @"
using System;

partial class PC
{
    partial void PM(int pp);
}

partial class PC
{
    partial void PM(int pp) {}
}
";
            var tree = Parse(text);
            var comp = CreateStandardCompilation(tree);
            var pTypeSym = comp.SourceModule.GlobalNamespace.GetTypeMembers("PC").Single();
            var pMethodSym = pTypeSym.GetMembers("PM").Single();

            var model = (CSharpSemanticModel)comp.GetSemanticModel(tree);
            var pType01 = tree.GetCompilationUnitRoot().DescendantNodes().OfType<ClassDeclarationSyntax>().First();
            var pType02 = tree.GetCompilationUnitRoot().DescendantNodes().OfType<ClassDeclarationSyntax>().Last();
            Assert.NotEqual(pType01, pType02);
            var ptSym01 = model.GetDeclaredSymbol(pType01);
            var ptSym02 = model.GetDeclaredSymbol(pType02);
            // same partial type symbol
            Assert.Same(ptSym01, ptSym02);
            Assert.Equal(2, ptSym01.Locations.Length);

            var pMethod01 = tree.GetCompilationUnitRoot().DescendantNodes().OfType<MethodDeclarationSyntax>().First();
            var pMethod02 = tree.GetCompilationUnitRoot().DescendantNodes().OfType<MethodDeclarationSyntax>().Last();
            Assert.NotEqual(pMethod01, pMethod02);

            var pmSym01 = model.GetDeclaredSymbol(pMethod01);
            var pmSym02 = model.GetDeclaredSymbol(pMethod02);
            // different partial method symbols:(
            Assert.NotSame(pmSym01, pmSym02);
            // the declaration one is what one can get from GetMembers()
            Assert.Same(pMethodSym, pmSym01);

            // with decl|impl point to each other
            Assert.Null(pmSym01.PartialDefinitionPart);
            Assert.Same(pmSym02, pmSym01.PartialImplementationPart);

            Assert.Same(pmSym01, pmSym02.PartialDefinitionPart);
            Assert.Null(pmSym02.PartialImplementationPart);

            var pParam01 = tree.GetCompilationUnitRoot().DescendantNodes().OfType<ParameterSyntax>().First();
            var pParam02 = tree.GetCompilationUnitRoot().DescendantNodes().OfType<ParameterSyntax>().Last();
            Assert.NotEqual(pParam01, pParam02);

            var ppSym01 = model.GetDeclaredSymbol(pParam01);
            var ppSym02 = model.GetDeclaredSymbol(pParam02);
            Assert.NotSame(ppSym01, ppSym02);
            Assert.Equal(1, ppSym01.Locations.Length);
            Assert.Equal(1, ppSym02.Locations.Length);
        }

        [Fact, WorkItem(544221, "http://vstfdevdiv:8080/DevDiv2/DevDiv/_workitems/edit/544221")]
        public void GetTypeInfoForOptionalParameterDefaultValueInDelegate()
        {
            var text = @"
using System;

class Test
{
    public delegate void DGoo(byte i = 1);
    protected internal void MGoo(sbyte j = 2) { }
}
";
            var tree = Parse(text);
            var comp = CreateStandardCompilation(tree);
            var model = comp.GetSemanticModel(tree);
            var root = tree.GetCompilationUnitRoot();
            var exprs = root.DescendantNodes().OfType<LiteralExpressionSyntax>().ToArray();
            Assert.Equal(2, exprs.Length);

            var type1 = model.GetTypeInfo(exprs[0]);
            var type2 = model.GetTypeInfo(exprs[1]);

            Assert.NotNull(type1.Type);
            Assert.Equal("System.Int32", type1.Type.ToTestDisplayString());
            Assert.NotNull(type2.Type);
            Assert.Equal("System.Int32", type2.Type.ToTestDisplayString());
        }

        [Fact, WorkItem(544231, "http://vstfdevdiv:8080/DevDiv2/DevDiv/_workitems/edit/544231")]
        public void GetDeclSymbolForParameterOfPartialMethod()
        {
            var text1 = @"
using System;

partial class Partial001
{
    static partial void Goo(ulong x);
}
";

            var text2 = @"
using System;

partial class Partial001
{
    static partial void Goo(ulong x)  {    }
    static int Main()  {    return 1;    }
}
";
            var tree1 = Parse(text1);
            var tree2 = Parse(text2);
            var comp = CreateStandardCompilation(new List<SyntaxTree> { tree1, tree2 });

            var model1 = comp.GetSemanticModel(tree1);
            var model2 = comp.GetSemanticModel(tree2);
            var root1 = tree1.GetCompilationUnitRoot();
            var root2 = tree1.GetCompilationUnitRoot();
            var para1 = tree1.GetCompilationUnitRoot().DescendantNodes().OfType<ParameterSyntax>().First();
            var para2 = tree2.GetCompilationUnitRoot().DescendantNodes().OfType<ParameterSyntax>().First();
            var sym1 = model1.GetDeclaredSymbol(para1);
            var sym2 = model2.GetDeclaredSymbol(para2);

            Assert.NotNull(sym1);
            Assert.NotNull(sym2);
            Assert.Equal("System.UInt64 x", sym1.ToTestDisplayString());
            Assert.Equal("System.UInt64 x", sym2.ToTestDisplayString());
            Assert.NotEqual(sym1.Locations[0], sym2.Locations[0]);
        }

        [Fact, WorkItem(544473, "http://vstfdevdiv:8080/DevDiv2/DevDiv/_workitems/edit/544473")]
        public void GetDeclSymbolForTypeParameterOfPartialMethod()
        {
            var text1 = @"
using System;

partial class Partial001
{
    static partial void Goo<T>(T x);
}
";

            var text2 = @"
using System;

partial class Partial001
{
    static partial void Goo<T>(T x)  {    }
    static int Main()  {    return 1;    }
}
";
            var tree1 = Parse(text1);
            var tree2 = Parse(text2);
            var comp = CreateStandardCompilation(new List<SyntaxTree> { tree1, tree2 });

            var model1 = comp.GetSemanticModel(tree1);
            var model2 = comp.GetSemanticModel(tree2);
            var root1 = tree1.GetCompilationUnitRoot();
            var root2 = tree1.GetCompilationUnitRoot();
            var para1 = tree1.GetCompilationUnitRoot().DescendantNodes().OfType<TypeParameterSyntax>().First();
            var para2 = tree2.GetCompilationUnitRoot().DescendantNodes().OfType<TypeParameterSyntax>().First();
            var sym1 = model1.GetDeclaredSymbol(para1);
            var sym2 = model2.GetDeclaredSymbol(para2);

            Assert.NotNull(sym1);
            Assert.NotNull(sym2);
            Assert.Equal("T", sym1.ToTestDisplayString());
            Assert.Equal("T", sym2.ToTestDisplayString());
            Assert.NotEqual(sym1.Locations[0], sym2.Locations[0]);
        }

        [Fact]
        public void GetDeclaredSymbolForAnonymousTypeProperty01()
        {
            var text = @"
using System;

struct AnonTypeTest
{
    static long Prop
    {
        get
        {
            short @short = -1;
            var anonType = new { id = 123, @do = ""QC"", @short, Prop };
            return anonType.id + anonType.@short;
        }
    }
}
";
            var tree = Parse(text);
            var comp = CreateStandardCompilation(tree);
            var model = comp.GetSemanticModel(tree);
            var anonProps = tree.GetCompilationUnitRoot().DescendantNodes().OfType<AnonymousObjectMemberDeclaratorSyntax>();
            Assert.Equal(4, anonProps.Count());
            var symList = from ap in anonProps
                          let apsym = model.GetDeclaredSymbol(ap)
                          orderby apsym.Name
                          select apsym.Name;

            var results = string.Join(", ", symList);
            Assert.Equal("do, id, Prop, short", results);
        }

        [Fact]
        public void GetDeclaredSymbolForAnonymousTypeProperty02()
        {
            var text = @"
using System;

class AnonTypeTest
{
    long field = 111;
    void M(byte p1, ref sbyte p2, out string p3, params string[] ary)
    {
        ulong local = 12345;
        var anonType = new { local, this.field, p1, p2, ary };
        p3 = anonType.ary.Length > 0 ? anonType.ary[0] : """";
    }
}
";
            var tree = Parse(text);
            var comp = CreateStandardCompilation(tree);
            var model = comp.GetSemanticModel(tree);
            var anonProps = tree.GetCompilationUnitRoot().DescendantNodes().OfType<AnonymousObjectMemberDeclaratorSyntax>();
            Assert.Equal(5, anonProps.Count());
            var symList = from ap in anonProps
                          let apsym = model.GetDeclaredSymbol(ap)
                          orderby apsym.Name
                          select apsym.Name;

            var results = string.Join(", ", symList);
            Assert.Equal("ary, field, local, p1, p2", results);
        }

        [Fact]
        public void GetDeclaredSymbolForAnonymousTypeProperty03()
        {
            var text = @"
using System;

enum E { a, b, c }
class Base
{
    protected E baseField = E.b;
    protected virtual Base BaseProp { get { return this; } }
    public Func<string, char> deleField;
}

class AnonTypeTest : Base
{
    protected override Base BaseProp { get { return null; } }
    char this[string @string]
    {
        get
        {
            var anonType = new { id = deleField, base.BaseProp, base.baseField, ret = @string };
            return anonType.id(anonType.ret);
        }
    }
}
";
            var tree = Parse(text);
            var comp = CreateStandardCompilation(tree);
            var model = comp.GetSemanticModel(tree);
            var anonProps = tree.GetCompilationUnitRoot().DescendantNodes().OfType<AnonymousObjectMemberDeclaratorSyntax>();
            Assert.Equal(4, anonProps.Count());
            var symList = from ap in anonProps
                          let apsym = model.GetDeclaredSymbol(ap)
                          orderby apsym.Name
                          select apsym.Name;

            var results = string.Join(", ", symList);
            Assert.Equal("baseField, BaseProp, id, ret", results);
        }

        [Fact]
        public void GetDeclaredSymbolForAnonymousTypeProperty04()
        {
            var text = @"
using System;

enum E { a, b, c }
struct S
{
    public static E sField;
    public interface IGoo {  }
    public IGoo GetGoo { get; set; }
    public IGoo GetGoo2() { return null; }
}

class AnonTypeTest
{
    event Action<ushort> Eve
    {
        add
        {
            var anonType = new { a1 = new { S.sField, igoo = new { new S().GetGoo } } };
        }
        remove 
        {
            var anonType = new { a1 = new { a2 = new { a2 = S.sField, a3 = new { a3 = new S().GetGoo2() } } } };
        }
    }
}
";
            var tree = Parse(text);
            var comp = CreateStandardCompilation(tree);
            var model = comp.GetSemanticModel(tree);
            var anonProps = tree.GetCompilationUnitRoot().DescendantNodes().OfType<AnonymousObjectMemberDeclaratorSyntax>();
            Assert.Equal(9, anonProps.Count());
            var symList = from ap in anonProps
                          let apsym = model.GetDeclaredSymbol(ap)
                          orderby apsym.Name
                          select apsym.Name;

            var results = string.Join(", ", symList);
            Assert.Equal("a1, a1, a2, a2, a3, a3, GetGoo, igoo, sField", results);
        }

        [Fact(), WorkItem(542861, "http://vstfdevdiv:8080/DevDiv2/DevDiv/_workitems/edit/542861"), WorkItem(529673, "http://vstfdevdiv:8080/DevDiv2/DevDiv/_workitems/edit/529673")]
        public void GetSymbolInfoForAccessorParameters()
        {
            var text = @"
using System;

public class Test
{
    object[] _Items = new object[3];
    public object this[int index]
    {
        get
        {
            return _Items[index];
        }
        set
        {
            _Items[index] = value;
        }
    } 
}
";
            var tree = Parse(text);
            var comp = CreateStandardCompilation(tree);
            var model = comp.GetSemanticModel(tree);
            var descendants = tree.GetCompilationUnitRoot().DescendantNodes();

            var paras = descendants.OfType<ParameterSyntax>();
            Assert.Equal(1, paras.Count());
            var parasym = model.GetDeclaredSymbol(paras.First());
            var ploc = parasym.Locations[0];

            var args = descendants.OfType<ArgumentSyntax>().Where(s => s.ToString() == "index").Select(s => s);
            Assert.Equal(2, args.Count());
            var argsym1 = model.GetSymbolInfo(args.First().Expression).Symbol;
            var argsym2 = model.GetSymbolInfo(args.Last().Expression).Symbol;
            Assert.NotNull(argsym1);
            Assert.NotNull(argsym2);

            Assert.Equal(ploc, argsym1.Locations[0]);
            Assert.Equal(ploc, argsym2.Locations[0]);

            Assert.Equal(parasym.Kind, argsym1.Kind);
            Assert.Equal(parasym.Kind, argsym2.Kind);

            // SourceSimpleParameterSymbol vs. SourceClonedComplexParameterSymbol
            Assert.NotEqual(parasym, argsym1);
            Assert.NotEqual(parasym, argsym2);
        }

        [WorkItem(545648, "http://vstfdevdiv:8080/DevDiv2/DevDiv/_workitems/edit/545648")]
        [Fact]
        public void AliasDeclaredSymbolWithConflict()
        {
            var source = @"
using X = System;
 
class X { }
";

            var comp = CreateStandardCompilation(source);
            var tree = comp.SyntaxTrees.Single();
            var model = comp.GetSemanticModel(tree);

            var aliasSyntax = tree.GetCompilationUnitRoot().DescendantNodes().OfType<UsingDirectiveSyntax>().Single();

            var symbol = model.GetDeclaredSymbol(aliasSyntax);
            Assert.Equal(symbol.Target, comp.GlobalNamespace.GetMember<NamespaceSymbol>("System"));

            comp.VerifyDiagnostics(
                // (2,1): info CS8019: Unnecessary using directive.
                // using X = System;
                Diagnostic(ErrorCode.HDN_UnusedUsingDirective, "using X = System;"));
        }

        [WorkItem(529751, "http://vstfdevdiv:8080/DevDiv2/DevDiv/_workitems/edit/529751")]
        [Fact]
        public void ExternAlias()
        {
            var source = @"
extern alias X;

class Test
{
    static void Main()
    {
        X::C c = null;
    }
}
";
            var comp1 = CreateStandardCompilation("public class C { }");
            var ref1 = comp1.EmitToImageReference(aliases: ImmutableArray.Create("X"));

            var comp2 = CreateStandardCompilation(source, new[] { ref1 });
            var tree = comp2.SyntaxTrees.Single();
            var model = comp2.GetSemanticModel(tree);

            var aliasSyntax = tree.GetCompilationUnitRoot().DescendantNodes().OfType<ExternAliasDirectiveSyntax>().Single();

            // Compilation.GetExternAliasTarget defines this behavior: the target is a merged namespace
            // with the same name as the alias, contained in the global namespace of the compilation.
            var aliasSymbol = model.GetDeclaredSymbol(aliasSyntax);
            var aliasTarget = (NamespaceSymbol)aliasSymbol.Target;
            Assert.Equal(NamespaceKind.Module, aliasTarget.Extent.Kind);
            Assert.Equal("", aliasTarget.Name);
            Assert.True(aliasTarget.IsGlobalNamespace);
            Assert.Null(aliasTarget.ContainingNamespace);

            Assert.Equal(0, comp2.GlobalNamespace.GetMembers("X").Length); //Doesn't contain the alias target namespace as a child.

            var aliasQualifiedSyntax = tree.GetCompilationUnitRoot().DescendantNodes().OfType<AliasQualifiedNameSyntax>().Single();
            Assert.Equal(aliasSymbol, model.GetAliasInfo(aliasQualifiedSyntax.Alias));

            comp2.VerifyDiagnostics(
                // (8,14): warning CS0219: The variable 'c' is assigned but its value is never used
                //         X::C c = null;
                Diagnostic(ErrorCode.WRN_UnreferencedVarAssg, "c").WithArguments("c"));
        }

        [Fact, WorkItem(546687, "http://vstfdevdiv:8080/DevDiv2/DevDiv/_workitems/edit/546687"), WorkItem(529751, "http://vstfdevdiv:8080/DevDiv2/DevDiv/_workitems/edit/529751")]
        public void ExternAliasWithoutTarget()
        {
            var source = @"
extern alias X;

class Test
{
    static void Main()
    {
        X::C c = null;
    }
}
";

            var comp = CreateStandardCompilation(source);
            var tree = comp.SyntaxTrees.Single();
            var model = comp.GetSemanticModel(tree);

            var aliasSyntax = tree.GetCompilationUnitRoot().DescendantNodes().OfType<ExternAliasDirectiveSyntax>().Single();

            var aliasSymbol = model.GetDeclaredSymbol(aliasSyntax);
            Assert.IsType<MissingNamespaceSymbol>(aliasSymbol.Target);

            var aliasQualifiedSyntax = tree.GetCompilationUnitRoot().DescendantNodes().OfType<AliasQualifiedNameSyntax>().Single();
            Assert.Equal(aliasSymbol, model.GetAliasInfo(aliasQualifiedSyntax.Alias));

            comp.VerifyDiagnostics(
                // (2,14): error CS0430: The extern alias 'X' was not specified in a /reference option
                // extern alias X;
                Diagnostic(ErrorCode.ERR_BadExternAlias, "X").WithArguments("X"),
                // (8,12): error CS0234: The type or namespace name 'C' does not exist in the namespace 'X' (are you missing an assembly reference?)
                //         X::C c = null;
                Diagnostic(ErrorCode.ERR_DottedTypeNameNotFoundInNS, "C").WithArguments("C", "X"));
        }

        [WorkItem(545648, "http://vstfdevdiv:8080/DevDiv2/DevDiv/_workitems/edit/545648")]
        [Fact]
        public void UsingDirectiveAliasSemanticInfo()
        {
            var source = "using X = System;";

            var comp = CreateStandardCompilation(source);
            comp.VerifyDiagnostics(
                // (1,1): info CS8019: Unnecessary using directive.
                // using X = System;
                Diagnostic(ErrorCode.HDN_UnusedUsingDirective, "using X = System;"));

            var tree = comp.SyntaxTrees.Single();
            var model = comp.GetSemanticModel(tree);

            var aliasSyntax = tree.GetCompilationUnitRoot().DescendantNodes().OfType<NameEqualsSyntax>().Single().Name;
            Assert.Equal(SymbolInfo.None, model.GetSymbolInfo(aliasSyntax));

            var usingSyntax = tree.GetCompilationUnitRoot().DescendantNodes().OfType<UsingDirectiveSyntax>().Single();
            Assert.Equal(SymbolKind.Alias, model.GetDeclaredSymbol(usingSyntax).Kind);
        }

        [WorkItem(545882, "http://vstfdevdiv:8080/DevDiv2/DevDiv/_workitems/edit/545882")]
        [Fact]
        public void SpeculativelyBindConstructorInitializerInPlaceOfActual()
        {
            var source = @"class C
{
    C(int x) { }
    C() : this((int) 1) { }
}";

            var comp = CreateStandardCompilation(source);
            comp.VerifyDiagnostics();

            var tree = comp.SyntaxTrees.Single();
            var model = comp.GetSemanticModel(tree);

            var oldSyntax = tree.GetCompilationUnitRoot().DescendantNodes().OfType<ConstructorInitializerSyntax>().Single();

            var newSyntax = SyntaxFactory.ConstructorInitializer(SyntaxKind.ThisConstructorInitializer);

            var info = model.GetSpeculativeSymbolInfo(oldSyntax.SpanStart, newSyntax);
            var symbol = info.Symbol;
            Assert.NotNull(symbol);
            Assert.Equal(comp.GlobalNamespace.GetMember<NamedTypeSymbol>("C"), symbol.ContainingType);
            Assert.Equal(SymbolKind.Method, symbol.Kind);
            var method = (MethodSymbol)symbol;
            Assert.Equal(MethodKind.Constructor, method.MethodKind);
            Assert.Equal(0, method.ParameterCount);
        }

        [WorkItem(545882, "http://vstfdevdiv:8080/DevDiv2/DevDiv/_workitems/edit/545882")]
        [Fact]
        public void SpeculativelyBindConstructorInitializerInNewLocation()
        {
            var source = @"class C
{
    C() { }
}";

            var comp = CreateStandardCompilation(source);
            comp.VerifyDiagnostics();

            var tree = comp.SyntaxTrees.Single();
            var model = comp.GetSemanticModel(tree);

            var oldSyntax = tree.GetCompilationUnitRoot().DescendantNodes().OfType<ConstructorDeclarationSyntax>().Single();

            var newSyntax = SyntaxFactory.ConstructorInitializer(SyntaxKind.ThisConstructorInitializer);

            var info = model.GetSpeculativeSymbolInfo(oldSyntax.ParameterList.Span.End, newSyntax);
            Assert.Equal(SymbolInfo.None, info);
        }

        [Fact]
        public void TestGetSpeculativeSemanticModelInFieldInitializer()
        {
            var compilation = CreateStandardCompilation(@"
class C 
{
  object y = 1;
}
");
            var tree = compilation.SyntaxTrees[0];
            var root = tree.GetCompilationUnitRoot();
            var typeDecl = (TypeDeclarationSyntax)root.Members[0];
            var fieldDecl = (FieldDeclarationSyntax)typeDecl.Members[0];
            var varDecl = fieldDecl.Declaration.Variables.First();

            var model = compilation.GetSemanticModel(tree);
            Assert.False(model.IsSpeculativeSemanticModel);
            Assert.Null(model.ParentModel);
            Assert.Equal(0, model.OriginalPositionForSpeculation);

            // Speculate on the equals value syntax (initializer)
            // Conversion info available, ConvertedType: Object.
            var equalsValue = SyntaxFactory.EqualsValueClause(SyntaxFactory.ParseExpression(@"(string)""Hello"""));
            var expr = equalsValue.Value;
            int position = varDecl.Initializer.SpanStart;

            SemanticModel speculativeModel;
            bool success = model.TryGetSpeculativeSemanticModel(position, equalsValue, out speculativeModel);
            Assert.True(success);
            Assert.NotNull(speculativeModel);
            Assert.True(speculativeModel.IsSpeculativeSemanticModel);
            Assert.Equal(model, speculativeModel.ParentModel);
            Assert.Equal(position, speculativeModel.OriginalPositionForSpeculation);

            var typeInfo = speculativeModel.GetTypeInfo(expr);
            Assert.NotNull(typeInfo.Type);
            Assert.Equal("String", typeInfo.Type.Name);
            Assert.Equal("Object", typeInfo.ConvertedType.Name);

            var constantInfo = speculativeModel.GetConstantValue(expr);
            Assert.True(constantInfo.HasValue, "must be a constant");
            Assert.Equal("Hello", constantInfo.Value);
        }

        [Fact]
        public void TestGetSpeculativeSemanticModelInEnumMember()
        {
            var compilation = CreateStandardCompilation(@"
enum C 
{
  y = 1
}
");
            var tree = compilation.SyntaxTrees[0];
            var root = tree.GetCompilationUnitRoot();
            var typeDecl = (EnumDeclarationSyntax)root.Members[0];
            var enumMemberDecl = (EnumMemberDeclarationSyntax)typeDecl.Members[0];
            var equalsValue = enumMemberDecl.EqualsValue;
            var initializer = equalsValue.Value;

            var model = compilation.GetSemanticModel(tree);

            // Speculate on the equals value syntax (initializer)
            // Conversion info available, ConvertedType: Int32.
            var newEqualsValue = SyntaxFactory.EqualsValueClause(SyntaxFactory.ParseExpression("(short)0"));
            var expr = newEqualsValue.Value;
            SemanticModel speculativeModel;
            bool success = model.TryGetSpeculativeSemanticModel(equalsValue.SpanStart, newEqualsValue, out speculativeModel);
            Assert.True(success);
            Assert.NotNull(speculativeModel);

            var typeInfo = speculativeModel.GetTypeInfo(expr);
            Assert.NotNull(typeInfo.Type);
            Assert.Equal("Int16", typeInfo.Type.Name);
            Assert.Equal("Int32", typeInfo.ConvertedType.Name);

            var constantInfo = speculativeModel.GetConstantValue(expr);
            Assert.True(constantInfo.HasValue, "must be a constant");
            Assert.Equal((short)0, constantInfo.Value);
        }

        [Fact]
        [WorkItem(648305, "http://vstfdevdiv:8080/DevDiv2/DevDiv/_workitems/edit/648305")]
        public void TestGetSpeculativeSemanticModelInDefaultValueArgument()
        {
            var compilation = CreateStandardCompilation(@"
class C 
{
  void M(int x = 1)
  {
    string y = ""Hello"";     
  }
}
");
            var tree = compilation.SyntaxTrees[0];
            var root = tree.GetCompilationUnitRoot();
            var typeDecl = (TypeDeclarationSyntax)root.Members[0];
            var methodDecl = (MethodDeclarationSyntax)typeDecl.Members[0];
            var equalsValue = methodDecl.ParameterList.Parameters[0].Default;
            var paramDefaultArg = equalsValue.Value;

            var model = compilation.GetSemanticModel(tree);

            var ti = model.GetTypeInfo(paramDefaultArg);

            // Speculate on the equals value syntax (initializer)
            // Conversion info available, ConvertedType: Int32.
            var newEqualsValue = SyntaxFactory.EqualsValueClause(SyntaxFactory.ParseExpression("(short)0"));
            var expr = newEqualsValue.Value;

            SemanticModel speculativeModel;
            bool success = model.TryGetSpeculativeSemanticModel(equalsValue.SpanStart, newEqualsValue, out speculativeModel);
            Assert.True(success);
            Assert.NotNull(speculativeModel);

            var typeInfo = speculativeModel.GetTypeInfo(expr);
            Assert.NotNull(typeInfo.Type);
            Assert.Equal("Int16", typeInfo.Type.Name);
            Assert.Equal("Int32", typeInfo.ConvertedType.Name);

            var constantInfo = speculativeModel.GetConstantValue(expr);
            Assert.True(constantInfo.HasValue, "must be a constant");
            Assert.Equal((short)0, constantInfo.Value);
        }

        [Fact]
        [WorkItem(746002, "http://vstfdevdiv:8080/DevDiv2/DevDiv/_workitems/edit/746002")]
        public void TestGetSpeculativeSemanticModelInDefaultValueArgument2()
        {
            var compilation = CreateStandardCompilation(@"
using System;

enum E
{
   A = 1,
   B = 2  
}

interface I
{
    void M1(E e = E.A);
}
");
            var tree = compilation.SyntaxTrees[0];
            var root = tree.GetCompilationUnitRoot();
            var interfaceDecl = (TypeDeclarationSyntax)root.Members[1];
            var methodDecl = (MethodDeclarationSyntax)interfaceDecl.Members[0];
            var param = methodDecl.ParameterList.Parameters[0];
            var equalsValue = param.Default;
            var paramDefaultArg = equalsValue.Value;

            var model = compilation.GetSemanticModel(tree);

            // Speculate on the equals value syntax (initializer) with a non-null parent
            var newEqualsValue = SyntaxFactory.EqualsValueClause(SyntaxFactory.ParseExpression("E.B | E.A"));
            newEqualsValue = param.ReplaceNode(equalsValue, newEqualsValue).Default;
            var binaryExpr = newEqualsValue.Value;

            SemanticModel speculativeModel;
            bool success = model.TryGetSpeculativeSemanticModel(equalsValue.SpanStart, newEqualsValue, out speculativeModel);
            Assert.True(success);
            Assert.NotNull(speculativeModel);

            var typeInfo = speculativeModel.GetTypeInfo(binaryExpr);
            Assert.NotNull(typeInfo.Type);
            Assert.Equal("E", typeInfo.Type.Name);
            Assert.Equal("E", typeInfo.ConvertedType.Name);
        }

        [Fact]
        [WorkItem(657701, "http://vstfdevdiv:8080/DevDiv2/DevDiv/_workitems/edit/657701")]
        public void TestGetSpeculativeSemanticModelInConstructorDefaultValueArgument()
        {
            var compilation = CreateStandardCompilation(@"
class C 
{
  C(int x = 1)
  {
    string y = ""Hello"";     
  }
}
");
            var tree = compilation.SyntaxTrees[0];
            var root = tree.GetCompilationUnitRoot();
            var typeDecl = (TypeDeclarationSyntax)root.Members[0];
            var constructorDecl = (ConstructorDeclarationSyntax)typeDecl.Members[0];
            var equalsValue = constructorDecl.ParameterList.Parameters[0].Default;
            var paramDefaultArg = equalsValue.Value;

            var model = compilation.GetSemanticModel(tree);

            var ti = model.GetTypeInfo(paramDefaultArg);

            // Speculate on the equals value syntax (initializer)
            // Conversion info available, ConvertedType: Int32.
            var newEqualsValue = SyntaxFactory.EqualsValueClause(SyntaxFactory.ParseExpression("(short)0"));
            var expr = newEqualsValue.Value;

            SemanticModel speculativeModel;
            bool success = model.TryGetSpeculativeSemanticModel(equalsValue.SpanStart, newEqualsValue, out speculativeModel);
            Assert.True(success);
            Assert.NotNull(speculativeModel);

            var typeInfo = speculativeModel.GetTypeInfo(expr);
            Assert.NotNull(typeInfo.Type);
            Assert.Equal("Int16", typeInfo.Type.Name);
            Assert.Equal("Int32", typeInfo.ConvertedType.Name);

            var constantInfo = speculativeModel.GetConstantValue(expr);
            Assert.True(constantInfo.HasValue, "must be a constant");
            Assert.Equal((short)0, constantInfo.Value);
        }

        [Fact]
        public void TestGetSpeculativeSemanticModelInExpressionBody_Property()
        {
            var compilation = CreateStandardCompilation(@"
class C 
{
  public object X => 0;
}
");
            var tree = compilation.SyntaxTrees[0];
            var root = tree.GetCompilationUnitRoot();
            var typeDecl = (TypeDeclarationSyntax)root.Members[0];
            var propertyDecl = (PropertyDeclarationSyntax)typeDecl.Members[0];
            var expressionBody = propertyDecl.ExpressionBody;

            TestExpressionBodySpeculation(compilation, tree, expressionBody);
        }

        [Fact]
        public void TestGetSpeculativeSemanticModelInExpressionBody_Method()
        {
            var compilation = CreateStandardCompilation(@"
class C 
{
  public object X() => 0;
}
");
            var tree = compilation.SyntaxTrees[0];
            var root = tree.GetCompilationUnitRoot();
            var typeDecl = (TypeDeclarationSyntax)root.Members[0];
            var methodDecl = (MethodDeclarationSyntax)typeDecl.Members[0];
            var expressionBody = methodDecl.ExpressionBody;

            TestExpressionBodySpeculation(compilation, tree, expressionBody);
        }

        [Fact]
        public void TestGetSpeculativeSemanticModelInExpressionBody_Indexer()
        {
            var compilation = CreateStandardCompilation(@"
class C 
{
  public object this[int x] => 0;
}
");
            var tree = compilation.SyntaxTrees[0];
            var root = tree.GetCompilationUnitRoot();
            var typeDecl = (TypeDeclarationSyntax)root.Members[0];
            var indexerDecl = (IndexerDeclarationSyntax)typeDecl.Members[0];
            var expressionBody = indexerDecl.ExpressionBody;

            TestExpressionBodySpeculation(compilation, tree, expressionBody);
        }

        private static void TestExpressionBodySpeculation(Compilation compilation, SyntaxTree tree, ArrowExpressionClauseSyntax expressionBody)
        {
            var model = compilation.GetSemanticModel(tree);
            Assert.False(model.IsSpeculativeSemanticModel);
            Assert.Null(model.ParentModel);
            Assert.Equal(0, model.OriginalPositionForSpeculation);

            // Speculate on the expression body syntax.
            // Conversion info available, ConvertedType: Object.
            var newExpressionBody = SyntaxFactory.ArrowExpressionClause(SyntaxFactory.ParseExpression(@"(string)""Hello"""));
            var expr = newExpressionBody.Expression;
            int position = expressionBody.SpanStart;

            SemanticModel speculativeModel;
            bool success = model.TryGetSpeculativeSemanticModel(position, newExpressionBody, out speculativeModel);
            Assert.True(success);
            Assert.NotNull(speculativeModel);
            Assert.True(speculativeModel.IsSpeculativeSemanticModel);
            Assert.Equal(model, speculativeModel.ParentModel);
            Assert.Equal(position, speculativeModel.OriginalPositionForSpeculation);

            var typeInfo = speculativeModel.GetTypeInfo(expr);
            Assert.NotNull(typeInfo.Type);
            Assert.Equal("String", typeInfo.Type.Name);
            Assert.Equal("Object", typeInfo.ConvertedType.Name);

            var constantInfo = speculativeModel.GetConstantValue(expr);
            Assert.True(constantInfo.HasValue, "must be a constant");
            Assert.Equal("Hello", constantInfo.Value);
        }

        [WorkItem(529893, "http://vstfdevdiv:8080/DevDiv2/DevDiv/_workitems/edit/529893")]
        [Fact]
        public void AliasCalledVar()
        {
            var source = @"
using var = Q;

class Q
{
    var q;
}
";

            var comp = CreateStandardCompilation(source);
            comp.VerifyDiagnostics(
                // (6,9): warning CS0169: The field 'Q.q' is never used
                //     var q;
                Diagnostic(ErrorCode.WRN_UnreferencedField, "q").WithArguments("Q.q"));

            var classQ = comp.GlobalNamespace.GetMember<NamedTypeSymbol>("Q");
            var fieldQ = classQ.GetMember<FieldSymbol>("q");

            Assert.Equal(classQ, fieldQ.Type.TypeSymbol);

            var tree = comp.SyntaxTrees.Single();
            var model = comp.GetSemanticModel(tree);

            var aliasDecl = tree.GetRoot().DescendantNodes().OfType<UsingDirectiveSyntax>().Single();

            var aliasSymbol = model.GetDeclaredSymbol(aliasDecl);
            Assert.Equal(SymbolKind.Alias, aliasSymbol.Kind);
            Assert.Equal(classQ, ((AliasSymbol)aliasSymbol).Target);
            Assert.Equal("var", aliasSymbol.Name);

            var aliasDeclInfo = model.GetSymbolInfo(aliasDecl.Alias.Name);
            Assert.Null(aliasDeclInfo.Symbol);
            Assert.Equal(CandidateReason.None, aliasDeclInfo.CandidateReason);

            var fieldDecl = tree.GetRoot().DescendantNodes().OfType<FieldDeclarationSyntax>().Single();

            var fieldSymbol = model.GetDeclaredSymbol(fieldDecl.Declaration.Variables.Single());
            Assert.Equal(fieldQ, fieldSymbol);

            var typeSyntax = (IdentifierNameSyntax)fieldDecl.Declaration.Type;

            var fieldTypeInfo = model.GetSymbolInfo(typeSyntax);
            Assert.Equal(classQ, fieldTypeInfo.Symbol);

            var fieldTypeAliasInfo = model.GetAliasInfo(typeSyntax);
            Assert.Equal(aliasSymbol, fieldTypeAliasInfo);
        }

        [Fact]
        public void TestGetSpeculativeSemanticModelForStatement()
        {
            var compilation = CreateStandardCompilation(@"
class C 
{
  void M(int x)
  {
    int y = 1000;     
  }
}
");

            var statement = (BlockSyntax)SyntaxFactory.ParseStatement(@"
{ 
   int z = 0; 
   M(z);  
   M(y);
}
");

            var tree = compilation.SyntaxTrees[0];
            var root = tree.GetCompilationUnitRoot();
            var typeDecl = (TypeDeclarationSyntax)root.Members[0];
            var methodDecl = (MethodDeclarationSyntax)typeDecl.Members[0];
            var model = compilation.GetSemanticModel(tree);

            SemanticModel speculativeModel;
            bool success = model.TryGetSpeculativeSemanticModel(methodDecl.Body.Statements[0].SpanStart, statement, out speculativeModel);
            Assert.True(success);
            Assert.NotNull(speculativeModel);

            var localDecl = (LocalDeclarationStatementSyntax)statement.Statements[0];
            var declarator = localDecl.Declaration.Variables.First();
            var local = speculativeModel.GetDeclaredSymbol(declarator);
            Assert.NotNull(local);
            Assert.Equal("z", local.Name);
            Assert.Equal(SymbolKind.Local, local.Kind);
            Assert.Equal("Int32", ((LocalSymbol)local).Type.Name);

            var typeInfo = speculativeModel.GetTypeInfo(localDecl.Declaration.Type);
            Assert.NotNull(typeInfo.Type);
            Assert.Equal("Int32", typeInfo.Type.Name);

            var call = (InvocationExpressionSyntax)((ExpressionStatementSyntax)statement.Statements[1]).Expression;
            var arg = call.ArgumentList.Arguments[0].Expression;
            var info = speculativeModel.GetSymbolInfo(arg);
            Assert.NotNull(info.Symbol);
            Assert.Equal("z", info.Symbol.Name);
            Assert.Equal(SymbolKind.Local, info.Symbol.Kind);

            var call2 = (InvocationExpressionSyntax)((ExpressionStatementSyntax)((BlockSyntax)statement).Statements[2]).Expression;
            var arg2 = call2.ArgumentList.Arguments[0].Expression;
            var info2 = speculativeModel.GetSymbolInfo(arg2);
            Assert.NotNull(info2.Symbol);
            Assert.Equal("y", info2.Symbol.Name);
            Assert.Equal(SymbolKind.Local, info2.Symbol.Kind);
        }

        [Fact]
        public void TestGetSpeculativeSemanticModelForStatement_DeclaredLocal()
        {
            var compilation = CreateStandardCompilation(@"
class C 
{
  void M(int x)
  {
    int y = 1000;
  }
}
");

            var tree = compilation.SyntaxTrees[0];
            var root = tree.GetCompilationUnitRoot();
            var typeDecl = (TypeDeclarationSyntax)root.Members[0];
            var methodDecl = (MethodDeclarationSyntax)typeDecl.Members[0];
            var model = compilation.GetSemanticModel(tree);

            // different name local
            var statement = SyntaxFactory.ParseStatement(@"int z = 0;");

            SemanticModel speculativeModel;
            bool success = model.TryGetSpeculativeSemanticModel(methodDecl.Body.Statements[0].SpanStart, statement, out speculativeModel);
            Assert.True(success);
            Assert.NotNull(speculativeModel);

            var declarator = ((LocalDeclarationStatementSyntax)statement).Declaration.Variables.First();
            var local = speculativeModel.GetDeclaredSymbol(declarator);
            Assert.NotNull(local);
            Assert.Equal("z", local.Name);
            Assert.Equal(SymbolKind.Local, local.Kind);
            Assert.Equal("Int32", ((LocalSymbol)local).Type.Name);

            // same name local
            statement = SyntaxFactory.ParseStatement(@"string y = null;");
            success = model.TryGetSpeculativeSemanticModel(methodDecl.Body.Statements[0].SpanStart, statement, out speculativeModel);
            Assert.True(success);
            Assert.NotNull(speculativeModel);

            declarator = ((LocalDeclarationStatementSyntax)statement).Declaration.Variables.First();
            local = speculativeModel.GetDeclaredSymbol(declarator);
            Assert.NotNull(local);
            Assert.Equal("y", local.Name);
            Assert.Equal(SymbolKind.Local, local.Kind);
            Assert.Equal("String", ((LocalSymbol)local).Type.Name);
        }

        [Fact]
        public void TestGetSpeculativeSemanticModelForStatement_GetDeclaredLabelSymbol()
        {
            var compilation = CreateStandardCompilation(@"
class C 
{
  void M(int x)
  {
    int y = 1000;     
  }
}
");

            var labeledStatement = SyntaxFactory.ParseStatement(@"label: y++;");

            var tree = compilation.SyntaxTrees[0];
            var root = tree.GetCompilationUnitRoot();
            var typeDecl = (TypeDeclarationSyntax)root.Members[0];
            var methodDecl = (MethodDeclarationSyntax)typeDecl.Members[0];
            var model = compilation.GetSemanticModel(tree);

            SemanticModel statModel;
            bool success = model.TryGetSpeculativeSemanticModel(methodDecl.Body.Statements[0].SpanStart, labeledStatement, out statModel);
            Assert.True(success);
            Assert.NotNull(statModel);

            var label = statModel.GetDeclaredSymbol(labeledStatement);
            Assert.NotNull(label);
            Assert.Equal("label", label.Name);
            Assert.Equal(SymbolKind.Label, label.Kind);
        }

        [Fact]
        public void TestGetSpeculativeSemanticModelForStatement_GetDeclaredSwitchLabelSymbol()
        {
            var compilation = CreateStandardCompilation(@"
class C 
{
  void M(int x)
  {
    int y = 0;
  }
}
");

            var switchStatement = (SwitchStatementSyntax)SyntaxFactory.ParseStatement(@"
switch (y)
{
  case 0:
    y++;
    break;
}");
            var switchLabel = switchStatement.Sections[0].Labels[0];

            var tree = compilation.SyntaxTrees[0];
            var root = tree.GetCompilationUnitRoot();
            var typeDecl = (TypeDeclarationSyntax)root.Members[0];
            var methodDecl = (MethodDeclarationSyntax)typeDecl.Members[0];
            var model = compilation.GetSemanticModel(tree);
            SemanticModel statModel;
            bool success = model.TryGetSpeculativeSemanticModel(methodDecl.Body.Statements[0].Span.End, switchStatement, out statModel);
            Assert.True(success);
            Assert.NotNull(statModel);

            var symbol = statModel.GetDeclaredSymbol(switchLabel);
            Assert.NotNull(symbol);
            Assert.IsType<SourceLabelSymbol>(symbol);

            var labelSymbol = (SourceLabelSymbol)symbol;
            Assert.Equal(ConstantValue.Default(SpecialType.System_Int32), labelSymbol.SwitchCaseLabelConstant);
            Assert.Equal(switchLabel, labelSymbol.IdentifierNodeOrToken.AsNode());
            Assert.Equal("case 0:", labelSymbol.Name);
        }

        [Fact]
        public void TestGetSpeculativeSemanticModelForStatement_GetDeclaredLambdaParameterSymbol()
        {
            var compilation = CreateCompilationWithMscorlibAndSystemCore(@"
using System.Linq;

class C 
{
  void M(int x)
  {
    int y = 0;
  }
}
");

            var speculatedStatement = (LocalDeclarationStatementSyntax)SyntaxFactory.ParseStatement(@"Func<int, int> var = (z) => x + z;");

            var tree = compilation.SyntaxTrees[0];
            var root = tree.GetCompilationUnitRoot();
            var typeDecl = (TypeDeclarationSyntax)root.Members[0];
            var methodDecl = (MethodDeclarationSyntax)typeDecl.Members[0];
            var model = compilation.GetSemanticModel(tree);

            SemanticModel speculativeModel;
            bool success = model.TryGetSpeculativeSemanticModel(methodDecl.Body.Statements[0].Span.End, speculatedStatement, out speculativeModel);
            Assert.True(success);
            Assert.NotNull(speculativeModel);

            var lambdaExpression = speculatedStatement.DescendantNodes().OfType<ParenthesizedLambdaExpressionSyntax>().FirstOrDefault();
            var lambdaParam = lambdaExpression.ParameterList.Parameters[0];
            var parameterSymbol = speculativeModel.GetDeclaredSymbol(lambdaParam);
            Assert.NotNull(parameterSymbol);
            Assert.Equal("z", parameterSymbol.Name);
        }

        [Fact]
        public void TestGetSpeculativeSemanticModelForStatement_ForEach()
        {
            var compilation = CreateStandardCompilation(@"
class C 
{
  void M(int x)
  {
    var a = new [] {1, 2, 3};     
  }
}
");

            var statement = (ForEachStatementSyntax)SyntaxFactory.ParseStatement(@"
foreach(short ele in a)
{
} 
");

            var tree = compilation.SyntaxTrees[0];
            var root = tree.GetCompilationUnitRoot();
            var typeDecl = (TypeDeclarationSyntax)root.Members[0];
            var methodDecl = (MethodDeclarationSyntax)typeDecl.Members[0];
            var model = compilation.GetSemanticModel(tree);

            SemanticModel speculativeModel;
            bool success = model.TryGetSpeculativeSemanticModel(methodDecl.Body.Statements[0].SpanStart, statement, out speculativeModel);
            Assert.True(success);
            Assert.NotNull(speculativeModel);

            ForEachStatementInfo info = speculativeModel.GetForEachStatementInfo(statement);
            Assert.NotNull(info);
            Assert.Equal("System.Collections.IEnumerator System.Collections.IEnumerable.GetEnumerator()", info.GetEnumeratorMethod.ToTestDisplayString());
            Assert.Equal("System.Object System.Collections.IEnumerator.Current.get", info.CurrentProperty.GetMethod.ToTestDisplayString());
            Assert.Equal("System.Boolean System.Collections.IEnumerator.MoveNext()", info.MoveNextMethod.ToTestDisplayString());
            Assert.Equal("void System.IDisposable.Dispose()", info.DisposeMethod.ToTestDisplayString());
        }

        [Fact]
        public void TestGetSpeculativeSemanticModelInAutoPropInitializer1()
        {
            var source = @"class C
{
    int y = 0;
    int X { get; } = 1;
}";

            var comp = CreateStandardCompilation(source, parseOptions: TestOptions.Regular);
            var tree = comp.SyntaxTrees.Single();

            var model = comp.GetSemanticModel(tree);
            Assert.False(model.IsSpeculativeSemanticModel);
            Assert.Null(model.ParentModel);
            Assert.Equal(0, model.OriginalPositionForSpeculation);

            // Speculate on the initializer
            var root = tree.GetCompilationUnitRoot();
            var oldSyntax = root.DescendantNodes()
                .OfType<EqualsValueClauseSyntax>().ElementAt(1);
            var position = oldSyntax.SpanStart;
            var newSyntax = SyntaxFactory.EqualsValueClause(
                SyntaxFactory.ParseExpression("this.y"));
            var expr = newSyntax.Value;

            SemanticModel speculativeModel;
            bool success = model.TryGetSpeculativeSemanticModel(oldSyntax.SpanStart,
                newSyntax, out speculativeModel);
            Assert.True(success);
            Assert.NotNull(speculativeModel);
            Assert.True(speculativeModel.IsSpeculativeSemanticModel);
            Assert.Equal(model, speculativeModel.ParentModel);
            Assert.Equal(position, speculativeModel.OriginalPositionForSpeculation);

            var typeInfo = speculativeModel.GetTypeInfo(expr);
            Assert.NotNull(typeInfo);
            Assert.Equal("Int32", typeInfo.Type.Name);

            var thisSyntax = expr.DescendantNodes().OfType<ThisExpressionSyntax>().Single();
            var symbolInfo = speculativeModel.GetSpeculativeSymbolInfo(
                thisSyntax.SpanStart,
                thisSyntax, SpeculativeBindingOption.BindAsExpression);
            Assert.NotNull(symbolInfo);
            var candidates = symbolInfo.CandidateSymbols;
            Assert.Equal(1, candidates.Length);
            Assert.IsType<ThisParameterSymbol>(candidates[0]);
            Assert.Equal(CandidateReason.NotReferencable, symbolInfo.CandidateReason);
        }

        [Fact]
        public void TestGetSpeculativeSemanticModelForConstructorInitializer()
        {
            var source = @"class C
{
    C(int x) { }
    C() : this((int) 1) { }
}";

            var comp = CreateStandardCompilation(source);
            comp.VerifyDiagnostics();

            var tree = comp.SyntaxTrees.Single();
            var parentModel = comp.GetSemanticModel(tree);

            var oldSyntax = tree.GetCompilationUnitRoot().DescendantNodes().OfType<ConstructorInitializerSyntax>().Single();

            var newSyntax = SyntaxFactory.ConstructorInitializer(SyntaxKind.ThisConstructorInitializer);

            SemanticModel speculativeModel;
            bool success = parentModel.TryGetSpeculativeSemanticModel(oldSyntax.SpanStart, newSyntax, out speculativeModel);
            Assert.True(success);
            Assert.NotNull(speculativeModel);

            var info = speculativeModel.GetSymbolInfo(newSyntax);
            var symbol = info.Symbol;
            Assert.NotNull(symbol);
            Assert.Equal(comp.GlobalNamespace.GetMember<NamedTypeSymbol>("C"), symbol.ContainingType);
            Assert.Equal(SymbolKind.Method, symbol.Kind);
            var method = (MethodSymbol)symbol;
            Assert.Equal(MethodKind.Constructor, method.MethodKind);
            Assert.Equal(0, method.ParameterCount);

            // test unnecessary cast removal
            var newArgument = SyntaxFactory.ParseExpression("1");
            newSyntax = oldSyntax.ReplaceNode(oldSyntax.DescendantNodes().OfType<CastExpressionSyntax>().Single(), newArgument);

            success = parentModel.TryGetSpeculativeSemanticModel(oldSyntax.SpanStart, newSyntax, out speculativeModel);
            Assert.True(success);
            Assert.NotNull(speculativeModel);

            info = speculativeModel.GetSymbolInfo(newSyntax);
            symbol = info.Symbol;
            Assert.NotNull(symbol);
            Assert.Equal(comp.GlobalNamespace.GetMember<NamedTypeSymbol>("C"), symbol.ContainingType);
            Assert.Equal(SymbolKind.Method, symbol.Kind);
            method = (MethodSymbol)symbol;
            Assert.Equal(MethodKind.Constructor, method.MethodKind);
            Assert.Equal(1, method.ParameterCount);

            // test incorrect cast replacement
            newArgument = SyntaxFactory.ParseExpression("(string) 1");
            newSyntax = oldSyntax.ReplaceNode(oldSyntax.DescendantNodes().OfType<CastExpressionSyntax>().Single(), newArgument);
            success = parentModel.TryGetSpeculativeSemanticModel(oldSyntax.SpanStart, newSyntax, out speculativeModel);
            Assert.True(success);
            Assert.NotNull(speculativeModel);

            info = speculativeModel.GetSymbolInfo(newSyntax);
            symbol = info.Symbol;
            Assert.Null(symbol);
            Assert.Equal(CandidateReason.OverloadResolutionFailure, info.CandidateReason);
            Assert.Equal(2, info.CandidateSymbols.Length);
            var sortedCandidates = info.CandidateSymbols.OrderBy(s => s.ToTestDisplayString()).ToArray();
            Assert.Equal("C..ctor()", sortedCandidates[0].ToTestDisplayString());
            Assert.Equal(SymbolKind.Method, sortedCandidates[0].Kind);
            Assert.Equal("C..ctor(System.Int32 x)", sortedCandidates[1].ToTestDisplayString());
            Assert.Equal(SymbolKind.Method, sortedCandidates[1].Kind);
        }

        [WorkItem(545882, "http://vstfdevdiv:8080/DevDiv2/DevDiv/_workitems/edit/545882")]
        [Fact]
        public void TestGetSpeculativeSemanticModelForConstructorInitializer_UnsupportedLocation()
        {
            var source = @"class C
{
    C() { }
}";

            var comp = CreateStandardCompilation(source);
            comp.VerifyDiagnostics();

            var tree = comp.SyntaxTrees.Single();
            var parentModel = comp.GetSemanticModel(tree);

            var oldSyntax = tree.GetCompilationUnitRoot().DescendantNodes().OfType<ConstructorDeclarationSyntax>().Single();

            var newSyntax = SyntaxFactory.ConstructorInitializer(SyntaxKind.ThisConstructorInitializer);

            SemanticModel speculativeModel;
            bool success = parentModel.TryGetSpeculativeSemanticModel(oldSyntax.SpanStart, newSyntax, out speculativeModel);
            Assert.False(success);
            Assert.Null(speculativeModel);
        }

        [Fact]
        public void TestArgumentsToGetSpeculativeSemanticModelAPI()
        {
            var compilation = CreateStandardCompilation(@"
class C 
{
  public C(): this(0) {}
  public C(int i) {}

  [System.Obsolete]
  void M(int x)
  {
    string y = ""Hello"";     
  }
}
");
            var tree = compilation.SyntaxTrees[0];
            var root = tree.GetCompilationUnitRoot();
            var typeDecl = (TypeDeclarationSyntax)root.Members[0];
            var ctor1 = (ConstructorDeclarationSyntax)typeDecl.Members[0];
            var ctor2 = (ConstructorDeclarationSyntax)typeDecl.Members[1];
            var methodDecl = (MethodDeclarationSyntax)typeDecl.Members[2];

            var model = compilation.GetSemanticModel(tree);
            var statement = (LocalDeclarationStatementSyntax)methodDecl.Body.Statements[0];
            var initializer = statement.Declaration.Variables[0].Initializer;
            var ctorInitializer = ctor1.Initializer;
            var attribute = methodDecl.AttributeLists[0].Attributes[0];

            SemanticModel speculativeModel;
            Assert.Throws<ArgumentNullException>(() => model.TryGetSpeculativeSemanticModel(statement.SpanStart, statement: null, speculativeModel: out speculativeModel));
            Assert.Throws<ArgumentNullException>(() => model.TryGetSpeculativeSemanticModel(statement.SpanStart, constructorInitializer: null, speculativeModel: out speculativeModel));
            Assert.Throws<ArgumentNullException>(() => model.TryGetSpeculativeSemanticModel(statement.SpanStart, attribute: null, speculativeModel: out speculativeModel));

            // Speculate on a node from the same syntax tree.
            Assert.Throws<ArgumentException>(() => model.TryGetSpeculativeSemanticModel(statement.SpanStart, statement: statement, speculativeModel: out speculativeModel));
            Assert.Throws<ArgumentException>(() => model.TryGetSpeculativeSemanticModel(ctorInitializer.SpanStart, constructorInitializer: ctorInitializer, speculativeModel: out speculativeModel));
            Assert.Throws<ArgumentException>(() => model.TryGetSpeculativeSemanticModel(attribute.SpanStart, attribute: attribute, speculativeModel: out speculativeModel));

            // Chaining speculative semantic model is not supported.
            var speculatedStatement = statement.ReplaceNode(initializer.Value, SyntaxFactory.ParseExpression("0"));
            model.TryGetSpeculativeSemanticModel(statement.SpanStart, speculatedStatement, speculativeModel: out speculativeModel);
            Assert.Throws<InvalidOperationException>(() => speculativeModel.TryGetSpeculativeSemanticModel(speculatedStatement.SpanStart, speculatedStatement, speculativeModel: out speculativeModel));
        }

        [Fact]
        public void TestGetSpeculativeSemanticModelOnSpeculativeSemanticModel()
        {
            var compilation = CreateStandardCompilation(@"
class C 
{
  public C(): this(0) {}
  public C(int i) {}

  [System.Obsolete]
  void M(int x)
  {
    string y = ""Hello"";     
  }
}
");
            var tree = compilation.SyntaxTrees[0];
            var root = tree.GetCompilationUnitRoot();
            var typeDecl = (TypeDeclarationSyntax)root.Members[0];
            var ctor1 = (ConstructorDeclarationSyntax)typeDecl.Members[0];
            var ctor2 = (ConstructorDeclarationSyntax)typeDecl.Members[1];
            var methodDecl = (MethodDeclarationSyntax)typeDecl.Members[2];

            var model = compilation.GetSemanticModel(tree);
            var statement = (LocalDeclarationStatementSyntax)methodDecl.Body.Statements[0];
            var expression = statement.Declaration.Variables[0].Initializer.Value;
            var ctorInitializer = ctor1.Initializer;
            var attribute = methodDecl.AttributeLists[0].Attributes[0];

            var speculatedStatement = statement.ReplaceNode(expression, SyntaxFactory.ParseExpression("0"));
            SemanticModel speculativeModel;
            var success = model.TryGetSpeculativeSemanticModel(statement.SpanStart, speculatedStatement, out speculativeModel);
            Assert.True(success);
            Assert.NotNull(speculativeModel);

            // Chaining speculative semantic model is not supported.
            // (a) Expression
            var newSpeculatedStatement = statement.ReplaceNode(expression, SyntaxFactory.ParseExpression("1.1"));
            SemanticModel newModel;
            Assert.Throws<InvalidOperationException>(() => speculativeModel.TryGetSpeculativeSemanticModel(speculatedStatement.SpanStart, newSpeculatedStatement, out newModel));

            // (b) Statement
            newSpeculatedStatement = (LocalDeclarationStatementSyntax)SyntaxFactory.ParseStatement(@"int z = 0;");
            Assert.Throws<InvalidOperationException>(() => speculativeModel.TryGetSpeculativeSemanticModel(speculatedStatement.SpanStart, newSpeculatedStatement, out newModel));
        }

        [Fact]
        public void TestGetSpeculativeSemanticModelInsideUnsafeCode()
        {
            var compilation = CreateStandardCompilation(@"
unsafe class C
{
    void M()
    {
        int x;
    }
}
");
            var tree = compilation.SyntaxTrees[0];
            var root = tree.GetCompilationUnitRoot();
            var typeDecl = (TypeDeclarationSyntax)root.Members[0];
            var methodDecl = (MethodDeclarationSyntax)typeDecl.Members[0];

            var model = compilation.GetSemanticModel(tree);

            var unsafeStatement = (LocalDeclarationStatementSyntax)SyntaxFactory.ParseStatement("int *p = &x;");

            SemanticModel speculativeModel;
            var success = model.TryGetSpeculativeSemanticModel(methodDecl.Body.Statements[0].Span.End, unsafeStatement, out speculativeModel);
            Assert.True(success);
            Assert.NotNull(speculativeModel);

            var declarator = unsafeStatement.Declaration.Variables.First();
            var initializer = declarator.Initializer.Value;

            var binder = ((CSharpSemanticModel)speculativeModel).GetEnclosingBinder(initializer.SpanStart);
            Assert.True(binder.InUnsafeRegion, "must be in unsafe code");
            Assert.True(binder.IsSemanticModelBinder, "must be speculative");

            var typeInfo = speculativeModel.GetTypeInfo(initializer);
            Assert.Equal("System.Int32*", typeInfo.Type.ToTestDisplayString());
            Assert.Equal(TypeKind.Pointer, typeInfo.Type.TypeKind);
            Assert.Equal("System.Int32*", typeInfo.ConvertedType.ToTestDisplayString());
            Assert.Equal(TypeKind.Pointer, typeInfo.ConvertedType.TypeKind);

            var conv = speculativeModel.GetConversion(initializer);
            Assert.Equal(ConversionKind.Identity, conv.Kind);

            var symbol = speculativeModel.GetDeclaredSymbol(declarator);
            Assert.NotNull(symbol);
            Assert.Equal(SymbolKind.Local, symbol.Kind);
            Assert.Equal("p", symbol.Name);
        }

        [WorkItem(663704, "http://vstfdevdiv:8080/DevDiv2/DevDiv/_workitems/edit/663704")]
        [Fact]
        public void TestGetSpeculativeSemanticModelInsideUnknownAccessor()
        {
            var source = @"
class C
{
    C P
    {
        goo
        {
            return null;
        }
    }
}
";
            var comp = CreateStandardCompilation(source);
            var tree = comp.SyntaxTrees.Single();
            var model = comp.GetSemanticModel(tree);

            var accessorSyntax = tree.GetRoot().DescendantNodes().OfType<AccessorDeclarationSyntax>().Single();
            Assert.Equal(SyntaxKind.UnknownAccessorDeclaration, accessorSyntax.Kind());

            var statementSyntax = tree.GetRoot().DescendantNodes().OfType<ReturnStatementSyntax>().Single();
            var memberModel = ((CSharpSemanticModel)model).GetMemberModel(statementSyntax);
            Assert.Null(memberModel); // No member model since no symbol.

            var speculativeSyntax = SyntaxFactory.ParseStatement("return default(C);");

            SemanticModel speculativeModel;
            var success = model.TryGetSpeculativeSemanticModel(statementSyntax.SpanStart, speculativeSyntax, out speculativeModel);
            Assert.False(success);
            Assert.Null(speculativeModel);
        }

        [Fact]
        public void TestGetSpeculativeSemanticModelForMethodBody()
        {
            var compilation = CreateStandardCompilation(@"
class C 
{
  void M(int x)
  {
    int y = 1000;     
  }
}
");

            var blockStatement = (BlockSyntax)SyntaxFactory.ParseStatement(@"
{ 
   int z = 0; 
   M(z);  
   M(y);    // Should generate error here as we are replacing the method body.
}
");

            var tree = compilation.SyntaxTrees[0];
            var root = tree.GetCompilationUnitRoot();
            var typeDecl = (TypeDeclarationSyntax)root.Members[0];
            var methodDecl = (MethodDeclarationSyntax)typeDecl.Members[0];
            var model = compilation.GetSemanticModel(tree);

            var speculatedMethod = methodDecl.ReplaceNode(methodDecl.Body, blockStatement);
            blockStatement = speculatedMethod.Body;

            SemanticModel speculativeModel;
            var success = model.TryGetSpeculativeSemanticModelForMethodBody(methodDecl.Body.Statements[0].SpanStart, speculatedMethod, out speculativeModel);
            Assert.True(success);
            Assert.NotNull(speculativeModel);

            VerifySpeculativeSemanticModelForMethodBody(blockStatement, speculativeModel);
        }

        [Fact()]
        [WorkItem(10211, "https://github.com/dotnet/roslyn/issues/10211")]
        public void GetDependenceChainRegression_10211_working()
        {
            var compilation = CreateCompilation(@"
class Parent {}
class Child : Parent {}
");
            var semanticModel = compilation.GetSemanticModel(compilation.SyntaxTrees[0]);
            // Ensure that we don't crash here.
            semanticModel.GetMethodBodyDiagnostics();
        }

        [Fact()]
        [WorkItem(10211, "https://github.com/dotnet/roslyn/issues/10211")]
        public void GetDependenceChainRegression_10211()
        {
            var compilation = CreateCompilation(@"
class Child : Parent {}
class Parent {}
");
            var semanticModel = compilation.GetSemanticModel(compilation.SyntaxTrees[0]);
            // Ensure that we don't crash here.
            semanticModel.GetMethodBodyDiagnostics();
        }

        private static void VerifySpeculativeSemanticModelForMethodBody(BlockSyntax blockStatement, SemanticModel speculativeModel)
        {
            var localDecl = (LocalDeclarationStatementSyntax)blockStatement.Statements[0];
            var declarator = localDecl.Declaration.Variables.First();
            var local = speculativeModel.GetDeclaredSymbol(declarator);
            Assert.NotNull(local);
            Assert.Equal("z", local.Name);
            Assert.Equal(SymbolKind.Local, local.Kind);
            Assert.Equal("Int32", ((LocalSymbol)local).Type.Name);

            var typeInfo = speculativeModel.GetTypeInfo(localDecl.Declaration.Type);
            Assert.NotNull(typeInfo.Type);
            Assert.Equal("Int32", typeInfo.Type.Name);

            var call = (InvocationExpressionSyntax)((ExpressionStatementSyntax)blockStatement.Statements[1]).Expression;
            var arg = call.ArgumentList.Arguments[0].Expression;
            var info = speculativeModel.GetSymbolInfo(arg);
            Assert.NotNull(info.Symbol);
            Assert.Equal("z", info.Symbol.Name);
            Assert.Equal(SymbolKind.Local, info.Symbol.Kind);

            // Shouldn't bind to local y in the original method as we are replacing the method body.
            var call2 = (InvocationExpressionSyntax)((ExpressionStatementSyntax)((BlockSyntax)blockStatement).Statements[2]).Expression;
            var arg2 = call2.ArgumentList.Arguments[0].Expression;
            var info2 = speculativeModel.GetSymbolInfo(arg2);
            Assert.Null(info2.Symbol);
        }

        [Fact]
        public void TestGetSpeculativeSemanticModelForIndexerAccessorBody()
        {
            var compilation = CreateStandardCompilation(@"
class C 
{
    private int this[int x]
    {
        set
        {
            int y = 1000;
        }
    }
}
");

            var blockStatement = (BlockSyntax)SyntaxFactory.ParseStatement(@"
{ 
   int z = 0; 
   M(z);  
   M(y);    // Should generate error here as we are replacing the method body.
}
");

            var tree = compilation.SyntaxTrees[0];
            var root = tree.GetCompilationUnitRoot();
            var typeDecl = (TypeDeclarationSyntax)root.Members[0];
            var indexerDecl = (IndexerDeclarationSyntax)typeDecl.Members[0];
            var methodDecl = indexerDecl.AccessorList.Accessors[0];
            var model = compilation.GetSemanticModel(tree);

            var speculatedMethod = methodDecl.ReplaceNode(methodDecl.Body, blockStatement);
            blockStatement = speculatedMethod.Body;

            SemanticModel speculativeModel;
            var success = model.TryGetSpeculativeSemanticModelForMethodBody(methodDecl.Body.Statements[0].SpanStart, speculatedMethod, out speculativeModel);
            Assert.True(success);
            Assert.NotNull(speculativeModel);

            VerifySpeculativeSemanticModelForMethodBody(blockStatement, speculativeModel);
        }

        [Fact]
        public void TestGetSpeculativeSemanticModelForPropertyAccessorBody()
        {
            var compilation = CreateStandardCompilation(@"
class C 
{
    private int M
    {
        set
        {
            int y = 1000;
        }
    }
}
");

            var blockStatement = (BlockSyntax)SyntaxFactory.ParseStatement(@"
{ 
   int z = 0; 
   M(z);  
   M(y);    // Should generate error here as we are replacing the method body.
}
");

            var tree = compilation.SyntaxTrees[0];
            var root = tree.GetCompilationUnitRoot();
            var typeDecl = (TypeDeclarationSyntax)root.Members[0];
            var propertyDecl = (PropertyDeclarationSyntax)typeDecl.Members[0];
            var methodDecl = propertyDecl.AccessorList.Accessors[0];
            var model = compilation.GetSemanticModel(tree);

            var speculatedMethod = methodDecl.ReplaceNode(methodDecl.Body, blockStatement);
            blockStatement = speculatedMethod.Body;

            SemanticModel speculativeModel;
            var success = model.TryGetSpeculativeSemanticModelForMethodBody(methodDecl.Body.Statements[0].SpanStart, speculatedMethod, out speculativeModel);
            Assert.True(success);
            Assert.NotNull(speculativeModel);

            VerifySpeculativeSemanticModelForMethodBody(blockStatement, speculativeModel);
        }

        [Fact]
        public void TestGetSpeculativeSemanticModelForEventAccessorBody()
        {
            var compilation = CreateStandardCompilation(@"
class C 
{
    private event System.Action E
    {
        add
        {
            int y = 1000;
        }
        remove
        {
        }
    }
}
");

            var blockStatement = (BlockSyntax)SyntaxFactory.ParseStatement(@"
{ 
   int z = 0; 
   M(z);  
   M(y);    // Should generate error here as we are replacing the method body.
}
");

            var tree = compilation.SyntaxTrees[0];
            var root = tree.GetCompilationUnitRoot();
            var typeDecl = (TypeDeclarationSyntax)root.Members[0];
            var eventDecl = (EventDeclarationSyntax)typeDecl.Members[0];
            var methodDecl = eventDecl.AccessorList.Accessors[0];
            var model = compilation.GetSemanticModel(tree);

            var speculatedMethod = methodDecl.ReplaceNode(methodDecl.Body, blockStatement);
            blockStatement = speculatedMethod.Body;

            SemanticModel speculativeModel;
            var success = model.TryGetSpeculativeSemanticModelForMethodBody(methodDecl.Body.Statements[0].SpanStart, speculatedMethod, out speculativeModel);
            Assert.True(success);
            Assert.NotNull(speculativeModel);

            VerifySpeculativeSemanticModelForMethodBody(blockStatement, speculativeModel);
        }

        [Fact]
        public void TestGetSpeculativeSemanticModelForMethodBody_DeclaredLocal()
        {
            var compilation = CreateStandardCompilation(@"
class C 
{
  void M(int x)
  {
    int y = 1000;     
  }
}
");

            var tree = compilation.SyntaxTrees[0];
            var root = tree.GetCompilationUnitRoot();
            var typeDecl = (TypeDeclarationSyntax)root.Members[0];
            var methodDecl = (MethodDeclarationSyntax)typeDecl.Members[0];
            var model = compilation.GetSemanticModel(tree);

            // different name local
            var blockStatement = (BlockSyntax)SyntaxFactory.ParseStatement(@"{ int z = 0; }");
            var speculatedMethod = methodDecl.ReplaceNode(methodDecl.Body, blockStatement);
            blockStatement = speculatedMethod.Body;

            SemanticModel speculativeModel;
            var success = model.TryGetSpeculativeSemanticModelForMethodBody(methodDecl.Body.Statements[0].SpanStart, speculatedMethod, out speculativeModel);
            Assert.True(success);
            Assert.NotNull(speculativeModel);

            var declarator = ((LocalDeclarationStatementSyntax)blockStatement.Statements[0]).Declaration.Variables.First();
            var local = speculativeModel.GetDeclaredSymbol(declarator);
            Assert.NotNull(local);
            Assert.Equal("z", local.Name);
            Assert.Equal(SymbolKind.Local, local.Kind);
            Assert.Equal("Int32", ((LocalSymbol)local).Type.Name);

            // same name local
            blockStatement = (BlockSyntax)SyntaxFactory.ParseStatement(@"{ string y = null; }");
            speculatedMethod = methodDecl.ReplaceNode(methodDecl.Body, blockStatement);
            blockStatement = speculatedMethod.Body;
            success = model.TryGetSpeculativeSemanticModelForMethodBody(methodDecl.Body.Statements[0].SpanStart, speculatedMethod, out speculativeModel);
            Assert.True(success);
            Assert.NotNull(speculativeModel);
            declarator = ((LocalDeclarationStatementSyntax)blockStatement.Statements[0]).Declaration.Variables.First();
            local = speculativeModel.GetDeclaredSymbol(declarator);
            Assert.NotNull(local);
            Assert.Equal("y", local.Name);
            Assert.Equal(SymbolKind.Local, local.Kind);
            Assert.Equal("String", ((LocalSymbol)local).Type.Name);

            // parameter symbol
            blockStatement = (BlockSyntax)SyntaxFactory.ParseStatement(@"{ var y = x; }");
            speculatedMethod = methodDecl.ReplaceNode(methodDecl.Body, blockStatement);
            blockStatement = speculatedMethod.Body;
            success = model.TryGetSpeculativeSemanticModelForMethodBody(methodDecl.Body.Statements[0].SpanStart, speculatedMethod, out speculativeModel);
            Assert.True(success);
            Assert.NotNull(speculativeModel);
            declarator = ((LocalDeclarationStatementSyntax)blockStatement.Statements[0]).Declaration.Variables.First();
            local = speculativeModel.GetDeclaredSymbol(declarator);
            Assert.NotNull(local);
            Assert.Equal("y", local.Name);
            Assert.Equal(SymbolKind.Local, local.Kind);
            Assert.Equal("Int32", ((LocalSymbol)local).Type.Name);

            var param = speculativeModel.GetSymbolInfo(declarator.Initializer.Value).Symbol;
            Assert.NotNull(param);
            Assert.Equal(SymbolKind.Parameter, param.Kind);
            var paramSymbol = (ParameterSymbol)param;
            Assert.Equal("x", paramSymbol.Name);
            Assert.Equal("Int32", paramSymbol.Type.Name);
        }

        [Fact]
        public void TestGetSpeculativeSemanticModelForMethodBody_GetDeclaredLabelSymbol()
        {
            var compilation = CreateStandardCompilation(@"
class C 
{
  void M(int x)
  {
    int y = 1000;     
  }
}
");

            var tree = compilation.SyntaxTrees[0];
            var root = tree.GetCompilationUnitRoot();
            var typeDecl = (TypeDeclarationSyntax)root.Members[0];
            var methodDecl = (MethodDeclarationSyntax)typeDecl.Members[0];
            var model = compilation.GetSemanticModel(tree);

            var blockStatement = (BlockSyntax)SyntaxFactory.ParseStatement(@"{ label: y++; }");
            var speculatedMethod = methodDecl.ReplaceNode(methodDecl.Body, blockStatement);
            blockStatement = speculatedMethod.Body;
            var labeledStatement = blockStatement.Statements[0];

            SemanticModel speculativeModel;
            var success = model.TryGetSpeculativeSemanticModelForMethodBody(methodDecl.Body.Statements[0].SpanStart, speculatedMethod, out speculativeModel);
            Assert.True(success);
            Assert.NotNull(speculativeModel);

            var label = speculativeModel.GetDeclaredSymbol(labeledStatement);
            Assert.NotNull(label);
            Assert.Equal("label", label.Name);
            Assert.Equal(SymbolKind.Label, label.Kind);
        }

        [Fact]
        public void TestGetSpeculativeSemanticModelForMethodBody_GetDeclaredLambdaParameterSymbol()
        {
            var compilation = CreateCompilationWithMscorlibAndSystemCore(@"
using System.Linq;

class C 
{
  void M(int x)
  {
    int z = 0;
  }
}
");

            var tree = compilation.SyntaxTrees[0];
            var root = tree.GetCompilationUnitRoot();
            var typeDecl = (TypeDeclarationSyntax)root.Members[0];
            var methodDecl = (MethodDeclarationSyntax)typeDecl.Members[0];
            var model = compilation.GetSemanticModel(tree);

            var blockStatement = (BlockSyntax)SyntaxFactory.ParseStatement(@"{ Func<int, int> var = (z) => x + z; }");
            var speculatedMethod = methodDecl.ReplaceNode(methodDecl.Body, blockStatement);
            blockStatement = speculatedMethod.Body;

            SemanticModel speculativeModel;
            var success = model.TryGetSpeculativeSemanticModelForMethodBody(methodDecl.Body.Statements[0].Span.End, speculatedMethod, out speculativeModel);
            Assert.True(success);
            Assert.NotNull(speculativeModel);

            var lambdaExpression = blockStatement.Statements[0].DescendantNodes().OfType<ParenthesizedLambdaExpressionSyntax>().FirstOrDefault();
            var lambdaParam = lambdaExpression.ParameterList.Parameters[0];
            var parameterSymbol = speculativeModel.GetDeclaredSymbol(lambdaParam);
            Assert.NotNull(parameterSymbol);
            Assert.Equal("z", parameterSymbol.Name);
        }

        private static void TestGetSpeculativeSemanticModelForTypeSyntax_Common(
            SemanticModel model,
            int position,
            TypeSyntax speculatedTypeSyntax,
            SpeculativeBindingOption bindingOption,
            SymbolKind expectedSymbolKind,
            string expectedTypeDisplayString)
        {
            Assert.False(model.IsSpeculativeSemanticModel);
            Assert.Null(model.ParentModel);
            Assert.Equal(0, model.OriginalPositionForSpeculation);

            SemanticModel speculativeModel;
            var success = model.TryGetSpeculativeSemanticModel(position, speculatedTypeSyntax, out speculativeModel, bindingOption);
            Assert.True(success);
            Assert.NotNull(speculativeModel);

            Assert.True(speculativeModel.IsSpeculativeSemanticModel);
            Assert.Equal(model, speculativeModel.ParentModel);
            Assert.NotNull(speculativeModel);
            Assert.Equal(position, speculativeModel.OriginalPositionForSpeculation);

            var symbol = speculativeModel.GetSymbolInfo(speculatedTypeSyntax).Symbol;
            Assert.NotNull(symbol);
            Assert.Equal(expectedSymbolKind, symbol.Kind);
            Assert.Equal(expectedTypeDisplayString, symbol.ToDisplayString());

            var typeSymbol = speculativeModel.GetTypeInfo(speculatedTypeSyntax).Type;
            Assert.NotNull(symbol);
            Assert.Equal(expectedSymbolKind, symbol.Kind);
            Assert.Equal(expectedTypeDisplayString, symbol.ToDisplayString());

            if (speculatedTypeSyntax.Kind() == SyntaxKind.QualifiedName)
            {
                var right = ((QualifiedNameSyntax)speculatedTypeSyntax).Right;

                symbol = speculativeModel.GetSymbolInfo(right).Symbol;
                Assert.NotNull(symbol);
                Assert.Equal(expectedSymbolKind, symbol.Kind);
                Assert.Equal(expectedTypeDisplayString, symbol.ToDisplayString());

                typeSymbol = speculativeModel.GetTypeInfo(right).Type;
                Assert.NotNull(symbol);
                Assert.Equal(expectedSymbolKind, symbol.Kind);
                Assert.Equal(expectedTypeDisplayString, symbol.ToDisplayString());
            }
        }

        [Fact]
        public void TestGetSpeculativeSemanticModelForMethodBody_SwitchStatement()
        {
            var compilation = CreateStandardCompilation(@"
using System;

class C 
{
  void M(int x)
  {
    switch(x)
    {
        case 0:
            Console.WriteLine(x);
            break;
    }
  }
}
");

            var tree = compilation.SyntaxTrees[0];
            var root = tree.GetCompilationUnitRoot();
            var typeDecl = (TypeDeclarationSyntax)root.Members[0];
            var methodDecl = (MethodDeclarationSyntax)typeDecl.Members[0];
            var model = compilation.GetSemanticModel(tree);

            var blockStatement = (BlockSyntax)SyntaxFactory.ParseStatement(@"{
    switch(x)
    {
        case 1:
            Console.WriteLine(x);
            break;
    }
}");

            var speculatedMethod = methodDecl.ReplaceNode(methodDecl.Body, blockStatement);
            blockStatement = speculatedMethod.Body;
            var switchStatement = (SwitchStatementSyntax)blockStatement.Statements[0];

            SemanticModel speculativeModel;
            var success = model.TryGetSpeculativeSemanticModelForMethodBody(methodDecl.Body.Statements[0].SpanStart, speculatedMethod, out speculativeModel);
            Assert.True(success);
            Assert.NotNull(speculativeModel);

            var switchLabel = switchStatement.Sections[0].Labels[0] as CaseSwitchLabelSyntax;
            Assert.NotNull(switchLabel);
            var constantVal = speculativeModel.GetConstantValue(switchLabel.Value);
            Assert.True(constantVal.HasValue);
            Assert.Equal(1, constantVal.Value);
        }

        [Fact]
        public void TestGetSpeculativeSemanticModelForTypeSyntax_InGlobalUsing()
        {
            var compilation = CreateStandardCompilation(@"using System.Runtime;");

            var tree = compilation.SyntaxTrees[0];
            var root = tree.GetCompilationUnitRoot();
            var usingStatement = root.Usings[0];
            var model = compilation.GetSemanticModel(tree);

            var speculatedUsingExpression = SyntaxFactory.ParseName("System.Collections");
            TestGetSpeculativeSemanticModelForTypeSyntax_Common(model, usingStatement.Name.Position,
                speculatedUsingExpression, SpeculativeBindingOption.BindAsTypeOrNamespace, SymbolKind.Namespace, "System.Collections");
        }

        [Fact]
        public void TestGetSpeculativeSemanticModelForTypeSyntax_InGlobalAlias()
        {
            var compilation = CreateStandardCompilation(@"using A = System.Exception;");

            var tree = compilation.SyntaxTrees[0];
            var root = tree.GetCompilationUnitRoot();
            var usingStatement = root.Usings[0];
            var model = compilation.GetSemanticModel(tree);

            var speculatedUsingExpression = SyntaxFactory.ParseName("System.ArgumentException");
            TestGetSpeculativeSemanticModelForTypeSyntax_Common(model, usingStatement.Name.Position,
                speculatedUsingExpression, SpeculativeBindingOption.BindAsExpression, SymbolKind.NamedType, "System.ArgumentException");
        }

        [Fact]
        public void TestGetSpeculativeSemanticModelForTypeSyntax_InBaseList()
        {
            var compilation = CreateStandardCompilation(@"
class MyException : System.Exception
{
}
");

            var tree = compilation.SyntaxTrees[0];
            var root = tree.GetCompilationUnitRoot();
            var typeDecl = (TypeDeclarationSyntax)root.Members[0];
            var baseList = typeDecl.BaseList;
            var model = compilation.GetSemanticModel(tree);

            var speculatedTypeExpression = SyntaxFactory.ParseName("System.ArgumentException");
            TestGetSpeculativeSemanticModelForTypeSyntax_Common(model, baseList.SpanStart,
                speculatedTypeExpression, SpeculativeBindingOption.BindAsTypeOrNamespace, SymbolKind.NamedType, "System.ArgumentException");
        }

        [Fact]
        public void TestGetSpeculativeSemanticModelForTypeSyntax_InMemberDeclaration()
        {
            var compilation = CreateStandardCompilation(@"
class Program
{
    System.Exception field = null;
    System.Exception Method(System.Exception param)
    {
        return field;
    }
}
");

            var tree = compilation.SyntaxTrees[0];
            var root = tree.GetCompilationUnitRoot();
            var typeDecl = (TypeDeclarationSyntax)root.Members[0];
            var fieldDecl = (FieldDeclarationSyntax)typeDecl.Members[0];
            var methodDecl = (MethodDeclarationSyntax)typeDecl.Members[1];
            var model = compilation.GetSemanticModel(tree);

            var speculatedTypeExpression = SyntaxFactory.ParseName("System.ArgumentException");
            TestGetSpeculativeSemanticModelForTypeSyntax_Common(model, fieldDecl.SpanStart,
                speculatedTypeExpression, SpeculativeBindingOption.BindAsTypeOrNamespace, SymbolKind.NamedType, "System.ArgumentException");

            TestGetSpeculativeSemanticModelForTypeSyntax_Common(model, methodDecl.ReturnType.SpanStart,
                speculatedTypeExpression, SpeculativeBindingOption.BindAsTypeOrNamespace, SymbolKind.NamedType, "System.ArgumentException");

            TestGetSpeculativeSemanticModelForTypeSyntax_Common(model, methodDecl.ParameterList.Parameters.First().SpanStart,
                speculatedTypeExpression, SpeculativeBindingOption.BindAsTypeOrNamespace, SymbolKind.NamedType, "System.ArgumentException");
        }

        [Fact]
        public void TestGetSpeculativeSemanticModelForTypeSyntax_AliasName()
        {
            var compilation = CreateStandardCompilation(@"
using A = System.ArgumentException;

class Program
{
    System.Exception field = null;
}
");

            var tree = compilation.SyntaxTrees[0];
            var root = tree.GetCompilationUnitRoot();
            var typeDecl = (TypeDeclarationSyntax)root.Members[0];
            var fieldDecl = (FieldDeclarationSyntax)typeDecl.Members[0];
            var model = compilation.GetSemanticModel(tree);

            var speculatedAliasName = SyntaxFactory.ParseName("A");

            SemanticModel speculativeModel;
            var success = model.TryGetSpeculativeSemanticModel(fieldDecl.SpanStart, speculatedAliasName, out speculativeModel);
            Assert.True(success);
            Assert.NotNull(speculativeModel);

            var symbol = (AliasSymbol)speculativeModel.GetAliasInfo(speculatedAliasName);
            Assert.NotNull(symbol);
            Assert.Equal("A", symbol.ToDisplayString());
            Assert.Equal("System.ArgumentException", symbol.Target.ToDisplayString());
        }

        [Fact]
        public void TestGetSpeculativeSemanticModelForTypeCrefSyntax()
        {
            var compilation = CreateCompilationWithMscorlibAndDocumentationComments(@"
/// <summary>
/// <see cref=""int""/>
/// </summary>
class A { }
");

            var tree = compilation.SyntaxTrees[0];
            var root = tree.GetCompilationUnitRoot();
            var typeDecl = (TypeDeclarationSyntax)root.Members[0];
            var cref = typeDecl.DescendantNodes(descendIntoTrivia: true).OfType<TypeCrefSyntax>().Single();

            var model = (CSharpSemanticModel)compilation.GetSemanticModel(tree);
            var symbol = model.GetSymbolInfo(cref.Type).Symbol;
            Assert.NotNull(symbol);
            Assert.Equal("int", symbol.ToDisplayString());

            var speculatedCref = (TypeCrefSyntax)SyntaxFactory.ParseCref("object");

            // TryGetSpeculativeSemanticModel
            SemanticModel speculativeModel;
            var success = model.TryGetSpeculativeSemanticModel(cref.SpanStart, speculatedCref, out speculativeModel);
            Assert.True(success);
            Assert.NotNull(speculativeModel);

            symbol = speculativeModel.GetSymbolInfo(speculatedCref.Type).Symbol;
            Assert.NotNull(symbol);
            Assert.Equal(SymbolKind.NamedType, symbol.Kind);
            Assert.Equal("object", symbol.ToDisplayString());

            // GetSpeculativeSymbolInfo
            symbol = model.GetSpeculativeSymbolInfo(cref.SpanStart, speculatedCref).Symbol;
            Assert.NotNull(symbol);
            Assert.Equal(SymbolKind.NamedType, symbol.Kind);
            Assert.Equal("object", symbol.ToDisplayString());
        }

        [Fact]
        public void TestGetSpeculativeSemanticModelForNameMemberCrefSyntax()
        {
            var compilation = CreateCompilationWithMscorlibAndDocumentationComments(@"
/// <summary>
/// <see cref=""int""/>
/// </summary>
class A { }
");

            var tree = compilation.SyntaxTrees[0];
            var root = tree.GetCompilationUnitRoot();
            var typeDecl = (TypeDeclarationSyntax)root.Members[0];
            var cref = typeDecl.DescendantNodes(descendIntoTrivia: true).OfType<TypeCrefSyntax>().Single();

            var model = (CSharpSemanticModel)compilation.GetSemanticModel(tree);
            var symbol = model.GetSymbolInfo(cref.Type).Symbol;
            Assert.NotNull(symbol);
            Assert.Equal("int", symbol.ToDisplayString());

            var speculatedCref = (NameMemberCrefSyntax)SyntaxFactory.ParseCref("A");

            // TryGetSpeculativeSemanticModel
            SemanticModel speculativeModel;
            var success = model.TryGetSpeculativeSemanticModel(cref.SpanStart, speculatedCref, out speculativeModel);
            Assert.True(success);
            Assert.NotNull(speculativeModel);

            symbol = speculativeModel.GetSymbolInfo(speculatedCref.Name).Symbol;
            Assert.NotNull(symbol);
            Assert.Equal(SymbolKind.NamedType, symbol.Kind);
            Assert.Equal("A", symbol.ToDisplayString());

            // GetSpeculativeSymbolInfo
            symbol = model.GetSpeculativeSymbolInfo(cref.SpanStart, speculatedCref).Symbol;
            Assert.NotNull(symbol);
            Assert.Equal(SymbolKind.NamedType, symbol.Kind);
            Assert.Equal("A", symbol.ToDisplayString());
        }

        [Fact]
        public void TestGetSpeculativeSemanticModelForQualifiedCrefSyntax()
        {
            var compilation = CreateCompilationWithMscorlibAndDocumentationComments(@"
/// <summary>
/// <see cref=""int""/>
/// </summary>
class A
{
    class B { }

    static void M() { }
}
");

            var tree = compilation.SyntaxTrees[0];
            var root = tree.GetCompilationUnitRoot();
            var typeDecl = (TypeDeclarationSyntax)root.Members[0];
            var cref = typeDecl.DescendantNodes(descendIntoTrivia: true).OfType<TypeCrefSyntax>().Single();

            var model = (CSharpSemanticModel)compilation.GetSemanticModel(tree);
            var symbol = model.GetSymbolInfo(cref.Type).Symbol;
            Assert.NotNull(symbol);
            Assert.Equal("int", symbol.ToDisplayString());

            var speculatedCref = (QualifiedCrefSyntax)SyntaxFactory.ParseCref("A.B");

            // Type member: TryGetSpeculativeSemanticModel
            SemanticModel speculativeModel;
            var success = model.TryGetSpeculativeSemanticModel(cref.SpanStart, speculatedCref, out speculativeModel);
            Assert.True(success);
            Assert.NotNull(speculativeModel);

            symbol = speculativeModel.GetSymbolInfo(speculatedCref).Symbol;
            Assert.NotNull(symbol);
            Assert.Equal(SymbolKind.NamedType, symbol.Kind);
            Assert.Equal("A.B", symbol.ToDisplayString());

            symbol = speculativeModel.GetSymbolInfo(speculatedCref.Member).Symbol;
            Assert.NotNull(symbol);
            Assert.Equal(SymbolKind.NamedType, symbol.Kind);
            Assert.Equal("A.B", symbol.ToDisplayString());

            symbol = speculativeModel.GetTypeInfo(speculatedCref.Container).Type;
            Assert.NotNull(symbol);
            Assert.Equal(SymbolKind.NamedType, symbol.Kind);
            Assert.Equal("A", symbol.ToDisplayString());

            // Type member: GetSpeculativeSymbolInfo
            symbol = model.GetSpeculativeSymbolInfo(cref.SpanStart, speculatedCref).Symbol;
            Assert.NotNull(symbol);
            Assert.Equal(SymbolKind.NamedType, symbol.Kind);
            Assert.Equal("A.B", symbol.ToDisplayString());

            // Method member: TryGetSpeculativeSemanticModel
            speculatedCref = (QualifiedCrefSyntax)SyntaxFactory.ParseCref("A.M");

            success = model.TryGetSpeculativeSemanticModel(cref.SpanStart, speculatedCref, out speculativeModel);
            Assert.True(success);
            Assert.NotNull(speculativeModel);

            symbol = speculativeModel.GetSymbolInfo(speculatedCref).Symbol;
            Assert.NotNull(symbol);
            Assert.Equal(SymbolKind.Method, symbol.Kind);
            Assert.Equal("A.M()", symbol.ToDisplayString());

            symbol = speculativeModel.GetSymbolInfo(speculatedCref.Member).Symbol;
            Assert.NotNull(symbol);
            Assert.Equal(SymbolKind.Method, symbol.Kind);
            Assert.Equal("A.M()", symbol.ToDisplayString());

            symbol = speculativeModel.GetTypeInfo(speculatedCref.Container).Type;
            Assert.NotNull(symbol);
            Assert.Equal(SymbolKind.NamedType, symbol.Kind);
            Assert.Equal("A", symbol.ToDisplayString());

            // Method member: GetSpeculativeSymbolInfo
            symbol = model.GetSpeculativeSymbolInfo(cref.SpanStart, speculatedCref).Symbol;
            Assert.NotNull(symbol);
            Assert.Equal(SymbolKind.Method, symbol.Kind);
            Assert.Equal("A.M()", symbol.ToDisplayString());
        }

        [Fact]
        public void TestGetSpeculativeSemanticModelForCrefSyntax_InvalidPosition()
        {
            var compilation = CreateCompilationWithMscorlibAndDocumentationComments(@"
/// <summary>
/// <see cref=""int""/>
/// </summary>
class A
{
    static void M() { }
}
");

            var tree = compilation.SyntaxTrees[0];
            var root = tree.GetCompilationUnitRoot();
            var typeDecl = (TypeDeclarationSyntax)root.Members[0];
            var methodDecl = (MethodDeclarationSyntax)typeDecl.Members[0];
            var model = (CSharpSemanticModel)compilation.GetSemanticModel(tree);

            var speculatedCref = (TypeCrefSyntax)SyntaxFactory.ParseCref("object");

            // TryGetSpeculativeSemanticModel
            SemanticModel speculativeModel;
            var success = model.TryGetSpeculativeSemanticModel(typeDecl.SpanStart, speculatedCref, out speculativeModel);
            Assert.False(success);

            success = model.TryGetSpeculativeSemanticModel(methodDecl.Body.SpanStart, speculatedCref, out speculativeModel);
            Assert.False(success);

            // GetSpeculativeSymbolInfo
            var symbolInfo = model.GetSpeculativeSymbolInfo(methodDecl.Body.SpanStart, speculatedCref);
            Assert.Null(symbolInfo.Symbol);
        }

        [WorkItem(731108, "http://vstfdevdiv:8080/DevDiv2/DevDiv/_workitems/edit/731108")]
        [Fact]
        public void Repro731108()
        {
            var source = @"
public class C
{
    static void Main()
    {
        M(async x => x);
    }

    static void M(C c)
    {
    }
}
";

            var comp = CreateStandardCompilation(source);
            var tree = comp.SyntaxTrees.Single();
            var model = comp.GetSemanticModel(tree);

            var syntax = tree.GetRoot().DescendantNodes().OfType<SimpleLambdaExpressionSyntax>().Single().
                Body.DescendantNodesAndSelf().OfType<IdentifierNameSyntax>().Single();
            Assert.Equal("x", syntax.Identifier.ValueText);

            var symbol = model.GetSymbolInfo(syntax).Symbol;
            Assert.Equal(SymbolKind.Parameter, symbol.Kind);
            Assert.Equal("x", symbol.Name);
            Assert.Equal(TypeKind.Error, ((ParameterSymbol)symbol).Type.TypeKind);
        }

        [WorkItem(783566, "http://vstfdevdiv:8080/DevDiv2/DevDiv/_workitems/edit/783566")]
        [Fact]
        public void SpeculateAboutYieldStatement1()
        {
            var source = @"
class C
{
    void M() // No way to infer iterator element type.
    {
        return;
    }
}
";

            var comp = CreateStandardCompilation(source);
            comp.VerifyDiagnostics();

            var tree = comp.SyntaxTrees.Single();
            var model = comp.GetSemanticModel(tree);

            var position = source.IndexOf("return", StringComparison.Ordinal);
            var yieldStatement = (YieldStatementSyntax)SyntaxFactory.ParseStatement("yield return 1;");

            SemanticModel speculativeModel;
            var success = model.TryGetSpeculativeSemanticModel(position, yieldStatement, out speculativeModel);
            Assert.True(success);
            Assert.NotNull(speculativeModel);

            var info = speculativeModel.GetTypeInfo(yieldStatement.Expression);
            Assert.Equal(SpecialType.System_Int32, info.Type.SpecialType);
            Assert.Equal(TypeKind.Error, info.ConvertedType.TypeKind);
        }

        [WorkItem(783566, "http://vstfdevdiv:8080/DevDiv2/DevDiv/_workitems/edit/783566")]
        [Fact]
        public void SpeculateAboutYieldStatement2()
        {
            var source = @"
using System.Collections.Generic;

class C
{
    IEnumerable<long> M() // Can infer iterator element type.
    {
        return null;
    }
}
";

            var comp = CreateStandardCompilation(source);
            comp.VerifyDiagnostics();

            var tree = comp.SyntaxTrees.Single();
            var model = comp.GetSemanticModel(tree);

            var position = source.IndexOf("return", StringComparison.Ordinal);
            var yieldStatement = (YieldStatementSyntax)SyntaxFactory.ParseStatement("yield return 1;");

            SemanticModel speculativeModel;
            var success = model.TryGetSpeculativeSemanticModel(position, yieldStatement, out speculativeModel);
            Assert.True(success);
            Assert.NotNull(speculativeModel);

            var info = speculativeModel.GetTypeInfo(yieldStatement.Expression);
            Assert.Equal(SpecialType.System_Int32, info.Type.SpecialType);
            Assert.Equal(SpecialType.System_Int64, info.ConvertedType.SpecialType);
        }

        [WorkItem(791794, "http://vstfdevdiv:8080/DevDiv2/DevDiv/_workitems/edit/791794")]
        [Fact]
        public void SpeculateAboutOmittedArraySizeInCref()
        {
            var source = @"
/// <see cref=""int""/>
class C
{
}
";

            var comp = CreateCompilationWithMscorlibAndDocumentationComments(source);
            comp.VerifyDiagnostics();

            var tree = comp.SyntaxTrees.Single();
            var model = comp.GetSemanticModel(tree);

            var position = source.IndexOf("int", StringComparison.Ordinal);
            var typeSyntax = SyntaxFactory.ParseTypeName("System.Collections.Generic.IEnumerable<C[]>");

            SemanticModel speculativeModel;
            var success = model.TryGetSpeculativeSemanticModel(position, typeSyntax, out speculativeModel);
            Assert.True(success);
            Assert.NotNull(speculativeModel);

            var omittedArraySize = typeSyntax.DescendantNodes().OfType<OmittedArraySizeExpressionSyntax>().Single();
            var info = speculativeModel.GetSymbolInfo(omittedArraySize); // Used to throw NRE.
            Assert.Null(info.Symbol);
            Assert.Equal(CandidateReason.None, info.CandidateReason);
            Assert.Equal(0, info.CandidateSymbols.Length);
        }

        [WorkItem(14384, "https://github.com/dotnet/roslyn/issues/14384")]
        [Fact]
        public void SpeculateWithExpressionVariables_out()
        {
            var source = @"
class C
{
    void M()
    {
        int x;
        TakesOut(out x);
    }
    void TakesOut(out int x) { x = 0; }
}
";

            var comp = CreateCompilationWithMscorlibAndDocumentationComments(source);
            comp.VerifyDiagnostics();

            var tree = comp.SyntaxTrees.Single();
            var model = comp.GetSemanticModel(tree);

            var method1 = tree.GetRoot().DescendantNodes().OfType<InvocationExpressionSyntax>().Single().Expression;
            var info1 = model.GetSymbolInfo(method1);
            Assert.NotNull(info1.Symbol);

            var position = source.IndexOf("TakesOut", StringComparison.Ordinal);
            var statementSyntax = SyntaxFactory.ParseStatement("TakesOut(out int x);");

            SemanticModel speculativeModel;
            var success = model.TryGetSpeculativeSemanticModel(position, statementSyntax, out speculativeModel);
            Assert.True(success);
            Assert.NotNull(speculativeModel);

            var method2 = statementSyntax.DescendantNodes().OfType<InvocationExpressionSyntax>().Single().Expression;
            var info2 = speculativeModel.GetSymbolInfo(method2);
            Assert.NotNull(info2.Symbol);

            Assert.Equal(info1.Symbol, info2.Symbol);
        }

        [WorkItem(14384, "https://github.com/dotnet/roslyn/issues/14384")]
        [Fact]
        public void SpeculateWithExpressionVariables_out2()
        {
            var source = @"
class C
{
    void M()
    {
        int y;
        TakesOut(out y);
    }
    void TakesOut(out int y) { y = 0; }
}
";

            var comp = CreateCompilationWithMscorlibAndDocumentationComments(source);
            comp.VerifyDiagnostics();

            var tree = comp.SyntaxTrees.Single();
            var model = comp.GetSemanticModel(tree);

            var method1 = tree.GetRoot().DescendantNodes().OfType<InvocationExpressionSyntax>().Single().Expression;
            var info1 = model.GetSymbolInfo(method1);
            Assert.NotNull(info1.Symbol);

            var position = source.IndexOf("TakesOut", StringComparison.Ordinal);
            var statementSyntax = SyntaxFactory.ParseStatement("TakesOut(out int x);");

            SemanticModel speculativeModel;
            var success = model.TryGetSpeculativeSemanticModel(position, statementSyntax, out speculativeModel);
            Assert.True(success);
            Assert.NotNull(speculativeModel);

            var method2 = statementSyntax.DescendantNodes().OfType<InvocationExpressionSyntax>().Single().Expression;
            var info2 = speculativeModel.GetSymbolInfo(method2);
            Assert.NotNull(info2.Symbol);

            Assert.Equal(info1.Symbol, info2.Symbol);
        }

        [WorkItem(14384, "https://github.com/dotnet/roslyn/issues/14384")]
        [Fact]
        public void SpeculateWithExpressionVariables_out3()
        {
            var source = @"
class C
{
    void M()
    {
        int x;
        TakesOut(out x);
    }
    void TakesOut(out int x) { x = 0; }
}
";

            var comp = CreateCompilationWithMscorlibAndDocumentationComments(source);
            comp.VerifyDiagnostics();

            var tree = comp.SyntaxTrees.Single();
            var model = comp.GetSemanticModel(tree);

            var method1 = tree.GetRoot().DescendantNodes().OfType<InvocationExpressionSyntax>().Single().Expression;
            var info1 = model.GetSymbolInfo(method1);
            Assert.NotNull(info1.Symbol);

            var position = source.IndexOf("TakesOut", StringComparison.Ordinal);
            var statementSyntax = SyntaxFactory.ParseExpression("TakesOut(out int x)");
            var info2 = model.GetSpeculativeSymbolInfo(position, statementSyntax, SpeculativeBindingOption.BindAsExpression);
            Assert.NotNull(info2.Symbol);

            Assert.Equal(info1.Symbol, info2.Symbol);
        }

        [WorkItem(14384, "https://github.com/dotnet/roslyn/issues/14384")]
        [Fact]
        public void SpeculateWithExpressionVariables_out4()
        {
            var source = @"
class C
{
    void M()
    {
        int y;
        TakesOut(out y);
    }
    void TakesOut(out int y) { y = 0; }
}
";

            var comp = CreateCompilationWithMscorlibAndDocumentationComments(source);
            comp.VerifyDiagnostics();

            var tree = comp.SyntaxTrees.Single();
            var model = comp.GetSemanticModel(tree);

            var method1 = tree.GetRoot().DescendantNodes().OfType<InvocationExpressionSyntax>().Single().Expression;
            var info1 = model.GetSymbolInfo(method1);
            Assert.NotNull(info1.Symbol);

            var position = source.IndexOf("TakesOut", StringComparison.Ordinal);
            var statementSyntax = SyntaxFactory.ParseStatement("{ TakesOut(out int x); }");
            statementSyntax = ((BlockSyntax)statementSyntax).Statements[0];

            SemanticModel speculativeModel;
            var success = model.TryGetSpeculativeSemanticModel(position, statementSyntax, out speculativeModel);
            Assert.True(success);
            Assert.NotNull(speculativeModel);

            var method2 = statementSyntax.DescendantNodes().OfType<InvocationExpressionSyntax>().Single().Expression;
            var info2 = speculativeModel.GetSymbolInfo(method2);
            Assert.NotNull(info2.Symbol);

            Assert.Equal(info1.Symbol, info2.Symbol);
        }

        [WorkItem(14384, "https://github.com/dotnet/roslyn/issues/14384")]
        [Fact]
        public void SpeculateWithExpressionVariables_pattern()
        {
            var source = @"
class C
{
    void M(object o)
    {
        Method(o is string);
        string s = o as string;
    }
    bool Method(bool b) => b;
}
";

            var comp = CreateCompilationWithMscorlibAndDocumentationComments(source);
            comp.VerifyDiagnostics();

            var tree = comp.SyntaxTrees.Single();
            var model = comp.GetSemanticModel(tree);

            var method1 = tree.GetRoot().DescendantNodes().OfType<InvocationExpressionSyntax>().Single().Expression;
            var info1 = model.GetSymbolInfo(method1);
            Assert.NotNull(info1.Symbol);

            var position = source.IndexOf("Method", StringComparison.Ordinal);
            var statementSyntax = SyntaxFactory.ParseStatement("Method(o is string s);");

            SemanticModel speculativeModel;
            var success = model.TryGetSpeculativeSemanticModel(position, statementSyntax, out speculativeModel);
            Assert.True(success);
            Assert.NotNull(speculativeModel);

            var method2 = statementSyntax.DescendantNodes().OfType<InvocationExpressionSyntax>().Single().Expression;
            var info2 = speculativeModel.GetSymbolInfo(method2);
            Assert.NotNull(info2.Symbol);

            Assert.Equal(info1.Symbol, info2.Symbol);
        }

        [WorkItem(14384, "https://github.com/dotnet/roslyn/issues/14384")]
        [Fact]
        public void SpeculateWithExpressionVariables_pattern2()
        {
            var source = @"
class C
{
    void M(object o)
    {
        Method(o is string);
        string s2 = o as string;
    }
    bool Method(bool b) => b;
}
";

            var comp = CreateCompilationWithMscorlibAndDocumentationComments(source);
            comp.VerifyDiagnostics();

            var tree = comp.SyntaxTrees.Single();
            var model = comp.GetSemanticModel(tree);

            var method1 = tree.GetRoot().DescendantNodes().OfType<InvocationExpressionSyntax>().Single().Expression;
            var info1 = model.GetSymbolInfo(method1);
            Assert.NotNull(info1.Symbol);

            var position = source.IndexOf("Method", StringComparison.Ordinal);
            var statementSyntax = SyntaxFactory.ParseStatement("Method(o is string s);");

            SemanticModel speculativeModel;
            var success = model.TryGetSpeculativeSemanticModel(position, statementSyntax, out speculativeModel);
            Assert.True(success);
            Assert.NotNull(speculativeModel);

            var method2 = statementSyntax.DescendantNodes().OfType<InvocationExpressionSyntax>().Single().Expression;
            var info2 = speculativeModel.GetSymbolInfo(method2);
            Assert.NotNull(info2.Symbol);

            Assert.Equal(info1.Symbol, info2.Symbol);
        }

        [WorkItem(14384, "https://github.com/dotnet/roslyn/issues/14384")]
        [Fact]
        public void SpeculateWithExpressionVariables_pattern3()
        {
            var source = @"
class C
{
    void M(object o)
    {
        Method(o is string);
        string s2 = o as string;
    }
    bool Method(bool b) => b;
}
";

            var comp = CreateCompilationWithMscorlibAndDocumentationComments(source);
            comp.VerifyDiagnostics();

            var tree = comp.SyntaxTrees.Single();
            var model = comp.GetSemanticModel(tree);

            var method1 = tree.GetRoot().DescendantNodes().OfType<InvocationExpressionSyntax>().Single().Expression;
            var info1 = model.GetSymbolInfo(method1);
            Assert.NotNull(info1.Symbol);

            var position = source.IndexOf("Method", StringComparison.Ordinal);
            var statementSyntax = SyntaxFactory.ParseExpression("Method(o is string s)");
            var info2 = model.GetSpeculativeSymbolInfo(position, statementSyntax, SpeculativeBindingOption.BindAsExpression);
            Assert.NotNull(info2.Symbol);

            Assert.Equal(info1.Symbol, info2.Symbol);
        }

        [Fact]
        public void BindSpeculativeAttributeWithExpressionVariable_1()
        {
            new ObsoleteAttribute("goo");

            var source =
@"using System;
class C { }";
            var compilation = CreateStandardCompilation(source);

            var tree = compilation.SyntaxTrees.Single();
            var model = compilation.GetSemanticModel(tree);

            var position = tree.GetText().ToString().IndexOf("class C {", StringComparison.Ordinal);
            var attr2 = ParseAttributeSyntax("[ObsoleteAttribute(string.Empty is string s ? s : string.Empty)]");

            var symbolInfo = model.GetSpeculativeSymbolInfo(position, attr2);
            Assert.Equal(CandidateReason.None, symbolInfo.CandidateReason);
            Assert.Equal("System.ObsoleteAttribute..ctor(System.String message)", symbolInfo.Symbol.ToTestDisplayString());
        }

        [Fact]
        public void BindSpeculativeAttributeWithExpressionVariable_2()
        {
            new ObsoleteAttribute("goo");

            var source =
@"using System;
class C { }";
            var compilation = CreateStandardCompilation(source);

            var tree = compilation.SyntaxTrees.Single();
            var model = compilation.GetSemanticModel(tree);

            var position = tree.GetText().ToString().IndexOf("class C {", StringComparison.Ordinal);
            var attr2 = ParseAttributeSyntax("[ObsoleteAttribute(string.Empty is string s ? s : string.Empty)]");
            SemanticModel model2;
            model.TryGetSpeculativeSemanticModel(position, attr2, out model2);

            var symbolInfo = model2.GetSymbolInfo(attr2);
            Assert.Equal(CandidateReason.None, symbolInfo.CandidateReason);
            Assert.Equal("System.ObsoleteAttribute..ctor(System.String message)", symbolInfo.Symbol.ToTestDisplayString());
        }

        private AttributeSyntax ParseAttributeSyntax(string source)
        {
            return SyntaxFactory.ParseCompilationUnit(source + " class X {}").Members.First().AsTypeDeclarationSyntax().AttributeLists.First().Attributes.First();
        }

        [WorkItem(784255, "http://vstfdevdiv:8080/DevDiv2/DevDiv/_workitems/edit/784255")]
        [Fact]
        public void Repro784255()
        {
            var source = @"
using System;

public class CategoryAttribute : Attribute
{
    public CategoryAttribute(string s) { }
    private CategoryAttribute() { }
}

struct S
{
}
";

            var comp = CreateStandardCompilation(source);
            comp.VerifyDiagnostics();

            var tree = comp.SyntaxTrees.Single();
            var model = comp.GetSemanticModel(tree);

            var position = source.IndexOf("struct", StringComparison.Ordinal);
            var attributeSyntax = SyntaxFactory.Attribute(SyntaxFactory.IdentifierName("Category"));

            SemanticModel speculativeModel;
            var success = model.TryGetSpeculativeSemanticModel(position, attributeSyntax, out speculativeModel);
            Assert.True(success);
            Assert.NotNull(speculativeModel);

            var info = speculativeModel.GetSymbolInfo(attributeSyntax.Name);
        }

        [WorkItem(1015557, "http://vstfdevdiv:8080/DevDiv2/DevDiv/_workitems/edit/1015557")]
        [Fact(Skip = "1015557")]
        public void GetSpeculativeSymbolInfoForGenericNameInCref()
        {
            var tree = CSharpSyntaxTree.ParseText(@"using System.Collections.Generic;
class Program
{
    /// <summary>
    /// <see cref=""System.Collections.Generic.List{T}.Contains(T)""/>
    /// </summary>
    static void Main()
    {
    }
}", CSharpParseOptions.Default.WithDocumentationMode(DocumentationMode.Diagnose));
            var compilation = CreateStandardCompilation(tree);
            var root = tree.GetCompilationUnitRoot();
            var crefSyntax = root.DescendantNodes(descendIntoTrivia: true).OfType<QualifiedCrefSyntax>().Single();
            var semanticModel = compilation.GetSemanticModel(tree);

            var symbolInfo = semanticModel.GetSymbolInfo(crefSyntax.FindNode(new TextSpan(91, 34)));
            var oldSymbol = symbolInfo.Symbol;
            Assert.NotNull(oldSymbol);
            Assert.Equal(SymbolKind.NamedType, oldSymbol.Kind);
            Assert.Equal("System.Collections.Generic.List<T>", oldSymbol.ToTestDisplayString());

            var speculatedName = (GenericNameSyntax)SyntaxFactory.GenericName("List{T}");
            var speculativeSymbolInfo = semanticModel.GetSpeculativeSymbolInfo(crefSyntax.SpanStart, speculatedName, SpeculativeBindingOption.BindAsExpression);
            var newSymbol = speculativeSymbolInfo.Symbol;
            Assert.NotNull(newSymbol);
            Assert.Equal(SymbolKind.NamedType, newSymbol.Kind);
            Assert.Equal("System.Collections.Generic.List<T>", newSymbol.ToTestDisplayString());

<<<<<<< HEAD
            Assert.False(((NamedTypeSymbol)newSymbol).TypeArguments.Single().TypeSymbol.IsErrorType());
=======
            Assert.False(((NamedTypeSymbol)newSymbol).TypeArguments().Single().IsErrorType());
>>>>>>> 1bc93344
            Assert.True(newSymbol.Equals(oldSymbol));
        }

        [WorkItem(823791, "DevDiv")]
        [Fact]
        public void LambdaArgumentInBadCall_Constructor()
        {
            var source = @"
using System;

class Test
{
    void M()
    {
        new Test(s => s.
    }

    Test(Action<string> a, int i) { }
}
";
            CheckLambdaArgumentInBadCall(source);
        }

        [WorkItem(823791, "DevDiv")]
        [Fact]
        public void LambdaArgumentInBadCall_Method()
        {
            var source = @"
using System;

class Test
{
    void M()
    {
        Method(s => s.
    }

    void Method(Action<string> a, int i) { }
}
";
            CheckLambdaArgumentInBadCall(source);
        }

        [WorkItem(823791, "DevDiv")]
        [Fact]
        public void LambdaArgumentInBadCall_Indexer()
        {
            var source = @"
using System;

class Test
{
    void M()
    {
        var t = this[s => s.
    }

    int this[Action<string> a, int i] { get { return 0; } }
}
";
            CheckLambdaArgumentInBadCall(source);
        }

        [WorkItem(823791, "DevDiv")]
        [Fact]
        public void LambdaArgumentInBadCall_Delegate()
        {
            var source = @"
using System;

class Test
{
    void M()
    {
        d(s => s.
    }

    Action<Action<string>, int> d = null;
}
";
            CheckLambdaArgumentInBadCall(source);
        }

        [WorkItem(823791, "DevDiv")]
        [Fact]
        public void LambdaArgumentInBadCall_ConstructorInitializer()
        {
            var source = @"
using System;

class Test
{
    protected Test(Action<string> a, int i) { }
}

class Derived : Test
{
    Derived()
        : base(s => s.
    {
    }
}
";
            CheckLambdaArgumentInBadCall(source);
        }

        private static void CheckLambdaArgumentInBadCall(string source)
        {
            var comp = CreateStandardCompilation(source);

            var tree = comp.SyntaxTrees.Single();
            Assert.NotEmpty(tree.GetDiagnostics());

            var memberAccess = tree.GetRoot().DescendantNodes().OfType<MemberAccessExpressionSyntax>().Single();
            var identifier = (IdentifierNameSyntax)memberAccess.Expression;
            Assert.Equal("s", identifier.Identifier.ValueText);

            var stringType = comp.GetSpecialType(SpecialType.System_String);
            var actionType = comp.GetWellKnownType(WellKnownType.System_Action_T).Construct(stringType);

            var model = comp.GetSemanticModel(tree);

            // Can't walk up to ArgumentListSyntax because indexers use BracketedArgumentListSyntax.
            var expr = identifier.FirstAncestorOrSelf<ArgumentSyntax>().Parent.Parent;

            var exprInfo = model.GetSymbolInfo(expr);
            var firstParamType = ((Symbol)exprInfo.CandidateSymbols.Single()).GetParameterTypes().First().TypeSymbol;
            Assert.Equal(actionType, firstParamType);

            var identifierInfo = model.GetTypeInfo(identifier);
            Assert.Equal(stringType, identifierInfo.Type);
            Assert.Equal(stringType, identifierInfo.ConvertedType);
        }

        [WorkItem(850907, "http://vstfdevdiv:8080/DevDiv2/DevDiv/_workitems/edit/850907")]
        [Fact]
        public void ExtensionMethodViability()
        {
            var source = @"
static class Extensions
{
    private static void ToString(this object o, int x)
    {
        o.ToString(1);
    }
}
";

            var comp = CreateCompilationWithMscorlibAndSystemCore(source);
            comp.VerifyDiagnostics();

            var extensionMethod = comp.GlobalNamespace.GetMember<NamedTypeSymbol>("Extensions").GetMember<MethodSymbol>("ToString");

            var tree = comp.SyntaxTrees.Single();
            var model = comp.GetSemanticModel(tree);

            var callSyntax = tree.GetRoot().DescendantNodes().OfType<InvocationExpressionSyntax>().Single();

            var memberGroup = model.GetMemberGroup(callSyntax.Expression);
            Assert.Contains(extensionMethod.ReduceExtensionMethod(), memberGroup);
        }

        [WorkItem(849698, "http://vstfdevdiv:8080/DevDiv2/DevDiv/_workitems/edit/849698")]
        [Fact]
        public void LookupExternAlias()
        {
            var source = @"
extern alias Alias;

class C
{
    static void Main()
    {
        Alias::C.M(); 
    }

";

            var libRef = CreateStandardCompilation("", assemblyName: "lib").EmitToImageReference(aliases: ImmutableArray.Create("Alias"));
            var comp = CreateStandardCompilation(source, new[] { libRef });
            var tree = comp.SyntaxTrees.Single();
            var model = comp.GetSemanticModel(tree);

            var syntax = tree.GetRoot().DescendantNodes().OfType<AliasQualifiedNameSyntax>().Single();

            var symbol = model.LookupSymbols(syntax.SpanStart, name: "Alias").Single();
            Assert.Equal("Alias", symbol.Name);
            Assert.Equal(SymbolKind.Alias, symbol.Kind);

            var target = (NamespaceSymbol)((AliasSymbol)symbol).Target;
            Assert.True(target.IsGlobalNamespace);
            Assert.Equal("lib", target.ContainingAssembly.Name);
        }

        [WorkItem(1019366, "http://vstfdevdiv:8080/DevDiv2/DevDiv/_workitems/edit/1019366")]
        [WorkItem(273, "CodePlex")]
        [ClrOnlyFact]
        public void Bug1019366()
        {
            var source = @"
using System;

static class Program
{
    static void Main()
    {
        short case1 = unchecked((short)65535.17567);
        Console.WriteLine(case1);
        int? case2 = (int?)5.5;
        Console.WriteLine(case2);
        int? case3 = (int?)5;
        Console.WriteLine(case3);
    }
}
";

            var comp = CreateStandardCompilation(source, options: TestOptions.ReleaseExe);
            var tree = comp.SyntaxTrees.Single();
            var model = comp.GetSemanticModel(tree);

            var method = tree.GetRoot().DescendantNodes().OfType<MethodDeclarationSyntax>().Single();
            var init0 = method.Body.Statements[0].DescendantNodes().OfType<VariableDeclaratorSyntax>().Single().Initializer.Value;
            var value0 = model.GetConstantValue(init0);
            var typeInfo0 = model.GetTypeInfo(init0);
            Assert.True(value0.HasValue);
            Assert.Equal(-1, (short)value0.Value);
            Assert.True(typeInfo0.Type != null && typeInfo0.Type.SpecialType == SpecialType.System_Int16);

            // The CodePlex bug indicates this should return a constant value of 5.  While 'case2' should 
            // have that value it is not constant because of the nullable cast
            var init1 = method.Body.Statements[2].DescendantNodes().OfType<VariableDeclaratorSyntax>().Single().Initializer.Value;
            var value1 = model.GetConstantValue(init1);
            var typeInfo1 = model.GetTypeInfo(init1);
            var type1 = comp.GetSpecialType(SpecialType.System_Nullable_T).Construct(comp.GetSpecialType(SpecialType.System_Int32));
            Assert.False(value1.HasValue);
            Assert.True(typeInfo1.Type != null && typeInfo1.Type.Equals(type1));

            var init2 = method.Body.Statements[4].DescendantNodes().OfType<VariableDeclaratorSyntax>().Single().Initializer.Value;
            var value2 = model.GetConstantValue(init2);
            var typeInfo2 = model.GetTypeInfo(init2);
            var type2 = comp.GetSpecialType(SpecialType.System_Nullable_T).Construct(comp.GetSpecialType(SpecialType.System_Int32));
            Assert.False(value2.HasValue);
            Assert.True(typeInfo2.Type != null && typeInfo2.Type.Equals(type2));

            var output = @"
-1
5
5";
            CompileAndVerify(compilation: comp, expectedOutput: output);
        }

        [Fact]
        public void Regression01()
        {
            Regression(@"
using System;

class MyClass {

	public protected int intI = 1;

	public static int Main() {
		return 1;
	}
}"
                );
        }

        [Fact]
        public void Regression02()
        {
            Regression(@"
using System;

class Convert
{
	public static void Main()
	{
		S s = new S();
	}
}
"
                );
        }

        [Fact]
        public void Regression03()
        {
            Regression(@"
using System;

namespace Microsoft.Conformance.Expressions
{
    using basic097LevelOne.basic097LevelTwo;

    public class basic097I<A1>
    {
        public static int Method()
        {
            return 0;
        }
    }

    namespace basic097LevelOne
    {
        namespace basic097LevelTwo
        {
            public class basic097I<A1>
            {
            }
        }
    } 
}"
                );
        }

        [Fact, WorkItem(1504, "https://github.com/dotnet/roslyn/issues/1504")]
        public void ContainingSymbol02()
        {
            var source =
@"using System;
class C
{
    static bool G<T>(Func<T> f) => true;
    static void F()
    {
        Exception x1 = null;
        try
        {
            G(() => x1);
        }
        catch (Exception x2) when (G(() => x2))
        {
        }
    }
}";

            var compilation = CreateCompilationWithMscorlibAndDocumentationComments(source);
            var model = compilation.GetSemanticModel(compilation.SyntaxTrees.Single());
            for (var match = System.Text.RegularExpressions.Regex.Match(source, " => x"); match.Success; match = match.NextMatch())
            {
                var discarded = model.GetEnclosingSymbol(match.Index);
            }
        }

        [Fact, WorkItem(1504, "https://github.com/dotnet/roslyn/issues/1504")]
        public void ContainingSymbol03()
        {
            var source =
@"using System;
class C
{
    static bool G<T>(Func<T> f) => true;
    static void F()
    {
        Exception x1 = null, x2 = null;
        do
        {
            G(() => x1);
        }
        while (G(() => x2));
    }
}";

            var compilation = CreateCompilationWithMscorlibAndDocumentationComments(source);
            var tree = compilation.SyntaxTrees.Single();
            var model = compilation.GetSemanticModel(tree);
            for (var match = System.Text.RegularExpressions.Regex.Match(source, " => x"); match.Success; match = match.NextMatch())
            {
                var x = tree.GetRoot().FindToken(match.Index + 4).Parent;
                var discarded = model.GetEnclosingSymbol(match.Index);
                var disc = model.GetSymbolInfo(x);
            }
        }

        [Fact, WorkItem(1504, "https://github.com/dotnet/roslyn/issues/1504")]
        public void ContainingSymbol04()
        {
            var source =
@"using System;
class C
{
    static bool G<T>(Func<T> f) => true;
    static void F()
    {
        Exception x1 = null, x2 = null;
        if (G(() => x1));
        {
            G(() => x2);
        }
    }
}";

            var compilation = CreateCompilationWithMscorlibAndDocumentationComments(source);
            var model = compilation.GetSemanticModel(compilation.SyntaxTrees.Single());
            var discarded1 = model.GetEnclosingSymbol(source.LastIndexOf(" => x"));
            var discarded2 = model.GetEnclosingSymbol(source.IndexOf(" => x"));
        }

        [WorkItem(976, "https://github.com/dotnet/roslyn/issues/976")]
        [Fact]
        public void ConstantValueOfInterpolatedString()
        {
            var source = @"
class Program
{
    static void Main(string[] args)
    {
        Console.WriteLine($""Hello, world!"");
        Console.WriteLine($""{DateTime.Now.ToString()}.{args[0]}"");
    }
}";

            var comp = CreateStandardCompilation(source, options: TestOptions.ReleaseExe);
            var tree = comp.SyntaxTrees.Single();
            var model = comp.GetSemanticModel(tree);
            foreach (var interp in tree.GetRoot().DescendantNodes().OfType<InterpolatedStringExpressionSyntax>())
            {
                Assert.False(model.GetConstantValue(interp).HasValue);
            }
        }

        [WorkItem(814, "https://github.com/dotnet/roslyn/issues/814")]
        [Fact]
        public void TypeOfDynamic()
        {
            var source = @"
using System;
using System.Dynamic;
    class Program
    {
        static void Main(string[] args)
        {
            dynamic a = 5;
        }   
     }
";
            var comp = CreateStandardCompilation(source, options: TestOptions.ReleaseExe);
            var tree = comp.SyntaxTrees.Single();
            var model = comp.GetSemanticModel(tree);
            var typeSyntax = SyntaxFactory.ParseTypeName("dynamic");
            int spanStart = source.IndexOf("dynamic a = 5;");
            var dynamicType = model.GetSpeculativeTypeInfo(spanStart, typeSyntax, SpeculativeBindingOption.BindAsTypeOrNamespace);
            Assert.Equal(TypeKind.Dynamic, dynamicType.Type.TypeKind);
        }

        [Fact]
        public void IsAccessible()
        {
            var source =
@"using System;
class A
{
    public int X;
    protected int Y;
    private protected int Z;
}
class B : A
{
    void Goo()
    {
        // in B.Goo
    }
    // in B class level
    int field;
}
class C
{
    void Goo()
    {
        // in C.Goo
    }
}
namespace N
{
    // in N
}";
            var compilation = CreateStandardCompilation(source, parseOptions: TestOptions.Regular7_2);
            compilation.GetDiagnostics().Where(d => d.Severity == DiagnosticSeverity.Error).Verify();

            var tree = compilation.SyntaxTrees[0];
            var text = tree.GetText().ToString();
            var semanticModel = compilation.GetSemanticModel(tree);
            int positionInB = text.IndexOf("in B class level");
            int positionInBGoo = text.IndexOf("in B.Goo");
            int positionInCGoo = text.IndexOf("in C.Goo");
            int positionInN = text.IndexOf("in N");

            var globalNs = compilation.GlobalNamespace;
            var classA = (NamedTypeSymbol)globalNs.GetMembers("A").Single();
            var fieldX = (FieldSymbol)classA.GetMembers("X").Single();
            var fieldY = (FieldSymbol)classA.GetMembers("Y").Single();
            var fieldZ = (FieldSymbol)classA.GetMembers("Z").Single();

            Assert.True(semanticModel.IsAccessible(positionInN, fieldX));
            Assert.False(semanticModel.IsAccessible(positionInN, fieldY));
            Assert.False(semanticModel.IsAccessible(positionInN, fieldZ));
            Assert.True(semanticModel.IsAccessible(positionInB, fieldX));
            Assert.True(semanticModel.IsAccessible(positionInB, fieldY));
            Assert.True(semanticModel.IsAccessible(positionInB, fieldZ));
            Assert.True(semanticModel.IsAccessible(positionInBGoo, fieldX));
            Assert.True(semanticModel.IsAccessible(positionInBGoo, fieldY));
            Assert.True(semanticModel.IsAccessible(positionInBGoo, fieldZ));
            Assert.True(semanticModel.IsAccessible(positionInCGoo, fieldX));
            Assert.False(semanticModel.IsAccessible(positionInCGoo, fieldY));
            Assert.False(semanticModel.IsAccessible(positionInCGoo, fieldZ));
        }

        #region "regression helper"
        private void Regression(string text)
        {
            var tree = Parse(text);
            var compilation = CreateStandardCompilation(tree);
            var model = compilation.GetSemanticModel(tree);
            var exprSynList = new List<ExpressionSyntax>();
            GetExpressionSyntax(tree.GetCompilationUnitRoot(), exprSynList);

            // Console.WriteLine("Roslyn Symbol Info: ");
            foreach (var exprSyn in exprSynList)
            {
                var expr = exprSyn.ToString();
                // Console.WriteLine("Expression: " + expr);
                var type = model.GetTypeInfo(exprSyn).Type;
                // Console.WriteLine("Type: " + type);
                // Console.WriteLine();
            }
        }
        private static void GetExpressionSyntax(SyntaxNode node, List<ExpressionSyntax> exprSynList)
        {
            if (node is ExpressionSyntax)
                exprSynList.Add(node as ExpressionSyntax);

            foreach (var child in node.ChildNodesAndTokens())
                if (child.IsNode)
                    GetExpressionSyntax(child.AsNode(), exprSynList);
        }
        #endregion

    }
}<|MERGE_RESOLUTION|>--- conflicted
+++ resolved
@@ -365,11 +365,7 @@
             var bt = b.TypeParameters.First();
 
             Assert.Equal(a.OriginalDefinition, at2.OriginalDefinition);
-<<<<<<< HEAD
-            Assert.Equal(b.TypeParameters.First(), at2.TypeArguments.First().TypeSymbol);
-=======
-            Assert.Equal(b.TypeParameters.First(), at2.TypeArguments().First());
->>>>>>> 1bc93344
+            Assert.Equal(b.TypeParameters.First(), at2.TypeArguments().First().TypeSymbol);
         }
 
         [Fact]
@@ -3363,11 +3359,7 @@
             Assert.Equal(SymbolKind.NamedType, newSymbol.Kind);
             Assert.Equal("System.Collections.Generic.List<T>", newSymbol.ToTestDisplayString());
 
-<<<<<<< HEAD
-            Assert.False(((NamedTypeSymbol)newSymbol).TypeArguments.Single().TypeSymbol.IsErrorType());
-=======
-            Assert.False(((NamedTypeSymbol)newSymbol).TypeArguments().Single().IsErrorType());
->>>>>>> 1bc93344
+            Assert.False(((NamedTypeSymbol)newSymbol).TypeArguments().Single().TypeSymbol.IsErrorType());
             Assert.True(newSymbol.Equals(oldSymbol));
         }
 
