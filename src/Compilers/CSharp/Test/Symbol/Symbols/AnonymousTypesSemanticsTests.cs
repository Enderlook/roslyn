﻿// Copyright (c) Microsoft.  All Rights Reserved.  Licensed under the Apache License, Version 2.0.  See License.txt in the project root for license information.

using System;
using System.Collections.Generic;
using System.Linq;
using Microsoft.CodeAnalysis.CSharp.Symbols;
using Microsoft.CodeAnalysis.CSharp.Syntax;
using Microsoft.CodeAnalysis.CSharp.Test.Utilities;
using Microsoft.CodeAnalysis.Test.Utilities;
using Microsoft.CodeAnalysis.Text;
using Roslyn.Test.Utilities;
using Xunit;

namespace Microsoft.CodeAnalysis.CSharp.UnitTests.Symbols
{
    public class AnonymousTypesSemanticsTests : CompilingTestBase
    {
        [Fact()]
        public void AnonymousTypeSymbols_Simple()
        {
            var source = @"
public class ClassA
{
    public struct SSS
    {
    }

    public static void Test1(int x)
    {
        object v1 = [# new
        {
            [# aa  #] = 1,
            [# BB  #] = """",
            [# CCC #] = new SSS()
        } #];

        object v2 = [# new
        {
            [# aa  #] = new SSS(),
            [# BB  #] = 123.456,
            [# CCC #] = [# new
            {
                (new ClassA()).[# aa  #],
                ClassA.[# BB  #],
                ClassA.[# CCC #]
            } #]
        } #];

        object v3 = [# new {} #];
        var v4 = [# new {} #];
    }

    public int aa
    {
        get { return 123; }
    }

    public const string BB = ""-=-=-"";

    public static SSS CCC = new SSS();
}";
            var data = Compile(source, 14);

            var info0 = GetAnonymousTypeInfoSummary(data, 0,
                            data.Tree.FindNodeOrTokenByKind(SyntaxKind.NewKeyword, 1).Span,
                            1, 2, 3);

            var info1 = GetAnonymousTypeInfoSummary(data, 4,
                            data.Tree.FindNodeOrTokenByKind(SyntaxKind.NewKeyword, 3).Span,
                            5, 6, 7);

            var info2 = GetAnonymousTypeInfoSummary(data, 8,
                            data.Tree.FindNodeOrTokenByKind(SyntaxKind.NewKeyword, 5).Span,
                            9, 10, 11);

            Assert.Equal(info0.Type, info2.Type);
            Assert.NotEqual(info0.Type, info1.Type);

            var info3 = GetAnonymousTypeInfoSummary(data, 12,
                            data.Tree.FindNodeOrTokenByKind(SyntaxKind.NewKeyword, 7).Span);
            var info4 = GetAnonymousTypeInfoSummary(data, 13,
                            data.Tree.FindNodeOrTokenByKind(SyntaxKind.NewKeyword, 8).Span);
            Assert.Equal(info3.Type, info4.Type);
        }

        [CompilerTrait(CompilerFeature.IOperation)]
        [Fact()]
        public void AnonymousTypeSymbols_Simple_OperationTree()
        {
            string source = @"
class ClassA
{
    public struct SSS
    {
    }

    public static void Test1(int x)
    /*<bind>*/{
        object v1 = new
        {
            aa = 1,
            BB = """",
            CCC = new SSS()
        };

        object v2 = new
        {
            aa = new SSS(),
            BB = 123.456,
            CCC = new
            {
                (new ClassA()).aa,
                ClassA.BB,
                ClassA.CCC
            }
        };

        object v3 = new { };
        var v4 = new { };
    }/*</bind>*/

    public int aa
    {
        get { return 123; }
    }

    public const string BB = ""-=-= -"";

    public static SSS CCC = new SSS();
}
";
            string expectedOperationTree = @"
IBlockOperation (4 statements, 4 locals) (OperationKind.Block, Type: null) (Syntax: '{ ... }')
  Locals: Local_1: System.Object v1
    Local_2: System.Object v2
    Local_3: System.Object v3
    Local_4: <empty anonymous type> v4
<<<<<<< HEAD
  IVariableDeclarationGroupOperation (1 declarations) (OperationKind.VariableDeclarationGroup, Type: null) (Syntax: 'object v1 = ... };')
    IVariableDeclarationOperation (1 declarators) (OperationKind.VariableDeclaration, Type: null) (Syntax: 'object v1 = ... }')
      Declarators:
          IVariableDeclaratorOperation (Symbol: System.Object v1) (OperationKind.VariableDeclarator, Type: null) (Syntax: 'v1 = new ... }')
            Initializer: 
              IVariableInitializerOperation (OperationKind.VariableInitializer, Type: null) (Syntax: '= new ... }')
                IConversionOperation (Implicit, TryCast: False, Unchecked) (OperationKind.Conversion, Type: System.Object, IsImplicit) (Syntax: 'new ... }')
                  Conversion: CommonConversion (Exists: True, IsIdentity: False, IsNumeric: False, IsReference: True, IsUserDefined: False) (MethodSymbol: null)
                  Operand: 
                    IAnonymousObjectCreationOperation (OperationKind.AnonymousObjectCreation, Type: <anonymous type: System.Int32 aa, System.String BB, ClassA.SSS CCC>) (Syntax: 'new ... }')
                      Initializers(3):
                          ISimpleAssignmentOperation (OperationKind.SimpleAssignment, Type: System.Int32, Constant: 1) (Syntax: 'aa = 1')
                            Left: 
                              IPropertyReferenceOperation: System.Int32 <anonymous type: System.Int32 aa, System.String BB, ClassA.SSS CCC>.aa { get; } (OperationKind.PropertyReference, Type: System.Int32) (Syntax: 'aa')
                                Instance Receiver: 
                                  null
                            Right: 
                              ILiteralOperation (OperationKind.Literal, Type: System.Int32, Constant: 1) (Syntax: '1')
                          ISimpleAssignmentOperation (OperationKind.SimpleAssignment, Type: System.String, Constant: """") (Syntax: 'BB = """"')
                            Left: 
                              IPropertyReferenceOperation: System.String <anonymous type: System.Int32 aa, System.String BB, ClassA.SSS CCC>.BB { get; } (OperationKind.PropertyReference, Type: System.String) (Syntax: 'BB')
                                Instance Receiver: 
                                  null
                            Right: 
                              ILiteralOperation (OperationKind.Literal, Type: System.String, Constant: """") (Syntax: '""""')
                          ISimpleAssignmentOperation (OperationKind.SimpleAssignment, Type: ClassA.SSS) (Syntax: 'CCC = new SSS()')
                            Left: 
                              IPropertyReferenceOperation: ClassA.SSS <anonymous type: System.Int32 aa, System.String BB, ClassA.SSS CCC>.CCC { get; } (OperationKind.PropertyReference, Type: ClassA.SSS) (Syntax: 'CCC')
                                Instance Receiver: 
                                  null
                            Right: 
                              IObjectCreationOperation (Constructor: ClassA.SSS..ctor()) (OperationKind.ObjectCreation, Type: ClassA.SSS) (Syntax: 'new SSS()')
                                Arguments(0)
                                Initializer: 
                                  null
      Initializer: 
        null
  IVariableDeclarationGroupOperation (1 declarations) (OperationKind.VariableDeclarationGroup, Type: null) (Syntax: 'object v2 = ... };')
    IVariableDeclarationOperation (1 declarators) (OperationKind.VariableDeclaration, Type: null) (Syntax: 'object v2 = ... }')
      Declarators:
          IVariableDeclaratorOperation (Symbol: System.Object v2) (OperationKind.VariableDeclarator, Type: null) (Syntax: 'v2 = new ... }')
            Initializer: 
              IVariableInitializerOperation (OperationKind.VariableInitializer, Type: null) (Syntax: '= new ... }')
                IConversionOperation (Implicit, TryCast: False, Unchecked) (OperationKind.Conversion, Type: System.Object, IsImplicit) (Syntax: 'new ... }')
                  Conversion: CommonConversion (Exists: True, IsIdentity: False, IsNumeric: False, IsReference: True, IsUserDefined: False) (MethodSymbol: null)
                  Operand: 
                    IAnonymousObjectCreationOperation (OperationKind.AnonymousObjectCreation, Type: <anonymous type: ClassA.SSS aa, System.Double BB, <anonymous type: System.Int32 aa, System.String BB, ClassA.SSS CCC> CCC>) (Syntax: 'new ... }')
                      Initializers(3):
                          ISimpleAssignmentOperation (OperationKind.SimpleAssignment, Type: ClassA.SSS) (Syntax: 'aa = new SSS()')
                            Left: 
                              IPropertyReferenceOperation: ClassA.SSS <anonymous type: ClassA.SSS aa, System.Double BB, <anonymous type: System.Int32 aa, System.String BB, ClassA.SSS CCC> CCC>.aa { get; } (OperationKind.PropertyReference, Type: ClassA.SSS) (Syntax: 'aa')
=======
  IVariableDeclarationsOperation (1 declarations) (OperationKind.VariableDeclarations, Type: null) (Syntax: 'object v1 = ... };')
    IVariableDeclarationOperation (1 variables) (OperationKind.VariableDeclaration, Type: null) (Syntax: 'v1 = new ... }')
      Variables: Local_1: System.Object v1
      Initializer: 
        IVariableInitializerOperation (OperationKind.VariableInitializer, Type: null) (Syntax: '= new ... }')
          IConversionOperation (TryCast: False, Unchecked) (OperationKind.Conversion, Type: System.Object, IsImplicit) (Syntax: 'new ... }')
            Conversion: CommonConversion (Exists: True, IsIdentity: False, IsNumeric: False, IsReference: True, IsUserDefined: False) (MethodSymbol: null)
            Operand: 
              IAnonymousObjectCreationOperation (OperationKind.AnonymousObjectCreation, Type: <anonymous type: System.Int32 aa, System.String BB, ClassA.SSS CCC>) (Syntax: 'new ... }')
                Initializers(3):
                    ISimpleAssignmentOperation (OperationKind.SimpleAssignment, Type: System.Int32, Constant: 1) (Syntax: 'aa = 1')
                      Left: 
                        IPropertyReferenceOperation: System.Int32 <anonymous type: System.Int32 aa, System.String BB, ClassA.SSS CCC>.aa { get; } (OperationKind.PropertyReference, Type: System.Int32) (Syntax: 'aa')
                          Instance Receiver: 
                            null
                      Right: 
                        ILiteralOperation (OperationKind.Literal, Type: System.Int32, Constant: 1) (Syntax: '1')
                    ISimpleAssignmentOperation (OperationKind.SimpleAssignment, Type: System.String, Constant: """") (Syntax: 'BB = """"')
                      Left: 
                        IPropertyReferenceOperation: System.String <anonymous type: System.Int32 aa, System.String BB, ClassA.SSS CCC>.BB { get; } (OperationKind.PropertyReference, Type: System.String) (Syntax: 'BB')
                          Instance Receiver: 
                            null
                      Right: 
                        ILiteralOperation (OperationKind.Literal, Type: System.String, Constant: """") (Syntax: '""""')
                    ISimpleAssignmentOperation (OperationKind.SimpleAssignment, Type: ClassA.SSS) (Syntax: 'CCC = new SSS()')
                      Left: 
                        IPropertyReferenceOperation: ClassA.SSS <anonymous type: System.Int32 aa, System.String BB, ClassA.SSS CCC>.CCC { get; } (OperationKind.PropertyReference, Type: ClassA.SSS) (Syntax: 'CCC')
                          Instance Receiver: 
                            null
                      Right: 
                        IObjectCreationOperation (Constructor: ClassA.SSS..ctor()) (OperationKind.ObjectCreation, Type: ClassA.SSS) (Syntax: 'new SSS()')
                          Arguments(0)
                          Initializer: 
                            null
  IVariableDeclarationsOperation (1 declarations) (OperationKind.VariableDeclarations, Type: null) (Syntax: 'object v2 = ... };')
    IVariableDeclarationOperation (1 variables) (OperationKind.VariableDeclaration, Type: null) (Syntax: 'v2 = new ... }')
      Variables: Local_1: System.Object v2
      Initializer: 
        IVariableInitializerOperation (OperationKind.VariableInitializer, Type: null) (Syntax: '= new ... }')
          IConversionOperation (TryCast: False, Unchecked) (OperationKind.Conversion, Type: System.Object, IsImplicit) (Syntax: 'new ... }')
            Conversion: CommonConversion (Exists: True, IsIdentity: False, IsNumeric: False, IsReference: True, IsUserDefined: False) (MethodSymbol: null)
            Operand: 
              IAnonymousObjectCreationOperation (OperationKind.AnonymousObjectCreation, Type: <anonymous type: ClassA.SSS aa, System.Double BB, <anonymous type: System.Int32 aa, System.String BB, ClassA.SSS CCC> CCC>) (Syntax: 'new ... }')
                Initializers(3):
                    ISimpleAssignmentOperation (OperationKind.SimpleAssignment, Type: ClassA.SSS) (Syntax: 'aa = new SSS()')
                      Left: 
                        IPropertyReferenceOperation: ClassA.SSS <anonymous type: ClassA.SSS aa, System.Double BB, <anonymous type: System.Int32 aa, System.String BB, ClassA.SSS CCC> CCC>.aa { get; } (OperationKind.PropertyReference, Type: ClassA.SSS) (Syntax: 'aa')
                          Instance Receiver: 
                            null
                      Right: 
                        IObjectCreationOperation (Constructor: ClassA.SSS..ctor()) (OperationKind.ObjectCreation, Type: ClassA.SSS) (Syntax: 'new SSS()')
                          Arguments(0)
                          Initializer: 
                            null
                    ISimpleAssignmentOperation (OperationKind.SimpleAssignment, Type: System.Double, Constant: 123.456) (Syntax: 'BB = 123.456')
                      Left: 
                        IPropertyReferenceOperation: System.Double <anonymous type: ClassA.SSS aa, System.Double BB, <anonymous type: System.Int32 aa, System.String BB, ClassA.SSS CCC> CCC>.BB { get; } (OperationKind.PropertyReference, Type: System.Double) (Syntax: 'BB')
                          Instance Receiver: 
                            null
                      Right: 
                        ILiteralOperation (OperationKind.Literal, Type: System.Double, Constant: 123.456) (Syntax: '123.456')
                    ISimpleAssignmentOperation (OperationKind.SimpleAssignment, Type: <anonymous type: System.Int32 aa, System.String BB, ClassA.SSS CCC>) (Syntax: 'CCC = new ... }')
                      Left: 
                        IPropertyReferenceOperation: <anonymous type: System.Int32 aa, System.String BB, ClassA.SSS CCC> <anonymous type: ClassA.SSS aa, System.Double BB, <anonymous type: System.Int32 aa, System.String BB, ClassA.SSS CCC> CCC>.CCC { get; } (OperationKind.PropertyReference, Type: <anonymous type: System.Int32 aa, System.String BB, ClassA.SSS CCC>) (Syntax: 'CCC')
                          Instance Receiver: 
                            null
                      Right: 
                        IAnonymousObjectCreationOperation (OperationKind.AnonymousObjectCreation, Type: <anonymous type: System.Int32 aa, System.String BB, ClassA.SSS CCC>) (Syntax: 'new ... }')
                          Initializers(3):
                              IPropertyReferenceOperation: System.Int32 ClassA.aa { get; } (OperationKind.PropertyReference, Type: System.Int32) (Syntax: '(new ClassA()).aa')
>>>>>>> 7dfc2fa4
                                Instance Receiver: 
                                  null
                            Right: 
                              IObjectCreationOperation (Constructor: ClassA.SSS..ctor()) (OperationKind.ObjectCreation, Type: ClassA.SSS) (Syntax: 'new SSS()')
                                Arguments(0)
                                Initializer: 
                                  null
                          ISimpleAssignmentOperation (OperationKind.SimpleAssignment, Type: System.Double, Constant: 123.456) (Syntax: 'BB = 123.456')
                            Left: 
                              IPropertyReferenceOperation: System.Double <anonymous type: ClassA.SSS aa, System.Double BB, <anonymous type: System.Int32 aa, System.String BB, ClassA.SSS CCC> CCC>.BB { get; } (OperationKind.PropertyReference, Type: System.Double) (Syntax: 'BB')
                                Instance Receiver: 
                                  null
                            Right: 
                              ILiteralOperation (OperationKind.Literal, Type: System.Double, Constant: 123.456) (Syntax: '123.456')
                          ISimpleAssignmentOperation (OperationKind.SimpleAssignment, Type: <anonymous type: System.Int32 aa, System.String BB, ClassA.SSS CCC>) (Syntax: 'CCC = new ... }')
                            Left: 
                              IPropertyReferenceOperation: <anonymous type: System.Int32 aa, System.String BB, ClassA.SSS CCC> <anonymous type: ClassA.SSS aa, System.Double BB, <anonymous type: System.Int32 aa, System.String BB, ClassA.SSS CCC> CCC>.CCC { get; } (OperationKind.PropertyReference, Type: <anonymous type: System.Int32 aa, System.String BB, ClassA.SSS CCC>) (Syntax: 'CCC')
                                Instance Receiver: 
                                  null
                            Right: 
                              IAnonymousObjectCreationOperation (OperationKind.AnonymousObjectCreation, Type: <anonymous type: System.Int32 aa, System.String BB, ClassA.SSS CCC>) (Syntax: 'new ... }')
                                Initializers(3):
                                    IPropertyReferenceOperation: System.Int32 ClassA.aa { get; } (OperationKind.PropertyReference, Type: System.Int32) (Syntax: '(new ClassA()).aa')
                                      Instance Receiver: 
                                        IObjectCreationOperation (Constructor: ClassA..ctor()) (OperationKind.ObjectCreation, Type: ClassA) (Syntax: 'new ClassA()')
                                          Arguments(0)
                                          Initializer: 
                                            null
                                    IFieldReferenceOperation: System.String ClassA.BB (Static) (OperationKind.FieldReference, Type: System.String, Constant: ""-=-= -"") (Syntax: 'ClassA.BB')
                                      Instance Receiver: 
                                        null
                                    IFieldReferenceOperation: ClassA.SSS ClassA.CCC (Static) (OperationKind.FieldReference, Type: ClassA.SSS) (Syntax: 'ClassA.CCC')
                                      Instance Receiver: 
                                        null
      Initializer: 
<<<<<<< HEAD
        null
  IVariableDeclarationGroupOperation (1 declarations) (OperationKind.VariableDeclarationGroup, Type: null) (Syntax: 'object v3 = new { };')
    IVariableDeclarationOperation (1 declarators) (OperationKind.VariableDeclaration, Type: null) (Syntax: 'object v3 = new { }')
      Declarators:
          IVariableDeclaratorOperation (Symbol: System.Object v3) (OperationKind.VariableDeclarator, Type: null) (Syntax: 'v3 = new { }')
            Initializer: 
              IVariableInitializerOperation (OperationKind.VariableInitializer, Type: null) (Syntax: '= new { }')
                IConversionOperation (Implicit, TryCast: False, Unchecked) (OperationKind.Conversion, Type: System.Object, IsImplicit) (Syntax: 'new { }')
                  Conversion: CommonConversion (Exists: True, IsIdentity: False, IsNumeric: False, IsReference: True, IsUserDefined: False) (MethodSymbol: null)
                  Operand: 
                    IAnonymousObjectCreationOperation (OperationKind.AnonymousObjectCreation, Type: <empty anonymous type>) (Syntax: 'new { }')
                      Initializers(0)
=======
        IVariableInitializerOperation (OperationKind.VariableInitializer, Type: null) (Syntax: '= new { }')
          IConversionOperation (TryCast: False, Unchecked) (OperationKind.Conversion, Type: System.Object, IsImplicit) (Syntax: 'new { }')
            Conversion: CommonConversion (Exists: True, IsIdentity: False, IsNumeric: False, IsReference: True, IsUserDefined: False) (MethodSymbol: null)
            Operand: 
              IAnonymousObjectCreationOperation (OperationKind.AnonymousObjectCreation, Type: <empty anonymous type>) (Syntax: 'new { }')
                Initializers(0)
  IVariableDeclarationsOperation (1 declarations) (OperationKind.VariableDeclarations, Type: null) (Syntax: 'var v4 = new { };')
    IVariableDeclarationOperation (1 variables) (OperationKind.VariableDeclaration, Type: null) (Syntax: 'v4 = new { }')
      Variables: Local_1: <empty anonymous type> v4
>>>>>>> 7dfc2fa4
      Initializer: 
        null
  IVariableDeclarationGroupOperation (1 declarations) (OperationKind.VariableDeclarationGroup, Type: null) (Syntax: 'var v4 = new { };')
    IVariableDeclarationOperation (1 declarators) (OperationKind.VariableDeclaration, Type: null) (Syntax: 'var v4 = new { }')
      Declarators:
          IVariableDeclaratorOperation (Symbol: <empty anonymous type> v4) (OperationKind.VariableDeclarator, Type: null) (Syntax: 'v4 = new { }')
            Initializer: 
              IVariableInitializerOperation (OperationKind.VariableInitializer, Type: null) (Syntax: '= new { }')
                IAnonymousObjectCreationOperation (OperationKind.AnonymousObjectCreation, Type: <empty anonymous type>) (Syntax: 'new { }')
                  Initializers(0)
      Initializer: 
        null
";
            var expectedDiagnostics = DiagnosticDescription.None;

            VerifyOperationTreeAndDiagnosticsForTest<BlockSyntax>(source, expectedOperationTree, expectedDiagnostics);
        }

        [Fact()]
        public void AnonymousTypeSymbols_ContextualKeywordsInFields()
        {
            var source = @"
class ClassA
{
    static void Test1(int x)
    {
        object v1 = [# new
        {
            [# var #] = ""var"",
            [# get #] = new {},
            [# partial #] = [# new
                            {
                                (new ClassA()).[# select #],
                                [# global  #]
                            } #]
        } #];
    }

    public int select
    {
        get { return 123; }
    }

    public const string global = ""-=-=-"";
}";
            var data = Compile(source, 7);

            var info0 = GetAnonymousTypeInfoSummary(data, 0,
                            data.Tree.FindNodeOrTokenByKind(SyntaxKind.NewKeyword, 1).Span,
                            1, 2, 3);

            var info1 = GetAnonymousTypeInfoSummary(data, 4,
                            data.Tree.FindNodeOrTokenByKind(SyntaxKind.NewKeyword, 3).Span,
                            5, 6);

            Assert.Equal(
                "<anonymous type: System.String var, <empty anonymous type> get, <anonymous type: System.Int32 select, System.String global> partial>",
                info0.Type.ToTestDisplayString());

            Assert.Equal(
                "<anonymous type: System.Int32 select, System.String global>..ctor(System.Int32 select, System.String global)",
                info1.Symbol.ToTestDisplayString());
        }

        [CompilerTrait(CompilerFeature.IOperation)]
        [Fact()]
        public void AnonymousTypeSymbols_ContextualKeywordsInFields_OperationTree()
        {
            string source = @"
class ClassA
{
    static void Test1(int x)
    {
        object v1 = /*<bind>*/new
        {
            var = ""var"",
            get = new { },
            partial = new
            {
                (new ClassA()).select,
                global
            }
        }/*</bind>*/;
    }

    public int select
    {
        get { return 123; }
    }

    public const string global = "" -=-= -"";
}
";
            string expectedOperationTree = @"
IAnonymousObjectCreationOperation (OperationKind.AnonymousObjectCreation, Type: <anonymous type: System.String var, <empty anonymous type> get, <anonymous type: System.Int32 select, System.String global> partial>) (Syntax: 'new ... }')
  Initializers(3):
      ISimpleAssignmentOperation (OperationKind.SimpleAssignment, Type: System.String, Constant: ""var"") (Syntax: 'var = ""var""')
        Left: 
          IPropertyReferenceOperation: System.String <anonymous type: System.String var, <empty anonymous type> get, <anonymous type: System.Int32 select, System.String global> partial>.var { get; } (OperationKind.PropertyReference, Type: System.String) (Syntax: 'var')
            Instance Receiver: 
              null
        Right: 
          ILiteralOperation (OperationKind.Literal, Type: System.String, Constant: ""var"") (Syntax: '""var""')
      ISimpleAssignmentOperation (OperationKind.SimpleAssignment, Type: <empty anonymous type>) (Syntax: 'get = new { }')
        Left: 
          IPropertyReferenceOperation: <empty anonymous type> <anonymous type: System.String var, <empty anonymous type> get, <anonymous type: System.Int32 select, System.String global> partial>.get { get; } (OperationKind.PropertyReference, Type: <empty anonymous type>) (Syntax: 'get')
            Instance Receiver: 
              null
        Right: 
          IAnonymousObjectCreationOperation (OperationKind.AnonymousObjectCreation, Type: <empty anonymous type>) (Syntax: 'new { }')
            Initializers(0)
      ISimpleAssignmentOperation (OperationKind.SimpleAssignment, Type: <anonymous type: System.Int32 select, System.String global>) (Syntax: 'partial = n ... }')
        Left: 
          IPropertyReferenceOperation: <anonymous type: System.Int32 select, System.String global> <anonymous type: System.String var, <empty anonymous type> get, <anonymous type: System.Int32 select, System.String global> partial>.partial { get; } (OperationKind.PropertyReference, Type: <anonymous type: System.Int32 select, System.String global>) (Syntax: 'partial')
            Instance Receiver: 
              null
        Right: 
          IAnonymousObjectCreationOperation (OperationKind.AnonymousObjectCreation, Type: <anonymous type: System.Int32 select, System.String global>) (Syntax: 'new ... }')
            Initializers(2):
                IPropertyReferenceOperation: System.Int32 ClassA.select { get; } (OperationKind.PropertyReference, Type: System.Int32) (Syntax: '(new ClassA()).select')
                  Instance Receiver: 
                    IObjectCreationOperation (Constructor: ClassA..ctor()) (OperationKind.ObjectCreation, Type: ClassA) (Syntax: 'new ClassA()')
                      Arguments(0)
                      Initializer: 
                        null
                IFieldReferenceOperation: System.String ClassA.global (Static) (OperationKind.FieldReference, Type: System.String, Constant: "" -=-= -"") (Syntax: 'global')
                  Instance Receiver: 
                    null
";
            var expectedDiagnostics = DiagnosticDescription.None;

            VerifyOperationTreeAndDiagnosticsForTest<AnonymousObjectCreationExpressionSyntax>(source, expectedOperationTree, expectedDiagnostics);
        }

        [Fact()]
        public void AnonymousTypeSymbols_DelegateMembers()
        {
            var source = @"
delegate bool D1();
class ClassA
{
    void Main()
    {
        var at1 = [# new { [# module #] = (D1)(() => false)} #].module();
    }
}";
            var data = Compile(source, 2);

            var info0 = GetAnonymousTypeInfoSummary(data, 0,
                            data.Tree.FindNodeOrTokenByKind(SyntaxKind.NewKeyword, 1).Span,
                            1);

            Assert.Equal("<anonymous type: D1 module>", info0.Type.ToTestDisplayString());
            Assert.Equal("<anonymous type: D1 module>..ctor(D1 module)", info0.Symbol.ToTestDisplayString());
        }

        [CompilerTrait(CompilerFeature.IOperation)]
        [Fact()]
        public void AnonymousTypeSymbols_DelegateMembers_OperationTree()
        {
            string source = @"
delegate bool D1();
class ClassA
{
    void Main()
    {
        var at1 = /*<bind>*/new { module = (D1)(() => false) }/*</bind>*/.module();
    }
}
";
            string expectedOperationTree = @"
IAnonymousObjectCreationOperation (OperationKind.AnonymousObjectCreation, Type: <anonymous type: D1 module>) (Syntax: 'new { modul ... => false) }')
  Initializers(1):
      ISimpleAssignmentOperation (OperationKind.SimpleAssignment, Type: D1) (Syntax: 'module = (D ... ) => false)')
        Left: 
          IPropertyReferenceOperation: D1 <anonymous type: D1 module>.module { get; } (OperationKind.PropertyReference, Type: D1) (Syntax: 'module')
            Instance Receiver: 
              null
        Right: 
          IDelegateCreationOperation (OperationKind.DelegateCreation, Type: D1) (Syntax: '(D1)(() => false)')
            Target: 
              IAnonymousFunctionOperation (Symbol: lambda expression) (OperationKind.AnonymousFunction, Type: null) (Syntax: '() => false')
                IBlockOperation (1 statements) (OperationKind.Block, Type: null, IsImplicit) (Syntax: 'false')
                  IReturnOperation (OperationKind.Return, Type: null, IsImplicit) (Syntax: 'false')
                    ReturnedValue: 
                      ILiteralOperation (OperationKind.Literal, Type: System.Boolean, Constant: False) (Syntax: 'false')
";
            var expectedDiagnostics = DiagnosticDescription.None;

            VerifyOperationTreeAndDiagnosticsForTest<AnonymousObjectCreationExpressionSyntax>(source, expectedOperationTree, expectedDiagnostics);
        }

        [Fact()]
        public void AnonymousTypeSymbols_BaseAccessInMembers()
        {
            var source = @"
delegate bool D1();
class ClassB
{
    protected System.Func<int, int> F = x => x;
}
class ClassA: ClassB
{
    void Main()
    {
        var at1 = [# [# new { base.[# F #] } #].F(1) #];
    }
}";
            var data = Compile(source, 3);

            var info0 = GetAnonymousTypeInfoSummary(data, 1,
                            data.Tree.FindNodeOrTokenByKind(SyntaxKind.NewKeyword, 1).Span,
                            2);

            Assert.Equal("<anonymous type: System.Func<System.Int32, System.Int32> F>", info0.Type.ToTestDisplayString());

            var info1 = data.Model.GetSemanticInfoSummary(data.Nodes[0]);

            Assert.Equal("System.Int32 System.Func<System.Int32, System.Int32>.Invoke(System.Int32 arg)", info1.Symbol.ToTestDisplayString());
        }

        [CompilerTrait(CompilerFeature.IOperation)]
        [Fact()]
        public void AnonymousTypeSymbols_BaseAccessInMembers_OperationTree()
        {
            string source = @"
delegate bool D1();
class ClassB
{
    protected System.Func<int, int> F = x => x;
}
class ClassA : ClassB
{
    void Main()
    {
        var at1 = /*<bind>*/new { base.F }/*</bind>*/.F(1);
    }
}
";
            string expectedOperationTree = @"
IAnonymousObjectCreationOperation (OperationKind.AnonymousObjectCreation, Type: <anonymous type: System.Func<System.Int32, System.Int32> F>) (Syntax: 'new { base.F }')
  Initializers(1):
      IFieldReferenceOperation: System.Func<System.Int32, System.Int32> ClassB.F (OperationKind.FieldReference, Type: System.Func<System.Int32, System.Int32>) (Syntax: 'base.F')
        Instance Receiver: 
          IInstanceReferenceOperation (OperationKind.InstanceReference, Type: ClassB) (Syntax: 'base')
";
            var expectedDiagnostics = DiagnosticDescription.None;

            VerifyOperationTreeAndDiagnosticsForTest<AnonymousObjectCreationExpressionSyntax>(source, expectedOperationTree, expectedDiagnostics);
        }

        [Fact()]
        public void AnonymousTypeSymbols_InFieldInitializer()
        {
            var source = @"
class ClassA
{
    private static object F = [# new { [# F123 #] = typeof(ClassA) } #];
}";
            var data = Compile(source, 2);

            var info0 = GetAnonymousTypeInfoSummary(data, 0,
                            data.Tree.FindNodeOrTokenByKind(SyntaxKind.NewKeyword, 1).Span,
                            1);

            Assert.Equal("<anonymous type: System.Type F123>", info0.Type.ToTestDisplayString());
        }

        [CompilerTrait(CompilerFeature.IOperation)]
        [Fact()]
        public void AnonymousTypeSymbols_InFieldInitializer_OperationTree()
        {
            string source = @"
class ClassA
{
    private static object F = /*<bind>*/new { F123 = typeof(ClassA) }/*</bind>*/;
}
";
            string expectedOperationTree = @"
IAnonymousObjectCreationOperation (OperationKind.AnonymousObjectCreation, Type: <anonymous type: System.Type F123>) (Syntax: 'new { F123  ... f(ClassA) }')
  Initializers(1):
      ISimpleAssignmentOperation (OperationKind.SimpleAssignment, Type: System.Type) (Syntax: 'F123 = typeof(ClassA)')
        Left: 
          IPropertyReferenceOperation: System.Type <anonymous type: System.Type F123>.F123 { get; } (OperationKind.PropertyReference, Type: System.Type) (Syntax: 'F123')
            Instance Receiver: 
              null
        Right: 
          ITypeOfOperation (OperationKind.TypeOf, Type: System.Type) (Syntax: 'typeof(ClassA)')
            TypeOperand: ClassA
";
            var expectedDiagnostics = DiagnosticDescription.None;

            VerifyOperationTreeAndDiagnosticsForTest<AnonymousObjectCreationExpressionSyntax>(source, expectedOperationTree, expectedDiagnostics);
        }

        [Fact()]
        public void AnonymousTypeSymbols_Equals()
        {
            var source = @"
class ClassA
{
    static void Test1(int x)
    {
        bool result = [# new { f1 = 1, f2 = """" }.Equals(new { }) #];
    }
}";
            var data = Compile(source, 1);

            var info = data.Model.GetSemanticInfoSummary(data.Nodes[0]);

            var method = info.Symbol;
            Assert.NotNull(method);
            Assert.Equal(SymbolKind.Method, method.Kind);
            Assert.Equal("object.Equals(object)", method.ToDisplayString());
        }

        [CompilerTrait(CompilerFeature.IOperation)]
        [Fact()]
        public void AnonymousTypeSymbols_Equals_OperationTree()
        {
            string source = @"
class ClassA
{
    static void Test1(int x)
    {
        bool result = /*<bind>*/new { f1 = 1, f2 = """" }.Equals(new { })/*</bind>*/;
    }
}
";
            string expectedOperationTree = @"
IInvocationOperation (virtual System.Boolean System.Object.Equals(System.Object obj)) (OperationKind.Invocation, Type: System.Boolean) (Syntax: 'new { f1 =  ... ls(new { })')
  Instance Receiver: 
    IAnonymousObjectCreationOperation (OperationKind.AnonymousObjectCreation, Type: <anonymous type: System.Int32 f1, System.String f2>) (Syntax: 'new { f1 = 1, f2 = """" }')
      Initializers(2):
          ISimpleAssignmentOperation (OperationKind.SimpleAssignment, Type: System.Int32, Constant: 1) (Syntax: 'f1 = 1')
            Left: 
              IPropertyReferenceOperation: System.Int32 <anonymous type: System.Int32 f1, System.String f2>.f1 { get; } (OperationKind.PropertyReference, Type: System.Int32) (Syntax: 'f1')
                Instance Receiver: 
                  null
            Right: 
              ILiteralOperation (OperationKind.Literal, Type: System.Int32, Constant: 1) (Syntax: '1')
          ISimpleAssignmentOperation (OperationKind.SimpleAssignment, Type: System.String, Constant: """") (Syntax: 'f2 = """"')
            Left: 
              IPropertyReferenceOperation: System.String <anonymous type: System.Int32 f1, System.String f2>.f2 { get; } (OperationKind.PropertyReference, Type: System.String) (Syntax: 'f2')
                Instance Receiver: 
                  null
            Right: 
              ILiteralOperation (OperationKind.Literal, Type: System.String, Constant: """") (Syntax: '""""')
  Arguments(1):
      IArgumentOperation (ArgumentKind.Explicit, Matching Parameter: obj) (OperationKind.Argument, Type: System.Object) (Syntax: 'new { }')
        IConversionOperation (TryCast: False, Unchecked) (OperationKind.Conversion, Type: System.Object, IsImplicit) (Syntax: 'new { }')
          Conversion: CommonConversion (Exists: True, IsIdentity: False, IsNumeric: False, IsReference: True, IsUserDefined: False) (MethodSymbol: null)
          Operand: 
            IAnonymousObjectCreationOperation (OperationKind.AnonymousObjectCreation, Type: <empty anonymous type>) (Syntax: 'new { }')
              Initializers(0)
        InConversion: CommonConversion (Exists: True, IsIdentity: True, IsNumeric: False, IsReference: False, IsUserDefined: False) (MethodSymbol: null)
        OutConversion: CommonConversion (Exists: True, IsIdentity: True, IsNumeric: False, IsReference: False, IsUserDefined: False) (MethodSymbol: null)
";
            var expectedDiagnostics = DiagnosticDescription.None;

            VerifyOperationTreeAndDiagnosticsForTest<InvocationExpressionSyntax>(source, expectedOperationTree, expectedDiagnostics);
        }

        [Fact()]
        public void AnonymousTypeSymbols_ToString()
        {
            var source = @"
class ClassA
{
    static void Test1(int x)
    {
        string result = [# new { f1 = 1, f2 = """" }.ToString() #];
    }
}";
            var data = Compile(source, 1);

            var info = data.Model.GetSemanticInfoSummary(data.Nodes[0]);

            var method = info.Symbol;
            Assert.NotNull(method);
            Assert.Equal(SymbolKind.Method, method.Kind);
            Assert.Equal("object.ToString()", method.ToDisplayString());
        }

        [Fact()]
        public void AnonymousTypeSymbols_GetHashCode()
        {
            var source = @"
class ClassA
{
    static void Test1(int x)
    {
        int result = [# new { f1 = 1, f2 = """" }.GetHashCode() #];
    }
}";
            var data = Compile(source, 1);

            var info = data.Model.GetSemanticInfoSummary(data.Nodes[0]);

            var method = info.Symbol;
            Assert.NotNull(method);
            Assert.Equal(SymbolKind.Method, method.Kind);
            Assert.Equal("object.GetHashCode()", method.ToDisplayString());
        }

        [Fact()]
        public void AnonymousTypeSymbols_Ctor()
        {
            var source = @"
class ClassA
{
    static void Test1(int x)
    {
        var result = [# new { f1 = 1, f2 = """" } #];
    }
}";
            var data = Compile(source, 1);

            var info = data.Model.GetSemanticInfoSummary(data.Nodes[0]);

            var method = info.Symbol;
            Assert.NotNull(method);
            Assert.Equal(SymbolKind.Method, method.Kind);
            Assert.Equal("<anonymous type: int f1, string f2>..ctor(int, string)", method.ToDisplayString());
            Assert.Equal("<anonymous type: System.Int32 f1, System.String f2>..ctor(System.Int32 f1, System.String f2)", method.ToTestDisplayString());
        }

        [Fact()]
        public void AnonymousTypeTemplateCannotConstruct()
        {
            var source = @"
class ClassA
{
    object F = [# new { [# F123 #] = typeof(ClassA) } #];
}";
            var data = Compile(source, 2);

            var info0 = GetAnonymousTypeInfoSummary(data, 0,
                            data.Tree.FindNodeOrTokenByKind(SyntaxKind.NewKeyword, 1).Span,
                            1);

            var type = info0.Type;
            Assert.Equal("<anonymous type: System.Type F123>", type.ToTestDisplayString());
            Assert.True(type.IsDefinition);
            AssertCannotConstruct(type);
        }

        [Fact()]
        public void AnonymousTypeTemplateCannotConstruct_Empty()
        {
            var source = @"
class ClassA
{
    object F = [# new { } #];
}";
            var data = Compile(source, 1);

            var info0 = GetAnonymousTypeInfoSummary(data, 0,
                            data.Tree.FindNodeOrTokenByKind(SyntaxKind.NewKeyword, 1).Span);

            var type = info0.Type;
            Assert.Equal("<empty anonymous type>", type.ToTestDisplayString());
            Assert.True(type.IsDefinition);
            AssertCannotConstruct(type);
        }

        [Fact()]
        public void AnonymousTypeFieldDeclarationIdentifier()
        {
            var source = @"
class ClassA
{
    object F = new { [# F123 #] = typeof(ClassA) };
}";
            var data = Compile(source, 1);
            var info = data.Model.GetSymbolInfo((ExpressionSyntax)data.Nodes[0]);
            Assert.NotNull(info.Symbol);
            Assert.Equal(SymbolKind.Property, info.Symbol.Kind);
            Assert.Equal("System.Type <anonymous type: System.Type F123>.F123 { get; }", info.Symbol.ToTestDisplayString());
        }

        [Fact()]
        public void AnonymousTypeFieldCreatedInQuery()
        {
            var source = LINQ + @"
class ClassA
{
    void m()
    {
        var o = from x in new List1<int>(1, 2, 3) select [# new { [# x #], [# y #] = x } #];
    }
}";
            var data = Compile(source, 3);

            var info0 = GetAnonymousTypeInfoSummary(data, 0,
                data.Tree.FindNodeOrTokenByKind(SyntaxKind.NewKeyword, NumberOfNewKeywords(LINQ) + 2).Span,
                1, 2);

            var info1 = data.Model.GetSymbolInfo(((AnonymousObjectMemberDeclaratorSyntax)data.Nodes[1]).Expression);
            Assert.NotNull(info1.Symbol);
            Assert.Equal(SymbolKind.RangeVariable, info1.Symbol.Kind);
            Assert.Equal("x", info1.Symbol.ToDisplayString());

            var info2 = data.Model.GetSymbolInfo((ExpressionSyntax)data.Nodes[2]);
            Assert.NotNull(info2.Symbol);
            Assert.Equal(SymbolKind.Property, info2.Symbol.Kind);
            Assert.Equal("System.Int32 <anonymous type: System.Int32 x, System.Int32 y>.y { get; }", info2.Symbol.ToTestDisplayString());
        }

        [CompilerTrait(CompilerFeature.IOperation)]
        [Fact()]
        public void AnonymousTypeFieldCreatedInQuery_OperationTree()
        {
            string source = @"
using System.Collections.Generic;
using System.Linq;

class ClassA
{
    void m()
    {
        var o = from x in new List<int>() { 1, 2, 3 } select /*<bind>*/new { x, y = x }/*</bind>*/;
    }
}
";
            string expectedOperationTree = @"
IAnonymousObjectCreationOperation (OperationKind.AnonymousObjectCreation, Type: <anonymous type: System.Int32 x, System.Int32 y>) (Syntax: 'new { x, y = x }')
  Initializers(2):
      ISimpleAssignmentOperation (OperationKind.SimpleAssignment, Type: System.Int32) (Syntax: 'x')
        Left: 
          IPropertyReferenceOperation: System.Int32 <anonymous type: System.Int32 x, System.Int32 y>.y { get; } (OperationKind.PropertyReference, Type: System.Int32) (Syntax: 'y')
            Instance Receiver: 
              null
        Right: 
          IOperation:  (OperationKind.None, Type: null) (Syntax: 'x')
      IOperation:  (OperationKind.None, Type: null) (Syntax: 'x')
";
            var expectedDiagnostics = DiagnosticDescription.None;

            VerifyOperationTreeAndDiagnosticsForTest<AnonymousObjectCreationExpressionSyntax>(source, expectedOperationTree, expectedDiagnostics);
        }

        [Fact()]
        public void AnonymousTypeFieldCreatedInQuery2()
        {
            var source = LINQ + @"
class ClassA
{
    void m()
    {
        var o = from x in new List1<int>(1, 2, 3) let y = """" select [# new { [# x #], [# y #] } #];
    }
}";
            var data = Compile(source, 3);

            var info0 = GetAnonymousTypeInfoSummary(data, 0,
                data.Tree.FindNodeOrTokenByKind(SyntaxKind.NewKeyword, NumberOfNewKeywords(LINQ) + 2).Span,
                1, 2);

            Assert.Equal("<anonymous type: System.Int32 x, System.String y>", info0.Type.ToTestDisplayString());

            var info1 = data.Model.GetSymbolInfo(((AnonymousObjectMemberDeclaratorSyntax)data.Nodes[1]).Expression);
            Assert.NotNull(info1.Symbol);
            Assert.Equal(SymbolKind.RangeVariable, info1.Symbol.Kind);
            Assert.Equal("x", info1.Symbol.ToDisplayString());

            var info2 = data.Model.GetSymbolInfo(((AnonymousObjectMemberDeclaratorSyntax)data.Nodes[2]).Expression);
            Assert.NotNull(info2.Symbol);
            Assert.Equal(SymbolKind.RangeVariable, info2.Symbol.Kind);
            Assert.Equal("y", info2.Symbol.ToDisplayString());
        }

        [CompilerTrait(CompilerFeature.IOperation)]
        [Fact()]
        public void AnonymousTypeFieldCreatedInQuery2_OperationTree()
        {
            string source = @"
using System.Collections.Generic;
using System.Linq;

class ClassA
{
    void m()
    {
        var o = from x in new List<int>() { 1, 2, 3 } let y = """" select /*<bind>*/new { x, y }/*</bind>*/;
    }
}
";
            // OperationKind.None is for Range variables, IOperation support for it is NYI.
            string expectedOperationTree = @"
IAnonymousObjectCreationOperation (OperationKind.AnonymousObjectCreation, Type: <anonymous type: System.Int32 x, System.String y>) (Syntax: 'new { x, y }')
  Initializers(2):
      IOperation:  (OperationKind.None, Type: null) (Syntax: 'x')
      IOperation:  (OperationKind.None, Type: null) (Syntax: 'y')
";
            var expectedDiagnostics = DiagnosticDescription.None;

            VerifyOperationTreeAndDiagnosticsForTest<AnonymousObjectCreationExpressionSyntax>(source, expectedOperationTree, expectedDiagnostics);
        }

        [Fact()]
        public void AnonymousTypeFieldCreatedInLambda()
        {
            var source = @"
using System;
class ClassA
{
    void m()
    {
        var o = (Action)(() => ( [# new { [# x #] = 1, [# y #] = [# new { } #] } #]).ToString());;
    }
}";
            var data = Compile(source, 4);

            var info0 = GetAnonymousTypeInfoSummary(data, 0,
                data.Tree.FindNodeOrTokenByKind(SyntaxKind.NewKeyword, 1).Span,
                1, 2);

            var info1 = GetAnonymousTypeInfoSummary(data, 3,
                data.Tree.FindNodeOrTokenByKind(SyntaxKind.NewKeyword, 2).Span);

            Assert.Equal("<anonymous type: System.Int32 x, <empty anonymous type> y>..ctor(System.Int32 x, <empty anonymous type> y)", info0.Symbol.ToTestDisplayString());
        }

        [CompilerTrait(CompilerFeature.IOperation)]
        [Fact()]
        public void AnonymousTypeFieldCreatedInLambda_OperationTree()
        {
            string source = @"
using System;
class ClassA
{
    void m()
    {
        var o = (Action)(() => (/*<bind>*/new { x = 1, y = new { } }/*</bind>*/).ToString()); ;
    }
}
";
            string expectedOperationTree = @"
IAnonymousObjectCreationOperation (OperationKind.AnonymousObjectCreation, Type: <anonymous type: System.Int32 x, <empty anonymous type> y>) (Syntax: 'new { x = 1 ... = new { } }')
  Initializers(2):
      ISimpleAssignmentOperation (OperationKind.SimpleAssignment, Type: System.Int32, Constant: 1) (Syntax: 'x = 1')
        Left: 
          IPropertyReferenceOperation: System.Int32 <anonymous type: System.Int32 x, <empty anonymous type> y>.x { get; } (OperationKind.PropertyReference, Type: System.Int32) (Syntax: 'x')
            Instance Receiver: 
              null
        Right: 
          ILiteralOperation (OperationKind.Literal, Type: System.Int32, Constant: 1) (Syntax: '1')
      ISimpleAssignmentOperation (OperationKind.SimpleAssignment, Type: <empty anonymous type>) (Syntax: 'y = new { }')
        Left: 
          IPropertyReferenceOperation: <empty anonymous type> <anonymous type: System.Int32 x, <empty anonymous type> y>.y { get; } (OperationKind.PropertyReference, Type: <empty anonymous type>) (Syntax: 'y')
            Instance Receiver: 
              null
        Right: 
          IAnonymousObjectCreationOperation (OperationKind.AnonymousObjectCreation, Type: <empty anonymous type>) (Syntax: 'new { }')
            Initializers(0)
";
            var expectedDiagnostics = DiagnosticDescription.None;

            VerifyOperationTreeAndDiagnosticsForTest<AnonymousObjectCreationExpressionSyntax>(source, expectedOperationTree, expectedDiagnostics);
        }

        [Fact()]
        public void AnonymousTypeFieldCreatedInLambda2()
        {
            var source = @"
using System;
class ClassA
{
    void m()
    {
        var o = (Action)
                    (() =>
                        ((Func<string>) (() => ( [# new { [# x #] = 1, [# y #] = [# new { } #] } #]).ToString())
                    ).Invoke());
    }
}";
            var data = Compile(source, 4);

            var info0 = GetAnonymousTypeInfoSummary(data, 0,
                data.Tree.FindNodeOrTokenByKind(SyntaxKind.NewKeyword, 1).Span,
                1, 2);

            var info1 = GetAnonymousTypeInfoSummary(data, 3,
                data.Tree.FindNodeOrTokenByKind(SyntaxKind.NewKeyword, 2).Span);

            Assert.Equal("<anonymous type: System.Int32 x, <empty anonymous type> y>..ctor(System.Int32 x, <empty anonymous type> y)", info0.Symbol.ToTestDisplayString());
        }

        [CompilerTrait(CompilerFeature.IOperation)]
        [Fact()]
        public void AnonymousTypeFieldCreatedInLambda2_OperationTree()
        {
            string source = @"
using System;
class ClassA
{
    void m()
    {
        var o = (Action)
                    (() =>
                        ((Func<string>)(() => (/*<bind>*/new { x = 1, y = new { } }/*</bind>*/).ToString())
                    ).Invoke());
    }
}
";
            string expectedOperationTree = @"
IAnonymousObjectCreationOperation (OperationKind.AnonymousObjectCreation, Type: <anonymous type: System.Int32 x, <empty anonymous type> y>) (Syntax: 'new { x = 1 ... = new { } }')
  Initializers(2):
      ISimpleAssignmentOperation (OperationKind.SimpleAssignment, Type: System.Int32, Constant: 1) (Syntax: 'x = 1')
        Left: 
          IPropertyReferenceOperation: System.Int32 <anonymous type: System.Int32 x, <empty anonymous type> y>.x { get; } (OperationKind.PropertyReference, Type: System.Int32) (Syntax: 'x')
            Instance Receiver: 
              null
        Right: 
          ILiteralOperation (OperationKind.Literal, Type: System.Int32, Constant: 1) (Syntax: '1')
      ISimpleAssignmentOperation (OperationKind.SimpleAssignment, Type: <empty anonymous type>) (Syntax: 'y = new { }')
        Left: 
          IPropertyReferenceOperation: <empty anonymous type> <anonymous type: System.Int32 x, <empty anonymous type> y>.y { get; } (OperationKind.PropertyReference, Type: <empty anonymous type>) (Syntax: 'y')
            Instance Receiver: 
              null
        Right: 
          IAnonymousObjectCreationOperation (OperationKind.AnonymousObjectCreation, Type: <empty anonymous type>) (Syntax: 'new { }')
            Initializers(0)
";
            var expectedDiagnostics = DiagnosticDescription.None;

            VerifyOperationTreeAndDiagnosticsForTest<AnonymousObjectCreationExpressionSyntax>(source, expectedOperationTree, expectedDiagnostics);
        }

        [ClrOnlyFact]
        public void AnonymousTypeSymbols_DontCrashIfNameIsQueriedBeforeEmit()
        {
            var source = @"
public class ClassA
{
    public static void Test1(int x)
    {
        object v1 = [# new { [# aa  #] = 1, [# BB  #] = 2 } #];
        object v2 = [# new { } #];
    }
}";
            var data = Compile(source, 4);

            var info0 = GetAnonymousTypeInfoSummary(data, 0,
                            data.Tree.FindNodeOrTokenByKind(SyntaxKind.NewKeyword, 1).Span,
                            1, 2);

            CheckAnonymousType(info0.Type, "", "");

            info0 = GetAnonymousTypeInfoSummary(data, 3,
                            data.Tree.FindNodeOrTokenByKind(SyntaxKind.NewKeyword, 2).Span);

            CheckAnonymousType(info0.Type, "", "");

            //  perform emit
            CompileAndVerify(
                data.Compilation,
                symbolValidator: module => CheckAnonymousTypes(module)
            );
        }

        #region "AnonymousTypeSymbols_DontCrashIfNameIsQueriedBeforeEmit"

        private void CheckAnonymousType(ITypeSymbol type, string name, string metadataName)
        {
            Assert.NotNull(type);
            Assert.Equal(name, type.Name);
            Assert.Equal(metadataName, type.MetadataName);
        }

        private void CheckAnonymousTypes(ModuleSymbol module)
        {
            var ns = module.GlobalNamespace;
            Assert.NotNull(ns);

            CheckAnonymousType(ns.GetMember<NamedTypeSymbol>("<>f__AnonymousType0"), "<>f__AnonymousType0", "<>f__AnonymousType0`2");
            CheckAnonymousType(ns.GetMember<NamedTypeSymbol>("<>f__AnonymousType1"), "<>f__AnonymousType1", "<>f__AnonymousType1");
        }

        #endregion

        [Fact()]
        public void AnonymousTypeSymbols_Error_Simple()
        {
            var source = @"
public class ClassA
{
    public static void Test1(int x)
    {
        object v1 = [# new
        {
            [# aa  #] = xyz,
            [# BB  #] = """",
            [# CCC #] = new SSS()
        } #];

        object v2 = [# new
        {
            [# aa  #] = new SSS(),
            [# BB  #] = 123.456,
            [# CCC #] = [# new
            {
                (new ClassA()).[# aa  #],
                ClassA.[# BB  #],
                ClassA.[# CCC #]
            } #]
        } #];
    }
}";
            var data = Compile(source, 12,
                // (8,25): error CS0103: The name 'xyz' does not exist in the current context
                //                aa     = xyz,
                Diagnostic(ErrorCode.ERR_NameNotInContext, "xyz").WithArguments("xyz"),
                // (10,29): error CS0246: The type or namespace name 'SSS' could not be found (are you missing a using directive or an assembly reference?)
                //                CCC    = new SSS()
                Diagnostic(ErrorCode.ERR_SingleTypeNameNotFound, "SSS").WithArguments("SSS"),
                // (15,29): error CS0246: The type or namespace name 'SSS' could not be found (are you missing a using directive or an assembly reference?)
                //                aa     = new SSS(),
                Diagnostic(ErrorCode.ERR_SingleTypeNameNotFound, "SSS").WithArguments("SSS"),
                // (19,35): error CS1061: 'ClassA' does not contain a definition for 'aa' and no extension method 'aa' accepting a first argument of type 'ClassA' could be found (are you missing a using directive or an assembly reference?)
                //                 (new ClassA()).   aa    ,
                Diagnostic(ErrorCode.ERR_NoSuchMemberOrExtension, "aa").WithArguments("ClassA", "aa"),
                // (20,27): error CS0117: 'ClassA' does not contain a definition for 'BB'
                //                 ClassA.   BB    ,
                Diagnostic(ErrorCode.ERR_NoSuchMember, "BB").WithArguments("ClassA", "BB"),
                // (21,27): error CS0117: 'ClassA' does not contain a definition for 'CCC'
                //                 ClassA.   CCC   
                Diagnostic(ErrorCode.ERR_NoSuchMember, "CCC").WithArguments("ClassA", "CCC")
            );

            var info0 = GetAnonymousTypeInfoSummary(data, 0,
                            data.Tree.FindNodeOrTokenByKind(SyntaxKind.NewKeyword, 1).Span,
                            1, 2, 3);

            var info1 = GetAnonymousTypeInfoSummary(data, 4,
                            data.Tree.FindNodeOrTokenByKind(SyntaxKind.NewKeyword, 3).Span,
                            5, 6, 7);

            var info2 = GetAnonymousTypeInfoSummary(data, 8,
                            data.Tree.FindNodeOrTokenByKind(SyntaxKind.NewKeyword, 5).Span,
                            9, 10, 11);

            Assert.Equal("<anonymous type: ? aa, System.String BB, SSS CCC>", info0.Type.ToTestDisplayString());
            Assert.Equal("<anonymous type: SSS aa, System.Double BB, <anonymous type: ? aa, ? BB, ? CCC> CCC>", info1.Type.ToTestDisplayString());
            Assert.Equal("<anonymous type: ? aa, ? BB, ? CCC>", info2.Type.ToTestDisplayString());
        }

        [CompilerTrait(CompilerFeature.IOperation)]
        [Fact()]
        public void AnonymousTypeSymbols_Error_Simple_OperationTree()
        {
            string source = @"
class ClassA
{
    public static void Test1(int x)
    /*<bind>*/{
        object v1 = new
        {
            aa = xyz,
            BB = """",
            CCC = new SSS()
        };

        object v2 = new
        {
            aa = new SSS(),
            BB = 123.456,
            CCC = new
            {
                (new ClassA()).aa,
                ClassA.BB,
                ClassA.CCC
            }
        };
    }/*</bind>*/
}
";
            string expectedOperationTree = @"
IBlockOperation (2 statements, 2 locals) (OperationKind.Block, Type: null, IsInvalid) (Syntax: '{ ... }')
  Locals: Local_1: System.Object v1
    Local_2: System.Object v2
  IVariableDeclarationGroupOperation (1 declarations) (OperationKind.VariableDeclarationGroup, Type: null, IsInvalid) (Syntax: 'object v1 = ... };')
    IVariableDeclarationOperation (1 declarators) (OperationKind.VariableDeclaration, Type: null, IsInvalid) (Syntax: 'object v1 = ... }')
      Declarators:
          IVariableDeclaratorOperation (Symbol: System.Object v1) (OperationKind.VariableDeclarator, Type: null, IsInvalid) (Syntax: 'v1 = new ... }')
            Initializer: 
              IVariableInitializerOperation (OperationKind.VariableInitializer, Type: null, IsInvalid) (Syntax: '= new ... }')
                IConversionOperation (Implicit, TryCast: False, Unchecked) (OperationKind.Conversion, Type: System.Object, IsInvalid, IsImplicit) (Syntax: 'new ... }')
                  Conversion: CommonConversion (Exists: True, IsIdentity: False, IsNumeric: False, IsReference: True, IsUserDefined: False) (MethodSymbol: null)
                  Operand: 
                    IAnonymousObjectCreationOperation (OperationKind.AnonymousObjectCreation, Type: <anonymous type: ? aa, System.String BB, SSS CCC>, IsInvalid) (Syntax: 'new ... }')
                      Initializers(3):
                          ISimpleAssignmentOperation (OperationKind.SimpleAssignment, Type: ?, IsInvalid) (Syntax: 'aa = xyz')
                            Left: 
                              IPropertyReferenceOperation: ? <anonymous type: ? aa, System.String BB, SSS CCC>.aa { get; } (OperationKind.PropertyReference, Type: ?) (Syntax: 'aa')
                                Instance Receiver: 
                                  null
                            Right: 
                              IInvalidOperation (OperationKind.Invalid, Type: ?, IsInvalid) (Syntax: 'xyz')
                                Children(0)
                          ISimpleAssignmentOperation (OperationKind.SimpleAssignment, Type: System.String, Constant: """") (Syntax: 'BB = """"')
                            Left: 
                              IPropertyReferenceOperation: System.String <anonymous type: ? aa, System.String BB, SSS CCC>.BB { get; } (OperationKind.PropertyReference, Type: System.String) (Syntax: 'BB')
                                Instance Receiver: 
                                  null
                            Right: 
                              ILiteralOperation (OperationKind.Literal, Type: System.String, Constant: """") (Syntax: '""""')
                          ISimpleAssignmentOperation (OperationKind.SimpleAssignment, Type: SSS, IsInvalid) (Syntax: 'CCC = new SSS()')
                            Left: 
                              IPropertyReferenceOperation: SSS <anonymous type: ? aa, System.String BB, SSS CCC>.CCC { get; } (OperationKind.PropertyReference, Type: SSS) (Syntax: 'CCC')
                                Instance Receiver: 
                                  null
                            Right: 
                              IInvalidOperation (OperationKind.Invalid, Type: SSS, IsInvalid) (Syntax: 'new SSS()')
                                Children(0)
      Initializer: 
<<<<<<< HEAD
        null
  IVariableDeclarationGroupOperation (1 declarations) (OperationKind.VariableDeclarationGroup, Type: null, IsInvalid) (Syntax: 'object v2 = ... };')
    IVariableDeclarationOperation (1 declarators) (OperationKind.VariableDeclaration, Type: null, IsInvalid) (Syntax: 'object v2 = ... }')
      Declarators:
          IVariableDeclaratorOperation (Symbol: System.Object v2) (OperationKind.VariableDeclarator, Type: null, IsInvalid) (Syntax: 'v2 = new ... }')
            Initializer: 
              IVariableInitializerOperation (OperationKind.VariableInitializer, Type: null, IsInvalid) (Syntax: '= new ... }')
                IConversionOperation (Implicit, TryCast: False, Unchecked) (OperationKind.Conversion, Type: System.Object, IsInvalid, IsImplicit) (Syntax: 'new ... }')
                  Conversion: CommonConversion (Exists: True, IsIdentity: False, IsNumeric: False, IsReference: True, IsUserDefined: False) (MethodSymbol: null)
                  Operand: 
                    IAnonymousObjectCreationOperation (OperationKind.AnonymousObjectCreation, Type: <anonymous type: SSS aa, System.Double BB, <anonymous type: ? aa, ? BB, ? CCC> CCC>, IsInvalid) (Syntax: 'new ... }')
                      Initializers(3):
                          ISimpleAssignmentOperation (OperationKind.SimpleAssignment, Type: SSS, IsInvalid) (Syntax: 'aa = new SSS()')
                            Left: 
                              IPropertyReferenceOperation: SSS <anonymous type: SSS aa, System.Double BB, <anonymous type: ? aa, ? BB, ? CCC> CCC>.aa { get; } (OperationKind.PropertyReference, Type: SSS) (Syntax: 'aa')
                                Instance Receiver: 
                                  null
                            Right: 
                              IInvalidOperation (OperationKind.Invalid, Type: SSS, IsInvalid) (Syntax: 'new SSS()')
                                Children(0)
                          ISimpleAssignmentOperation (OperationKind.SimpleAssignment, Type: System.Double, Constant: 123.456) (Syntax: 'BB = 123.456')
                            Left: 
                              IPropertyReferenceOperation: System.Double <anonymous type: SSS aa, System.Double BB, <anonymous type: ? aa, ? BB, ? CCC> CCC>.BB { get; } (OperationKind.PropertyReference, Type: System.Double) (Syntax: 'BB')
                                Instance Receiver: 
                                  null
                            Right: 
                              ILiteralOperation (OperationKind.Literal, Type: System.Double, Constant: 123.456) (Syntax: '123.456')
                          ISimpleAssignmentOperation (OperationKind.SimpleAssignment, Type: <anonymous type: ? aa, ? BB, ? CCC>, IsInvalid) (Syntax: 'CCC = new ... }')
                            Left: 
                              IPropertyReferenceOperation: <anonymous type: ? aa, ? BB, ? CCC> <anonymous type: SSS aa, System.Double BB, <anonymous type: ? aa, ? BB, ? CCC> CCC>.CCC { get; } (OperationKind.PropertyReference, Type: <anonymous type: ? aa, ? BB, ? CCC>) (Syntax: 'CCC')
                                Instance Receiver: 
                                  null
                            Right: 
                              IAnonymousObjectCreationOperation (OperationKind.AnonymousObjectCreation, Type: <anonymous type: ? aa, ? BB, ? CCC>, IsInvalid) (Syntax: 'new ... }')
                                Initializers(3):
                                    IInvalidOperation (OperationKind.Invalid, Type: ?, IsInvalid) (Syntax: '(new ClassA()).aa')
                                      Children(1):
                                          IObjectCreationOperation (Constructor: ClassA..ctor()) (OperationKind.ObjectCreation, Type: ClassA) (Syntax: 'new ClassA()')
                                            Arguments(0)
                                            Initializer: 
                                              null
                                    IInvalidOperation (OperationKind.Invalid, Type: ?, IsInvalid) (Syntax: 'ClassA.BB')
                                      Children(1):
                                          IOperation:  (OperationKind.None, Type: null) (Syntax: 'ClassA')
                                    IInvalidOperation (OperationKind.Invalid, Type: ?, IsInvalid) (Syntax: 'ClassA.CCC')
                                      Children(1):
                                          IOperation:  (OperationKind.None, Type: null) (Syntax: 'ClassA')
      Initializer: 
        null
=======
        IVariableInitializerOperation (OperationKind.VariableInitializer, Type: null, IsInvalid) (Syntax: '= new ... }')
          IConversionOperation (TryCast: False, Unchecked) (OperationKind.Conversion, Type: System.Object, IsInvalid, IsImplicit) (Syntax: 'new ... }')
            Conversion: CommonConversion (Exists: True, IsIdentity: False, IsNumeric: False, IsReference: True, IsUserDefined: False) (MethodSymbol: null)
            Operand: 
              IAnonymousObjectCreationOperation (OperationKind.AnonymousObjectCreation, Type: <anonymous type: ? aa, System.String BB, SSS CCC>, IsInvalid) (Syntax: 'new ... }')
                Initializers(3):
                    ISimpleAssignmentOperation (OperationKind.SimpleAssignment, Type: ?, IsInvalid) (Syntax: 'aa = xyz')
                      Left: 
                        IPropertyReferenceOperation: ? <anonymous type: ? aa, System.String BB, SSS CCC>.aa { get; } (OperationKind.PropertyReference, Type: ?) (Syntax: 'aa')
                          Instance Receiver: 
                            null
                      Right: 
                        IInvalidOperation (OperationKind.Invalid, Type: ?, IsInvalid) (Syntax: 'xyz')
                          Children(0)
                    ISimpleAssignmentOperation (OperationKind.SimpleAssignment, Type: System.String, Constant: """") (Syntax: 'BB = """"')
                      Left: 
                        IPropertyReferenceOperation: System.String <anonymous type: ? aa, System.String BB, SSS CCC>.BB { get; } (OperationKind.PropertyReference, Type: System.String) (Syntax: 'BB')
                          Instance Receiver: 
                            null
                      Right: 
                        ILiteralOperation (OperationKind.Literal, Type: System.String, Constant: """") (Syntax: '""""')
                    ISimpleAssignmentOperation (OperationKind.SimpleAssignment, Type: SSS, IsInvalid) (Syntax: 'CCC = new SSS()')
                      Left: 
                        IPropertyReferenceOperation: SSS <anonymous type: ? aa, System.String BB, SSS CCC>.CCC { get; } (OperationKind.PropertyReference, Type: SSS) (Syntax: 'CCC')
                          Instance Receiver: 
                            null
                      Right: 
                        IInvalidOperation (OperationKind.Invalid, Type: SSS, IsInvalid) (Syntax: 'new SSS()')
                          Children(0)
  IVariableDeclarationsOperation (1 declarations) (OperationKind.VariableDeclarations, Type: null, IsInvalid) (Syntax: 'object v2 = ... };')
    IVariableDeclarationOperation (1 variables) (OperationKind.VariableDeclaration, Type: null, IsInvalid) (Syntax: 'v2 = new ... }')
      Variables: Local_1: System.Object v2
      Initializer: 
        IVariableInitializerOperation (OperationKind.VariableInitializer, Type: null, IsInvalid) (Syntax: '= new ... }')
          IConversionOperation (TryCast: False, Unchecked) (OperationKind.Conversion, Type: System.Object, IsInvalid, IsImplicit) (Syntax: 'new ... }')
            Conversion: CommonConversion (Exists: True, IsIdentity: False, IsNumeric: False, IsReference: True, IsUserDefined: False) (MethodSymbol: null)
            Operand: 
              IAnonymousObjectCreationOperation (OperationKind.AnonymousObjectCreation, Type: <anonymous type: SSS aa, System.Double BB, <anonymous type: ? aa, ? BB, ? CCC> CCC>, IsInvalid) (Syntax: 'new ... }')
                Initializers(3):
                    ISimpleAssignmentOperation (OperationKind.SimpleAssignment, Type: SSS, IsInvalid) (Syntax: 'aa = new SSS()')
                      Left: 
                        IPropertyReferenceOperation: SSS <anonymous type: SSS aa, System.Double BB, <anonymous type: ? aa, ? BB, ? CCC> CCC>.aa { get; } (OperationKind.PropertyReference, Type: SSS) (Syntax: 'aa')
                          Instance Receiver: 
                            null
                      Right: 
                        IInvalidOperation (OperationKind.Invalid, Type: SSS, IsInvalid) (Syntax: 'new SSS()')
                          Children(0)
                    ISimpleAssignmentOperation (OperationKind.SimpleAssignment, Type: System.Double, Constant: 123.456) (Syntax: 'BB = 123.456')
                      Left: 
                        IPropertyReferenceOperation: System.Double <anonymous type: SSS aa, System.Double BB, <anonymous type: ? aa, ? BB, ? CCC> CCC>.BB { get; } (OperationKind.PropertyReference, Type: System.Double) (Syntax: 'BB')
                          Instance Receiver: 
                            null
                      Right: 
                        ILiteralOperation (OperationKind.Literal, Type: System.Double, Constant: 123.456) (Syntax: '123.456')
                    ISimpleAssignmentOperation (OperationKind.SimpleAssignment, Type: <anonymous type: ? aa, ? BB, ? CCC>, IsInvalid) (Syntax: 'CCC = new ... }')
                      Left: 
                        IPropertyReferenceOperation: <anonymous type: ? aa, ? BB, ? CCC> <anonymous type: SSS aa, System.Double BB, <anonymous type: ? aa, ? BB, ? CCC> CCC>.CCC { get; } (OperationKind.PropertyReference, Type: <anonymous type: ? aa, ? BB, ? CCC>) (Syntax: 'CCC')
                          Instance Receiver: 
                            null
                      Right: 
                        IAnonymousObjectCreationOperation (OperationKind.AnonymousObjectCreation, Type: <anonymous type: ? aa, ? BB, ? CCC>, IsInvalid) (Syntax: 'new ... }')
                          Initializers(3):
                              IInvalidOperation (OperationKind.Invalid, Type: ?, IsInvalid) (Syntax: '(new ClassA()).aa')
                                Children(1):
                                    IObjectCreationOperation (Constructor: ClassA..ctor()) (OperationKind.ObjectCreation, Type: ClassA) (Syntax: 'new ClassA()')
                                      Arguments(0)
                                      Initializer: 
                                        null
                              IInvalidOperation (OperationKind.Invalid, Type: ?, IsInvalid) (Syntax: 'ClassA.BB')
                                Children(1):
                                    IOperation:  (OperationKind.None, Type: null) (Syntax: 'ClassA')
                              IInvalidOperation (OperationKind.Invalid, Type: ?, IsInvalid) (Syntax: 'ClassA.CCC')
                                Children(1):
                                    IOperation:  (OperationKind.None, Type: null) (Syntax: 'ClassA')
>>>>>>> 7dfc2fa4
";
            var expectedDiagnostics = new DiagnosticDescription[] {
                // CS0103: The name 'xyz' does not exist in the current context
                //             aa = xyz,
                Diagnostic(ErrorCode.ERR_NameNotInContext, "xyz").WithArguments("xyz").WithLocation(8, 18),
                // CS0246: The type or namespace name 'SSS' could not be found (are you missing a using directive or an assembly reference?)
                //             CCC = new SSS()
                Diagnostic(ErrorCode.ERR_SingleTypeNameNotFound, "SSS").WithArguments("SSS").WithLocation(10, 23),
                // CS0246: The type or namespace name 'SSS' could not be found (are you missing a using directive or an assembly reference?)
                //             aa = new SSS(),
                Diagnostic(ErrorCode.ERR_SingleTypeNameNotFound, "SSS").WithArguments("SSS").WithLocation(15, 22),
                // CS1061: 'ClassA' does not contain a definition for 'aa' and no extension method 'aa' accepting a first argument of type 'ClassA' could be found (are you missing a using directive or an assembly reference?)
                //                 (new ClassA()).aa,
                Diagnostic(ErrorCode.ERR_NoSuchMemberOrExtension, "aa").WithArguments("ClassA", "aa").WithLocation(19, 32),
                // CS0117: 'ClassA' does not contain a definition for 'BB'
                //                 ClassA.BB,
                Diagnostic(ErrorCode.ERR_NoSuchMember, "BB").WithArguments("ClassA", "BB").WithLocation(20, 24),
                // CS0117: 'ClassA' does not contain a definition for 'CCC'
                //                 ClassA.CCC
                Diagnostic(ErrorCode.ERR_NoSuchMember, "CCC").WithArguments("ClassA", "CCC").WithLocation(21, 24)
            };

            VerifyOperationTreeAndDiagnosticsForTest<BlockSyntax>(source, expectedOperationTree, expectedDiagnostics);
        }

        [Fact()]
        public void AnonymousTypeSymbols_Error_InUsingStatement()
        {
            var source = @"
public class ClassA
{
    public static void Test1(int x)
    {
        using (var v1 = [# new { } #])
        {
        }
    }
}";
            var data = Compile(source, 1,
                // (6,16): error CS1674: '<empty anonymous type>': type used in a using statement must be implicitly convertible to 'System.IDisposable'
                //         using (var v1 =    new { }   )
                Diagnostic(ErrorCode.ERR_NoConvToIDisp, "var v1 =    new { }").WithArguments("<empty anonymous type>")
            );

            var info0 = GetAnonymousTypeInfoSummary(data, 0,
                            data.Tree.FindNodeOrTokenByKind(SyntaxKind.NewKeyword, 1).Span);

            Assert.Equal("<empty anonymous type>", info0.Type.ToTestDisplayString());
        }

        [CompilerTrait(CompilerFeature.IOperation)]
        [Fact()]
        public void AnonymousTypeSymbols_Error_InUsingStatement_OperationTree()
        {
            string source = @"
class ClassA
{
    public static void Test1(int x)
    {
        using (/*<bind>*/var v1 = new { }/*</bind>*/)
        {
        }
    }
}
";
            string expectedOperationTree = @"
IVariableDeclarationGroupOperation (1 declarations) (OperationKind.VariableDeclarationGroup, Type: null, IsInvalid) (Syntax: 'var v1 = new { }')
  IVariableDeclarationOperation (1 declarators) (OperationKind.VariableDeclaration, Type: null, IsInvalid, IsImplicit) (Syntax: 'var v1 = new { }')
    Declarators:
        IVariableDeclaratorOperation (Symbol: <empty anonymous type> v1) (OperationKind.VariableDeclarator, Type: null, IsInvalid) (Syntax: 'v1 = new { }')
          Initializer: 
            IVariableInitializerOperation (OperationKind.VariableInitializer, Type: null, IsInvalid) (Syntax: '= new { }')
              IAnonymousObjectCreationOperation (OperationKind.AnonymousObjectCreation, Type: <empty anonymous type>, IsInvalid) (Syntax: 'new { }')
                Initializers(0)
    Initializer: 
      null
";
            var expectedDiagnostics = new DiagnosticDescription[] {
                // CS1674: '<empty anonymous type>': type used in a using statement must be implicitly convertible to 'System.IDisposable'
                //         using (/*<bind>*/var v1 = new { }/*</bind>*/)
                Diagnostic(ErrorCode.ERR_NoConvToIDisp, "var v1 = new { }").WithArguments("<empty anonymous type>").WithLocation(6, 26)
            };

            VerifyOperationTreeAndDiagnosticsForTest<VariableDeclarationSyntax>(source, expectedOperationTree, expectedDiagnostics);
        }

        [Fact()]
        public void AnonymousTypeSymbols_Error_DuplicateName()
        {
            var source = @"
public class ClassA
{
    public static void Test1(int x)
    {
        object v1 = [# new
        {
            [# aa  #] = 1,
            ClassA.[# aa #],
            [# bb #] = 1.2
        } #];
    }

    public static string aa = ""-field-aa-"";
}";
            var data = Compile(source, 4,
                // (9,13): error CS0833: An anonymous type cannot have multiple properties with the same name
                //             ClassA.   aa   ,
                Diagnostic(ErrorCode.ERR_AnonymousTypeDuplicatePropertyName, "ClassA.   aa")
            );

            var info0 = GetAnonymousTypeInfoSummary(data, 0,
                            data.Tree.FindNodeOrTokenByKind(SyntaxKind.NewKeyword, 1).Span,
                            1, /*2,*/ 3);

            Assert.Equal("<anonymous type: System.Int32 aa, System.String $1, System.Double bb>", info0.Type.ToTestDisplayString());

            var properties = (from m in info0.Type.GetMembers() where m.Kind == SymbolKind.Property select m).ToArray();
            Assert.Equal(3, properties.Length);

            Assert.Equal("System.Int32 <anonymous type: System.Int32 aa, System.String $1, System.Double bb>.aa { get; }", properties[0].ToTestDisplayString());
            Assert.Equal("System.String <anonymous type: System.Int32 aa, System.String $1, System.Double bb>.$1 { get; }", properties[1].ToTestDisplayString());
            Assert.Equal("System.Double <anonymous type: System.Int32 aa, System.String $1, System.Double bb>.bb { get; }", properties[2].ToTestDisplayString());
        }

        [CompilerTrait(CompilerFeature.IOperation)]
        [Fact(Skip = "https://github.com/dotnet/roslyn/issues/20338")]
        public void AnonymousTypeSymbols_Error_DuplicateName_OperationTree()
        {
            string source = @"
class ClassA
{
    public static void Test1(int x)
    {
        object v1 = /*<bind>*/new
        {
            aa = 1,
            ClassA.aa,
            bb = 1.2
        }/*</bind>*/;
    }

    public static string aa = ""-field-aa-"";
}
";
            string expectedOperationTree = @"
IAnonymousObjectCreationExpression (OperationKind.AnonymousObjectCreationExpression, Type: <anonymous type: System.Int32 aa, System.String $1, System.Double bb>, IsInvalid) (Syntax: 'new ... }')
  Initializers(3): ISimpleAssignmentExpression (OperationKind.SimpleAssignmentExpression, Type: System.Int32, Constant: 1) (Syntax: 'aa = 1')
      Left: IPropertyReferenceExpression: System.Int32 <anonymous type: System.Int32 aa, System.String $1, System.Double bb>.aa { get; } (OperationKind.PropertyReferenceExpression, Type: System.Int32) (Syntax: 'aa')
      Right: ILiteralExpression (OperationKind.LiteralExpression, Type: System.Int32, Constant: 1) (Syntax: '1')
    IFieldReferenceExpression: System.String ClassA.aa (Static) (OperationKind.FieldReferenceExpression, Type: System.String) (Syntax: 'ClassA.aa')
    ISimpleAssignmentExpression (OperationKind.SimpleAssignmentExpression, Type: System.Double) (Syntax: 'ClassA.aa')
      Left: IPropertyReferenceExpression: System.Double <anonymous type: System.Int32 aa, System.String $1, System.Double bb>.bb { get; } (OperationKind.PropertyReferenceExpression, Type: System.Double) (Syntax: 'bb')
      Right: ILiteralExpression (OperationKind.LiteralExpression, Type: System.Double, Constant: 1.2) (Syntax: '1.2')
";
            var expectedDiagnostics = new DiagnosticDescription[] {
                // CS0833: An anonymous type cannot have multiple properties with the same name
                //             ClassA.aa,
                Diagnostic(ErrorCode.ERR_AnonymousTypeDuplicatePropertyName, "ClassA.aa").WithLocation(9, 13)
            };

            VerifyOperationTreeAndDiagnosticsForTest<AnonymousObjectCreationExpressionSyntax>(source, expectedOperationTree, expectedDiagnostics);
        }

        [Fact()]
        public void AnonymousTypeSymbols_LookupSymbols()
        {
            var source = @"
public class ClassA
{
    public static void Test1(int x)
    {
        object v1 = [# new
        {
            [# aa  #] = """",
            [# abc #] = 123.456
        } #];
        object v2 = [# new{ } #];
    }
}";
            var data = Compile(source, 4);

            var info0 = GetAnonymousTypeInfoSummary(data, 0,
                            data.Tree.FindNodeOrTokenByKind(SyntaxKind.NewKeyword, 1).Span,
                            1, 2);

            Assert.Equal("<anonymous type: System.String aa, System.Double abc>", info0.Type.ToTestDisplayString());

            var pos = data.Nodes[0].Span.End;
            var syms = data.Model.LookupSymbols(pos, container: info0.Type).Select(x => x.ToTestDisplayString()).OrderBy(x => x).ToArray();
            Assert.Equal(8, syms.Length);

            int index = 0;
            Assert.Equal("System.Boolean System.Object.Equals(System.Object obj)", syms[index++]);
            Assert.Equal("System.Boolean System.Object.Equals(System.Object objA, System.Object objB)", syms[index++]);
            Assert.Equal("System.Boolean System.Object.ReferenceEquals(System.Object objA, System.Object objB)", syms[index++]);
            Assert.Equal("System.Double <anonymous type: System.String aa, System.Double abc>.abc { get; }", syms[index++]);
            Assert.Equal("System.Int32 System.Object.GetHashCode()", syms[index++]);
            Assert.Equal("System.String <anonymous type: System.String aa, System.Double abc>.aa { get; }", syms[index++]);
            Assert.Equal("System.String System.Object.ToString()", syms[index++]);
            Assert.Equal("System.Type System.Object.GetType()", syms[index++]);

            info0 = GetAnonymousTypeInfoSummary(data, 3,
                            data.Tree.FindNodeOrTokenByKind(SyntaxKind.NewKeyword, 2).Span);

            Assert.Equal("<empty anonymous type>", info0.Type.ToTestDisplayString());

            pos = data.Nodes[3].Span.End;
            syms = data.Model.LookupSymbols(pos, container: info0.Type).Select(x => x.ToTestDisplayString()).OrderBy(x => x).ToArray();
            Assert.Equal(6, syms.Length);

            index = 0;
            Assert.Equal("System.Boolean System.Object.Equals(System.Object obj)", syms[index++]);
            Assert.Equal("System.Boolean System.Object.Equals(System.Object objA, System.Object objB)", syms[index++]);
            Assert.Equal("System.Boolean System.Object.ReferenceEquals(System.Object objA, System.Object objB)", syms[index++]);
            Assert.Equal("System.Int32 System.Object.GetHashCode()", syms[index++]);
            Assert.Equal("System.String System.Object.ToString()", syms[index++]);
            Assert.Equal("System.Type System.Object.GetType()", syms[index++]);
        }

        [WorkItem(543189, "http://vstfdevdiv:8080/DevDiv2/DevDiv/_workitems/edit/543189")]
        [Fact()]
        public void CheckAnonymousTypeAsConstValue()
        {
            var source = @"
public class A
{
    const int i = /*<bind>*/(new {a = 2}).a/*</bind>*/;
}";

            var comp = CreateStandardCompilation(source);
            var tuple = GetBindingNodeAndModel<ExpressionSyntax>(comp);
            var info = tuple.Item2.GetSymbolInfo(tuple.Item1);
            Assert.NotNull(info.Symbol);
            Assert.Equal("<anonymous type: int a>.a", info.Symbol.ToDisplayString());
        }

        [CompilerTrait(CompilerFeature.IOperation)]
        [Fact()]
        public void CheckAnonymousTypeAsConstValue_OperationTree()
        {
            string source = @"
class A
{
    const int i = (/*<bind>*/new { a = 2 }/*</bind>*/).a;
}
";
            string expectedOperationTree = @"
IAnonymousObjectCreationOperation (OperationKind.AnonymousObjectCreation, Type: <anonymous type: System.Int32 a>, IsInvalid) (Syntax: 'new { a = 2 }')
  Initializers(1):
      ISimpleAssignmentOperation (OperationKind.SimpleAssignment, Type: System.Int32, Constant: 2) (Syntax: 'a = 2')
        Left: 
          IPropertyReferenceOperation: System.Int32 <anonymous type: System.Int32 a>.a { get; } (OperationKind.PropertyReference, Type: System.Int32) (Syntax: 'a')
            Instance Receiver: 
              null
        Right: 
          ILiteralOperation (OperationKind.Literal, Type: System.Int32, Constant: 2) (Syntax: '2')
";
            var expectedDiagnostics = new DiagnosticDescription[] {
                // CS0836: Cannot use anonymous type in a constant expression
                //     const int i = (/*<bind>*/new { a = 2 }/*</bind>*/).a;
                Diagnostic(ErrorCode.ERR_AnonymousTypeNotAvailable, "new").WithLocation(4, 30)
            };

            VerifyOperationTreeAndDiagnosticsForTest<AnonymousObjectCreationExpressionSyntax>(source, expectedOperationTree, expectedDiagnostics);
        }

        [WorkItem(546416, "http://vstfdevdiv:8080/DevDiv2/DevDiv/_workitems/edit/546416")]
        [ClrOnlyFact]
        public void TestAnonymousTypeInsideGroupBy_Queryable()
        {
            CompileAndVerify(
 @"using System.Linq;

public class Product
{
    public int ProductID;
    public string ProductName;
    public int SupplierID;
}
public class DB
{
    public IQueryable<Product> Products;
}

public class Program
{
    public static void Main()
    {
        var db = new DB();
        var q0 = db.Products.GroupBy(p => new { Conditional = false ? new { p.ProductID, p.ProductName, p.SupplierID } : new { p.ProductID, p.ProductName, p.SupplierID } }).ToList();
    }
}", additionalRefs: new[] { SystemCoreRef }).VerifyDiagnostics();
        }

        [CompilerTrait(CompilerFeature.IOperation)]
        [WorkItem(546416, "http://vstfdevdiv:8080/DevDiv2/DevDiv/_workitems/edit/546416")]
        [ClrOnlyFact]
        public void TestAnonymousTypeInsideGroupBy_Queryable_OperationTree()
        {
            string source = @"
using System.Linq;

class Product
{
    public int ProductID;
    public string ProductName;
    public int SupplierID;
}
class DB
{
    public IQueryable<Product> Products;
}

class Program
{
    public static void Main()
    {
        var db = new DB();
        var q0 = db.Products.GroupBy(p => /*<bind>*/new { Conditional = false ? new { p.ProductID, p.ProductName, p.SupplierID } : new { p.ProductID, p.ProductName, p.SupplierID } }/*</bind>*/).ToList();
    }
}
";
            string expectedOperationTree = @"IAnonymousObjectCreationOperation (OperationKind.AnonymousObjectCreation, Type: <anonymous type: <anonymous type: System.Int32 ProductID, System.String ProductName, System.Int32 SupplierID> Conditional>) (Syntax: 'new { Condi ... plierID } }')
  Initializers(1):
      ISimpleAssignmentOperation (OperationKind.SimpleAssignment, Type: <anonymous type: System.Int32 ProductID, System.String ProductName, System.Int32 SupplierID>) (Syntax: 'Conditional ... upplierID }')
        Left: 
          IPropertyReferenceOperation: <anonymous type: System.Int32 ProductID, System.String ProductName, System.Int32 SupplierID> <anonymous type: <anonymous type: System.Int32 ProductID, System.String ProductName, System.Int32 SupplierID> Conditional>.Conditional { get; } (OperationKind.PropertyReference, Type: <anonymous type: System.Int32 ProductID, System.String ProductName, System.Int32 SupplierID>) (Syntax: 'Conditional')
            Instance Receiver: 
              null
        Right: 
          IConditionalOperation (OperationKind.Conditional, Type: <anonymous type: System.Int32 ProductID, System.String ProductName, System.Int32 SupplierID>) (Syntax: 'false ? new ... upplierID }')
            Condition: 
              ILiteralOperation (OperationKind.Literal, Type: System.Boolean, Constant: False) (Syntax: 'false')
            WhenTrue: 
              IAnonymousObjectCreationOperation (OperationKind.AnonymousObjectCreation, Type: <anonymous type: System.Int32 ProductID, System.String ProductName, System.Int32 SupplierID>) (Syntax: 'new { p.Pro ... upplierID }')
                Initializers(3):
                    IFieldReferenceOperation: System.Int32 Product.ProductID (OperationKind.FieldReference, Type: System.Int32) (Syntax: 'p.ProductID')
                      Instance Receiver: 
                        IParameterReferenceOperation: p (OperationKind.ParameterReference, Type: Product) (Syntax: 'p')
                    IFieldReferenceOperation: System.String Product.ProductName (OperationKind.FieldReference, Type: System.String) (Syntax: 'p.ProductName')
                      Instance Receiver: 
                        IParameterReferenceOperation: p (OperationKind.ParameterReference, Type: Product) (Syntax: 'p')
                    IFieldReferenceOperation: System.Int32 Product.SupplierID (OperationKind.FieldReference, Type: System.Int32) (Syntax: 'p.SupplierID')
                      Instance Receiver: 
                        IParameterReferenceOperation: p (OperationKind.ParameterReference, Type: Product) (Syntax: 'p')
            WhenFalse: 
              IAnonymousObjectCreationOperation (OperationKind.AnonymousObjectCreation, Type: <anonymous type: System.Int32 ProductID, System.String ProductName, System.Int32 SupplierID>) (Syntax: 'new { p.Pro ... upplierID }')
                Initializers(3):
                    IFieldReferenceOperation: System.Int32 Product.ProductID (OperationKind.FieldReference, Type: System.Int32) (Syntax: 'p.ProductID')
                      Instance Receiver: 
                        IParameterReferenceOperation: p (OperationKind.ParameterReference, Type: Product) (Syntax: 'p')
                    IFieldReferenceOperation: System.String Product.ProductName (OperationKind.FieldReference, Type: System.String) (Syntax: 'p.ProductName')
                      Instance Receiver: 
                        IParameterReferenceOperation: p (OperationKind.ParameterReference, Type: Product) (Syntax: 'p')
                    IFieldReferenceOperation: System.Int32 Product.SupplierID (OperationKind.FieldReference, Type: System.Int32) (Syntax: 'p.SupplierID')
                      Instance Receiver: 
                        IParameterReferenceOperation: p (OperationKind.ParameterReference, Type: Product) (Syntax: 'p')
";
            var expectedDiagnostics = new DiagnosticDescription[] {
                // CS0649: Field 'Product.ProductName' is never assigned to, and will always have its default value null
                //     public string ProductName;
                Diagnostic(ErrorCode.WRN_UnassignedInternalField, "ProductName").WithArguments("Product.ProductName", "null").WithLocation(7, 19),
                // CS0649: Field 'Product.SupplierID' is never assigned to, and will always have its default value 0
                //     public int SupplierID;
                Diagnostic(ErrorCode.WRN_UnassignedInternalField, "SupplierID").WithArguments("Product.SupplierID", "0").WithLocation(8, 16),
                // CS0649: Field 'Product.ProductID' is never assigned to, and will always have its default value 0
                //     public int ProductID;
                Diagnostic(ErrorCode.WRN_UnassignedInternalField, "ProductID").WithArguments("Product.ProductID", "0").WithLocation(6, 16),
                // CS0649: Field 'DB.Products' is never assigned to, and will always have its default value null
                //     public IQueryable<Product> Products;
                Diagnostic(ErrorCode.WRN_UnassignedInternalField, "Products").WithArguments("DB.Products", "null").WithLocation(12, 32)
            };

            VerifyOperationTreeAndDiagnosticsForTest<AnonymousObjectCreationExpressionSyntax>(source, expectedOperationTree, expectedDiagnostics);
        }
        [WorkItem(546416, "http://vstfdevdiv:8080/DevDiv2/DevDiv/_workitems/edit/546416")]
        [ClrOnlyFact]
        public void TestAnonymousTypeInsideGroupBy_Enumerable()
        {
            CompileAndVerify(
 @"using System.Linq;
using System.Collections.Generic;

public class Product
{
    public int ProductID;
    public string ProductName;
    public int SupplierID;
}
public class DB
{
    public IEnumerable<Product> Products;
}

public class Program
{
    public static void Main()
    {
        var db = new DB();
        var q0 = db.Products.GroupBy(p => new { Conditional = false ? new { p.ProductID, p.ProductName, p.SupplierID } : new { p.ProductID, p.ProductName, p.SupplierID } }).ToList();
    }
}", additionalRefs: new[] { SystemCoreRef }).VerifyDiagnostics();
        }

        [WorkItem(546416, "http://vstfdevdiv:8080/DevDiv2/DevDiv/_workitems/edit/546416")]
        [ClrOnlyFact]
        public void TestAnonymousTypeInsideGroupBy_Enumerable2()
        {
            CompileAndVerify(
 @"using System.Linq;
using System.Collections.Generic;

public class Product
{
    public int ProductID;
    public int SupplierID;
}
public class DB
{
    public IEnumerable<Product> Products;
}

public class Program
{
    public static void Main()
    {
        var db = new DB();
        var q0 = db.Products.GroupBy(p => new { Conditional = false ? new { p.ProductID, p.SupplierID } : new { p.ProductID, p.SupplierID } }).ToList();
        var q1 = db.Products.GroupBy(p => new { Conditional = false ? new { p.ProductID, p.SupplierID } : new { p.ProductID, p.SupplierID } }).ToList();
    }
}", additionalRefs: new[] { SystemCoreRef }).VerifyDiagnostics();
        }

        #region "Utility methods"

        private void AssertCannotConstruct(ISymbol type)
        {
            var namedType = type as NamedTypeSymbol;
            Assert.NotNull(namedType);

            var objType = namedType.BaseType;
            Assert.NotNull(objType);
            Assert.Equal("System.Object", objType.ToTestDisplayString());

            TypeSymbol[] args = new TypeSymbol[namedType.Arity];
            for (int i = 0; i < namedType.Arity; i++)
            {
                args[i] = objType;
            }

            Assert.Throws<InvalidOperationException>(() => namedType.Construct(args));
        }

        private CompilationUtils.SemanticInfoSummary GetAnonymousTypeInfoSummary(TestData data, int node, TextSpan typeSpan, params int[] fields)
        {
            var info = data.Model.GetSemanticInfoSummary(data.Nodes[node]);
            var type = info.Type;

            Assert.True(type.IsAnonymousType);
            Assert.False(type.CanBeReferencedByName);

            Assert.Equal("System.Object", type.BaseType.ToTestDisplayString());
            Assert.Equal(0, type.Interfaces.Length);

            Assert.Equal(1, type.Locations.Length);
            Assert.Equal(typeSpan, type.Locations[0].SourceSpan);

            foreach (int field in fields)
            {
                CheckFieldNameAndLocation(data, type, data.Nodes[field]);
            }

            return info;
        }

        private void CheckFieldNameAndLocation(TestData data, ITypeSymbol type, SyntaxNode identifier)
        {
            var anonymousType = (NamedTypeSymbol)type;

            var current = identifier;
            while (current.Span == identifier.Span && !current.IsKind(SyntaxKind.IdentifierName))
            {
                current = current.ChildNodes().Single();
            }
            var node = (IdentifierNameSyntax)current;
            Assert.NotNull(node);

            var span = node.Span;
            var fieldName = node.ToString();

            var property = anonymousType.GetMember<PropertySymbol>(fieldName);
            Assert.NotNull(property);
            Assert.Equal(fieldName, property.Name);
            Assert.Equal(1, property.Locations.Length);
            Assert.Equal(span, property.Locations[0].SourceSpan);

            MethodSymbol getter = property.GetMethod;
            Assert.NotNull(getter);
            Assert.Equal("get_" + fieldName, getter.Name);
        }

        private struct TestData
        {
            public CSharpCompilation Compilation;
            public SyntaxTree Tree;
            public List<SyntaxNode> Nodes;
            public SemanticModel Model;
        }

        private TestData Compile(string source, int expectedIntervals, params DiagnosticDescription[] diagnostics)
        {
            var intervals = ExtractTextIntervals(ref source);
            Assert.Equal(expectedIntervals, intervals.Count);

            var compilation = Compile(source);

            compilation.VerifyDiagnostics(diagnostics);

            var tree = compilation.SyntaxTrees[0];
            var nodes = new List<SyntaxNode>();

            foreach (var span in intervals)
            {
                var stack = new Stack<SyntaxNode>();
                stack.Push(tree.GetCompilationUnitRoot());

                while (stack.Count > 0)
                {
                    var node = stack.Pop();
                    if (span.Contains(node.Span))
                    {
                        nodes.Add(node);
                        break;
                    }

                    foreach (var child in node.ChildNodes())
                    {
                        stack.Push(child);
                    }
                }
            }
            Assert.Equal(expectedIntervals, nodes.Count);

            return new TestData()
            {
                Compilation = compilation,
                Tree = tree,
                Model = compilation.GetSemanticModel(tree),
                Nodes = nodes
            };
        }

        private CSharpCompilation Compile(string source)
        {
            return (CSharpCompilation)GetCompilationForEmit(
                new[] { source },
                new MetadataReference[] { },
                TestOptions.ReleaseDll,
                TestOptions.Regular
            );
        }

        private static List<TextSpan> ExtractTextIntervals(ref string source)
        {
            const string startTag = "[#";
            const string endTag = "#]";

            List<TextSpan> intervals = new List<TextSpan>();

            var all = (from s in FindAll(source, startTag)
                       select new { start = true, offset = s }).Union(
                                from s in FindAll(source, endTag)
                                select new { start = false, offset = s }
                      ).OrderBy(value => value.offset).ToList();

            while (all.Count > 0)
            {
                int i = 1;
                bool added = false;
                while (i < all.Count)
                {
                    if (all[i - 1].start && !all[i].start)
                    {
                        intervals.Add(TextSpan.FromBounds(all[i - 1].offset, all[i].offset));
                        all.RemoveAt(i);
                        all.RemoveAt(i - 1);
                        added = true;
                    }
                    else
                    {
                        i++;
                    }
                }
                Assert.True(added);
            }

            source = source.Replace(startTag, "  ").Replace(endTag, "  ");

            intervals.Sort((x, y) => x.Start.CompareTo(y.Start));
            return intervals;
        }

        private static IEnumerable<int> FindAll(string source, string what)
        {
            int index = source.IndexOf(what, StringComparison.Ordinal);
            while (index >= 0)
            {
                yield return index;
                index = source.IndexOf(what, index + 1, StringComparison.Ordinal);
            }
        }

        private int NumberOfNewKeywords(string source)
        {
            int cnt = 0;
            foreach (var line in source.Split(new String[] { Environment.NewLine }, StringSplitOptions.None))
            {
                if (!string.IsNullOrWhiteSpace(line))
                {
                    if (!line.Trim().StartsWith("//", StringComparison.Ordinal))
                    {
                        for (int index = line.IndexOf("new ", StringComparison.Ordinal); index >= 0;)
                        {
                            cnt++;
                            index = line.IndexOf("new ", index + 1, StringComparison.Ordinal);
                        }
                    }
                }
            }
            return cnt;
        }

        #endregion
    }
}<|MERGE_RESOLUTION|>--- conflicted
+++ resolved
@@ -135,14 +135,13 @@
     Local_2: System.Object v2
     Local_3: System.Object v3
     Local_4: <empty anonymous type> v4
-<<<<<<< HEAD
   IVariableDeclarationGroupOperation (1 declarations) (OperationKind.VariableDeclarationGroup, Type: null) (Syntax: 'object v1 = ... };')
     IVariableDeclarationOperation (1 declarators) (OperationKind.VariableDeclaration, Type: null) (Syntax: 'object v1 = ... }')
       Declarators:
           IVariableDeclaratorOperation (Symbol: System.Object v1) (OperationKind.VariableDeclarator, Type: null) (Syntax: 'v1 = new ... }')
             Initializer: 
               IVariableInitializerOperation (OperationKind.VariableInitializer, Type: null) (Syntax: '= new ... }')
-                IConversionOperation (Implicit, TryCast: False, Unchecked) (OperationKind.Conversion, Type: System.Object, IsImplicit) (Syntax: 'new ... }')
+                IConversionOperation (TryCast: False, Unchecked) (OperationKind.Conversion, Type: System.Object, IsImplicit) (Syntax: 'new ... }')
                   Conversion: CommonConversion (Exists: True, IsIdentity: False, IsNumeric: False, IsReference: True, IsUserDefined: False) (MethodSymbol: null)
                   Operand: 
                     IAnonymousObjectCreationOperation (OperationKind.AnonymousObjectCreation, Type: <anonymous type: System.Int32 aa, System.String BB, ClassA.SSS CCC>) (Syntax: 'new ... }')
@@ -179,7 +178,7 @@
           IVariableDeclaratorOperation (Symbol: System.Object v2) (OperationKind.VariableDeclarator, Type: null) (Syntax: 'v2 = new ... }')
             Initializer: 
               IVariableInitializerOperation (OperationKind.VariableInitializer, Type: null) (Syntax: '= new ... }')
-                IConversionOperation (Implicit, TryCast: False, Unchecked) (OperationKind.Conversion, Type: System.Object, IsImplicit) (Syntax: 'new ... }')
+                IConversionOperation (TryCast: False, Unchecked) (OperationKind.Conversion, Type: System.Object, IsImplicit) (Syntax: 'new ... }')
                   Conversion: CommonConversion (Exists: True, IsIdentity: False, IsNumeric: False, IsReference: True, IsUserDefined: False) (MethodSymbol: null)
                   Operand: 
                     IAnonymousObjectCreationOperation (OperationKind.AnonymousObjectCreation, Type: <anonymous type: ClassA.SSS aa, System.Double BB, <anonymous type: System.Int32 aa, System.String BB, ClassA.SSS CCC> CCC>) (Syntax: 'new ... }')
@@ -187,78 +186,6 @@
                           ISimpleAssignmentOperation (OperationKind.SimpleAssignment, Type: ClassA.SSS) (Syntax: 'aa = new SSS()')
                             Left: 
                               IPropertyReferenceOperation: ClassA.SSS <anonymous type: ClassA.SSS aa, System.Double BB, <anonymous type: System.Int32 aa, System.String BB, ClassA.SSS CCC> CCC>.aa { get; } (OperationKind.PropertyReference, Type: ClassA.SSS) (Syntax: 'aa')
-=======
-  IVariableDeclarationsOperation (1 declarations) (OperationKind.VariableDeclarations, Type: null) (Syntax: 'object v1 = ... };')
-    IVariableDeclarationOperation (1 variables) (OperationKind.VariableDeclaration, Type: null) (Syntax: 'v1 = new ... }')
-      Variables: Local_1: System.Object v1
-      Initializer: 
-        IVariableInitializerOperation (OperationKind.VariableInitializer, Type: null) (Syntax: '= new ... }')
-          IConversionOperation (TryCast: False, Unchecked) (OperationKind.Conversion, Type: System.Object, IsImplicit) (Syntax: 'new ... }')
-            Conversion: CommonConversion (Exists: True, IsIdentity: False, IsNumeric: False, IsReference: True, IsUserDefined: False) (MethodSymbol: null)
-            Operand: 
-              IAnonymousObjectCreationOperation (OperationKind.AnonymousObjectCreation, Type: <anonymous type: System.Int32 aa, System.String BB, ClassA.SSS CCC>) (Syntax: 'new ... }')
-                Initializers(3):
-                    ISimpleAssignmentOperation (OperationKind.SimpleAssignment, Type: System.Int32, Constant: 1) (Syntax: 'aa = 1')
-                      Left: 
-                        IPropertyReferenceOperation: System.Int32 <anonymous type: System.Int32 aa, System.String BB, ClassA.SSS CCC>.aa { get; } (OperationKind.PropertyReference, Type: System.Int32) (Syntax: 'aa')
-                          Instance Receiver: 
-                            null
-                      Right: 
-                        ILiteralOperation (OperationKind.Literal, Type: System.Int32, Constant: 1) (Syntax: '1')
-                    ISimpleAssignmentOperation (OperationKind.SimpleAssignment, Type: System.String, Constant: """") (Syntax: 'BB = """"')
-                      Left: 
-                        IPropertyReferenceOperation: System.String <anonymous type: System.Int32 aa, System.String BB, ClassA.SSS CCC>.BB { get; } (OperationKind.PropertyReference, Type: System.String) (Syntax: 'BB')
-                          Instance Receiver: 
-                            null
-                      Right: 
-                        ILiteralOperation (OperationKind.Literal, Type: System.String, Constant: """") (Syntax: '""""')
-                    ISimpleAssignmentOperation (OperationKind.SimpleAssignment, Type: ClassA.SSS) (Syntax: 'CCC = new SSS()')
-                      Left: 
-                        IPropertyReferenceOperation: ClassA.SSS <anonymous type: System.Int32 aa, System.String BB, ClassA.SSS CCC>.CCC { get; } (OperationKind.PropertyReference, Type: ClassA.SSS) (Syntax: 'CCC')
-                          Instance Receiver: 
-                            null
-                      Right: 
-                        IObjectCreationOperation (Constructor: ClassA.SSS..ctor()) (OperationKind.ObjectCreation, Type: ClassA.SSS) (Syntax: 'new SSS()')
-                          Arguments(0)
-                          Initializer: 
-                            null
-  IVariableDeclarationsOperation (1 declarations) (OperationKind.VariableDeclarations, Type: null) (Syntax: 'object v2 = ... };')
-    IVariableDeclarationOperation (1 variables) (OperationKind.VariableDeclaration, Type: null) (Syntax: 'v2 = new ... }')
-      Variables: Local_1: System.Object v2
-      Initializer: 
-        IVariableInitializerOperation (OperationKind.VariableInitializer, Type: null) (Syntax: '= new ... }')
-          IConversionOperation (TryCast: False, Unchecked) (OperationKind.Conversion, Type: System.Object, IsImplicit) (Syntax: 'new ... }')
-            Conversion: CommonConversion (Exists: True, IsIdentity: False, IsNumeric: False, IsReference: True, IsUserDefined: False) (MethodSymbol: null)
-            Operand: 
-              IAnonymousObjectCreationOperation (OperationKind.AnonymousObjectCreation, Type: <anonymous type: ClassA.SSS aa, System.Double BB, <anonymous type: System.Int32 aa, System.String BB, ClassA.SSS CCC> CCC>) (Syntax: 'new ... }')
-                Initializers(3):
-                    ISimpleAssignmentOperation (OperationKind.SimpleAssignment, Type: ClassA.SSS) (Syntax: 'aa = new SSS()')
-                      Left: 
-                        IPropertyReferenceOperation: ClassA.SSS <anonymous type: ClassA.SSS aa, System.Double BB, <anonymous type: System.Int32 aa, System.String BB, ClassA.SSS CCC> CCC>.aa { get; } (OperationKind.PropertyReference, Type: ClassA.SSS) (Syntax: 'aa')
-                          Instance Receiver: 
-                            null
-                      Right: 
-                        IObjectCreationOperation (Constructor: ClassA.SSS..ctor()) (OperationKind.ObjectCreation, Type: ClassA.SSS) (Syntax: 'new SSS()')
-                          Arguments(0)
-                          Initializer: 
-                            null
-                    ISimpleAssignmentOperation (OperationKind.SimpleAssignment, Type: System.Double, Constant: 123.456) (Syntax: 'BB = 123.456')
-                      Left: 
-                        IPropertyReferenceOperation: System.Double <anonymous type: ClassA.SSS aa, System.Double BB, <anonymous type: System.Int32 aa, System.String BB, ClassA.SSS CCC> CCC>.BB { get; } (OperationKind.PropertyReference, Type: System.Double) (Syntax: 'BB')
-                          Instance Receiver: 
-                            null
-                      Right: 
-                        ILiteralOperation (OperationKind.Literal, Type: System.Double, Constant: 123.456) (Syntax: '123.456')
-                    ISimpleAssignmentOperation (OperationKind.SimpleAssignment, Type: <anonymous type: System.Int32 aa, System.String BB, ClassA.SSS CCC>) (Syntax: 'CCC = new ... }')
-                      Left: 
-                        IPropertyReferenceOperation: <anonymous type: System.Int32 aa, System.String BB, ClassA.SSS CCC> <anonymous type: ClassA.SSS aa, System.Double BB, <anonymous type: System.Int32 aa, System.String BB, ClassA.SSS CCC> CCC>.CCC { get; } (OperationKind.PropertyReference, Type: <anonymous type: System.Int32 aa, System.String BB, ClassA.SSS CCC>) (Syntax: 'CCC')
-                          Instance Receiver: 
-                            null
-                      Right: 
-                        IAnonymousObjectCreationOperation (OperationKind.AnonymousObjectCreation, Type: <anonymous type: System.Int32 aa, System.String BB, ClassA.SSS CCC>) (Syntax: 'new ... }')
-                          Initializers(3):
-                              IPropertyReferenceOperation: System.Int32 ClassA.aa { get; } (OperationKind.PropertyReference, Type: System.Int32) (Syntax: '(new ClassA()).aa')
->>>>>>> 7dfc2fa4
                                 Instance Receiver: 
                                   null
                             Right: 
@@ -294,7 +221,6 @@
                                       Instance Receiver: 
                                         null
       Initializer: 
-<<<<<<< HEAD
         null
   IVariableDeclarationGroupOperation (1 declarations) (OperationKind.VariableDeclarationGroup, Type: null) (Syntax: 'object v3 = new { };')
     IVariableDeclarationOperation (1 declarators) (OperationKind.VariableDeclaration, Type: null) (Syntax: 'object v3 = new { }')
@@ -302,22 +228,11 @@
           IVariableDeclaratorOperation (Symbol: System.Object v3) (OperationKind.VariableDeclarator, Type: null) (Syntax: 'v3 = new { }')
             Initializer: 
               IVariableInitializerOperation (OperationKind.VariableInitializer, Type: null) (Syntax: '= new { }')
-                IConversionOperation (Implicit, TryCast: False, Unchecked) (OperationKind.Conversion, Type: System.Object, IsImplicit) (Syntax: 'new { }')
+                IConversionOperation (TryCast: False, Unchecked) (OperationKind.Conversion, Type: System.Object, IsImplicit) (Syntax: 'new { }')
                   Conversion: CommonConversion (Exists: True, IsIdentity: False, IsNumeric: False, IsReference: True, IsUserDefined: False) (MethodSymbol: null)
                   Operand: 
                     IAnonymousObjectCreationOperation (OperationKind.AnonymousObjectCreation, Type: <empty anonymous type>) (Syntax: 'new { }')
                       Initializers(0)
-=======
-        IVariableInitializerOperation (OperationKind.VariableInitializer, Type: null) (Syntax: '= new { }')
-          IConversionOperation (TryCast: False, Unchecked) (OperationKind.Conversion, Type: System.Object, IsImplicit) (Syntax: 'new { }')
-            Conversion: CommonConversion (Exists: True, IsIdentity: False, IsNumeric: False, IsReference: True, IsUserDefined: False) (MethodSymbol: null)
-            Operand: 
-              IAnonymousObjectCreationOperation (OperationKind.AnonymousObjectCreation, Type: <empty anonymous type>) (Syntax: 'new { }')
-                Initializers(0)
-  IVariableDeclarationsOperation (1 declarations) (OperationKind.VariableDeclarations, Type: null) (Syntax: 'var v4 = new { };')
-    IVariableDeclarationOperation (1 variables) (OperationKind.VariableDeclaration, Type: null) (Syntax: 'v4 = new { }')
-      Variables: Local_1: <empty anonymous type> v4
->>>>>>> 7dfc2fa4
       Initializer: 
         null
   IVariableDeclarationGroupOperation (1 declarations) (OperationKind.VariableDeclarationGroup, Type: null) (Syntax: 'var v4 = new { };')
@@ -1206,7 +1121,7 @@
           IVariableDeclaratorOperation (Symbol: System.Object v1) (OperationKind.VariableDeclarator, Type: null, IsInvalid) (Syntax: 'v1 = new ... }')
             Initializer: 
               IVariableInitializerOperation (OperationKind.VariableInitializer, Type: null, IsInvalid) (Syntax: '= new ... }')
-                IConversionOperation (Implicit, TryCast: False, Unchecked) (OperationKind.Conversion, Type: System.Object, IsInvalid, IsImplicit) (Syntax: 'new ... }')
+                IConversionOperation (TryCast: False, Unchecked) (OperationKind.Conversion, Type: System.Object, IsInvalid, IsImplicit) (Syntax: 'new ... }')
                   Conversion: CommonConversion (Exists: True, IsIdentity: False, IsNumeric: False, IsReference: True, IsUserDefined: False) (MethodSymbol: null)
                   Operand: 
                     IAnonymousObjectCreationOperation (OperationKind.AnonymousObjectCreation, Type: <anonymous type: ? aa, System.String BB, SSS CCC>, IsInvalid) (Syntax: 'new ... }')
@@ -1235,7 +1150,6 @@
                               IInvalidOperation (OperationKind.Invalid, Type: SSS, IsInvalid) (Syntax: 'new SSS()')
                                 Children(0)
       Initializer: 
-<<<<<<< HEAD
         null
   IVariableDeclarationGroupOperation (1 declarations) (OperationKind.VariableDeclarationGroup, Type: null, IsInvalid) (Syntax: 'object v2 = ... };')
     IVariableDeclarationOperation (1 declarators) (OperationKind.VariableDeclaration, Type: null, IsInvalid) (Syntax: 'object v2 = ... }')
@@ -1243,7 +1157,7 @@
           IVariableDeclaratorOperation (Symbol: System.Object v2) (OperationKind.VariableDeclarator, Type: null, IsInvalid) (Syntax: 'v2 = new ... }')
             Initializer: 
               IVariableInitializerOperation (OperationKind.VariableInitializer, Type: null, IsInvalid) (Syntax: '= new ... }')
-                IConversionOperation (Implicit, TryCast: False, Unchecked) (OperationKind.Conversion, Type: System.Object, IsInvalid, IsImplicit) (Syntax: 'new ... }')
+                IConversionOperation (TryCast: False, Unchecked) (OperationKind.Conversion, Type: System.Object, IsInvalid, IsImplicit) (Syntax: 'new ... }')
                   Conversion: CommonConversion (Exists: True, IsIdentity: False, IsNumeric: False, IsReference: True, IsUserDefined: False) (MethodSymbol: null)
                   Operand: 
                     IAnonymousObjectCreationOperation (OperationKind.AnonymousObjectCreation, Type: <anonymous type: SSS aa, System.Double BB, <anonymous type: ? aa, ? BB, ? CCC> CCC>, IsInvalid) (Syntax: 'new ... }')
@@ -1285,82 +1199,6 @@
                                           IOperation:  (OperationKind.None, Type: null) (Syntax: 'ClassA')
       Initializer: 
         null
-=======
-        IVariableInitializerOperation (OperationKind.VariableInitializer, Type: null, IsInvalid) (Syntax: '= new ... }')
-          IConversionOperation (TryCast: False, Unchecked) (OperationKind.Conversion, Type: System.Object, IsInvalid, IsImplicit) (Syntax: 'new ... }')
-            Conversion: CommonConversion (Exists: True, IsIdentity: False, IsNumeric: False, IsReference: True, IsUserDefined: False) (MethodSymbol: null)
-            Operand: 
-              IAnonymousObjectCreationOperation (OperationKind.AnonymousObjectCreation, Type: <anonymous type: ? aa, System.String BB, SSS CCC>, IsInvalid) (Syntax: 'new ... }')
-                Initializers(3):
-                    ISimpleAssignmentOperation (OperationKind.SimpleAssignment, Type: ?, IsInvalid) (Syntax: 'aa = xyz')
-                      Left: 
-                        IPropertyReferenceOperation: ? <anonymous type: ? aa, System.String BB, SSS CCC>.aa { get; } (OperationKind.PropertyReference, Type: ?) (Syntax: 'aa')
-                          Instance Receiver: 
-                            null
-                      Right: 
-                        IInvalidOperation (OperationKind.Invalid, Type: ?, IsInvalid) (Syntax: 'xyz')
-                          Children(0)
-                    ISimpleAssignmentOperation (OperationKind.SimpleAssignment, Type: System.String, Constant: """") (Syntax: 'BB = """"')
-                      Left: 
-                        IPropertyReferenceOperation: System.String <anonymous type: ? aa, System.String BB, SSS CCC>.BB { get; } (OperationKind.PropertyReference, Type: System.String) (Syntax: 'BB')
-                          Instance Receiver: 
-                            null
-                      Right: 
-                        ILiteralOperation (OperationKind.Literal, Type: System.String, Constant: """") (Syntax: '""""')
-                    ISimpleAssignmentOperation (OperationKind.SimpleAssignment, Type: SSS, IsInvalid) (Syntax: 'CCC = new SSS()')
-                      Left: 
-                        IPropertyReferenceOperation: SSS <anonymous type: ? aa, System.String BB, SSS CCC>.CCC { get; } (OperationKind.PropertyReference, Type: SSS) (Syntax: 'CCC')
-                          Instance Receiver: 
-                            null
-                      Right: 
-                        IInvalidOperation (OperationKind.Invalid, Type: SSS, IsInvalid) (Syntax: 'new SSS()')
-                          Children(0)
-  IVariableDeclarationsOperation (1 declarations) (OperationKind.VariableDeclarations, Type: null, IsInvalid) (Syntax: 'object v2 = ... };')
-    IVariableDeclarationOperation (1 variables) (OperationKind.VariableDeclaration, Type: null, IsInvalid) (Syntax: 'v2 = new ... }')
-      Variables: Local_1: System.Object v2
-      Initializer: 
-        IVariableInitializerOperation (OperationKind.VariableInitializer, Type: null, IsInvalid) (Syntax: '= new ... }')
-          IConversionOperation (TryCast: False, Unchecked) (OperationKind.Conversion, Type: System.Object, IsInvalid, IsImplicit) (Syntax: 'new ... }')
-            Conversion: CommonConversion (Exists: True, IsIdentity: False, IsNumeric: False, IsReference: True, IsUserDefined: False) (MethodSymbol: null)
-            Operand: 
-              IAnonymousObjectCreationOperation (OperationKind.AnonymousObjectCreation, Type: <anonymous type: SSS aa, System.Double BB, <anonymous type: ? aa, ? BB, ? CCC> CCC>, IsInvalid) (Syntax: 'new ... }')
-                Initializers(3):
-                    ISimpleAssignmentOperation (OperationKind.SimpleAssignment, Type: SSS, IsInvalid) (Syntax: 'aa = new SSS()')
-                      Left: 
-                        IPropertyReferenceOperation: SSS <anonymous type: SSS aa, System.Double BB, <anonymous type: ? aa, ? BB, ? CCC> CCC>.aa { get; } (OperationKind.PropertyReference, Type: SSS) (Syntax: 'aa')
-                          Instance Receiver: 
-                            null
-                      Right: 
-                        IInvalidOperation (OperationKind.Invalid, Type: SSS, IsInvalid) (Syntax: 'new SSS()')
-                          Children(0)
-                    ISimpleAssignmentOperation (OperationKind.SimpleAssignment, Type: System.Double, Constant: 123.456) (Syntax: 'BB = 123.456')
-                      Left: 
-                        IPropertyReferenceOperation: System.Double <anonymous type: SSS aa, System.Double BB, <anonymous type: ? aa, ? BB, ? CCC> CCC>.BB { get; } (OperationKind.PropertyReference, Type: System.Double) (Syntax: 'BB')
-                          Instance Receiver: 
-                            null
-                      Right: 
-                        ILiteralOperation (OperationKind.Literal, Type: System.Double, Constant: 123.456) (Syntax: '123.456')
-                    ISimpleAssignmentOperation (OperationKind.SimpleAssignment, Type: <anonymous type: ? aa, ? BB, ? CCC>, IsInvalid) (Syntax: 'CCC = new ... }')
-                      Left: 
-                        IPropertyReferenceOperation: <anonymous type: ? aa, ? BB, ? CCC> <anonymous type: SSS aa, System.Double BB, <anonymous type: ? aa, ? BB, ? CCC> CCC>.CCC { get; } (OperationKind.PropertyReference, Type: <anonymous type: ? aa, ? BB, ? CCC>) (Syntax: 'CCC')
-                          Instance Receiver: 
-                            null
-                      Right: 
-                        IAnonymousObjectCreationOperation (OperationKind.AnonymousObjectCreation, Type: <anonymous type: ? aa, ? BB, ? CCC>, IsInvalid) (Syntax: 'new ... }')
-                          Initializers(3):
-                              IInvalidOperation (OperationKind.Invalid, Type: ?, IsInvalid) (Syntax: '(new ClassA()).aa')
-                                Children(1):
-                                    IObjectCreationOperation (Constructor: ClassA..ctor()) (OperationKind.ObjectCreation, Type: ClassA) (Syntax: 'new ClassA()')
-                                      Arguments(0)
-                                      Initializer: 
-                                        null
-                              IInvalidOperation (OperationKind.Invalid, Type: ?, IsInvalid) (Syntax: 'ClassA.BB')
-                                Children(1):
-                                    IOperation:  (OperationKind.None, Type: null) (Syntax: 'ClassA')
-                              IInvalidOperation (OperationKind.Invalid, Type: ?, IsInvalid) (Syntax: 'ClassA.CCC')
-                                Children(1):
-                                    IOperation:  (OperationKind.None, Type: null) (Syntax: 'ClassA')
->>>>>>> 7dfc2fa4
 ";
             var expectedDiagnostics = new DiagnosticDescription[] {
                 // CS0103: The name 'xyz' does not exist in the current context
