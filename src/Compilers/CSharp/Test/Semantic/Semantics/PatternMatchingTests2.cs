--- conflicted
+++ resolved
@@ -1452,432 +1452,5 @@
                 );
             var comp = CompileAndVerify(compilation, expectedOutput: @"Fox Cat");
         }
-<<<<<<< HEAD
-=======
-
-        [Fact, WorkItem(25934, "https://github.com/dotnet/roslyn/issues/25934")]
-        public void NamesInPositionalPatterns01()
-        {
-            var source =
-@"class Program
-{
-    static void Main()
-    {
-        switch (a: 1, b: 2)
-        {
-            case (c: 2, d: 3): // error: c and d not defined
-                break;
-        }
-    }
-}
-";
-            var compilation = CreatePatternCompilation(source);
-            compilation.VerifyDiagnostics(
-                // (7,19): error CS8416: The name 'c' does not identify tuple element 'Item1'.
-                //             case (c: 2, d: 3): // error: c and d not defined
-                Diagnostic(ErrorCode.ERR_TupleElementNameMismatch, "c").WithArguments("c", "Item1").WithLocation(7, 19),
-                // (7,25): error CS8416: The name 'd' does not identify tuple element 'Item2'.
-                //             case (c: 2, d: 3): // error: c and d not defined
-                Diagnostic(ErrorCode.ERR_TupleElementNameMismatch, "d").WithArguments("d", "Item2").WithLocation(7, 25)
-                );
-        }
-
-        [Fact, WorkItem(25934, "https://github.com/dotnet/roslyn/issues/25934")]
-        public void NamesInPositionalPatterns02()
-        {
-            var source =
-@"class Program
-{
-    static void Main()
-    {
-        switch (a: 1, b: 2)
-        {
-            case (a: 2, a: 3):
-                break;
-        }
-    }
-}
-";
-            var compilation = CreatePatternCompilation(source);
-            compilation.VerifyDiagnostics(
-                // (7,25): error CS8416: The name 'a' does not identify tuple element 'Item2'.
-                //             case (a: 2, a: 3):
-                Diagnostic(ErrorCode.ERR_TupleElementNameMismatch, "a").WithArguments("a", "Item2").WithLocation(7, 25)
-                );
-        }
-
-        [Fact, WorkItem(25934, "https://github.com/dotnet/roslyn/issues/25934")]
-        public void NamesInPositionalPatterns03()
-        {
-            var source =
-@"class Program
-{
-    static void Main()
-    {
-        switch (a: 1, b: 2)
-        {
-            case (a: 2, Item2: 3):
-                System.Console.WriteLine(666);
-                break;
-            case (a: 1, Item2: 2):
-                System.Console.WriteLine(111);
-                break;
-        }
-    }
-}
-";
-            var compilation = CreatePatternCompilation(source);
-            compilation.VerifyDiagnostics(
-                );
-            var comp = CompileAndVerify(compilation, expectedOutput: @"111");
-        }
-
-        [Fact, WorkItem(25934, "https://github.com/dotnet/roslyn/issues/25934")]
-        public void NamesInPositionalPatterns04()
-        {
-            var source =
-@"class Program
-{
-    static void Main()
-    {
-        switch (new T(a: 1, b: 2))
-        {
-            case (c: 2, d: 3):
-                break;
-        }
-    }
-}
-class T
-{
-    public int A;
-    public int B;
-    public T(int a, int b) => (A, B) = (a, b);
-    public void Deconstruct(out int a, out int b) => (a, b) = (A, B);
-}
-";
-            var compilation = CreatePatternCompilation(source);
-            compilation.VerifyDiagnostics(
-                // (7,19): error CS8417: The name 'c' does not match the corresponding 'Deconstruct' parameter 'a'.
-                //             case (c: 2, d: 3):
-                Diagnostic(ErrorCode.ERR_DeconstructParameterNameMismatch, "c").WithArguments("c", "a").WithLocation(7, 19),
-                // (7,25): error CS8417: The name 'd' does not match the corresponding 'Deconstruct' parameter 'b'.
-                //             case (c: 2, d: 3):
-                Diagnostic(ErrorCode.ERR_DeconstructParameterNameMismatch, "d").WithArguments("d", "b").WithLocation(7, 25)
-                );
-        }
-
-        [Fact, WorkItem(25934, "https://github.com/dotnet/roslyn/issues/25934")]
-        public void NamesInPositionalPatterns05()
-        {
-            var source =
-@"class Program
-{
-    static void Main()
-    {
-        switch (new T(a: 1, b: 2))
-        {
-            case (c: 2, d: 3):
-                break;
-        }
-    }
-}
-class T
-{
-    public int A;
-    public int B;
-    public T(int a, int b) => (A, B) = (a, b);
-}
-static class Extensions
-{
-    public static void Deconstruct(this T t, out int a, out int b) => (a, b) = (t.A, t.B);
-}
-";
-            var compilation = CreatePatternCompilation(source);
-            compilation.VerifyDiagnostics(
-                // (7,19): error CS8417: The name 'c' does not match the corresponding 'Deconstruct' parameter 'a'.
-                //             case (c: 2, d: 3):
-                Diagnostic(ErrorCode.ERR_DeconstructParameterNameMismatch, "c").WithArguments("c", "a").WithLocation(7, 19),
-                // (7,25): error CS8417: The name 'd' does not match the corresponding 'Deconstruct' parameter 'b'.
-                //             case (c: 2, d: 3):
-                Diagnostic(ErrorCode.ERR_DeconstructParameterNameMismatch, "d").WithArguments("d", "b").WithLocation(7, 25)
-                );
-        }
-
-        [Fact, WorkItem(25934, "https://github.com/dotnet/roslyn/issues/25934")]
-        public void NamesInPositionalPatterns06()
-        {
-            var source =
-@"class Program
-{
-    static void Main()
-    {
-        switch (new T(a: 1, b: 2))
-        {
-            case (a: 2, a: 3):
-                break;
-        }
-    }
-}
-class T
-{
-    public int A;
-    public int B;
-    public T(int a, int b) => (A, B) = (a, b);
-    public void Deconstruct(out int a, out int b) => (a, b) = (A, B);
-}
-";
-            var compilation = CreatePatternCompilation(source);
-            compilation.VerifyDiagnostics(
-                // (7,25): error CS8417: The name 'a' does not match the corresponding 'Deconstruct' parameter 'b'.
-                //             case (a: 2, a: 3):
-                Diagnostic(ErrorCode.ERR_DeconstructParameterNameMismatch, "a").WithArguments("a", "b").WithLocation(7, 25)
-                );
-        }
-
-        [Fact, WorkItem(25934, "https://github.com/dotnet/roslyn/issues/25934")]
-        public void NamesInPositionalPatterns07()
-        {
-            var source =
-@"class Program
-{
-    static void Main()
-    {
-        switch (new T(a: 1, b: 2))
-        {
-            case (a: 2, a: 3):
-                break;
-        }
-    }
-}
-class T
-{
-    public int A;
-    public int B;
-    public T(int a, int b) => (A, B) = (a, b);
-}
-static class Extensions
-{
-    public static void Deconstruct(this T t, out int a, out int b) => (a, b) = (t.A, t.B);
-}
-";
-            var compilation = CreatePatternCompilation(source);
-            compilation.VerifyDiagnostics(
-                // (7,25): error CS8417: The name 'a' does not match the corresponding 'Deconstruct' parameter 'b'.
-                //             case (a: 2, a: 3):
-                Diagnostic(ErrorCode.ERR_DeconstructParameterNameMismatch, "a").WithArguments("a", "b").WithLocation(7, 25)
-                );
-        }
-
-        [Fact, WorkItem(25934, "https://github.com/dotnet/roslyn/issues/25934")]
-        public void NamesInPositionalPatterns08()
-        {
-            var source =
-@"class Program
-{
-    static void Main()
-    {
-        switch (new T(a: 1, b: 2))
-        {
-            case (a: 2, b: 3):
-                System.Console.WriteLine(666);
-                break;
-            case (a: 1, b: 2):
-                System.Console.WriteLine(111);
-                break;
-        }
-    }
-}
-class T
-{
-    public int A;
-    public int B;
-    public T(int a, int b) => (A, B) = (a, b);
-    public void Deconstruct(out int a, out int b) => (a, b) = (A, B);
-}
-";
-            var compilation = CreatePatternCompilation(source);
-            compilation.VerifyDiagnostics(
-                );
-            var comp = CompileAndVerify(compilation, expectedOutput: @"111");
-        }
-
-        [Fact, WorkItem(25934, "https://github.com/dotnet/roslyn/issues/25934")]
-        public void NamesInPositionalPatterns09()
-        {
-            var source =
-@"class Program
-{
-    static void Main()
-    {
-        switch (new T(a: 1, b: 2))
-        {
-            case (a: 2, b: 3):
-                System.Console.WriteLine(666);
-                break;
-            case (a: 1, b: 2):
-                System.Console.WriteLine(111);
-                break;
-        }
-    }
-}
-class T
-{
-    public int A;
-    public int B;
-    public T(int a, int b) => (A, B) = (a, b);
-}
-static class Extensions
-{
-    public static void Deconstruct(this T t, out int a, out int b) => (a, b) = (t.A, t.B);
-}
-";
-            var compilation = CreatePatternCompilation(source);
-            compilation.VerifyDiagnostics(
-                );
-            var comp = CompileAndVerify(compilation, expectedOutput: @"111");
-        }
-
-        [Fact, WorkItem(25934, "https://github.com/dotnet/roslyn/issues/25934")]
-        public void NamesInPositionalPatterns10()
-        {
-            var source =
-@"class Program
-{
-    static void Main()
-    {
-        switch (a: 1, b: 2)
-        {
-            case (Item2: 1, 2):
-                break;
-        }
-    }
-}
-";
-            var compilation = CreatePatternCompilation(source);
-            compilation.VerifyDiagnostics(
-                // (7,19): error CS8416: The name 'Item2' does not identify tuple element 'Item1'.
-                //             case (Item2: 1, 2):
-                Diagnostic(ErrorCode.ERR_TupleElementNameMismatch, "Item2").WithArguments("Item2", "Item1").WithLocation(7, 19)
-                );
-        }
-
-        [Fact]
-        public void PropertyPatternMemberMissing01()
-        {
-            var source =
-@"class Program
-{
-    static void Main(string[] args)
-    {
-        Blah b = null;
-        if (b is Blah { X: int i })
-        {
-        }
-    }
-}
-
-class Blah
-{
-}";
-            var compilation = CreatePatternCompilation(source);
-            compilation.VerifyDiagnostics(
-                // (6,25): error CS0117: 'Blah' does not contain a definition for 'X'
-                //         if (b is Blah { X: int i })
-                Diagnostic(ErrorCode.ERR_NoSuchMember, "X").WithArguments("Blah", "X").WithLocation(6, 25)
-                );
-        }
-
-        [Fact]
-        public void PropertyPatternMemberMissing02()
-        {
-            var source =
-@"class Program
-{
-    static void Main(string[] args)
-    {
-        Blah b = null;
-        if (b is Blah { X: int i })
-        {
-        }
-    }
-}
-
-class Blah
-{
-    public int X { set {} }
-}";
-            var compilation = CreatePatternCompilation(source);
-            compilation.VerifyDiagnostics(
-                // (6,25): error CS0154: The property or indexer 'Blah.X' cannot be used in this context because it lacks the get accessor
-                //         if (b is Blah { X: int i })
-                Diagnostic(ErrorCode.ERR_PropertyLacksGet, "X:").WithArguments("Blah.X").WithLocation(6, 25)
-                );
-        }
-
-        [Fact]
-        public void PropertyPatternMemberMissing03()
-        {
-            var source =
-@"class Program
-{
-    static void Main(string[] args)
-    {
-        Blah b = null;
-        switch (b)
-        {
-            case Blah { X: int i }:
-                break;
-        }
-    }
-}
-
-class Blah
-{
-}";
-            var compilation = CreatePatternCompilation(source);
-            compilation.VerifyDiagnostics(
-                // (8,25): error CS0117: 'Blah' does not contain a definition for 'X'
-                //             case Blah { X: int i }:
-                Diagnostic(ErrorCode.ERR_NoSuchMember, "X").WithArguments("Blah", "X").WithLocation(8, 25)
-                );
-        }
-
-        [Fact]
-        public void PropertyPatternMemberMissing04()
-        {
-            var source =
-@"class Program
-{
-    static void Main(string[] args)
-    {
-        Blah b = null;
-        switch (b)
-        {
-            case Blah { X: int i }:
-                break;
-        }
-    }
-}
-
-class Blah
-{
-    public int X { set {} }
-}";
-            var compilation = CreatePatternCompilation(source);
-            compilation.VerifyDiagnostics(
-                // (8,25): error CS0154: The property or indexer 'Blah.X' cannot be used in this context because it lacks the get accessor
-                //             case Blah { X: int i }:
-                Diagnostic(ErrorCode.ERR_PropertyLacksGet, "X:").WithArguments("Blah.X").WithLocation(8, 25)
-                );
-        }
-
-        // PROTOTYPE(patterns2): Need to have tests that exercise:
-        // PROTOTYPE(patterns2): Building the decision tree for the var-pattern
-        // PROTOTYPE(patterns2): Definite assignment for the var-pattern
-        // PROTOTYPE(patterns2): Variable finder for the var-pattern
-        // PROTOTYPE(patterns2): Scope binder contains an approprate scope for the var-pattern
-        // PROTOTYPE(patterns2): Lazily binding types for variables declared in the var-pattern
-        // PROTOTYPE(patterns2): Error when there is a type or constant named var in scope where the var pattern is used
->>>>>>> a48b635c
     }
 }