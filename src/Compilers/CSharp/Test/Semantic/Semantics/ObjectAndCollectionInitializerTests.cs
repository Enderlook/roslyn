﻿// Copyright (c) Microsoft.  All Rights Reserved.  Licensed under the Apache License, Version 2.0.  See License.txt in the project root for license information.

using System.Linq;
using Microsoft.CodeAnalysis.CSharp.Syntax;
using Microsoft.CodeAnalysis.Test.Utilities;
using Roslyn.Test.Utilities;
using Roslyn.Utilities;
using Xunit;

namespace Microsoft.CodeAnalysis.CSharp.UnitTests
{
    /// <summary>
    /// Tests related to binding object and collection initializer expressions.
    /// </summary>
    public class ObjectAndCollectionInitializerTests : CompilingTestBase
    {
        #region "Functionality tests"

        #region "Object Initializer"

        [Fact]
        public void ObjectInitializerTest_ClassType()
        {
            string source = @"
class MemberInitializerTest
{
    public int x;
    public int y { get; set; }

    public static void Main()
    {
        var i = /*<bind>*/new MemberInitializerTest() { x = 0, y = 0 }/*</bind>*/;
    }
}
";
string expectedOperationTree = @"
IObjectCreationExpression (Constructor: MemberInitializerTest..ctor()) (OperationKind.ObjectCreationExpression, Type: MemberInitializerTest) (Syntax: 'new MemberI ...  0, y = 0 }')
  Arguments(0)
  Initializer: IObjectOrCollectionInitializerExpression (OperationKind.ObjectOrCollectionInitializerExpression, Type: MemberInitializerTest) (Syntax: '{ x = 0, y = 0 }')
      Initializers(2):
          ISimpleAssignmentExpression (OperationKind.SimpleAssignmentExpression, Type: System.Int32) (Syntax: 'x = 0')
            Left: IFieldReferenceExpression: System.Int32 MemberInitializerTest.x (OperationKind.FieldReferenceExpression, Type: System.Int32) (Syntax: 'x')
                Instance Receiver: IInstanceReferenceExpression (InstanceReferenceKind.Implicit) (OperationKind.InstanceReferenceExpression, Type: MemberInitializerTest) (Syntax: 'x')
            Right: ILiteralExpression (OperationKind.LiteralExpression, Type: System.Int32, Constant: 0) (Syntax: '0')
          ISimpleAssignmentExpression (OperationKind.SimpleAssignmentExpression, Type: System.Int32) (Syntax: 'y = 0')
            Left: IPropertyReferenceExpression: System.Int32 MemberInitializerTest.y { get; set; } (OperationKind.PropertyReferenceExpression, Type: System.Int32) (Syntax: 'y')
                Instance Receiver: IInstanceReferenceExpression (InstanceReferenceKind.Implicit) (OperationKind.InstanceReferenceExpression, Type: MemberInitializerTest) (Syntax: 'y')
            Right: ILiteralExpression (OperationKind.LiteralExpression, Type: System.Int32, Constant: 0) (Syntax: '0')
";
            var expectedDiagnostics = DiagnosticDescription.None;

            VerifyOperationTreeAndDiagnosticsForTest<ObjectCreationExpressionSyntax>(source, expectedOperationTree, expectedDiagnostics);

            CompileAndVerify(source, expectedOutput: "");
        }

        [Fact]
        public void ObjectInitializerTest_StructType()
        {
            string source = @"
struct MemberInitializerTest
{
    public int x;
    public int y { get; set; }

    public static void Main()
    {
        var i = /*<bind>*/new MemberInitializerTest() { x = 0, y = 0 }/*</bind>*/;
    }
}
";
string expectedOperationTree = @"
IObjectCreationExpression (Constructor: MemberInitializerTest..ctor()) (OperationKind.ObjectCreationExpression, Type: MemberInitializerTest) (Syntax: 'new MemberI ...  0, y = 0 }')
  Arguments(0)
  Initializer: IObjectOrCollectionInitializerExpression (OperationKind.ObjectOrCollectionInitializerExpression, Type: MemberInitializerTest) (Syntax: '{ x = 0, y = 0 }')
      Initializers(2):
          ISimpleAssignmentExpression (OperationKind.SimpleAssignmentExpression, Type: System.Int32) (Syntax: 'x = 0')
            Left: IFieldReferenceExpression: System.Int32 MemberInitializerTest.x (OperationKind.FieldReferenceExpression, Type: System.Int32) (Syntax: 'x')
                Instance Receiver: IInstanceReferenceExpression (InstanceReferenceKind.Implicit) (OperationKind.InstanceReferenceExpression, Type: MemberInitializerTest) (Syntax: 'x')
            Right: ILiteralExpression (OperationKind.LiteralExpression, Type: System.Int32, Constant: 0) (Syntax: '0')
          ISimpleAssignmentExpression (OperationKind.SimpleAssignmentExpression, Type: System.Int32) (Syntax: 'y = 0')
            Left: IPropertyReferenceExpression: System.Int32 MemberInitializerTest.y { get; set; } (OperationKind.PropertyReferenceExpression, Type: System.Int32) (Syntax: 'y')
                Instance Receiver: IInstanceReferenceExpression (InstanceReferenceKind.Implicit) (OperationKind.InstanceReferenceExpression, Type: MemberInitializerTest) (Syntax: 'y')
            Right: ILiteralExpression (OperationKind.LiteralExpression, Type: System.Int32, Constant: 0) (Syntax: '0')
";
            var expectedDiagnostics = DiagnosticDescription.None;

            VerifyOperationTreeAndDiagnosticsForTest<ObjectCreationExpressionSyntax>(source, expectedOperationTree, expectedDiagnostics);

            CompileAndVerify(source, expectedOutput: "");
        }

        [Fact]
        public void ObjectInitializerTest_TypeParameterType()
        {
            string source = @"
class Base
{
    public Base() { }
    public int x;
    public int y { get; set; }
    public static void Main()
    {
        MemberInitializerTest<Base>.Goo();
    }
}

class MemberInitializerTest<T> where T : Base, new()
{
    public static void Goo()
    {
        var i = /*<bind>*/new T() { x = 0, y = 0 }/*</bind>*/;
    }
}
";
            string expectedOperationTree = @"
ITypeParameterObjectCreationExpression (OperationKind.TypeParameterObjectCreationExpression, Type: T) (Syntax: 'new T() { x = 0, y = 0 }')
";
            var expectedDiagnostics = DiagnosticDescription.None;

            VerifyOperationTreeAndDiagnosticsForTest<ObjectCreationExpressionSyntax>(source, expectedOperationTree, expectedDiagnostics);
            CompileAndVerify(source, expectedOutput: "");
        }

        [Fact]
        public void ObjectInitializerTest_EnumType()
        {
            string source = @"
enum X { x = 0 }

class MemberInitializerTest
{
    public static void Main()
    {
        var i = /*<bind>*/new X() { }/*</bind>*/;
    }
}
";
string expectedOperationTree = @"
IObjectCreationExpression (Constructor: X..ctor()) (OperationKind.ObjectCreationExpression, Type: X) (Syntax: 'new X() { }')
  Arguments(0)
  Initializer: IObjectOrCollectionInitializerExpression (OperationKind.ObjectOrCollectionInitializerExpression, Type: X) (Syntax: '{ }')
      Initializers(0)
";
            var expectedDiagnostics = DiagnosticDescription.None;

            VerifyOperationTreeAndDiagnosticsForTest<ObjectCreationExpressionSyntax>(source, expectedOperationTree, expectedDiagnostics);
            CompileAndVerify(source, expectedOutput: "");
        }

        [Fact]
        public void ObjectInitializerTest_PrimitiveType()
        {
            string source = @"
class MemberInitializerTest
{
    public static void Main()
    {
        var i = /*<bind>*/new int() { }/*</bind>*/;
    }
}
";
string expectedOperationTree = @"
IObjectCreationExpression (Constructor: System.Int32..ctor()) (OperationKind.ObjectCreationExpression, Type: System.Int32) (Syntax: 'new int() { }')
  Arguments(0)
  Initializer: IObjectOrCollectionInitializerExpression (OperationKind.ObjectOrCollectionInitializerExpression, Type: System.Int32) (Syntax: '{ }')
      Initializers(0)
";
            var expectedDiagnostics = DiagnosticDescription.None;

            VerifyOperationTreeAndDiagnosticsForTest<ObjectCreationExpressionSyntax>(source, expectedOperationTree, expectedDiagnostics);

            CompileAndVerify(source, expectedOutput: "");
        }

        [Fact]
        public void ObjectInitializerTest_MemberAccess_DynamicType()
        {
            string source = @"
class MemberInitializerTest
{
    public dynamic X;
    public static void Main()
    {
        var i = /*<bind>*/new MemberInitializerTest { X = 0 }/*</bind>*/;
    }
}
";
string expectedOperationTree = @"
IObjectCreationExpression (Constructor: MemberInitializerTest..ctor()) (OperationKind.ObjectCreationExpression, Type: MemberInitializerTest) (Syntax: 'new MemberI ... t { X = 0 }')
  Arguments(0)
  Initializer: IObjectOrCollectionInitializerExpression (OperationKind.ObjectOrCollectionInitializerExpression, Type: MemberInitializerTest) (Syntax: '{ X = 0 }')
      Initializers(1):
          ISimpleAssignmentExpression (OperationKind.SimpleAssignmentExpression, Type: dynamic) (Syntax: 'X = 0')
            Left: IFieldReferenceExpression: dynamic MemberInitializerTest.X (OperationKind.FieldReferenceExpression, Type: dynamic) (Syntax: 'X')
                Instance Receiver: IInstanceReferenceExpression (InstanceReferenceKind.Implicit) (OperationKind.InstanceReferenceExpression, Type: MemberInitializerTest) (Syntax: 'X')
            Right: IConversionExpression (Implicit, TryCast: False, Unchecked) (OperationKind.ConversionExpression, Type: dynamic) (Syntax: '0')
                Conversion: CommonConversion (Exists: True, IsIdentity: False, IsNumeric: False, IsReference: False, IsUserDefined: False) (MethodSymbol: null)
                Operand: ILiteralExpression (OperationKind.LiteralExpression, Type: System.Int32, Constant: 0) (Syntax: '0')
";
            var expectedDiagnostics = DiagnosticDescription.None;

            VerifyOperationTreeAndDiagnosticsForTest<ObjectCreationExpressionSyntax>(source, expectedOperationTree, expectedDiagnostics);

            // TODO: This should produce no diagnostics.
            CreateStandardCompilation(source, references: new MetadataReference[] { SystemCoreRef, CSharpRef }).VerifyDiagnostics();
        }

        [Fact]
        public void ObjectInitializerTest_DefAssignment()
        {
            var source = @"
using System.Collections.Generic;


class O<T> where T : new()
{
    public T list = new T();
}

class Test
{
    static int Main(string[] args)
    {
        int a, b, c, d;

        var list = new MyList(a=1){};
        new MyList(b=2){};

        var o = new O<MyList> { list=new MyList(c=3){}};
        new O<MyList> { list=new MyList(d=4){}};
       
        int i = a;
        i = b;
        i = c;
        i = d;

        return 0;
    }

}

class MyList : List<int>
{
    public MyList(){}

    public MyList(int i){}

    public MyList(List<int> list){}    
}
";
            CompileAndVerify(source, expectedOutput: "");
        }

        #endregion

        #region "Collection Initializer"

        [Fact]
        public void CollectionInitializerTest_Empty()
        {
            string source = @"
using System.Collections.Generic;

class MemberInitializerTest
{
    public List<int> x;
    public static void Main()
    /*<bind>*/{
        var i = new List<int>() { };
        var j = new MemberInitializerTest() { x = { } };
        var k = new MemberInitializerTest() { };
    }/*</bind>*/
}
";
string expectedOperationTree = @"
IBlockStatement (3 statements, 3 locals) (OperationKind.BlockStatement) (Syntax: '{ ... }')
  Locals: Local_1: System.Collections.Generic.List<System.Int32> i
    Local_2: MemberInitializerTest j
    Local_3: MemberInitializerTest k
  IVariableDeclarationStatement (1 declarations) (OperationKind.VariableDeclarationStatement) (Syntax: 'var i = new ... int>() { };')
    IVariableDeclaration (1 variables) (OperationKind.VariableDeclaration) (Syntax: 'var i = new ... int>() { };')
      Variables: Local_1: System.Collections.Generic.List<System.Int32> i
      Initializer: IObjectCreationExpression (Constructor: System.Collections.Generic.List<System.Int32>..ctor()) (OperationKind.ObjectCreationExpression, Type: System.Collections.Generic.List<System.Int32>) (Syntax: 'new List<int>() { }')
          Arguments(0)
          Initializer: IObjectOrCollectionInitializerExpression (OperationKind.ObjectOrCollectionInitializerExpression, Type: System.Collections.Generic.List<System.Int32>) (Syntax: '{ }')
              Initializers(0)
  IVariableDeclarationStatement (1 declarations) (OperationKind.VariableDeclarationStatement) (Syntax: 'var j = new ...  x = { } };')
    IVariableDeclaration (1 variables) (OperationKind.VariableDeclaration) (Syntax: 'var j = new ...  x = { } };')
      Variables: Local_1: MemberInitializerTest j
      Initializer: IObjectCreationExpression (Constructor: MemberInitializerTest..ctor()) (OperationKind.ObjectCreationExpression, Type: MemberInitializerTest) (Syntax: 'new MemberI ... { x = { } }')
          Arguments(0)
          Initializer: IObjectOrCollectionInitializerExpression (OperationKind.ObjectOrCollectionInitializerExpression, Type: MemberInitializerTest) (Syntax: '{ x = { } }')
              Initializers(1):
                  IMemberInitializerExpression (OperationKind.MemberInitializerExpression, Type: System.Collections.Generic.List<System.Int32>) (Syntax: 'x = { }')
                    InitializedMember: IFieldReferenceExpression: System.Collections.Generic.List<System.Int32> MemberInitializerTest.x (OperationKind.FieldReferenceExpression, Type: System.Collections.Generic.List<System.Int32>) (Syntax: 'x')
                        Instance Receiver: IInstanceReferenceExpression (InstanceReferenceKind.Implicit) (OperationKind.InstanceReferenceExpression, Type: MemberInitializerTest) (Syntax: 'x')
                    Initializer: IObjectOrCollectionInitializerExpression (OperationKind.ObjectOrCollectionInitializerExpression, Type: System.Collections.Generic.List<System.Int32>) (Syntax: '{ }')
                        Initializers(0)
  IVariableDeclarationStatement (1 declarations) (OperationKind.VariableDeclarationStatement) (Syntax: 'var k = new ... Test() { };')
    IVariableDeclaration (1 variables) (OperationKind.VariableDeclaration) (Syntax: 'var k = new ... Test() { };')
      Variables: Local_1: MemberInitializerTest k
      Initializer: IObjectCreationExpression (Constructor: MemberInitializerTest..ctor()) (OperationKind.ObjectCreationExpression, Type: MemberInitializerTest) (Syntax: 'new MemberI ... rTest() { }')
          Arguments(0)
          Initializer: IObjectOrCollectionInitializerExpression (OperationKind.ObjectOrCollectionInitializerExpression, Type: MemberInitializerTest) (Syntax: '{ }')
              Initializers(0)
";
            var expectedDiagnostics = DiagnosticDescription.None;

            VerifyOperationTreeAndDiagnosticsForTest<BlockSyntax>(source, expectedOperationTree, expectedDiagnostics);

            CompileAndVerify(source, expectedOutput: "");
        }

        [Fact]
        public void CollectionInitializerTest_DynamicType()
        {
            string source = @"
using System;
using System.Collections.Generic;
using System.Collections;

class Test
{
    public dynamic list = new List<int>();

    public static int Main()
    {
        var t = /*<bind>*/new Test() { list = { 1 } }/*</bind>*/;
        DisplayCollection((List<int>)t.list);
        return 0;
    }

    public static void DisplayCollection<T>(IEnumerable<T> collection)
    {
        foreach (var i in collection)
        {
            Console.WriteLine(i);
        }
    }
}
";
string expectedOperationTree = @"
IObjectCreationExpression (Constructor: Test..ctor()) (OperationKind.ObjectCreationExpression, Type: Test) (Syntax: 'new Test()  ... t = { 1 } }')
  Arguments(0)
  Initializer: IObjectOrCollectionInitializerExpression (OperationKind.ObjectOrCollectionInitializerExpression, Type: Test) (Syntax: '{ list = { 1 } }')
      Initializers(1):
          IMemberInitializerExpression (OperationKind.MemberInitializerExpression, Type: dynamic) (Syntax: 'list = { 1 }')
            InitializedMember: IFieldReferenceExpression: dynamic Test.list (OperationKind.FieldReferenceExpression, Type: dynamic) (Syntax: 'list')
                Instance Receiver: IInstanceReferenceExpression (InstanceReferenceKind.Implicit) (OperationKind.InstanceReferenceExpression, Type: Test) (Syntax: 'list')
            Initializer: IObjectOrCollectionInitializerExpression (OperationKind.ObjectOrCollectionInitializerExpression, Type: dynamic) (Syntax: '{ 1 }')
                Initializers(1):
                    ICollectionElementInitializerExpression (IsDynamic: True) (OperationKind.CollectionElementInitializerExpression, Type: System.Void) (Syntax: '1')
                      Arguments(1):
                          ILiteralExpression (OperationKind.LiteralExpression, Type: System.Int32, Constant: 1) (Syntax: '1')
";
            var expectedDiagnostics = DiagnosticDescription.None;

            VerifyOperationTreeAndDiagnosticsForTest<ObjectCreationExpressionSyntax>(source, expectedOperationTree, expectedDiagnostics);

            // TODO: This should produce no diagnostics.
            // The 'info' message is ONLY used for IDE (NOT show up in console)
            CompileAndVerify(source, additionalRefs: new MetadataReference[] { SystemCoreRef, CSharpRef }).
                VerifyDiagnostics(
                // (4,1): info CS8019: Unnecessary using directive.
                // using System.Collections;
                Diagnostic(ErrorCode.HDN_UnusedUsingDirective, "using System.Collections;"));
        }

        [Fact]
        public void CollectionInitializerTest_ExplicitInterfaceImplementation_IEnumerable()
        {
            string source = @"
using System;
using System.Collections.Generic;
using System.Collections;

class Test
{
    public static int Main()
    {
        B coll = /*<bind>*/new B { 1, 2, 3, 4, 5 }/*</bind>*/;
        coll.Display();
        return 0;
    }
}

class B : IEnumerable
{
    List<object> list = new List<object>();

    public void Add(long i)
    {
        list.Add(i);
    }

    public void Display()
    {
        foreach (var item in list)
        {
            Console.WriteLine(item);
        }
    }

    System.Collections.IEnumerator System.Collections.IEnumerable.GetEnumerator()
    {
        for (int i = 0; i < list.Count; i++)
            yield return list[i];
    }
}
";
string expectedOperationTree = @"
IObjectCreationExpression (Constructor: B..ctor()) (OperationKind.ObjectCreationExpression, Type: B) (Syntax: 'new B { 1, 2, 3, 4, 5 }')
  Arguments(0)
  Initializer: IObjectOrCollectionInitializerExpression (OperationKind.ObjectOrCollectionInitializerExpression, Type: B) (Syntax: '{ 1, 2, 3, 4, 5 }')
      Initializers(5):
          ICollectionElementInitializerExpression (AddMethod: void B.Add(System.Int64 i)) (IsDynamic: False) (OperationKind.CollectionElementInitializerExpression, Type: System.Void) (Syntax: '1')
            Arguments(1):
                IConversionExpression (Implicit, TryCast: False, Unchecked) (OperationKind.ConversionExpression, Type: System.Int64, Constant: 1) (Syntax: '1')
                  Conversion: CommonConversion (Exists: True, IsIdentity: False, IsNumeric: True, IsReference: False, IsUserDefined: False) (MethodSymbol: null)
                  Operand: ILiteralExpression (OperationKind.LiteralExpression, Type: System.Int32, Constant: 1) (Syntax: '1')
          ICollectionElementInitializerExpression (AddMethod: void B.Add(System.Int64 i)) (IsDynamic: False) (OperationKind.CollectionElementInitializerExpression, Type: System.Void) (Syntax: '2')
            Arguments(1):
                IConversionExpression (Implicit, TryCast: False, Unchecked) (OperationKind.ConversionExpression, Type: System.Int64, Constant: 2) (Syntax: '2')
                  Conversion: CommonConversion (Exists: True, IsIdentity: False, IsNumeric: True, IsReference: False, IsUserDefined: False) (MethodSymbol: null)
                  Operand: ILiteralExpression (OperationKind.LiteralExpression, Type: System.Int32, Constant: 2) (Syntax: '2')
          ICollectionElementInitializerExpression (AddMethod: void B.Add(System.Int64 i)) (IsDynamic: False) (OperationKind.CollectionElementInitializerExpression, Type: System.Void) (Syntax: '3')
            Arguments(1):
                IConversionExpression (Implicit, TryCast: False, Unchecked) (OperationKind.ConversionExpression, Type: System.Int64, Constant: 3) (Syntax: '3')
                  Conversion: CommonConversion (Exists: True, IsIdentity: False, IsNumeric: True, IsReference: False, IsUserDefined: False) (MethodSymbol: null)
                  Operand: ILiteralExpression (OperationKind.LiteralExpression, Type: System.Int32, Constant: 3) (Syntax: '3')
          ICollectionElementInitializerExpression (AddMethod: void B.Add(System.Int64 i)) (IsDynamic: False) (OperationKind.CollectionElementInitializerExpression, Type: System.Void) (Syntax: '4')
            Arguments(1):
                IConversionExpression (Implicit, TryCast: False, Unchecked) (OperationKind.ConversionExpression, Type: System.Int64, Constant: 4) (Syntax: '4')
                  Conversion: CommonConversion (Exists: True, IsIdentity: False, IsNumeric: True, IsReference: False, IsUserDefined: False) (MethodSymbol: null)
                  Operand: ILiteralExpression (OperationKind.LiteralExpression, Type: System.Int32, Constant: 4) (Syntax: '4')
          ICollectionElementInitializerExpression (AddMethod: void B.Add(System.Int64 i)) (IsDynamic: False) (OperationKind.CollectionElementInitializerExpression, Type: System.Void) (Syntax: '5')
            Arguments(1):
                IConversionExpression (Implicit, TryCast: False, Unchecked) (OperationKind.ConversionExpression, Type: System.Int64, Constant: 5) (Syntax: '5')
                  Conversion: CommonConversion (Exists: True, IsIdentity: False, IsNumeric: True, IsReference: False, IsUserDefined: False) (MethodSymbol: null)
                  Operand: ILiteralExpression (OperationKind.LiteralExpression, Type: System.Int32, Constant: 5) (Syntax: '5')
";
            var expectedDiagnostics = DiagnosticDescription.None;

            VerifyOperationTreeAndDiagnosticsForTest<ObjectCreationExpressionSyntax>(source, expectedOperationTree, expectedDiagnostics);

            string expectedOutput = @"1
2
3
4
5";
            CompileAndVerify(source, expectedOutput: expectedOutput);
        }

        [Fact]
        public void CollectionInitializerTest_ExplicitInterfaceImplementation_IEnumerable_Of_T()
        {
            string source = @"
using System;
using System.Collections.Generic;
using System.Collections;

class Test
{
    public static int Main()
    {
        var coll = /*<bind>*/new B<long> { 1, 2, 3, 4, 5 }/*</bind>*/;
        coll.Display();
        return 0;
    }
}

class B<T> : IEnumerable<T>
{
    List<T> list = new List<T>();

    public void Add(T i)
    {
        list.Add(i);
    }

    public void Display()
    {
        foreach (var item in list)
        {
            Console.WriteLine(item);
        }
    }

    System.Collections.Generic.IEnumerator<T> System.Collections.Generic.IEnumerable<T>.GetEnumerator()
    {
        for (int i = 0; i < list.Count; i++)
            yield return list[i];
    }

    System.Collections.IEnumerator System.Collections.IEnumerable.GetEnumerator()
    {
        for (int i = 0; i < list.Count; i++)
            yield return list[i];
    }
}
";
string expectedOperationTree = @"
IObjectCreationExpression (Constructor: B<System.Int64>..ctor()) (OperationKind.ObjectCreationExpression, Type: B<System.Int64>) (Syntax: 'new B<long> ... , 3, 4, 5 }')
  Arguments(0)
  Initializer: IObjectOrCollectionInitializerExpression (OperationKind.ObjectOrCollectionInitializerExpression, Type: B<System.Int64>) (Syntax: '{ 1, 2, 3, 4, 5 }')
      Initializers(5):
          ICollectionElementInitializerExpression (AddMethod: void B<System.Int64>.Add(System.Int64 i)) (IsDynamic: False) (OperationKind.CollectionElementInitializerExpression, Type: System.Void) (Syntax: '1')
            Arguments(1):
                IConversionExpression (Implicit, TryCast: False, Unchecked) (OperationKind.ConversionExpression, Type: System.Int64, Constant: 1) (Syntax: '1')
                  Conversion: CommonConversion (Exists: True, IsIdentity: False, IsNumeric: True, IsReference: False, IsUserDefined: False) (MethodSymbol: null)
                  Operand: ILiteralExpression (OperationKind.LiteralExpression, Type: System.Int32, Constant: 1) (Syntax: '1')
          ICollectionElementInitializerExpression (AddMethod: void B<System.Int64>.Add(System.Int64 i)) (IsDynamic: False) (OperationKind.CollectionElementInitializerExpression, Type: System.Void) (Syntax: '2')
            Arguments(1):
                IConversionExpression (Implicit, TryCast: False, Unchecked) (OperationKind.ConversionExpression, Type: System.Int64, Constant: 2) (Syntax: '2')
                  Conversion: CommonConversion (Exists: True, IsIdentity: False, IsNumeric: True, IsReference: False, IsUserDefined: False) (MethodSymbol: null)
                  Operand: ILiteralExpression (OperationKind.LiteralExpression, Type: System.Int32, Constant: 2) (Syntax: '2')
          ICollectionElementInitializerExpression (AddMethod: void B<System.Int64>.Add(System.Int64 i)) (IsDynamic: False) (OperationKind.CollectionElementInitializerExpression, Type: System.Void) (Syntax: '3')
            Arguments(1):
                IConversionExpression (Implicit, TryCast: False, Unchecked) (OperationKind.ConversionExpression, Type: System.Int64, Constant: 3) (Syntax: '3')
                  Conversion: CommonConversion (Exists: True, IsIdentity: False, IsNumeric: True, IsReference: False, IsUserDefined: False) (MethodSymbol: null)
                  Operand: ILiteralExpression (OperationKind.LiteralExpression, Type: System.Int32, Constant: 3) (Syntax: '3')
          ICollectionElementInitializerExpression (AddMethod: void B<System.Int64>.Add(System.Int64 i)) (IsDynamic: False) (OperationKind.CollectionElementInitializerExpression, Type: System.Void) (Syntax: '4')
            Arguments(1):
                IConversionExpression (Implicit, TryCast: False, Unchecked) (OperationKind.ConversionExpression, Type: System.Int64, Constant: 4) (Syntax: '4')
                  Conversion: CommonConversion (Exists: True, IsIdentity: False, IsNumeric: True, IsReference: False, IsUserDefined: False) (MethodSymbol: null)
                  Operand: ILiteralExpression (OperationKind.LiteralExpression, Type: System.Int32, Constant: 4) (Syntax: '4')
          ICollectionElementInitializerExpression (AddMethod: void B<System.Int64>.Add(System.Int64 i)) (IsDynamic: False) (OperationKind.CollectionElementInitializerExpression, Type: System.Void) (Syntax: '5')
            Arguments(1):
                IConversionExpression (Implicit, TryCast: False, Unchecked) (OperationKind.ConversionExpression, Type: System.Int64, Constant: 5) (Syntax: '5')
                  Conversion: CommonConversion (Exists: True, IsIdentity: False, IsNumeric: True, IsReference: False, IsUserDefined: False) (MethodSymbol: null)
                  Operand: ILiteralExpression (OperationKind.LiteralExpression, Type: System.Int32, Constant: 5) (Syntax: '5')
";
            var expectedDiagnostics = DiagnosticDescription.None;

            VerifyOperationTreeAndDiagnosticsForTest<ObjectCreationExpressionSyntax>(source, expectedOperationTree, expectedDiagnostics);

            string expectedOutput = @"1
2
3
4
5";
            CompileAndVerify(source, expectedOutput: expectedOutput);
        }

        [Fact]
        public void CollectionInitializerTest_ExplicitImplOfAdd_And_ImplicitImplOfAdd()
        {
            // Explicit interface member implementation of Add(T) is ignored and implicit implementation is called if both are defined.

            string source = @"
using System;
using System.Collections;
using System.Collections.Generic;
class MemberInitializerTest
{
    public static int Main()
    {
        var coll = /*<bind>*/new MyList<string> { ""str"" }/*</bind>*/;
        Console.WriteLine(coll.added);
        return 0;
    }
}

class MyList<T> : ICollection<T>
{
    public T added;

    void ICollection<T>.Add(T item)
    {
        added = item;
    }

    public void Add(T item)
    {
        added = item;
    }

    #region Other ICollection<T> Members

    public void Clear()
    {
        throw new System.Exception(""The method or operation is not implemented."");
    }

    public bool Contains(T item)
    {
        throw new System.Exception(""The method or operation is not implemented."");
    }

    public void CopyTo(T[] array, int arrayIndex)
    {
        throw new System.Exception(""The method or operation is not implemented."");
    }

    public int Count
    {
        get { throw new System.Exception(""The method or operation is not implemented.""); }
    }

    public bool IsReadOnly
    {
        get { throw new System.Exception(""The method or operation is not implemented.""); }
    }

    public bool Remove(T item)
    {
        throw new System.Exception(""The method or operation is not implemented."");
    }

    #endregion

    #region IEnumerable<T> Members

    public IEnumerator<T> GetEnumerator()
    {
        throw new System.Exception(""The method or operation is not implemented."");
    }

    #endregion

    #region IEnumerable Members

    System.Collections.IEnumerator System.Collections.IEnumerable.GetEnumerator()
    {
        throw new System.Exception(""The method or operation is not implemented."");
    }

    #endregion
}
";
string expectedOperationTree = @"
IObjectCreationExpression (Constructor: MyList<System.String>..ctor()) (OperationKind.ObjectCreationExpression, Type: MyList<System.String>) (Syntax: 'new MyList< ... > { ""str"" }')
  Arguments(0)
  Initializer: IObjectOrCollectionInitializerExpression (OperationKind.ObjectOrCollectionInitializerExpression, Type: MyList<System.String>) (Syntax: '{ ""str"" }')
      Initializers(1):
          ICollectionElementInitializerExpression (AddMethod: void MyList<System.String>.Add(System.String item)) (IsDynamic: False) (OperationKind.CollectionElementInitializerExpression, Type: System.Void) (Syntax: '""str""')
            Arguments(1):
                ILiteralExpression (OperationKind.LiteralExpression, Type: System.String, Constant: ""str"") (Syntax: '""str""')
";
            var expectedDiagnostics = DiagnosticDescription.None;

            VerifyOperationTreeAndDiagnosticsForTest<ObjectCreationExpressionSyntax>(source, expectedOperationTree, expectedDiagnostics);

            CompileAndVerify(source, expectedOutput: "str");
        }

        [Fact]
        public void CollectionInitializerTest_ExplicitImplOfAdd_NoImplicitImpl()
        {
            // Explicit interface member implementation of Add(T) will cause a compile-time error.

            string source = @"
using System.Collections.Generic;
class MemberInitializerTest
{
    public static int Main()
    {
        var coll = /*<bind>*/new MyList<string> { ""str"" }/*</bind>*/;
        return 0;
    }
}

class MyList<T> : ICollection<T>
{
    public T added;

    void ICollection<T>.Add(T item)
    {
        added = item;
    }

    #region Other ICollection<T> Members

    public void Clear()
    {
        throw new System.Exception(""The method or operation is not implemented."");
    }

    public bool Contains(T item)
    {
        throw new System.Exception(""The method or operation is not implemented."");
    }

    public void CopyTo(T[] array, int arrayIndex)
    {
        throw new System.Exception(""The method or operation is not implemented."");
    }

    public int Count
    {
        get { throw new System.Exception(""The method or operation is not implemented.""); }
    }

    public bool IsReadOnly
    {
        get { throw new System.Exception(""The method or operation is not implemented.""); }
    }

    public bool Remove(T item)
    {
        throw new System.Exception(""The method or operation is not implemented."");
    }

    #endregion

    #region IEnumerable<T> Members

    public IEnumerator<T> GetEnumerator()
    {
        throw new System.Exception(""The method or operation is not implemented."");
    }

    #endregion

    #region IEnumerable Members

    System.Collections.IEnumerator System.Collections.IEnumerable.GetEnumerator()
    {
        throw new System.Exception(""The method or operation is not implemented."");
    }

    #endregion
}
";
string expectedOperationTree = @"
IObjectCreationExpression (Constructor: MyList<System.String>..ctor()) (OperationKind.ObjectCreationExpression, Type: MyList<System.String>, IsInvalid) (Syntax: 'new MyList< ... > { ""str"" }')
  Arguments(0)
  Initializer: IObjectOrCollectionInitializerExpression (OperationKind.ObjectOrCollectionInitializerExpression, Type: MyList<System.String>, IsInvalid) (Syntax: '{ ""str"" }')
      Initializers(1):
          IInvocationExpression ( ? MyList<System.String>.Add()) (OperationKind.InvocationExpression, Type: ?, IsInvalid) (Syntax: '""str""')
            Instance Receiver: IInstanceReferenceExpression (InstanceReferenceKind.Implicit) (OperationKind.InstanceReferenceExpression, Type: MyList<System.String>) (Syntax: 'MyList<string>')
            Arguments(1):
                IArgument (ArgumentKind.Explicit, Matching Parameter: null) (OperationKind.Argument, IsInvalid) (Syntax: '""str""')
                  ILiteralExpression (OperationKind.LiteralExpression, Type: System.String, Constant: ""str"", IsInvalid) (Syntax: '""str""')
";
            var expectedDiagnostics = new DiagnosticDescription[] {
                // CS1061: 'MyList<string>' does not contain a definition for 'Add' and no extension method 'Add' accepting a first argument of type 'MyList<string>' could be found (are you missing a using directive or an assembly reference?)
                //         var coll = /*<bind>*/new MyList<string> { "str" }/*</bind>*/;
                Diagnostic(ErrorCode.ERR_NoSuchMemberOrExtension, @"""str""").WithArguments("MyList<string>", "Add").WithLocation(7, 51)
            };

            VerifyOperationTreeAndDiagnosticsForTest<ObjectCreationExpressionSyntax>(source, expectedOperationTree, expectedDiagnostics);
        }

        #endregion

        #endregion

        #region "Error Tests"

        [Fact]
        [WorkItem(629368, "http://vstfdevdiv:8080/DevDiv2/DevDiv/_workitems/edit/629368")]
        public void AddFieldUsedLikeMethod()
        {
            string source = @"
using System;
using System.Collections;
using System.Collections.Generic;

class A : IEnumerable<int>
{
    public Action<string> Add;

    static void Main()
    {
        /*<bind>*/new A { """" }/*</bind>*/;
    }

    public IEnumerator<int> GetEnumerator() { return null; }
    IEnumerator IEnumerable.GetEnumerator() { return null; }
}
";
string expectedOperationTree = @"
IObjectCreationExpression (Constructor: A..ctor()) (OperationKind.ObjectCreationExpression, Type: A, IsInvalid) (Syntax: 'new A { """" }')
  Arguments(0)
  Initializer: IObjectOrCollectionInitializerExpression (OperationKind.ObjectOrCollectionInitializerExpression, Type: A, IsInvalid) (Syntax: '{ """" }')
      Initializers(1):
          IInvalidExpression (OperationKind.InvalidExpression, Type: ?, IsInvalid) (Syntax: '""""')
            Children(2):
                ILiteralExpression (OperationKind.LiteralExpression, Type: System.String, Constant: """", IsInvalid) (Syntax: '""""')
                IInstanceReferenceExpression (InstanceReferenceKind.Implicit) (OperationKind.InstanceReferenceExpression, Type: A) (Syntax: 'A')
";
            var expectedDiagnostics = new DiagnosticDescription[] {
                // CS0118: 'Add' is a field but is used like a method
                //         /*<bind>*/new A { "" }/*</bind>*/;
                Diagnostic(ErrorCode.ERR_BadSKknown, @"""""").WithArguments("Add", "field", "method").WithLocation(12, 27),
                // CS0649: Field 'A.Add' is never assigned to, and will always have its default value null
                //     public Action<string> Add;
                Diagnostic(ErrorCode.WRN_UnassignedInternalField, "Add").WithArguments("A.Add", "null").WithLocation(8, 27)
            };

            VerifyOperationTreeAndDiagnosticsForTest<ObjectCreationExpressionSyntax>(source, expectedOperationTree, expectedDiagnostics);
        }

        [Fact]
        [WorkItem(629368, "http://vstfdevdiv:8080/DevDiv2/DevDiv/_workitems/edit/629368")]
        public void AddPropertyUsedLikeMethod()
        {
            string source = @"
using System;
using System.Collections;
using System.Collections.Generic;

class A : IEnumerable<int>
{
    public Action<string> Add { get; set; }

    static void Main()
    {
        /*<bind>*/new A { """" }/*</bind>*/;
    }

    public IEnumerator<int> GetEnumerator() { return null; }
    IEnumerator IEnumerable.GetEnumerator() { return null; }
}
";
string expectedOperationTree = @"
IObjectCreationExpression (Constructor: A..ctor()) (OperationKind.ObjectCreationExpression, Type: A, IsInvalid) (Syntax: 'new A { """" }')
  Arguments(0)
  Initializer: IObjectOrCollectionInitializerExpression (OperationKind.ObjectOrCollectionInitializerExpression, Type: A, IsInvalid) (Syntax: '{ """" }')
      Initializers(1):
          IInvalidExpression (OperationKind.InvalidExpression, Type: ?, IsInvalid) (Syntax: '""""')
            Children(2):
                ILiteralExpression (OperationKind.LiteralExpression, Type: System.String, Constant: """", IsInvalid) (Syntax: '""""')
                IInstanceReferenceExpression (InstanceReferenceKind.Implicit) (OperationKind.InstanceReferenceExpression, Type: A) (Syntax: 'A')
";
            var expectedDiagnostics = new DiagnosticDescription[] {
                // CS0118: 'Add' is a property but is used like a method
                //         /*<bind>*/new A { "" }/*</bind>*/;
                Diagnostic(ErrorCode.ERR_BadSKknown, @"""""").WithArguments("Add", "property", "method").WithLocation(12, 27)
            };

            VerifyOperationTreeAndDiagnosticsForTest<ObjectCreationExpressionSyntax>(source, expectedOperationTree, expectedDiagnostics);
        }

        [Fact]
        public void CS0070ERR_BadEventUsage()
        {
            string source = @"
delegate void D();
struct MemberInitializerTest
{
    public event D z;
}
class X
{
    public static void Main()
    {
        var i = /*<bind>*/new MemberInitializerTest() { z = null }/*</bind>*/;
    }
}
";
string expectedOperationTree = @"
IObjectCreationExpression (Constructor: MemberInitializerTest..ctor()) (OperationKind.ObjectCreationExpression, Type: MemberInitializerTest, IsInvalid) (Syntax: 'new MemberI ...  z = null }')
  Arguments(0)
  Initializer: IObjectOrCollectionInitializerExpression (OperationKind.ObjectOrCollectionInitializerExpression, Type: MemberInitializerTest, IsInvalid) (Syntax: '{ z = null }')
      Initializers(1):
          ISimpleAssignmentExpression (OperationKind.SimpleAssignmentExpression, Type: D, IsInvalid) (Syntax: 'z = null')
            Left: IEventReferenceExpression: event D MemberInitializerTest.z (OperationKind.EventReferenceExpression, Type: D, IsInvalid) (Syntax: 'z')
                Instance Receiver: IInstanceReferenceExpression (InstanceReferenceKind.Implicit) (OperationKind.InstanceReferenceExpression, Type: MemberInitializerTest, IsInvalid) (Syntax: 'z')
            Right: ILiteralExpression (OperationKind.LiteralExpression, Type: null, Constant: null) (Syntax: 'null')
";
            var expectedDiagnostics = new DiagnosticDescription[] {
                // CS0070: The event 'MemberInitializerTest.z' can only appear on the left hand side of += or -= (except when used from within the type 'MemberInitializerTest')
                //         var i = /*<bind>*/new MemberInitializerTest() { z = null }/*</bind>*/;
                Diagnostic(ErrorCode.ERR_BadEventUsage, "z").WithArguments("MemberInitializerTest.z", "MemberInitializerTest").WithLocation(11, 57),
                // CS0067: The event 'MemberInitializerTest.z' is never used
                //     public event D z;
                Diagnostic(ErrorCode.WRN_UnreferencedEvent, "z").WithArguments("MemberInitializerTest.z").WithLocation(5, 20)
            };

            VerifyOperationTreeAndDiagnosticsForTest<ObjectCreationExpressionSyntax>(source, expectedOperationTree, expectedDiagnostics);
        }

        [Fact]
        public void CS0117ERR_NoSuchMember()
        {
            string source = @"
class MemberInitializerTest
{
    public static void Main()
    {
        var i = /*<bind>*/new int() { x = 0 }/*</bind>*/;
    }
}
";
string expectedOperationTree = @"
IObjectCreationExpression (Constructor: System.Int32..ctor()) (OperationKind.ObjectCreationExpression, Type: System.Int32, IsInvalid) (Syntax: 'new int() { x = 0 }')
  Arguments(0)
  Initializer: IObjectOrCollectionInitializerExpression (OperationKind.ObjectOrCollectionInitializerExpression, Type: System.Int32, IsInvalid) (Syntax: '{ x = 0 }')
      Initializers(1):
          ISimpleAssignmentExpression (OperationKind.SimpleAssignmentExpression, Type: ?, IsInvalid) (Syntax: 'x = 0')
            Left: IInvalidExpression (OperationKind.InvalidExpression, Type: ?, IsInvalid) (Syntax: 'x')
                Children(1):
                    IOperation:  (OperationKind.None, IsInvalid) (Syntax: 'x')
            Right: ILiteralExpression (OperationKind.LiteralExpression, Type: System.Int32, Constant: 0) (Syntax: '0')
";
            var expectedDiagnostics = new DiagnosticDescription[] {
                // CS0117: 'int' does not contain a definition for 'x'
                //         var i = /*<bind>*/new int() { x = 0 }/*</bind>*/;
                Diagnostic(ErrorCode.ERR_NoSuchMember, "x").WithArguments("int", "x").WithLocation(6, 39)
            };

            VerifyOperationTreeAndDiagnosticsForTest<ObjectCreationExpressionSyntax>(source, expectedOperationTree, expectedDiagnostics);
        }

        [Fact]
        public void CS0120_ERR_ObjectRequired()
        {
            string source = @"
class MemberInitializerTest
{
    public int x;
    public int y { get; set; }
    public static void Main()
    {
        var i = /*<bind>*/new MemberInitializerTest() { x = 1, y = x }/*</bind>*/;
    }
}
";
string expectedOperationTree = @"
IObjectCreationExpression (Constructor: MemberInitializerTest..ctor()) (OperationKind.ObjectCreationExpression, Type: MemberInitializerTest, IsInvalid) (Syntax: 'new MemberI ...  1, y = x }')
  Arguments(0)
  Initializer: IObjectOrCollectionInitializerExpression (OperationKind.ObjectOrCollectionInitializerExpression, Type: MemberInitializerTest, IsInvalid) (Syntax: '{ x = 1, y = x }')
      Initializers(2):
          ISimpleAssignmentExpression (OperationKind.SimpleAssignmentExpression, Type: System.Int32) (Syntax: 'x = 1')
            Left: IFieldReferenceExpression: System.Int32 MemberInitializerTest.x (OperationKind.FieldReferenceExpression, Type: System.Int32) (Syntax: 'x')
                Instance Receiver: IInstanceReferenceExpression (InstanceReferenceKind.Implicit) (OperationKind.InstanceReferenceExpression, Type: MemberInitializerTest) (Syntax: 'x')
            Right: ILiteralExpression (OperationKind.LiteralExpression, Type: System.Int32, Constant: 1) (Syntax: '1')
          ISimpleAssignmentExpression (OperationKind.SimpleAssignmentExpression, Type: System.Int32, IsInvalid) (Syntax: 'y = x')
            Left: IPropertyReferenceExpression: System.Int32 MemberInitializerTest.y { get; set; } (OperationKind.PropertyReferenceExpression, Type: System.Int32) (Syntax: 'y')
                Instance Receiver: IInstanceReferenceExpression (InstanceReferenceKind.Implicit) (OperationKind.InstanceReferenceExpression, Type: MemberInitializerTest) (Syntax: 'y')
            Right: IFieldReferenceExpression: System.Int32 MemberInitializerTest.x (OperationKind.FieldReferenceExpression, Type: System.Int32, IsInvalid) (Syntax: 'x')
                Instance Receiver: IInstanceReferenceExpression (InstanceReferenceKind.Implicit) (OperationKind.InstanceReferenceExpression, Type: MemberInitializerTest, IsInvalid) (Syntax: 'x')
";
            var expectedDiagnostics = new DiagnosticDescription[] {
                // CS0120: An object reference is required for the non-static field, method, or property 'MemberInitializerTest.x'
                //         var i = /*<bind>*/new MemberInitializerTest() { x = 1, y = x }/*</bind>*/;
                Diagnostic(ErrorCode.ERR_ObjectRequired, "x").WithArguments("MemberInitializerTest.x").WithLocation(8, 68)
            };

            VerifyOperationTreeAndDiagnosticsForTest<ObjectCreationExpressionSyntax>(source, expectedOperationTree, expectedDiagnostics);
        }

        [Fact]
        public void CS0122_ERR_BadAccess()
        {
            string source = @"
class MemberInitializerTest
{
    protected int x;
    private int y { get; set; }
    internal int z;
}

class Test
{
    public static void Main()
    {
        var i = /*<bind>*/new MemberInitializerTest() { x = 1, y = 2, z = 3 }/*</bind>*/;
    }
}
";
string expectedOperationTree = @"
IObjectCreationExpression (Constructor: MemberInitializerTest..ctor()) (OperationKind.ObjectCreationExpression, Type: MemberInitializerTest, IsInvalid) (Syntax: 'new MemberI ...  2, z = 3 }')
  Arguments(0)
  Initializer: IObjectOrCollectionInitializerExpression (OperationKind.ObjectOrCollectionInitializerExpression, Type: MemberInitializerTest, IsInvalid) (Syntax: '{ x = 1, y = 2, z = 3 }')
      Initializers(3):
          ISimpleAssignmentExpression (OperationKind.SimpleAssignmentExpression, Type: System.Int32, IsInvalid) (Syntax: 'x = 1')
            Left: IInvalidExpression (OperationKind.InvalidExpression, Type: System.Int32, IsInvalid) (Syntax: 'x')
                Children(1):
                    IInstanceReferenceExpression (InstanceReferenceKind.Implicit) (OperationKind.InstanceReferenceExpression, Type: MemberInitializerTest) (Syntax: 'MemberInitializerTest')
            Right: ILiteralExpression (OperationKind.LiteralExpression, Type: System.Int32, Constant: 1) (Syntax: '1')
          ISimpleAssignmentExpression (OperationKind.SimpleAssignmentExpression, Type: System.Int32, IsInvalid) (Syntax: 'y = 2')
            Left: IInvalidExpression (OperationKind.InvalidExpression, Type: System.Int32, IsInvalid) (Syntax: 'y')
                Children(1):
                    IInstanceReferenceExpression (InstanceReferenceKind.Implicit) (OperationKind.InstanceReferenceExpression, Type: MemberInitializerTest) (Syntax: 'MemberInitializerTest')
            Right: ILiteralExpression (OperationKind.LiteralExpression, Type: System.Int32, Constant: 2) (Syntax: '2')
          ISimpleAssignmentExpression (OperationKind.SimpleAssignmentExpression, Type: System.Int32) (Syntax: 'z = 3')
            Left: IFieldReferenceExpression: System.Int32 MemberInitializerTest.z (OperationKind.FieldReferenceExpression, Type: System.Int32) (Syntax: 'z')
                Instance Receiver: IInstanceReferenceExpression (InstanceReferenceKind.Implicit) (OperationKind.InstanceReferenceExpression, Type: MemberInitializerTest) (Syntax: 'z')
            Right: ILiteralExpression (OperationKind.LiteralExpression, Type: System.Int32, Constant: 3) (Syntax: '3')
";
            var expectedDiagnostics = new DiagnosticDescription[] {
                // CS0122: 'MemberInitializerTest.x' is inaccessible due to its protection level
                //         var i = /*<bind>*/new MemberInitializerTest() { x = 1, y = 2, z = 3 }/*</bind>*/;
                Diagnostic(ErrorCode.ERR_BadAccess, "x").WithArguments("MemberInitializerTest.x").WithLocation(13, 57),
                // CS0122: 'MemberInitializerTest.y' is inaccessible due to its protection level
                //         var i = /*<bind>*/new MemberInitializerTest() { x = 1, y = 2, z = 3 }/*</bind>*/;
                Diagnostic(ErrorCode.ERR_BadAccess, "y").WithArguments("MemberInitializerTest.y").WithLocation(13, 64),
                // CS0649: Field 'MemberInitializerTest.x' is never assigned to, and will always have its default value 0
                //     protected int x;
                Diagnostic(ErrorCode.WRN_UnassignedInternalField, "x").WithArguments("MemberInitializerTest.x", "0").WithLocation(4, 19)
            };

            VerifyOperationTreeAndDiagnosticsForTest<ObjectCreationExpressionSyntax>(source, expectedOperationTree, expectedDiagnostics);
        }

        [Fact]
        public void CS0144_ERR_NoNewAbstract()
        {
            string source = @"
interface I { }
class MemberInitializerTest
{
    public static void Main()
    {
        var i = /*<bind>*/new I() { }/*</bind>*/; // CS0144
    }
}
";
string expectedOperationTree = @"
IInvalidExpression (OperationKind.InvalidExpression, Type: I, IsInvalid) (Syntax: 'new I() { }')
  Children(0)
";
            var expectedDiagnostics = new DiagnosticDescription[] {
                // CS0144: Cannot create an instance of the abstract class or interface 'I'
                //         var i = /*<bind>*/new I() { }/*</bind>*/; // CS0144
                Diagnostic(ErrorCode.ERR_NoNewAbstract, "new I() { }").WithArguments("I").WithLocation(7, 27)
            };

            VerifyOperationTreeAndDiagnosticsForTest<ObjectCreationExpressionSyntax>(source, expectedOperationTree, expectedDiagnostics);
        }

        [Fact]
        public void CS0154_ERR_PropertyLacksGet()
        {
            string source = @"
class MemberInitializerTest
{
    public int x;
    public int y { get; set; }
}

class Test
{
    public MemberInitializerTest m;
    public MemberInitializerTest Prop { set { m = value; } }

    public static void Main()
    {
        var i = /*<bind>*/new Test() { Prop = { x = 1, y = 2 } }/*</bind>*/;
    }
}
";
string expectedOperationTree = @"
IObjectCreationExpression (Constructor: Test..ctor()) (OperationKind.ObjectCreationExpression, Type: Test, IsInvalid) (Syntax: 'new Test()  ... , y = 2 } }')
  Arguments(0)
  Initializer: IObjectOrCollectionInitializerExpression (OperationKind.ObjectOrCollectionInitializerExpression, Type: Test, IsInvalid) (Syntax: '{ Prop = {  ... , y = 2 } }')
      Initializers(1):
          IMemberInitializerExpression (OperationKind.MemberInitializerExpression, Type: MemberInitializerTest, IsInvalid) (Syntax: 'Prop = { x = 1, y = 2 }')
            InitializedMember: IPropertyReferenceExpression: MemberInitializerTest Test.Prop { set; } (OperationKind.PropertyReferenceExpression, Type: MemberInitializerTest, IsInvalid) (Syntax: 'Prop')
                Instance Receiver: IInstanceReferenceExpression (InstanceReferenceKind.Implicit) (OperationKind.InstanceReferenceExpression, Type: Test, IsInvalid) (Syntax: 'Prop')
            Initializer: IObjectOrCollectionInitializerExpression (OperationKind.ObjectOrCollectionInitializerExpression, Type: MemberInitializerTest) (Syntax: '{ x = 1, y = 2 }')
                Initializers(2):
                    ISimpleAssignmentExpression (OperationKind.SimpleAssignmentExpression, Type: System.Int32) (Syntax: 'x = 1')
                      Left: IFieldReferenceExpression: System.Int32 MemberInitializerTest.x (OperationKind.FieldReferenceExpression, Type: System.Int32) (Syntax: 'x')
                          Instance Receiver: IInstanceReferenceExpression (InstanceReferenceKind.Implicit) (OperationKind.InstanceReferenceExpression, Type: MemberInitializerTest) (Syntax: 'x')
                      Right: ILiteralExpression (OperationKind.LiteralExpression, Type: System.Int32, Constant: 1) (Syntax: '1')
                    ISimpleAssignmentExpression (OperationKind.SimpleAssignmentExpression, Type: System.Int32) (Syntax: 'y = 2')
                      Left: IPropertyReferenceExpression: System.Int32 MemberInitializerTest.y { get; set; } (OperationKind.PropertyReferenceExpression, Type: System.Int32) (Syntax: 'y')
                          Instance Receiver: IInstanceReferenceExpression (InstanceReferenceKind.Implicit) (OperationKind.InstanceReferenceExpression, Type: MemberInitializerTest) (Syntax: 'y')
                      Right: ILiteralExpression (OperationKind.LiteralExpression, Type: System.Int32, Constant: 2) (Syntax: '2')
";
            var expectedDiagnostics = new DiagnosticDescription[] {
                // CS0154: The property or indexer 'Test.Prop' cannot be used in this context because it lacks the get accessor
                //         var i = /*<bind>*/new Test() { Prop = { x = 1, y = 2 } }/*</bind>*/;
                Diagnostic(ErrorCode.ERR_PropertyLacksGet, "Prop").WithArguments("Test.Prop").WithLocation(15, 40)
            };

            VerifyOperationTreeAndDiagnosticsForTest<ObjectCreationExpressionSyntax>(source, expectedOperationTree, expectedDiagnostics);
        }

        [Fact]
        public void CS0165_ERR_UseDefViolation()
        {
            string source = @"
class MemberInitializerTest
{
    public int x;
    public static void Main()
    {
        MemberInitializerTest m = /*<bind>*/new MemberInitializerTest() { x = m.x }/*</bind>*/;
    }
}
";
string expectedOperationTree = @"
IObjectCreationExpression (Constructor: MemberInitializerTest..ctor()) (OperationKind.ObjectCreationExpression, Type: MemberInitializerTest, IsInvalid) (Syntax: 'new MemberI ... { x = m.x }')
  Arguments(0)
  Initializer: IObjectOrCollectionInitializerExpression (OperationKind.ObjectOrCollectionInitializerExpression, Type: MemberInitializerTest, IsInvalid) (Syntax: '{ x = m.x }')
      Initializers(1):
          ISimpleAssignmentExpression (OperationKind.SimpleAssignmentExpression, Type: System.Int32, IsInvalid) (Syntax: 'x = m.x')
            Left: IFieldReferenceExpression: System.Int32 MemberInitializerTest.x (OperationKind.FieldReferenceExpression, Type: System.Int32) (Syntax: 'x')
                Instance Receiver: IInstanceReferenceExpression (InstanceReferenceKind.Implicit) (OperationKind.InstanceReferenceExpression, Type: MemberInitializerTest) (Syntax: 'x')
            Right: IFieldReferenceExpression: System.Int32 MemberInitializerTest.x (OperationKind.FieldReferenceExpression, Type: System.Int32, IsInvalid) (Syntax: 'm.x')
                Instance Receiver: ILocalReferenceExpression: m (OperationKind.LocalReferenceExpression, Type: MemberInitializerTest, IsInvalid) (Syntax: 'm')
";
            var expectedDiagnostics = new DiagnosticDescription[] {
                // CS0165: Use of unassigned local variable 'm'
                //         MemberInitializerTest m = /*<bind>*/new MemberInitializerTest() { x = m.x }/*</bind>*/;
                Diagnostic(ErrorCode.ERR_UseDefViolation, "m").WithArguments("m").WithLocation(7, 79)
            };

            VerifyOperationTreeAndDiagnosticsForTest<ObjectCreationExpressionSyntax>(source, expectedOperationTree, expectedDiagnostics);
        }

        [Fact]
        public void CS0191_ERR_AssgReadonly()
        {
            string source = @"
struct MemberInitializerTest
{
    public readonly int x;
    public int y { get { return 0; } }
}

struct Test
{
    public static void Main()
    {
        var i = /*<bind>*/new MemberInitializerTest() { x = 1 }/*</bind>*/;
    }
}
";
string expectedOperationTree = @"
IObjectCreationExpression (Constructor: MemberInitializerTest..ctor()) (OperationKind.ObjectCreationExpression, Type: MemberInitializerTest, IsInvalid) (Syntax: 'new MemberI ... ) { x = 1 }')
  Arguments(0)
  Initializer: IObjectOrCollectionInitializerExpression (OperationKind.ObjectOrCollectionInitializerExpression, Type: MemberInitializerTest, IsInvalid) (Syntax: '{ x = 1 }')
      Initializers(1):
          ISimpleAssignmentExpression (OperationKind.SimpleAssignmentExpression, Type: System.Int32, IsInvalid) (Syntax: 'x = 1')
            Left: IFieldReferenceExpression: System.Int32 MemberInitializerTest.x (OperationKind.FieldReferenceExpression, Type: System.Int32, IsInvalid) (Syntax: 'x')
                Instance Receiver: IInstanceReferenceExpression (InstanceReferenceKind.Implicit) (OperationKind.InstanceReferenceExpression, Type: MemberInitializerTest, IsInvalid) (Syntax: 'x')
            Right: ILiteralExpression (OperationKind.LiteralExpression, Type: System.Int32, Constant: 1) (Syntax: '1')
";
            var expectedDiagnostics = new DiagnosticDescription[] {
                // CS0191: A readonly field cannot be assigned to (except in a constructor or a variable initializer)
                //         var i = /*<bind>*/new MemberInitializerTest() { x = 1 }/*</bind>*/;
                Diagnostic(ErrorCode.ERR_AssgReadonly, "x").WithLocation(12, 57)
            };

            VerifyOperationTreeAndDiagnosticsForTest<ObjectCreationExpressionSyntax>(source, expectedOperationTree, expectedDiagnostics);
        }

        [Fact]
        public void CS0200_ERR_AssgReadonlyProp()
        {
            string source = @"
struct MemberInitializerTest
{
    public readonly int x;
    public int y { get { return 0; } }
}

struct Test
{
    public static void Main()
    {
        var i = /*<bind>*/new MemberInitializerTest() { y = 2 }/*</bind>*/;
    }
}
";
string expectedOperationTree = @"
IObjectCreationExpression (Constructor: MemberInitializerTest..ctor()) (OperationKind.ObjectCreationExpression, Type: MemberInitializerTest, IsInvalid) (Syntax: 'new MemberI ... ) { y = 2 }')
  Arguments(0)
  Initializer: IObjectOrCollectionInitializerExpression (OperationKind.ObjectOrCollectionInitializerExpression, Type: MemberInitializerTest, IsInvalid) (Syntax: '{ y = 2 }')
      Initializers(1):
          ISimpleAssignmentExpression (OperationKind.SimpleAssignmentExpression, Type: System.Int32, IsInvalid) (Syntax: 'y = 2')
            Left: IPropertyReferenceExpression: System.Int32 MemberInitializerTest.y { get; } (OperationKind.PropertyReferenceExpression, Type: System.Int32, IsInvalid) (Syntax: 'y')
                Instance Receiver: IInstanceReferenceExpression (InstanceReferenceKind.Implicit) (OperationKind.InstanceReferenceExpression, Type: MemberInitializerTest, IsInvalid) (Syntax: 'y')
            Right: ILiteralExpression (OperationKind.LiteralExpression, Type: System.Int32, Constant: 2) (Syntax: '2')
";
            var expectedDiagnostics = new DiagnosticDescription[] {
                // CS0200: Property or indexer 'MemberInitializerTest.y' cannot be assigned to -- it is read only
                //         var i = /*<bind>*/new MemberInitializerTest() { y = 2 }/*</bind>*/;
                Diagnostic(ErrorCode.ERR_AssgReadonlyProp, "y").WithArguments("MemberInitializerTest.y").WithLocation(12, 57),
                // CS0649: Field 'MemberInitializerTest.x' is never assigned to, and will always have its default value 0
                //     public readonly int x;
                Diagnostic(ErrorCode.WRN_UnassignedInternalField, "x").WithArguments("MemberInitializerTest.x", "0").WithLocation(4, 25)
            };

            VerifyOperationTreeAndDiagnosticsForTest<ObjectCreationExpressionSyntax>(source, expectedOperationTree, expectedDiagnostics);
        }

        [Fact]
        public void CS0246_ERR_SingleTypeNameNotFound()
        {
            string source = @"
class MemberInitializerTest
{
    public static void Main()
    {
        var i = /*<bind>*/new X() { x = 0 }/*</bind>*/;
    }
}
";
string expectedOperationTree = @"
IInvalidExpression (OperationKind.InvalidExpression, Type: X, IsInvalid) (Syntax: 'new X() { x = 0 }')
  Children(1):
      IObjectOrCollectionInitializerExpression (OperationKind.ObjectOrCollectionInitializerExpression, Type: X) (Syntax: '{ x = 0 }')
        Initializers(1):
            ISimpleAssignmentExpression (OperationKind.SimpleAssignmentExpression, Type: ?) (Syntax: 'x = 0')
              Left: IInvalidExpression (OperationKind.InvalidExpression, Type: ?) (Syntax: 'x')
                  Children(1):
                      IOperation:  (OperationKind.None) (Syntax: 'x')
              Right: ILiteralExpression (OperationKind.LiteralExpression, Type: System.Int32, Constant: 0) (Syntax: '0')
";
            var expectedDiagnostics = new DiagnosticDescription[] {
                // CS0246: The type or namespace name 'X' could not be found (are you missing a using directive or an assembly reference?)
                //         var i = /*<bind>*/new X() { x = 0 }/*</bind>*/;
                Diagnostic(ErrorCode.ERR_SingleTypeNameNotFound, "X").WithArguments("X").WithLocation(6, 31)
            };

            VerifyOperationTreeAndDiagnosticsForTest<ObjectCreationExpressionSyntax>(source, expectedOperationTree, expectedDiagnostics);
        }

        [WorkItem(543936, "http://vstfdevdiv:8080/DevDiv2/DevDiv/_workitems/edit/543936")]
        [Fact]
        public void CS0246_ERR_SingleTypeNameNotFound_02()
        {
            string source = @"
static class Ext
{
    static int Width(this Goo f) { return 0; }
}

class Goo
{
    void M()
    {
        var x = /*<bind>*/new Bar() { Width = 16 }/*</bind>*/;
    }
}
";
string expectedOperationTree = @"
IInvalidExpression (OperationKind.InvalidExpression, Type: Bar, IsInvalid) (Syntax: 'new Bar() { Width = 16 }')
  Children(1):
      IObjectOrCollectionInitializerExpression (OperationKind.ObjectOrCollectionInitializerExpression, Type: Bar) (Syntax: '{ Width = 16 }')
        Initializers(1):
            ISimpleAssignmentExpression (OperationKind.SimpleAssignmentExpression, Type: ?) (Syntax: 'Width = 16')
              Left: IInvalidExpression (OperationKind.InvalidExpression, Type: ?) (Syntax: 'Width')
                  Children(1):
                      IOperation:  (OperationKind.None) (Syntax: 'Width')
              Right: ILiteralExpression (OperationKind.LiteralExpression, Type: System.Int32, Constant: 16) (Syntax: '16')
";
            var expectedDiagnostics = new DiagnosticDescription[] {
                // CS0246: The type or namespace name 'Bar' could not be found (are you missing a using directive or an assembly reference?)
                //         var x = /*<bind>*/new Bar() { Width = 16 }/*</bind>*/;
                Diagnostic(ErrorCode.ERR_SingleTypeNameNotFound, "Bar").WithArguments("Bar").WithLocation(11, 31)
            };

            VerifyOperationTreeAndDiagnosticsForTest<ObjectCreationExpressionSyntax>(source, expectedOperationTree, expectedDiagnostics);
        }

        [Fact]
        public void CS0304_ERR_NoNewTyvar()
        {
            string source = @"
class MemberInitializerTest<T>
{
    public static void Main()
    {
        var i = /*<bind>*/new T() { x = 0 }/*</bind>*/; // CS0304
    }
}
";
string expectedOperationTree = @"
IInvalidExpression (OperationKind.InvalidExpression, Type: T, IsInvalid) (Syntax: 'new T() { x = 0 }')
  Children(0)
";
            var expectedDiagnostics = new DiagnosticDescription[] {
                // CS0117: 'T' does not contain a definition for 'x'
                //         var i = /*<bind>*/new T() { x = 0 }/*</bind>*/; // CS0304
                Diagnostic(ErrorCode.ERR_NoSuchMember, "x").WithArguments("T", "x").WithLocation(6, 37),
                // CS0304: Cannot create an instance of the variable type 'T' because it does not have the new() constraint
                //         var i = /*<bind>*/new T() { x = 0 }/*</bind>*/; // CS0304
                Diagnostic(ErrorCode.ERR_NoNewTyvar, "new T() { x = 0 }").WithArguments("T").WithLocation(6, 27)
            };

            VerifyOperationTreeAndDiagnosticsForTest<ObjectCreationExpressionSyntax>(source, expectedOperationTree, expectedDiagnostics);
        }

        [Fact]
        public void CS0411_ERR_CantInferMethTypeArgs()
        {
            string source = @"
using System.Collections.Generic;
using System.Collections;

class Gen<T> : IEnumerable
{
    public static void Add<U>(T i) { }

    List<object> list = new List<object>();
    public IEnumerator GetEnumerator()
    {
        for (int i = 0; i < list.Count; i++)
            yield return list[i];
    }
}

class Test
{
    public static void Main()
    {
        var coll = /*<bind>*/new Gen<int> { 1 }/*</bind>*/;
    }
}
";
string expectedOperationTree = @"
IObjectCreationExpression (Constructor: Gen<System.Int32>..ctor()) (OperationKind.ObjectCreationExpression, Type: Gen<System.Int32>, IsInvalid) (Syntax: 'new Gen<int> { 1 }')
  Arguments(0)
  Initializer: IObjectOrCollectionInitializerExpression (OperationKind.ObjectOrCollectionInitializerExpression, Type: Gen<System.Int32>, IsInvalid) (Syntax: '{ 1 }')
      Initializers(1):
          IInvocationExpression ( void Gen<System.Int32>.Add()) (OperationKind.InvocationExpression, Type: System.Void, IsInvalid) (Syntax: '1')
            Instance Receiver: IInstanceReferenceExpression (InstanceReferenceKind.Implicit) (OperationKind.InstanceReferenceExpression, Type: Gen<System.Int32>) (Syntax: 'Gen<int>')
            Arguments(1):
                IArgument (ArgumentKind.Explicit, Matching Parameter: null) (OperationKind.Argument, IsInvalid) (Syntax: '1')
<<<<<<< HEAD
                  ILiteralExpression (Text: 1) (OperationKind.LiteralExpression, Type: System.Int32, Constant: 1, IsInvalid) (Syntax: '1')
=======
                  ILiteralExpression (OperationKind.LiteralExpression, Type: System.Int32, Constant: 1, IsInvalid) (Syntax: '1')
                  InConversion: null
                  OutConversion: null
>>>>>>> 5d2d334b
";
            var expectedDiagnostics = new DiagnosticDescription[] {
                // CS0411: The type arguments for method 'Gen<int>.Add<U>(int)' cannot be inferred from the usage. Try specifying the type arguments explicitly.
                //         var coll = /*<bind>*/new Gen<int> { 1 }/*</bind>*/;
                Diagnostic(ErrorCode.ERR_CantInferMethTypeArgs, "1").WithArguments("Gen<int>.Add<U>(int)").WithLocation(21, 45)
            };

            VerifyOperationTreeAndDiagnosticsForTest<ObjectCreationExpressionSyntax>(source, expectedOperationTree, expectedDiagnostics);
        }

        [Fact]
        public void CS0747_ERR_InvalidInitializerElementInitializer()
        {
            string source = @"
class MemberInitializerTest
{
    public int x, y;
    public static void Main()
    {
        var i = /*<bind>*/new MemberInitializerTest { x = 0, y++ }/*</bind>*/;
    }
}
";
string expectedOperationTree = @"
IObjectCreationExpression (Constructor: MemberInitializerTest..ctor()) (OperationKind.ObjectCreationExpression, Type: MemberInitializerTest, IsInvalid) (Syntax: 'new MemberI ...  = 0, y++ }')
  Arguments(0)
  Initializer: IObjectOrCollectionInitializerExpression (OperationKind.ObjectOrCollectionInitializerExpression, Type: MemberInitializerTest, IsInvalid) (Syntax: '{ x = 0, y++ }')
      Initializers(2):
          ISimpleAssignmentExpression (OperationKind.SimpleAssignmentExpression, Type: System.Int32) (Syntax: 'x = 0')
            Left: IFieldReferenceExpression: System.Int32 MemberInitializerTest.x (OperationKind.FieldReferenceExpression, Type: System.Int32) (Syntax: 'x')
                Instance Receiver: IInstanceReferenceExpression (InstanceReferenceKind.Implicit) (OperationKind.InstanceReferenceExpression, Type: MemberInitializerTest) (Syntax: 'x')
            Right: ILiteralExpression (OperationKind.LiteralExpression, Type: System.Int32, Constant: 0) (Syntax: '0')
          IIncrementExpression (UnaryOperandKind.Invalid) (OperationKind.IncrementExpression, Type: System.Object, IsInvalid) (Syntax: 'y++')
            Left: IFieldReferenceExpression: System.Int32 MemberInitializerTest.y (OperationKind.FieldReferenceExpression, Type: System.Int32, IsInvalid) (Syntax: 'y')
                Instance Receiver: IInstanceReferenceExpression (InstanceReferenceKind.Implicit) (OperationKind.InstanceReferenceExpression, Type: MemberInitializerTest, IsInvalid) (Syntax: 'y')
";
            var expectedDiagnostics = new DiagnosticDescription[] {
                // CS0120: An object reference is required for the non-static field, method, or property 'MemberInitializerTest.y'
                //         var i = /*<bind>*/new MemberInitializerTest { x = 0, y++ }/*</bind>*/;
                Diagnostic(ErrorCode.ERR_ObjectRequired, "y").WithArguments("MemberInitializerTest.y").WithLocation(7, 62),
                // CS0747: Invalid initializer member declarator
                //         var i = /*<bind>*/new MemberInitializerTest { x = 0, y++ }/*</bind>*/;
                Diagnostic(ErrorCode.ERR_InvalidInitializerElementInitializer, "y++").WithLocation(7, 62)
            };

            VerifyOperationTreeAndDiagnosticsForTest<ObjectCreationExpressionSyntax>(source, expectedOperationTree, expectedDiagnostics);
        }

        [Fact]
        public void CS0747_ERR_InvalidInitializerElementInitializer_MethodCall()
        {
            string source = @"
class MemberInitializerTest
{
    public int x;
    public MemberInitializerTest Goo() { return new MemberInitializerTest(); }
    public static void Main()
    {
        var i = /*<bind>*/new MemberInitializerTest() { x = 0, Goo() = new MemberInitializerTest() }/*</bind>*/;
    }
}
";
string expectedOperationTree = @"
IObjectCreationExpression (Constructor: MemberInitializerTest..ctor()) (OperationKind.ObjectCreationExpression, Type: MemberInitializerTest, IsInvalid) (Syntax: 'new MemberI ... zerTest() }')
  Arguments(0)
  Initializer: IObjectOrCollectionInitializerExpression (OperationKind.ObjectOrCollectionInitializerExpression, Type: MemberInitializerTest, IsInvalid) (Syntax: '{ x = 0, Go ... zerTest() }')
      Initializers(2):
          ISimpleAssignmentExpression (OperationKind.SimpleAssignmentExpression, Type: System.Int32) (Syntax: 'x = 0')
            Left: IFieldReferenceExpression: System.Int32 MemberInitializerTest.x (OperationKind.FieldReferenceExpression, Type: System.Int32) (Syntax: 'x')
                Instance Receiver: IInstanceReferenceExpression (InstanceReferenceKind.Implicit) (OperationKind.InstanceReferenceExpression, Type: MemberInitializerTest) (Syntax: 'x')
            Right: ILiteralExpression (OperationKind.LiteralExpression, Type: System.Int32, Constant: 0) (Syntax: '0')
          ISimpleAssignmentExpression (OperationKind.SimpleAssignmentExpression, Type: MemberInitializerTest, IsInvalid) (Syntax: 'Goo() = new ... lizerTest()')
            Left: IInvocationExpression ( MemberInitializerTest MemberInitializerTest.Goo()) (OperationKind.InvocationExpression, Type: MemberInitializerTest, IsInvalid) (Syntax: 'Goo()')
                Instance Receiver: IInstanceReferenceExpression (InstanceReferenceKind.Implicit) (OperationKind.InstanceReferenceExpression, Type: MemberInitializerTest, IsInvalid) (Syntax: 'Goo')
                Arguments(0)
            Right: IObjectCreationExpression (Constructor: MemberInitializerTest..ctor()) (OperationKind.ObjectCreationExpression, Type: MemberInitializerTest, IsInvalid) (Syntax: 'new MemberI ... lizerTest()')
                Arguments(0)
                Initializer: null
";
            var expectedDiagnostics = new DiagnosticDescription[] {
                // CS0120: An object reference is required for the non-static field, method, or property 'MemberInitializerTest.Goo()'
                //         var i = /*<bind>*/new MemberInitializerTest() { x = 0, Goo() = new MemberInitializerTest() }/*</bind>*/;
                Diagnostic(ErrorCode.ERR_ObjectRequired, "Goo").WithArguments("MemberInitializerTest.Goo()").WithLocation(8, 64),
                // CS0747: Invalid initializer member declarator
                //         var i = /*<bind>*/new MemberInitializerTest() { x = 0, Goo() = new MemberInitializerTest() }/*</bind>*/;
                Diagnostic(ErrorCode.ERR_InvalidInitializerElementInitializer, "Goo() = new MemberInitializerTest()").WithLocation(8, 64)
            };

            VerifyOperationTreeAndDiagnosticsForTest<ObjectCreationExpressionSyntax>(source, expectedOperationTree, expectedDiagnostics);
        }

        [Fact]
        public void CS0747_ERR_InvalidInitializerElementInitializer_AssignmentExpression()
        {
            string source = @"
using System.Collections.Generic;
class MemberInitializerTest
{
    public int x;
    static MemberInitializerTest Goo() { return new MemberInitializerTest(); }

    public static void Main()
    {
        var i = /*<bind>*/new List<int> { 1, Goo().x = 1 }/*</bind>*/;
    }
}
";
string expectedOperationTree = @"
IObjectCreationExpression (Constructor: System.Collections.Generic.List<System.Int32>..ctor()) (OperationKind.ObjectCreationExpression, Type: System.Collections.Generic.List<System.Int32>, IsInvalid) (Syntax: 'new List<in ... o().x = 1 }')
  Arguments(0)
  Initializer: IObjectOrCollectionInitializerExpression (OperationKind.ObjectOrCollectionInitializerExpression, Type: System.Collections.Generic.List<System.Int32>, IsInvalid) (Syntax: '{ 1, Goo().x = 1 }')
      Initializers(2):
          ICollectionElementInitializerExpression (AddMethod: void System.Collections.Generic.List<System.Int32>.Add(System.Int32 item)) (IsDynamic: False) (OperationKind.CollectionElementInitializerExpression, Type: System.Void) (Syntax: '1')
            Arguments(1):
                ILiteralExpression (OperationKind.LiteralExpression, Type: System.Int32, Constant: 1) (Syntax: '1')
          ICollectionElementInitializerExpression (AddMethod: void System.Collections.Generic.List<System.Int32>.Add(System.Int32 item)) (IsDynamic: False) (OperationKind.CollectionElementInitializerExpression, Type: System.Void, IsInvalid) (Syntax: 'Goo().x = 1')
            Arguments(1):
                ISimpleAssignmentExpression (OperationKind.SimpleAssignmentExpression, Type: System.Int32, IsInvalid) (Syntax: 'Goo().x = 1')
                  Left: IFieldReferenceExpression: System.Int32 MemberInitializerTest.x (OperationKind.FieldReferenceExpression, Type: System.Int32, IsInvalid) (Syntax: 'Goo().x')
                      Instance Receiver: IInvocationExpression (MemberInitializerTest MemberInitializerTest.Goo()) (OperationKind.InvocationExpression, Type: MemberInitializerTest, IsInvalid) (Syntax: 'Goo()')
                          Instance Receiver: null
                          Arguments(0)
                  Right: ILiteralExpression (OperationKind.LiteralExpression, Type: System.Int32, Constant: 1, IsInvalid) (Syntax: '1')
";
            var expectedDiagnostics = new DiagnosticDescription[] {
                // CS0747: Invalid initializer member declarator
                //         var i = /*<bind>*/new List<int> { 1, Goo().x = 1 }/*</bind>*/;
                Diagnostic(ErrorCode.ERR_InvalidInitializerElementInitializer, "Goo().x = 1").WithLocation(10, 46)
            };

            VerifyOperationTreeAndDiagnosticsForTest<ObjectCreationExpressionSyntax>(source, expectedOperationTree, expectedDiagnostics);
        }

        [Fact]
        public void CS1912ERR_MemberAlreadyInitialized()
        {
            string source = @"
class MemberInitializerTest
{
    public int x;
    public static void Main()
    {
        var i = /*<bind>*/new MemberInitializerTest() { x = 1, x = 2 }/*</bind>*/;
    }
}
";
string expectedOperationTree = @"
IObjectCreationExpression (Constructor: MemberInitializerTest..ctor()) (OperationKind.ObjectCreationExpression, Type: MemberInitializerTest, IsInvalid) (Syntax: 'new MemberI ...  1, x = 2 }')
  Arguments(0)
  Initializer: IObjectOrCollectionInitializerExpression (OperationKind.ObjectOrCollectionInitializerExpression, Type: MemberInitializerTest, IsInvalid) (Syntax: '{ x = 1, x = 2 }')
      Initializers(2):
          ISimpleAssignmentExpression (OperationKind.SimpleAssignmentExpression, Type: System.Int32) (Syntax: 'x = 1')
            Left: IFieldReferenceExpression: System.Int32 MemberInitializerTest.x (OperationKind.FieldReferenceExpression, Type: System.Int32) (Syntax: 'x')
                Instance Receiver: IInstanceReferenceExpression (InstanceReferenceKind.Implicit) (OperationKind.InstanceReferenceExpression, Type: MemberInitializerTest) (Syntax: 'x')
            Right: ILiteralExpression (OperationKind.LiteralExpression, Type: System.Int32, Constant: 1) (Syntax: '1')
          ISimpleAssignmentExpression (OperationKind.SimpleAssignmentExpression, Type: System.Int32, IsInvalid) (Syntax: 'x = 2')
            Left: IFieldReferenceExpression: System.Int32 MemberInitializerTest.x (OperationKind.FieldReferenceExpression, Type: System.Int32, IsInvalid) (Syntax: 'x')
                Instance Receiver: IInstanceReferenceExpression (InstanceReferenceKind.Implicit) (OperationKind.InstanceReferenceExpression, Type: MemberInitializerTest, IsInvalid) (Syntax: 'x')
            Right: ILiteralExpression (OperationKind.LiteralExpression, Type: System.Int32, Constant: 2) (Syntax: '2')
";
            var expectedDiagnostics = new DiagnosticDescription[] {
                // CS1912: Duplicate initialization of member 'x'
                //         var i = /*<bind>*/new MemberInitializerTest() { x = 1, x = 2 }/*</bind>*/;
                Diagnostic(ErrorCode.ERR_MemberAlreadyInitialized, "x").WithArguments("x").WithLocation(7, 64)
            };

            VerifyOperationTreeAndDiagnosticsForTest<ObjectCreationExpressionSyntax>(source, expectedOperationTree, expectedDiagnostics);
        }

        [Fact]
        public void CS1913ERR_MemberCannotBeInitialized()
        {
            string source = @"
class MemberInitializerTest
{
    public MemberInitializerTest Goo() { return new MemberInitializerTest(); }
    public static void Main()
    {
        var i = /*<bind>*/new MemberInitializerTest() { Goo = new MemberInitializerTest() }/*</bind>*/;
    }
}
";
string expectedOperationTree = @"
IObjectCreationExpression (Constructor: MemberInitializerTest..ctor()) (OperationKind.ObjectCreationExpression, Type: MemberInitializerTest, IsInvalid) (Syntax: 'new MemberI ... zerTest() }')
  Arguments(0)
  Initializer: IObjectOrCollectionInitializerExpression (OperationKind.ObjectOrCollectionInitializerExpression, Type: MemberInitializerTest, IsInvalid) (Syntax: '{ Goo = new ... zerTest() }')
      Initializers(1):
          ISimpleAssignmentExpression (OperationKind.SimpleAssignmentExpression, Type: ?, IsInvalid) (Syntax: 'Goo = new M ... lizerTest()')
            Left: IInvalidExpression (OperationKind.InvalidExpression, Type: ?, IsInvalid) (Syntax: 'Goo')
                Children(1):
                    IOperation:  (OperationKind.None, IsInvalid) (Syntax: 'Goo')
            Right: IObjectCreationExpression (Constructor: MemberInitializerTest..ctor()) (OperationKind.ObjectCreationExpression, Type: MemberInitializerTest) (Syntax: 'new MemberI ... lizerTest()')
                Arguments(0)
                Initializer: null
";
            var expectedDiagnostics = new DiagnosticDescription[] {
                // CS1913: Member 'Goo' cannot be initialized. It is not a field or property.
                //         var i = /*<bind>*/new MemberInitializerTest() { Goo = new MemberInitializerTest() }/*</bind>*/;
                Diagnostic(ErrorCode.ERR_MemberCannotBeInitialized, "Goo").WithArguments("Goo").WithLocation(7, 57)
            };

            VerifyOperationTreeAndDiagnosticsForTest<ObjectCreationExpressionSyntax>(source, expectedOperationTree, expectedDiagnostics);
        }

        [Fact]
        public void CS1914ERR_StaticMemberInObjectInitializer_EnumTypeMember()
        {
            string source = @"
enum X { x = 0 }

class MemberInitializerTest
{
    public static void Main()
    {
        var i = /*<bind>*/new X() { x = 0 }/*</bind>*/;
    }
}
";
string expectedOperationTree = @"
IObjectCreationExpression (Constructor: X..ctor()) (OperationKind.ObjectCreationExpression, Type: X, IsInvalid) (Syntax: 'new X() { x = 0 }')
  Arguments(0)
  Initializer: IObjectOrCollectionInitializerExpression (OperationKind.ObjectOrCollectionInitializerExpression, Type: X, IsInvalid) (Syntax: '{ x = 0 }')
      Initializers(1):
          ISimpleAssignmentExpression (OperationKind.SimpleAssignmentExpression, Type: X, IsInvalid) (Syntax: 'x = 0')
            Left: IFieldReferenceExpression: X.x (OperationKind.FieldReferenceExpression, Type: X, IsInvalid) (Syntax: 'x')
                Instance Receiver: IInstanceReferenceExpression (InstanceReferenceKind.Implicit) (OperationKind.InstanceReferenceExpression, Type: X, IsInvalid) (Syntax: 'x')
            Right: ILiteralExpression (OperationKind.LiteralExpression, Type: System.Int32, Constant: 0) (Syntax: '0')
";
            var expectedDiagnostics = new DiagnosticDescription[] {
                // CS1914: Static field or property 'X.x' cannot be assigned in an object initializer
                //         var i = /*<bind>*/new X() { x = 0 }/*</bind>*/;
                Diagnostic(ErrorCode.ERR_StaticMemberInObjectInitializer, "x").WithArguments("X.x").WithLocation(8, 37)
            };

            VerifyOperationTreeAndDiagnosticsForTest<ObjectCreationExpressionSyntax>(source, expectedOperationTree, expectedDiagnostics);
        }

        [Fact]
        public void CS1914ERR_StaticMemberInObjectInitializer()
        {
            string source = @"
class MemberInitializerTest
{
    public static int x;
    public static int Prop { get; set; }

    public static void Main()
    {
        var i = /*<bind>*/new MemberInitializerTest() { x = 1, Prop = 1 }/*</bind>*/;
    }
}
";
string expectedOperationTree = @"
IObjectCreationExpression (Constructor: MemberInitializerTest..ctor()) (OperationKind.ObjectCreationExpression, Type: MemberInitializerTest, IsInvalid) (Syntax: 'new MemberI ...  Prop = 1 }')
  Arguments(0)
  Initializer: IObjectOrCollectionInitializerExpression (OperationKind.ObjectOrCollectionInitializerExpression, Type: MemberInitializerTest, IsInvalid) (Syntax: '{ x = 1, Prop = 1 }')
      Initializers(2):
          ISimpleAssignmentExpression (OperationKind.SimpleAssignmentExpression, Type: System.Int32, IsInvalid) (Syntax: 'x = 1')
            Left: IFieldReferenceExpression: System.Int32 MemberInitializerTest.x (OperationKind.FieldReferenceExpression, Type: System.Int32, IsInvalid) (Syntax: 'x')
                Instance Receiver: IInstanceReferenceExpression (InstanceReferenceKind.Implicit) (OperationKind.InstanceReferenceExpression, Type: MemberInitializerTest, IsInvalid) (Syntax: 'x')
            Right: ILiteralExpression (OperationKind.LiteralExpression, Type: System.Int32, Constant: 1) (Syntax: '1')
          ISimpleAssignmentExpression (OperationKind.SimpleAssignmentExpression, Type: System.Int32, IsInvalid) (Syntax: 'Prop = 1')
            Left: IPropertyReferenceExpression: System.Int32 MemberInitializerTest.Prop { get; set; } (OperationKind.PropertyReferenceExpression, Type: System.Int32, IsInvalid) (Syntax: 'Prop')
                Instance Receiver: IInstanceReferenceExpression (InstanceReferenceKind.Implicit) (OperationKind.InstanceReferenceExpression, Type: MemberInitializerTest, IsInvalid) (Syntax: 'Prop')
            Right: ILiteralExpression (OperationKind.LiteralExpression, Type: System.Int32, Constant: 1) (Syntax: '1')
";
            var expectedDiagnostics = new DiagnosticDescription[] {
                // CS1914: Static field or property 'MemberInitializerTest.x' cannot be assigned in an object initializer
                //         var i = /*<bind>*/new MemberInitializerTest() { x = 1, Prop = 1 }/*</bind>*/;
                Diagnostic(ErrorCode.ERR_StaticMemberInObjectInitializer, "x").WithArguments("MemberInitializerTest.x").WithLocation(9, 57),
                // CS1914: Static field or property 'MemberInitializerTest.Prop' cannot be assigned in an object initializer
                //         var i = /*<bind>*/new MemberInitializerTest() { x = 1, Prop = 1 }/*</bind>*/;
                Diagnostic(ErrorCode.ERR_StaticMemberInObjectInitializer, "Prop").WithArguments("MemberInitializerTest.Prop").WithLocation(9, 64)
            };

            VerifyOperationTreeAndDiagnosticsForTest<ObjectCreationExpressionSyntax>(source, expectedOperationTree, expectedDiagnostics);
        }

        [Fact]
        public void CS1917ERR_ReadonlyValueTypeInObjectInitializer()
        {
            string source = @"
class MemberInitializerTest
{
    public readonly MemberInitializerTest2 x;

    public static void Main()
    {
        var i = /*<bind>*/new MemberInitializerTest() { x = { y = 1 } }/*</bind>*/;
    }
}

struct MemberInitializerTest2
{
    public int y;
}
";
string expectedOperationTree = @"
IObjectCreationExpression (Constructor: MemberInitializerTest..ctor()) (OperationKind.ObjectCreationExpression, Type: MemberInitializerTest, IsInvalid) (Syntax: 'new MemberI ... { y = 1 } }')
  Arguments(0)
  Initializer: IObjectOrCollectionInitializerExpression (OperationKind.ObjectOrCollectionInitializerExpression, Type: MemberInitializerTest, IsInvalid) (Syntax: '{ x = { y = 1 } }')
      Initializers(1):
          IMemberInitializerExpression (OperationKind.MemberInitializerExpression, Type: MemberInitializerTest2, IsInvalid) (Syntax: 'x = { y = 1 }')
            InitializedMember: IFieldReferenceExpression: MemberInitializerTest2 MemberInitializerTest.x (OperationKind.FieldReferenceExpression, Type: MemberInitializerTest2, IsInvalid) (Syntax: 'x')
                Instance Receiver: IInstanceReferenceExpression (InstanceReferenceKind.Implicit) (OperationKind.InstanceReferenceExpression, Type: MemberInitializerTest, IsInvalid) (Syntax: 'x')
            Initializer: IObjectOrCollectionInitializerExpression (OperationKind.ObjectOrCollectionInitializerExpression, Type: MemberInitializerTest2) (Syntax: '{ y = 1 }')
                Initializers(1):
                    ISimpleAssignmentExpression (OperationKind.SimpleAssignmentExpression, Type: System.Int32) (Syntax: 'y = 1')
                      Left: IFieldReferenceExpression: System.Int32 MemberInitializerTest2.y (OperationKind.FieldReferenceExpression, Type: System.Int32) (Syntax: 'y')
                          Instance Receiver: IInstanceReferenceExpression (InstanceReferenceKind.Implicit) (OperationKind.InstanceReferenceExpression, Type: MemberInitializerTest2) (Syntax: 'y')
                      Right: ILiteralExpression (OperationKind.LiteralExpression, Type: System.Int32, Constant: 1) (Syntax: '1')
";
            var expectedDiagnostics = new DiagnosticDescription[] {
                // CS1917: Members of readonly field 'MemberInitializerTest.x' of type 'MemberInitializerTest2' cannot be assigned with an object initializer because it is of a value type
                //         var i = /*<bind>*/new MemberInitializerTest() { x = { y = 1 } }/*</bind>*/;
                Diagnostic(ErrorCode.ERR_ReadonlyValueTypeInObjectInitializer, "x").WithArguments("MemberInitializerTest.x", "MemberInitializerTest2").WithLocation(8, 57)
            };

            VerifyOperationTreeAndDiagnosticsForTest<ObjectCreationExpressionSyntax>(source, expectedOperationTree, expectedDiagnostics);
        }

        [Fact]
        public void CS1918ERR_ValueTypePropertyInObjectInitializer()
        {
            string source = @"
class MemberInitializerTest
{
    public int x;
    public MemberInitializerTest2 Prop { get; set; }

    public static void Main()
    {
        var i = /*<bind>*/new MemberInitializerTest() { x = 1, Prop = { x = 1 } }/*</bind>*/;
    }
}

struct MemberInitializerTest2
{
    public int x;
}
";
string expectedOperationTree = @"
IObjectCreationExpression (Constructor: MemberInitializerTest..ctor()) (OperationKind.ObjectCreationExpression, Type: MemberInitializerTest, IsInvalid) (Syntax: 'new MemberI ... { x = 1 } }')
  Arguments(0)
  Initializer: IObjectOrCollectionInitializerExpression (OperationKind.ObjectOrCollectionInitializerExpression, Type: MemberInitializerTest, IsInvalid) (Syntax: '{ x = 1, Pr ... { x = 1 } }')
      Initializers(2):
          ISimpleAssignmentExpression (OperationKind.SimpleAssignmentExpression, Type: System.Int32) (Syntax: 'x = 1')
            Left: IFieldReferenceExpression: System.Int32 MemberInitializerTest.x (OperationKind.FieldReferenceExpression, Type: System.Int32) (Syntax: 'x')
                Instance Receiver: IInstanceReferenceExpression (InstanceReferenceKind.Implicit) (OperationKind.InstanceReferenceExpression, Type: MemberInitializerTest) (Syntax: 'x')
            Right: ILiteralExpression (OperationKind.LiteralExpression, Type: System.Int32, Constant: 1) (Syntax: '1')
          IMemberInitializerExpression (OperationKind.MemberInitializerExpression, Type: MemberInitializerTest2, IsInvalid) (Syntax: 'Prop = { x = 1 }')
            InitializedMember: IPropertyReferenceExpression: MemberInitializerTest2 MemberInitializerTest.Prop { get; set; } (OperationKind.PropertyReferenceExpression, Type: MemberInitializerTest2, IsInvalid) (Syntax: 'Prop')
                Instance Receiver: IInstanceReferenceExpression (InstanceReferenceKind.Implicit) (OperationKind.InstanceReferenceExpression, Type: MemberInitializerTest, IsInvalid) (Syntax: 'Prop')
            Initializer: IObjectOrCollectionInitializerExpression (OperationKind.ObjectOrCollectionInitializerExpression, Type: MemberInitializerTest2) (Syntax: '{ x = 1 }')
                Initializers(1):
                    ISimpleAssignmentExpression (OperationKind.SimpleAssignmentExpression, Type: System.Int32) (Syntax: 'x = 1')
                      Left: IFieldReferenceExpression: System.Int32 MemberInitializerTest2.x (OperationKind.FieldReferenceExpression, Type: System.Int32) (Syntax: 'x')
                          Instance Receiver: IInstanceReferenceExpression (InstanceReferenceKind.Implicit) (OperationKind.InstanceReferenceExpression, Type: MemberInitializerTest2) (Syntax: 'x')
                      Right: ILiteralExpression (OperationKind.LiteralExpression, Type: System.Int32, Constant: 1) (Syntax: '1')
";
            var expectedDiagnostics = new DiagnosticDescription[] {
                // CS1918: Members of property 'MemberInitializerTest.Prop' of type 'MemberInitializerTest2' cannot be assigned with an object initializer because it is of a value type
                //         var i = /*<bind>*/new MemberInitializerTest() { x = 1, Prop = { x = 1 } }/*</bind>*/;
                Diagnostic(ErrorCode.ERR_ValueTypePropertyInObjectInitializer, "Prop").WithArguments("MemberInitializerTest.Prop", "MemberInitializerTest2").WithLocation(9, 64)
            };

            VerifyOperationTreeAndDiagnosticsForTest<ObjectCreationExpressionSyntax>(source, expectedOperationTree, expectedDiagnostics);
        }

        [Fact]
        public void CS1920ERR_EmptyElementInitializer()
        {
            string source = @"
using System.Collections.Generic;

class MemberInitializerTest
{
    public List<int> y;
    public static void Main()
    /*<bind>*/{
        var i = new MemberInitializerTest { y = { } };  // No CS1920
        i = new MemberInitializerTest { y = new List<int> { } };    // No CS1920
        i = new MemberInitializerTest { y = { { } } };  // CS1920
        List<List<int>> collection = new List<List<int>>() { { } }; // CS1920
    }/*</bind>*/
}
";
string expectedOperationTree = @"
IBlockStatement (4 statements, 2 locals) (OperationKind.BlockStatement, IsInvalid) (Syntax: '{ ... }')
  Locals: Local_1: MemberInitializerTest i
    Local_2: System.Collections.Generic.List<System.Collections.Generic.List<System.Int32>> collection
  IVariableDeclarationStatement (1 declarations) (OperationKind.VariableDeclarationStatement) (Syntax: 'var i = new ...  y = { } };')
    IVariableDeclaration (1 variables) (OperationKind.VariableDeclaration) (Syntax: 'var i = new ...  y = { } };')
      Variables: Local_1: MemberInitializerTest i
      Initializer: IObjectCreationExpression (Constructor: MemberInitializerTest..ctor()) (OperationKind.ObjectCreationExpression, Type: MemberInitializerTest) (Syntax: 'new MemberI ... { y = { } }')
          Arguments(0)
          Initializer: IObjectOrCollectionInitializerExpression (OperationKind.ObjectOrCollectionInitializerExpression, Type: MemberInitializerTest) (Syntax: '{ y = { } }')
              Initializers(1):
                  IMemberInitializerExpression (OperationKind.MemberInitializerExpression, Type: System.Collections.Generic.List<System.Int32>) (Syntax: 'y = { }')
                    InitializedMember: IFieldReferenceExpression: System.Collections.Generic.List<System.Int32> MemberInitializerTest.y (OperationKind.FieldReferenceExpression, Type: System.Collections.Generic.List<System.Int32>) (Syntax: 'y')
                        Instance Receiver: IInstanceReferenceExpression (InstanceReferenceKind.Implicit) (OperationKind.InstanceReferenceExpression, Type: MemberInitializerTest) (Syntax: 'y')
                    Initializer: IObjectOrCollectionInitializerExpression (OperationKind.ObjectOrCollectionInitializerExpression, Type: System.Collections.Generic.List<System.Int32>) (Syntax: '{ }')
                        Initializers(0)
  IExpressionStatement (OperationKind.ExpressionStatement) (Syntax: 'i = new Mem ... int> { } };')
    Expression: ISimpleAssignmentExpression (OperationKind.SimpleAssignmentExpression, Type: MemberInitializerTest) (Syntax: 'i = new Mem ... <int> { } }')
        Left: ILocalReferenceExpression: i (OperationKind.LocalReferenceExpression, Type: MemberInitializerTest) (Syntax: 'i')
        Right: IObjectCreationExpression (Constructor: MemberInitializerTest..ctor()) (OperationKind.ObjectCreationExpression, Type: MemberInitializerTest) (Syntax: 'new MemberI ... <int> { } }')
            Arguments(0)
            Initializer: IObjectOrCollectionInitializerExpression (OperationKind.ObjectOrCollectionInitializerExpression, Type: MemberInitializerTest) (Syntax: '{ y = new L ... <int> { } }')
                Initializers(1):
                    ISimpleAssignmentExpression (OperationKind.SimpleAssignmentExpression, Type: System.Collections.Generic.List<System.Int32>) (Syntax: 'y = new List<int> { }')
                      Left: IFieldReferenceExpression: System.Collections.Generic.List<System.Int32> MemberInitializerTest.y (OperationKind.FieldReferenceExpression, Type: System.Collections.Generic.List<System.Int32>) (Syntax: 'y')
                          Instance Receiver: IInstanceReferenceExpression (InstanceReferenceKind.Implicit) (OperationKind.InstanceReferenceExpression, Type: MemberInitializerTest) (Syntax: 'y')
                      Right: IObjectCreationExpression (Constructor: System.Collections.Generic.List<System.Int32>..ctor()) (OperationKind.ObjectCreationExpression, Type: System.Collections.Generic.List<System.Int32>) (Syntax: 'new List<int> { }')
                          Arguments(0)
                          Initializer: IObjectOrCollectionInitializerExpression (OperationKind.ObjectOrCollectionInitializerExpression, Type: System.Collections.Generic.List<System.Int32>) (Syntax: '{ }')
                              Initializers(0)
  IExpressionStatement (OperationKind.ExpressionStatement, IsInvalid) (Syntax: 'i = new Mem ...  { { } } };')
    Expression: ISimpleAssignmentExpression (OperationKind.SimpleAssignmentExpression, Type: MemberInitializerTest, IsInvalid) (Syntax: 'i = new Mem ... = { { } } }')
        Left: ILocalReferenceExpression: i (OperationKind.LocalReferenceExpression, Type: MemberInitializerTest) (Syntax: 'i')
        Right: IObjectCreationExpression (Constructor: MemberInitializerTest..ctor()) (OperationKind.ObjectCreationExpression, Type: MemberInitializerTest, IsInvalid) (Syntax: 'new MemberI ... = { { } } }')
            Arguments(0)
            Initializer: IObjectOrCollectionInitializerExpression (OperationKind.ObjectOrCollectionInitializerExpression, Type: MemberInitializerTest, IsInvalid) (Syntax: '{ y = { { } } }')
                Initializers(1):
                    IMemberInitializerExpression (OperationKind.MemberInitializerExpression, Type: System.Collections.Generic.List<System.Int32>, IsInvalid) (Syntax: 'y = { { } }')
                      InitializedMember: IFieldReferenceExpression: System.Collections.Generic.List<System.Int32> MemberInitializerTest.y (OperationKind.FieldReferenceExpression, Type: System.Collections.Generic.List<System.Int32>) (Syntax: 'y')
                          Instance Receiver: IInstanceReferenceExpression (InstanceReferenceKind.Implicit) (OperationKind.InstanceReferenceExpression, Type: MemberInitializerTest) (Syntax: 'y')
                      Initializer: IObjectOrCollectionInitializerExpression (OperationKind.ObjectOrCollectionInitializerExpression, Type: System.Collections.Generic.List<System.Int32>, IsInvalid) (Syntax: '{ { } }')
                          Initializers(1):
                              IInvalidExpression (OperationKind.InvalidExpression, Type: ?, IsInvalid) (Syntax: '{ }')
                                Children(0)
  IVariableDeclarationStatement (1 declarations) (OperationKind.VariableDeclarationStatement, IsInvalid) (Syntax: 'List<List<i ... () { { } };')
    IVariableDeclaration (1 variables) (OperationKind.VariableDeclaration, IsInvalid) (Syntax: 'List<List<i ... () { { } };')
      Variables: Local_1: System.Collections.Generic.List<System.Collections.Generic.List<System.Int32>> collection
      Initializer: IObjectCreationExpression (Constructor: System.Collections.Generic.List<System.Collections.Generic.List<System.Int32>>..ctor()) (OperationKind.ObjectCreationExpression, Type: System.Collections.Generic.List<System.Collections.Generic.List<System.Int32>>, IsInvalid) (Syntax: 'new List<Li ... >() { { } }')
          Arguments(0)
          Initializer: IObjectOrCollectionInitializerExpression (OperationKind.ObjectOrCollectionInitializerExpression, Type: System.Collections.Generic.List<System.Collections.Generic.List<System.Int32>>, IsInvalid) (Syntax: '{ { } }')
              Initializers(1):
                  IInvalidExpression (OperationKind.InvalidExpression, Type: ?, IsInvalid) (Syntax: '{ }')
                    Children(0)
";
            var expectedDiagnostics = new DiagnosticDescription[] {
                // CS1920: Element initializer cannot be empty
                //         i = new MemberInitializerTest { y = { { } } };  // CS1920
                Diagnostic(ErrorCode.ERR_EmptyElementInitializer, "{ }").WithLocation(11, 47),
                // CS1920: Element initializer cannot be empty
                //         List<List<int>> collection = new List<List<int>>() { { } }; // CS1920
                Diagnostic(ErrorCode.ERR_EmptyElementInitializer, "{ }").WithLocation(12, 62)
            };

            VerifyOperationTreeAndDiagnosticsForTest<BlockSyntax>(source, expectedOperationTree, expectedDiagnostics);
        }

        [Fact]
        public void CS1921ERR_InitializerAddHasWrongSignature()
        {
            string source = @"
using System.Collections.Generic;
using System.Collections;

class Test : IEnumerable
{
    public static void Add(int i) { }

    public static void Main()
    {
        var coll = /*<bind>*/new Test() { 1 }/*</bind>*/;
    }

    List<object> list = new List<object>();
    public IEnumerator GetEnumerator()
    {
        for (int i = 0; i < list.Count; i++)
            yield return list[i];
    }
}
";
string expectedOperationTree = @"
IObjectCreationExpression (Constructor: Test..ctor()) (OperationKind.ObjectCreationExpression, Type: Test, IsInvalid) (Syntax: 'new Test() { 1 }')
  Arguments(0)
  Initializer: IObjectOrCollectionInitializerExpression (OperationKind.ObjectOrCollectionInitializerExpression, Type: Test, IsInvalid) (Syntax: '{ 1 }')
      Initializers(1):
          ICollectionElementInitializerExpression (AddMethod: void Test.Add(System.Int32 i)) (IsDynamic: False) (OperationKind.CollectionElementInitializerExpression, Type: System.Void, IsInvalid) (Syntax: '1')
            Arguments(1):
                ILiteralExpression (OperationKind.LiteralExpression, Type: System.Int32, Constant: 1, IsInvalid) (Syntax: '1')
";
            var expectedDiagnostics = new DiagnosticDescription[] {
                // CS1921: The best overloaded method match for 'Test.Add(int)' has wrong signature for the initializer element. The initializable Add must be an accessible instance method.
                //         var coll = /*<bind>*/new Test() { 1 }/*</bind>*/;
                Diagnostic(ErrorCode.ERR_InitializerAddHasWrongSignature, "1").WithArguments("Test.Add(int)").WithLocation(11, 43)
            };

            VerifyOperationTreeAndDiagnosticsForTest<ObjectCreationExpressionSyntax>(source, expectedOperationTree, expectedDiagnostics);
        }

        [Fact]
        public void CS1922ERR_CollectionInitRequiresIEnumerable()
        {
            string source = @"
class MemberInitializerTest
{
    public static int Main()
    /*<bind>*/{
        B coll = new B { 1 };           // CS1922
        var tc = new A { 1, ""hello"" }; // CS1922
        return 0;
    }/*</bind>*/
}

class B
{
    public B() { }
    public B(int i) { }
}

class A
{
    public int Prop1 { get; set; }
    public string Prop2 { get; set; }
}
";
string expectedOperationTree = @"
IBlockStatement (3 statements, 2 locals) (OperationKind.BlockStatement, IsInvalid) (Syntax: '{ ... }')
  Locals: Local_1: B coll
    Local_2: A tc
  IVariableDeclarationStatement (1 declarations) (OperationKind.VariableDeclarationStatement, IsInvalid) (Syntax: 'B coll = new B { 1 };')
    IVariableDeclaration (1 variables) (OperationKind.VariableDeclaration, IsInvalid) (Syntax: 'B coll = new B { 1 };')
      Variables: Local_1: B coll
      Initializer: IObjectCreationExpression (Constructor: B..ctor()) (OperationKind.ObjectCreationExpression, Type: B, IsInvalid) (Syntax: 'new B { 1 }')
          Arguments(0)
          Initializer: IObjectOrCollectionInitializerExpression (OperationKind.ObjectOrCollectionInitializerExpression, Type: B, IsInvalid) (Syntax: '{ 1 }')
              Initializers(1):
                  IInvalidExpression (OperationKind.InvalidExpression, Type: ?, IsInvalid) (Syntax: '1')
                    Children(1):
                        ILiteralExpression (OperationKind.LiteralExpression, Type: System.Int32, Constant: 1, IsInvalid) (Syntax: '1')
  IVariableDeclarationStatement (1 declarations) (OperationKind.VariableDeclarationStatement, IsInvalid) (Syntax: 'var tc = ne ...  ""hello"" };')
    IVariableDeclaration (1 variables) (OperationKind.VariableDeclaration, IsInvalid) (Syntax: 'var tc = ne ...  ""hello"" };')
      Variables: Local_1: A tc
      Initializer: IObjectCreationExpression (Constructor: A..ctor()) (OperationKind.ObjectCreationExpression, Type: A, IsInvalid) (Syntax: 'new A { 1, ""hello"" }')
          Arguments(0)
          Initializer: IObjectOrCollectionInitializerExpression (OperationKind.ObjectOrCollectionInitializerExpression, Type: A, IsInvalid) (Syntax: '{ 1, ""hello"" }')
              Initializers(2):
                  IInvalidExpression (OperationKind.InvalidExpression, Type: ?, IsInvalid) (Syntax: '1')
                    Children(1):
                        ILiteralExpression (OperationKind.LiteralExpression, Type: System.Int32, Constant: 1, IsInvalid) (Syntax: '1')
                  IInvalidExpression (OperationKind.InvalidExpression, Type: ?, IsInvalid) (Syntax: '""hello""')
                    Children(1):
                        ILiteralExpression (OperationKind.LiteralExpression, Type: System.String, Constant: ""hello"", IsInvalid) (Syntax: '""hello""')
  IReturnStatement (OperationKind.ReturnStatement) (Syntax: 'return 0;')
    ReturnedValue: ILiteralExpression (OperationKind.LiteralExpression, Type: System.Int32, Constant: 0) (Syntax: '0')
";
            var expectedDiagnostics = new DiagnosticDescription[] {
                // CS1922: Cannot initialize type 'B' with a collection initializer because it does not implement 'System.Collections.IEnumerable'
                //         B coll = new B { 1 };           // CS1922
                Diagnostic(ErrorCode.ERR_CollectionInitRequiresIEnumerable, "{ 1 }").WithArguments("B").WithLocation(6, 24),
                // CS1922: Cannot initialize type 'A' with a collection initializer because it does not implement 'System.Collections.IEnumerable'
                //         var tc = new A { 1, "hello" }; // CS1922
                Diagnostic(ErrorCode.ERR_CollectionInitRequiresIEnumerable, @"{ 1, ""hello"" }").WithArguments("A").WithLocation(7, 24)
            };

            VerifyOperationTreeAndDiagnosticsForTest<BlockSyntax>(source, expectedOperationTree, expectedDiagnostics);
        }

        [Fact]
        public void CS1922ERR_CollectionInitRequiresIEnumerable_02()
        {
            string source = @"
using System.Collections;
using System.Collections.Generic;
class MemberInitializerTest
{
    public static int Main()
    {
        B coll = /*<bind>*/new B { 1 }/*</bind>*/;
        return 0;
    }
}

class B
{
    List<object> list = new List<object>();

    public void Add(long i)
    {
        list.Add(i);
    }

    public IEnumerator GetEnumerator()
    {
        for (int i = 0; i < list.Count; i++)
            yield return list[i];
    }
}
";
string expectedOperationTree = @"
IObjectCreationExpression (Constructor: B..ctor()) (OperationKind.ObjectCreationExpression, Type: B, IsInvalid) (Syntax: 'new B { 1 }')
  Arguments(0)
  Initializer: IObjectOrCollectionInitializerExpression (OperationKind.ObjectOrCollectionInitializerExpression, Type: B, IsInvalid) (Syntax: '{ 1 }')
      Initializers(1):
          IInvalidExpression (OperationKind.InvalidExpression, Type: ?, IsInvalid) (Syntax: '1')
            Children(1):
                ILiteralExpression (OperationKind.LiteralExpression, Type: System.Int32, Constant: 1, IsInvalid) (Syntax: '1')
";
            var expectedDiagnostics = new DiagnosticDescription[] {
                // CS1922: Cannot initialize type 'B' with a collection initializer because it does not implement 'System.Collections.IEnumerable'
                //         B coll = /*<bind>*/new B { 1 }/*</bind>*/;
                Diagnostic(ErrorCode.ERR_CollectionInitRequiresIEnumerable, "{ 1 }").WithArguments("B").WithLocation(8, 34)
            };

            VerifyOperationTreeAndDiagnosticsForTest<ObjectCreationExpressionSyntax>(source, expectedOperationTree, expectedDiagnostics);
        }

        [Fact]
        public void CS1922ERR_CollectionInitRequiresIEnumerable_InvalidInitializer()
        {
            string source = @"
class MemberInitializerTest
{
    public int y;
    public static void Main()
    {
        var i = /*<bind>*/new MemberInitializerTest { y++ }/*</bind>*/;
    }
}
";
string expectedOperationTree = @"
IObjectCreationExpression (Constructor: MemberInitializerTest..ctor()) (OperationKind.ObjectCreationExpression, Type: MemberInitializerTest, IsInvalid) (Syntax: 'new MemberI ... est { y++ }')
  Arguments(0)
  Initializer: IObjectOrCollectionInitializerExpression (OperationKind.ObjectOrCollectionInitializerExpression, Type: MemberInitializerTest, IsInvalid) (Syntax: '{ y++ }')
      Initializers(1):
          IInvalidExpression (OperationKind.InvalidExpression, Type: ?, IsInvalid) (Syntax: 'y++')
            Children(1):
                IIncrementExpression (UnaryOperandKind.Invalid) (OperationKind.IncrementExpression, Type: System.Object, IsInvalid) (Syntax: 'y++')
                  Left: IFieldReferenceExpression: System.Int32 MemberInitializerTest.y (OperationKind.FieldReferenceExpression, Type: System.Int32, IsInvalid) (Syntax: 'y')
                      Instance Receiver: IInstanceReferenceExpression (InstanceReferenceKind.Implicit) (OperationKind.InstanceReferenceExpression, Type: MemberInitializerTest, IsInvalid) (Syntax: 'y')
";
            var expectedDiagnostics = new DiagnosticDescription[] {
                // CS1922: Cannot initialize type 'MemberInitializerTest' with a collection initializer because it does not implement 'System.Collections.IEnumerable'
                //         var i = /*<bind>*/new MemberInitializerTest { y++ }/*</bind>*/;
                Diagnostic(ErrorCode.ERR_CollectionInitRequiresIEnumerable, "{ y++ }").WithArguments("MemberInitializerTest").WithLocation(7, 53),
                // CS0120: An object reference is required for the non-static field, method, or property 'MemberInitializerTest.y'
                //         var i = /*<bind>*/new MemberInitializerTest { y++ }/*</bind>*/;
                Diagnostic(ErrorCode.ERR_ObjectRequired, "y").WithArguments("MemberInitializerTest.y").WithLocation(7, 55)
            };

            VerifyOperationTreeAndDiagnosticsForTest<ObjectCreationExpressionSyntax>(source, expectedOperationTree, expectedDiagnostics);
        }

        [Fact]
        public void CS1922ERR_CollectionInitRequiresIEnumerable_MethodCall()
        {
            string source = @"
class MemberInitializerTest
{
    public MemberInitializerTest Goo() { return new MemberInitializerTest(); }
    public static void Main()
    {
        var i = /*<bind>*/new MemberInitializerTest() { Goo() = new MemberInitializerTest() }/*</bind>*/;
    }
}
";
string expectedOperationTree = @"
IObjectCreationExpression (Constructor: MemberInitializerTest..ctor()) (OperationKind.ObjectCreationExpression, Type: MemberInitializerTest, IsInvalid) (Syntax: 'new MemberI ... zerTest() }')
  Arguments(0)
  Initializer: IObjectOrCollectionInitializerExpression (OperationKind.ObjectOrCollectionInitializerExpression, Type: MemberInitializerTest, IsInvalid) (Syntax: '{ Goo() = n ... zerTest() }')
      Initializers(1):
          IInvalidExpression (OperationKind.InvalidExpression, Type: ?, IsInvalid) (Syntax: 'Goo() = new ... lizerTest()')
            Children(1):
                ISimpleAssignmentExpression (OperationKind.SimpleAssignmentExpression, Type: MemberInitializerTest, IsInvalid) (Syntax: 'Goo() = new ... lizerTest()')
                  Left: IInvocationExpression ( MemberInitializerTest MemberInitializerTest.Goo()) (OperationKind.InvocationExpression, Type: MemberInitializerTest, IsInvalid) (Syntax: 'Goo()')
                      Instance Receiver: IInstanceReferenceExpression (InstanceReferenceKind.Implicit) (OperationKind.InstanceReferenceExpression, Type: MemberInitializerTest, IsInvalid) (Syntax: 'Goo')
                      Arguments(0)
                  Right: IObjectCreationExpression (Constructor: MemberInitializerTest..ctor()) (OperationKind.ObjectCreationExpression, Type: MemberInitializerTest, IsInvalid) (Syntax: 'new MemberI ... lizerTest()')
                      Arguments(0)
                      Initializer: null
";
            var expectedDiagnostics = new DiagnosticDescription[] {
                // CS1922: Cannot initialize type 'MemberInitializerTest' with a collection initializer because it does not implement 'System.Collections.IEnumerable'
                //         var i = /*<bind>*/new MemberInitializerTest() { Goo() = new MemberInitializerTest() }/*</bind>*/;
                Diagnostic(ErrorCode.ERR_CollectionInitRequiresIEnumerable, "{ Goo() = new MemberInitializerTest() }").WithArguments("MemberInitializerTest").WithLocation(7, 55),
                // CS0747: Invalid initializer member declarator
                //         var i = /*<bind>*/new MemberInitializerTest() { Goo() = new MemberInitializerTest() }/*</bind>*/;
                Diagnostic(ErrorCode.ERR_InvalidInitializerElementInitializer, "Goo() = new MemberInitializerTest()").WithLocation(7, 57),
                // CS0120: An object reference is required for the non-static field, method, or property 'MemberInitializerTest.Goo()'
                //         var i = /*<bind>*/new MemberInitializerTest() { Goo() = new MemberInitializerTest() }/*</bind>*/;
                Diagnostic(ErrorCode.ERR_ObjectRequired, "Goo").WithArguments("MemberInitializerTest.Goo()").WithLocation(7, 57)
            };

            VerifyOperationTreeAndDiagnosticsForTest<ObjectCreationExpressionSyntax>(source, expectedOperationTree, expectedDiagnostics);
        }

        [Fact]
        public void CS1950ERR_BadArgTypesForCollectionAdd()
        {
            string source = @"
using System.Collections;
class TestClass : CollectionBase
{
    public void Add(int c)
    {
    }
}

class Test
{
    static void Main()
    {
        TestClass t = /*<bind>*/new TestClass { ""hi"" }/*</bind>*/; // CS1950
    }
}
";
string expectedOperationTree = @"
IObjectCreationExpression (Constructor: TestClass..ctor()) (OperationKind.ObjectCreationExpression, Type: TestClass, IsInvalid) (Syntax: 'new TestClass { ""hi"" }')
  Arguments(0)
  Initializer: IObjectOrCollectionInitializerExpression (OperationKind.ObjectOrCollectionInitializerExpression, Type: TestClass, IsInvalid) (Syntax: '{ ""hi"" }')
      Initializers(1):
          IInvocationExpression ( void TestClass.Add(System.Int32 c)) (OperationKind.InvocationExpression, Type: System.Void, IsInvalid) (Syntax: '""hi""')
            Instance Receiver: IInstanceReferenceExpression (InstanceReferenceKind.Implicit) (OperationKind.InstanceReferenceExpression, Type: TestClass) (Syntax: 'TestClass')
            Arguments(1):
                IArgument (ArgumentKind.Explicit, Matching Parameter: null) (OperationKind.Argument, IsInvalid) (Syntax: '""hi""')
                  ILiteralExpression (OperationKind.LiteralExpression, Type: System.String, Constant: ""hi"", IsInvalid) (Syntax: '""hi""')
";
            var expectedDiagnostics = new DiagnosticDescription[] {
                // CS1950: The best overloaded Add method 'TestClass.Add(int)' for the collection initializer has some invalid arguments
                //         TestClass t = /*<bind>*/new TestClass { "hi" }/*</bind>*/; // CS1950
                Diagnostic(ErrorCode.ERR_BadArgTypesForCollectionAdd, @"""hi""").WithArguments("TestClass.Add(int)").WithLocation(14, 49),
                // CS1503: Argument 1: cannot convert from 'string' to 'int'
                //         TestClass t = /*<bind>*/new TestClass { "hi" }/*</bind>*/; // CS1950
                Diagnostic(ErrorCode.ERR_BadArgType, @"""hi""").WithArguments("1", "string", "int").WithLocation(14, 49)
            };

            VerifyOperationTreeAndDiagnosticsForTest<ObjectCreationExpressionSyntax>(source, expectedOperationTree, expectedDiagnostics);
        }

        [Fact]
        public void CS1954ERR_InitializerAddHasParamModifiers()
        {
            string source = @"
using System.Collections.Generic;
using System.Collections;

class Test : IEnumerable
{
    public void Add(ref int i) { }

    public static void Main()
    {
        var coll = /*<bind>*/new Test() { 1 }/*</bind>*/;
    }

    List<object> list = new List<object>();
    public IEnumerator GetEnumerator()
    {
        for (int i = 0; i < list.Count; i++)
            yield return list[i];
    }
}
";
string expectedOperationTree = @"
IObjectCreationExpression (Constructor: Test..ctor()) (OperationKind.ObjectCreationExpression, Type: Test, IsInvalid) (Syntax: 'new Test() { 1 }')
  Arguments(0)
  Initializer: IObjectOrCollectionInitializerExpression (OperationKind.ObjectOrCollectionInitializerExpression, Type: Test, IsInvalid) (Syntax: '{ 1 }')
      Initializers(1):
          IInvocationExpression ( void Test.Add(ref System.Int32 i)) (OperationKind.InvocationExpression, Type: System.Void, IsInvalid) (Syntax: '1')
            Instance Receiver: IInstanceReferenceExpression (InstanceReferenceKind.Implicit) (OperationKind.InstanceReferenceExpression, Type: Test) (Syntax: 'Test')
            Arguments(1):
                IArgument (ArgumentKind.Explicit, Matching Parameter: null) (OperationKind.Argument, IsInvalid) (Syntax: '1')
<<<<<<< HEAD
                  ILiteralExpression (Text: 1) (OperationKind.LiteralExpression, Type: System.Int32, Constant: 1, IsInvalid) (Syntax: '1')
=======
                  ILiteralExpression (OperationKind.LiteralExpression, Type: System.Int32, Constant: 1, IsInvalid) (Syntax: '1')
                  InConversion: null
                  OutConversion: null
>>>>>>> 5d2d334b
";
            var expectedDiagnostics = new DiagnosticDescription[] {
                // CS1954: The best overloaded method match 'Test.Add(ref int)' for the collection initializer element cannot be used. Collection initializer 'Add' methods cannot have ref or out parameters.
                //         var coll = /*<bind>*/new Test() { 1 }/*</bind>*/;
                Diagnostic(ErrorCode.ERR_InitializerAddHasParamModifiers, "1").WithArguments("Test.Add(ref int)").WithLocation(11, 43)
            };

            VerifyOperationTreeAndDiagnosticsForTest<ObjectCreationExpressionSyntax>(source, expectedOperationTree, expectedDiagnostics);
        }

        [Fact]
        public void CS1954ERR_InitializerAddHasParamModifiers02()
        {
            string source = @"
using System.Collections.Generic;
class MyList<T> : IEnumerable<T>
{
    List<T> _list;
    public void Add(ref T item)
    {
        _list.Add(item);
    }

    public System.Collections.Generic.IEnumerator<T> GetEnumerator()
    {
        int index = 0;
        T current = _list[index];
        while (current != null)
        {
            yield return _list[index++];
        }
    }

    System.Collections.IEnumerator System.Collections.IEnumerable.GetEnumerator()
    {
        return GetEnumerator();
    }
}

class MyClass
{
    public string tree { get; set; }
}
class Program
{
    static void Main(string[] args)
    {
        MyList<MyClass> myList = /*<bind>*/new MyList<MyClass> { new MyClass { tree = ""maple"" } }/*</bind>*/; // CS1954
    }
}
";
string expectedOperationTree = @"
IObjectCreationExpression (Constructor: MyList<MyClass>..ctor()) (OperationKind.ObjectCreationExpression, Type: MyList<MyClass>, IsInvalid) (Syntax: 'new MyList< ... ""maple"" } }')
  Arguments(0)
  Initializer: IObjectOrCollectionInitializerExpression (OperationKind.ObjectOrCollectionInitializerExpression, Type: MyList<MyClass>, IsInvalid) (Syntax: '{ new MyCla ... ""maple"" } }')
      Initializers(1):
          IInvocationExpression ( void MyList<MyClass>.Add(ref MyClass item)) (OperationKind.InvocationExpression, Type: System.Void, IsInvalid) (Syntax: 'new MyClass ... = ""maple"" }')
            Instance Receiver: IInstanceReferenceExpression (InstanceReferenceKind.Implicit) (OperationKind.InstanceReferenceExpression, Type: MyList<MyClass>) (Syntax: 'MyList<MyClass>')
            Arguments(1):
                IArgument (ArgumentKind.Explicit, Matching Parameter: null) (OperationKind.Argument, IsInvalid) (Syntax: 'new MyClass ... = ""maple"" }')
                  IObjectCreationExpression (Constructor: MyClass..ctor()) (OperationKind.ObjectCreationExpression, Type: MyClass, IsInvalid) (Syntax: 'new MyClass ... = ""maple"" }')
                    Arguments(0)
                    Initializer: IObjectOrCollectionInitializerExpression (OperationKind.ObjectOrCollectionInitializerExpression, Type: MyClass, IsInvalid) (Syntax: '{ tree = ""maple"" }')
                        Initializers(1):
                            ISimpleAssignmentExpression (OperationKind.SimpleAssignmentExpression, Type: System.String, IsInvalid) (Syntax: 'tree = ""maple""')
                              Left: IPropertyReferenceExpression: System.String MyClass.tree { get; set; } (OperationKind.PropertyReferenceExpression, Type: System.String, IsInvalid) (Syntax: 'tree')
                                  Instance Receiver: IInstanceReferenceExpression (InstanceReferenceKind.Implicit) (OperationKind.InstanceReferenceExpression, Type: MyClass, IsInvalid) (Syntax: 'tree')
                              Right: ILiteralExpression (OperationKind.LiteralExpression, Type: System.String, Constant: ""maple"", IsInvalid) (Syntax: '""maple""')
";
            var expectedDiagnostics = new DiagnosticDescription[] {
                // CS1954: The best overloaded method match 'MyList<MyClass>.Add(ref MyClass)' for the collection initializer element cannot be used. Collection initializer 'Add' methods cannot have ref or out parameters.
                //         MyList<MyClass> myList = /*<bind>*/new MyList<MyClass> { new MyClass { tree = "maple" } }/*</bind>*/; // CS1954
                Diagnostic(ErrorCode.ERR_InitializerAddHasParamModifiers, @"new MyClass { tree = ""maple"" }").WithArguments("MyList<MyClass>.Add(ref MyClass)").WithLocation(35, 66),
                // CS0649: Field 'MyList<T>._list' is never assigned to, and will always have its default value null
                //     List<T> _list;
                Diagnostic(ErrorCode.WRN_UnassignedInternalField, "_list").WithArguments("MyList<T>._list", "null").WithLocation(5, 13)
            };

            VerifyOperationTreeAndDiagnosticsForTest<ObjectCreationExpressionSyntax>(source, expectedOperationTree, expectedDiagnostics);
        }

        [Fact]
        public void CS1958ERR_ObjectOrCollectionInitializerWithDelegateCreation()
        {
            string source = @"
class MemberInitializerTest
{
    delegate void D<T>();
    public static void GenericMethod<T>() { }
    public static void Main()
    {
        D<int> genD = /*<bind>*/new D<int>(GenericMethod<int>) { }/*</bind>*/; // CS1958
    }
}
";
string expectedOperationTree = @"
IInvalidExpression (OperationKind.InvalidExpression, Type: MemberInitializerTest.D<System.Int32>, IsInvalid) (Syntax: 'new D<int>( ... d<int>) { }')
  Children(1):
      IOperation:  (OperationKind.None, IsInvalid) (Syntax: 'GenericMethod<int>')
";
            var expectedDiagnostics = new DiagnosticDescription[] {
                // CS1958: Object and collection initializer expressions may not be applied to a delegate creation expression
                //         D<int> genD = /*<bind>*/new D<int>(GenericMethod<int>) { }/*</bind>*/; // CS1958
                Diagnostic(ErrorCode.ERR_ObjectOrCollectionInitializerWithDelegateCreation, "new D<int>(GenericMethod<int>) { }").WithLocation(8, 33)
            };

            VerifyOperationTreeAndDiagnosticsForTest<ObjectCreationExpressionSyntax>(source, expectedOperationTree, expectedDiagnostics);
        }

        [Fact]
        public void CollectionInitializerTest_AddMethod_OverloadResolutionFailures()
        {
            string source = @"
using System.Collections.Generic;
using System.Collections;

class Test
{
    public static int Main()
    /*<bind>*/{
        B coll1 = new B { 1 };
        C coll2 = new C { 1 };
        D coll3 = new D { { 1, 2 } };
        E coll4 = new E { 1 };
        return 0;
    }/*</bind>*/
}

class B : IEnumerable
{
    List<object> list = new List<object>();

    public B() { }

    public IEnumerator GetEnumerator()
    {
        for (int i = 0; i < list.Count; i++)
            yield return list[i];
    }
}

class C : IEnumerable
{
    List<object> list = new List<object>();

    public C() { }

    public void Add(string i)
    {
        list.Add(i);
    }

    public IEnumerator GetEnumerator()
    {
        for (int i = 0; i < list.Count; i++)
            yield return list[i];
    }
}

class D : IEnumerable
{
    List<object> list = new List<object>();

    public D() { }

    public void Add(int i, float j)
    {
        list.Add(i);
    }

    public void Add(float i, int j)
    {
        list.Add(i);
    }

    public IEnumerator GetEnumerator()
    {
        for (int i = 0; i < list.Count; i++)
            yield return list[i];
    }
}

class E : IEnumerable
{
    List<object> list = new List<object>();

    public E() { }

    private void Add(int i)
    {
        list.Add(i);
    }

    public IEnumerator GetEnumerator()
    {
        for (int i = 0; i < list.Count; i++)
            yield return list[i];
    }
}
";
string expectedOperationTree = @"
IBlockStatement (5 statements, 4 locals) (OperationKind.BlockStatement, IsInvalid) (Syntax: '{ ... }')
  Locals: Local_1: B coll1
    Local_2: C coll2
    Local_3: D coll3
    Local_4: E coll4
  IVariableDeclarationStatement (1 declarations) (OperationKind.VariableDeclarationStatement, IsInvalid) (Syntax: 'B coll1 = new B { 1 };')
    IVariableDeclaration (1 variables) (OperationKind.VariableDeclaration, IsInvalid) (Syntax: 'B coll1 = new B { 1 };')
      Variables: Local_1: B coll1
      Initializer: IObjectCreationExpression (Constructor: B..ctor()) (OperationKind.ObjectCreationExpression, Type: B, IsInvalid) (Syntax: 'new B { 1 }')
          Arguments(0)
          Initializer: IObjectOrCollectionInitializerExpression (OperationKind.ObjectOrCollectionInitializerExpression, Type: B, IsInvalid) (Syntax: '{ 1 }')
              Initializers(1):
                  IInvocationExpression ( ? B.Add()) (OperationKind.InvocationExpression, Type: ?, IsInvalid) (Syntax: '1')
                    Instance Receiver: IInstanceReferenceExpression (InstanceReferenceKind.Implicit) (OperationKind.InstanceReferenceExpression, Type: B) (Syntax: 'B')
                    Arguments(1):
                        IArgument (ArgumentKind.Explicit, Matching Parameter: null) (OperationKind.Argument, IsInvalid) (Syntax: '1')
<<<<<<< HEAD
                          ILiteralExpression (Text: 1) (OperationKind.LiteralExpression, Type: System.Int32, Constant: 1, IsInvalid) (Syntax: '1')
=======
                          ILiteralExpression (OperationKind.LiteralExpression, Type: System.Int32, Constant: 1, IsInvalid) (Syntax: '1')
                          InConversion: null
                          OutConversion: null
>>>>>>> 5d2d334b
  IVariableDeclarationStatement (1 declarations) (OperationKind.VariableDeclarationStatement, IsInvalid) (Syntax: 'C coll2 = new C { 1 };')
    IVariableDeclaration (1 variables) (OperationKind.VariableDeclaration, IsInvalid) (Syntax: 'C coll2 = new C { 1 };')
      Variables: Local_1: C coll2
      Initializer: IObjectCreationExpression (Constructor: C..ctor()) (OperationKind.ObjectCreationExpression, Type: C, IsInvalid) (Syntax: 'new C { 1 }')
          Arguments(0)
          Initializer: IObjectOrCollectionInitializerExpression (OperationKind.ObjectOrCollectionInitializerExpression, Type: C, IsInvalid) (Syntax: '{ 1 }')
              Initializers(1):
                  IInvocationExpression ( void C.Add(System.String i)) (OperationKind.InvocationExpression, Type: System.Void, IsInvalid) (Syntax: '1')
                    Instance Receiver: IInstanceReferenceExpression (InstanceReferenceKind.Implicit) (OperationKind.InstanceReferenceExpression, Type: C) (Syntax: 'C')
                    Arguments(1):
                        IArgument (ArgumentKind.Explicit, Matching Parameter: null) (OperationKind.Argument, IsInvalid) (Syntax: '1')
<<<<<<< HEAD
                          ILiteralExpression (Text: 1) (OperationKind.LiteralExpression, Type: System.Int32, Constant: 1, IsInvalid) (Syntax: '1')
=======
                          ILiteralExpression (OperationKind.LiteralExpression, Type: System.Int32, Constant: 1, IsInvalid) (Syntax: '1')
                          InConversion: null
                          OutConversion: null
>>>>>>> 5d2d334b
  IVariableDeclarationStatement (1 declarations) (OperationKind.VariableDeclarationStatement, IsInvalid) (Syntax: 'D coll3 = n ... { 1, 2 } };')
    IVariableDeclaration (1 variables) (OperationKind.VariableDeclaration, IsInvalid) (Syntax: 'D coll3 = n ... { 1, 2 } };')
      Variables: Local_1: D coll3
      Initializer: IObjectCreationExpression (Constructor: D..ctor()) (OperationKind.ObjectCreationExpression, Type: D, IsInvalid) (Syntax: 'new D { { 1, 2 } }')
          Arguments(0)
          Initializer: IObjectOrCollectionInitializerExpression (OperationKind.ObjectOrCollectionInitializerExpression, Type: D, IsInvalid) (Syntax: '{ { 1, 2 } }')
              Initializers(1):
                  IInvocationExpression ( void D.Add()) (OperationKind.InvocationExpression, Type: System.Void, IsInvalid) (Syntax: '{ 1, 2 }')
                    Instance Receiver: IInstanceReferenceExpression (InstanceReferenceKind.Implicit) (OperationKind.InstanceReferenceExpression, Type: D) (Syntax: 'D')
                    Arguments(2):
                        IArgument (ArgumentKind.Explicit, Matching Parameter: null) (OperationKind.Argument, IsInvalid) (Syntax: '1')
<<<<<<< HEAD
                          ILiteralExpression (Text: 1) (OperationKind.LiteralExpression, Type: System.Int32, Constant: 1, IsInvalid) (Syntax: '1')
                        IArgument (ArgumentKind.Explicit, Matching Parameter: null) (OperationKind.Argument, IsInvalid) (Syntax: '2')
                          ILiteralExpression (Text: 2) (OperationKind.LiteralExpression, Type: System.Int32, Constant: 2, IsInvalid) (Syntax: '2')
=======
                          ILiteralExpression (OperationKind.LiteralExpression, Type: System.Int32, Constant: 1, IsInvalid) (Syntax: '1')
                          InConversion: null
                          OutConversion: null
                        IArgument (ArgumentKind.Explicit, Matching Parameter: null) (OperationKind.Argument, IsInvalid) (Syntax: '2')
                          ILiteralExpression (OperationKind.LiteralExpression, Type: System.Int32, Constant: 2, IsInvalid) (Syntax: '2')
                          InConversion: null
                          OutConversion: null
>>>>>>> 5d2d334b
  IVariableDeclarationStatement (1 declarations) (OperationKind.VariableDeclarationStatement, IsInvalid) (Syntax: 'E coll4 = new E { 1 };')
    IVariableDeclaration (1 variables) (OperationKind.VariableDeclaration, IsInvalid) (Syntax: 'E coll4 = new E { 1 };')
      Variables: Local_1: E coll4
      Initializer: IObjectCreationExpression (Constructor: E..ctor()) (OperationKind.ObjectCreationExpression, Type: E, IsInvalid) (Syntax: 'new E { 1 }')
          Arguments(0)
          Initializer: IObjectOrCollectionInitializerExpression (OperationKind.ObjectOrCollectionInitializerExpression, Type: E, IsInvalid) (Syntax: '{ 1 }')
              Initializers(1):
                  IInvocationExpression ( void E.Add(System.Int32 i)) (OperationKind.InvocationExpression, Type: System.Void, IsInvalid) (Syntax: '1')
                    Instance Receiver: IInstanceReferenceExpression (InstanceReferenceKind.Implicit) (OperationKind.InstanceReferenceExpression, Type: E) (Syntax: 'E')
                    Arguments(1):
                        IArgument (ArgumentKind.Explicit, Matching Parameter: null) (OperationKind.Argument, IsInvalid) (Syntax: '1')
<<<<<<< HEAD
                          ILiteralExpression (Text: 1) (OperationKind.LiteralExpression, Type: System.Int32, Constant: 1, IsInvalid) (Syntax: '1')
=======
                          ILiteralExpression (OperationKind.LiteralExpression, Type: System.Int32, Constant: 1, IsInvalid) (Syntax: '1')
                          InConversion: null
                          OutConversion: null
>>>>>>> 5d2d334b
  IReturnStatement (OperationKind.ReturnStatement) (Syntax: 'return 0;')
    ReturnedValue: ILiteralExpression (OperationKind.LiteralExpression, Type: System.Int32, Constant: 0) (Syntax: '0')
";
            var expectedDiagnostics = new DiagnosticDescription[] {
                // CS1061: 'B' does not contain a definition for 'Add' and no extension method 'Add' accepting a first argument of type 'B' could be found (are you missing a using directive or an assembly reference?)
                //         B coll1 = new B { 1 };
                Diagnostic(ErrorCode.ERR_NoSuchMemberOrExtension, "1").WithArguments("B", "Add").WithLocation(9, 27),
                // CS1950: The best overloaded Add method 'C.Add(string)' for the collection initializer has some invalid arguments
                //         C coll2 = new C { 1 };
                Diagnostic(ErrorCode.ERR_BadArgTypesForCollectionAdd, "1").WithArguments("C.Add(string)").WithLocation(10, 27),
                // CS1503: Argument 1: cannot convert from 'int' to 'string'
                //         C coll2 = new C { 1 };
                Diagnostic(ErrorCode.ERR_BadArgType, "1").WithArguments("1", "int", "string").WithLocation(10, 27),
                // CS0121: The call is ambiguous between the following methods or properties: 'D.Add(int, float)' and 'D.Add(float, int)'
                //         D coll3 = new D { { 1, 2 } };
                Diagnostic(ErrorCode.ERR_AmbigCall, "{ 1, 2 }").WithArguments("D.Add(int, float)", "D.Add(float, int)").WithLocation(11, 27),
                // CS0122: 'E.Add(int)' is inaccessible due to its protection level
                //         E coll4 = new E { 1 };
                Diagnostic(ErrorCode.ERR_BadAccess, "1").WithArguments("E.Add(int)").WithLocation(12, 27)
            };

            VerifyOperationTreeAndDiagnosticsForTest<BlockSyntax>(source, expectedOperationTree, expectedDiagnostics);
        }

        [WorkItem(543933, "http://vstfdevdiv:8080/DevDiv2/DevDiv/_workitems/edit/543933")]
        [Fact]
        public void ObjectInitializerTest_InvalidComplexElementInitializerExpression()
        {
            string source = @"
class Test
{
    public int x;
}
class Program
{
    static void Main()
    {
        var p = /*<bind>*/new Test() { x = 1, { 1 }, { x = 1 } }/*</bind>*/;
    }
}
";
string expectedOperationTree = @"
IObjectCreationExpression (Constructor: Test..ctor()) (OperationKind.ObjectCreationExpression, Type: Test, IsInvalid) (Syntax: 'new Test()  ... { x = 1 } }')
  Arguments(0)
  Initializer: IObjectOrCollectionInitializerExpression (OperationKind.ObjectOrCollectionInitializerExpression, Type: Test, IsInvalid) (Syntax: '{ x = 1, {  ... { x = 1 } }')
      Initializers(3):
          ISimpleAssignmentExpression (OperationKind.SimpleAssignmentExpression, Type: System.Int32) (Syntax: 'x = 1')
            Left: IFieldReferenceExpression: System.Int32 Test.x (OperationKind.FieldReferenceExpression, Type: System.Int32) (Syntax: 'x')
                Instance Receiver: IInstanceReferenceExpression (InstanceReferenceKind.Implicit) (OperationKind.InstanceReferenceExpression, Type: Test) (Syntax: 'x')
            Right: ILiteralExpression (OperationKind.LiteralExpression, Type: System.Int32, Constant: 1) (Syntax: '1')
          IInvalidExpression (OperationKind.InvalidExpression, Type: ?, IsInvalid) (Syntax: '{ 1 }')
            Children(1):
                ILiteralExpression (OperationKind.LiteralExpression, Type: System.Int32, Constant: 1, IsInvalid) (Syntax: '1')
          IInvalidExpression (OperationKind.InvalidExpression, Type: ?, IsInvalid) (Syntax: '{ x = 1 }')
            Children(1):
                ISimpleAssignmentExpression (OperationKind.SimpleAssignmentExpression, Type: ?, IsInvalid) (Syntax: 'x = 1')
                  Left: IInvalidExpression (OperationKind.InvalidExpression, Type: ?, IsInvalid) (Syntax: 'x')
                      Children(0)
                  Right: ILiteralExpression (OperationKind.LiteralExpression, Type: System.Int32, Constant: 1, IsInvalid) (Syntax: '1')
";
            var expectedDiagnostics = new DiagnosticDescription[] {
                // CS0747: Invalid initializer member declarator
                //         var p = /*<bind>*/new Test() { x = 1, { 1 }, { x = 1 } }/*</bind>*/;
                Diagnostic(ErrorCode.ERR_InvalidInitializerElementInitializer, "{ 1 }").WithLocation(10, 47),
                // CS0103: The name 'x' does not exist in the current context
                //         var p = /*<bind>*/new Test() { x = 1, { 1 }, { x = 1 } }/*</bind>*/;
                Diagnostic(ErrorCode.ERR_NameNotInContext, "x").WithArguments("x").WithLocation(10, 56),
                // CS0747: Invalid initializer member declarator
                //         var p = /*<bind>*/new Test() { x = 1, { 1 }, { x = 1 } }/*</bind>*/;
                Diagnostic(ErrorCode.ERR_InvalidInitializerElementInitializer, "{ x = 1 }").WithLocation(10, 54)
            };

            VerifyOperationTreeAndDiagnosticsForTest<ObjectCreationExpressionSyntax>(source, expectedOperationTree, expectedDiagnostics);
        }

        [WorkItem(543933, "http://vstfdevdiv:8080/DevDiv2/DevDiv/_workitems/edit/543933")]
        [Fact]
        public void ObjectInitializerTest_IncompleteComplexElementInitializerExpression()
        {
            string source = @"
class Program
{
    static void Main(string[] args)
    {
        var d = /*<bind>*/new Dictionary<object, object>()
        {
            {""s"", 1 },
        var x = 1/*</bind>*/;
    }
}
";
string expectedOperationTree = @"
IInvalidExpression (OperationKind.InvalidExpression, Type: Dictionary<System.Object, System.Object>, IsInvalid) (Syntax: 'new Diction ... /*</bind>*/')
  Children(1):
      IObjectOrCollectionInitializerExpression (OperationKind.ObjectOrCollectionInitializerExpression, Type: Dictionary<System.Object, System.Object>, IsInvalid) (Syntax: '{ ... /*</bind>*/')
        Initializers(3):
            IInvalidExpression (OperationKind.InvalidExpression, Type: ?, IsInvalid) (Syntax: '{""s"", 1 }')
              Children(2):
                  ILiteralExpression (OperationKind.LiteralExpression, Type: System.String, Constant: ""s"", IsInvalid) (Syntax: '""s""')
                  ILiteralExpression (OperationKind.LiteralExpression, Type: System.Int32, Constant: 1, IsInvalid) (Syntax: '1')
            IInvalidExpression (OperationKind.InvalidExpression, Type: ?, IsInvalid) (Syntax: 'var')
              Children(0)
            ISimpleAssignmentExpression (OperationKind.SimpleAssignmentExpression, Type: ?, IsInvalid) (Syntax: 'x = 1')
              Left: IInvalidExpression (OperationKind.InvalidExpression, Type: ?, IsInvalid) (Syntax: 'x')
                  Children(1):
                      IOperation:  (OperationKind.None, IsInvalid) (Syntax: 'x')
              Right: ILiteralExpression (OperationKind.LiteralExpression, Type: System.Int32, Constant: 1) (Syntax: '1')
";
            var expectedDiagnostics = new DiagnosticDescription[] {
                // CS1003: Syntax error, ',' expected
                //         var x = 1/*</bind>*/;
                Diagnostic(ErrorCode.ERR_SyntaxError, "x").WithArguments(",", "").WithLocation(9, 13),
                // CS1513: } expected
                //         var x = 1/*</bind>*/;
                Diagnostic(ErrorCode.ERR_RbraceExpected, ";").WithLocation(9, 29),
                // CS0246: The type or namespace name 'Dictionary<,>' could not be found (are you missing a using directive or an assembly reference?)
                //         var d = /*<bind>*/new Dictionary<object, object>()
                Diagnostic(ErrorCode.ERR_SingleTypeNameNotFound, "Dictionary<object, object>").WithArguments("Dictionary<,>").WithLocation(6, 31),
                // CS0747: Invalid initializer member declarator
                //             {"s", 1 },
                Diagnostic(ErrorCode.ERR_InvalidInitializerElementInitializer, @"{""s"", 1 }").WithLocation(8, 13),
                // CS0103: The name 'var' does not exist in the current context
                //         var x = 1/*</bind>*/;
                Diagnostic(ErrorCode.ERR_NameNotInContext, "var").WithArguments("var").WithLocation(9, 9),
                // CS0747: Invalid initializer member declarator
                //         var x = 1/*</bind>*/;
                Diagnostic(ErrorCode.ERR_InvalidInitializerElementInitializer, "var").WithLocation(9, 9)
            };

            VerifyOperationTreeAndDiagnosticsForTest<ObjectCreationExpressionSyntax>(source, expectedOperationTree, expectedDiagnostics);
        }

        [WorkItem(543961, "http://vstfdevdiv:8080/DevDiv2/DevDiv/_workitems/edit/543961")]
        [Fact]
        public void CollectionInitializerTest_InvalidComplexElementInitializerSyntax()
        {
            string source = @"
class Test
{
    public static void Main()
    {
        /*<bind>*/new List<int>() { { { 1 } }/*</bind>*/ };
}
}
";
string expectedOperationTree = @"
IInvalidExpression (OperationKind.InvalidExpression, Type: List<System.Int32>, IsInvalid) (Syntax: 'new List<in ... { { { 1 } }')
  Children(1):
      IObjectOrCollectionInitializerExpression (OperationKind.ObjectOrCollectionInitializerExpression, Type: List<System.Int32>, IsInvalid) (Syntax: '{ { { 1 } }')
        Initializers(2):
            IInvalidExpression (OperationKind.InvalidExpression, Type: ?, IsInvalid) (Syntax: '{ ')
              Children(0)
            IInvalidExpression (OperationKind.InvalidExpression, Type: ?, IsInvalid) (Syntax: '{ 1 }')
              Children(1):
                  ILiteralExpression (OperationKind.LiteralExpression, Type: System.Int32, Constant: 1) (Syntax: '1')
";
            var expectedDiagnostics = new DiagnosticDescription[] {
                // CS1513: } expected
                //         /*<bind>*/new List<int>() { { { 1 } }/*</bind>*/ };
                Diagnostic(ErrorCode.ERR_RbraceExpected, "{").WithLocation(6, 39),
                // CS1003: Syntax error, ',' expected
                //         /*<bind>*/new List<int>() { { { 1 } }/*</bind>*/ };
                Diagnostic(ErrorCode.ERR_SyntaxError, "{").WithArguments(",", "{").WithLocation(6, 39),
                // CS1002: ; expected
                //         /*<bind>*/new List<int>() { { { 1 } }/*</bind>*/ };
                Diagnostic(ErrorCode.ERR_SemicolonExpected, "}").WithLocation(6, 58),
                // CS1597: Semicolon after method or accessor block is not valid
                //         /*<bind>*/new List<int>() { { { 1 } }/*</bind>*/ };
                Diagnostic(ErrorCode.ERR_UnexpectedSemicolon, ";").WithLocation(6, 59),
                // CS1022: Type or namespace definition, or end-of-file expected
                // }
                Diagnostic(ErrorCode.ERR_EOFExpected, "}").WithLocation(8, 1),
                // CS0246: The type or namespace name 'List<>' could not be found (are you missing a using directive or an assembly reference?)
                //         /*<bind>*/new List<int>() { { { 1 } }/*</bind>*/ };
                Diagnostic(ErrorCode.ERR_SingleTypeNameNotFound, "List<int>").WithArguments("List<>").WithLocation(6, 23),
                // CS1920: Element initializer cannot be empty
                //         /*<bind>*/new List<int>() { { { 1 } }/*</bind>*/ };
                Diagnostic(ErrorCode.ERR_EmptyElementInitializer, "{ ").WithLocation(6, 37)
            };

            VerifyOperationTreeAndDiagnosticsForTest<ObjectCreationExpressionSyntax>(source, expectedOperationTree, expectedDiagnostics);
        }

        [WorkItem(544484, "http://vstfdevdiv:8080/DevDiv2/DevDiv/_workitems/edit/544484")]
        [Fact]
        public void EmptyCollectionInitPredefinedType()
        {
            string source = @"
class Program
{
    const int value = /*<bind>*/new int { }/*</bind>*/;
}
";
string expectedOperationTree = @"
IObjectCreationExpression (Constructor: System.Int32..ctor()) (OperationKind.ObjectCreationExpression, Type: System.Int32, IsInvalid) (Syntax: 'new int { }')
  Arguments(0)
  Initializer: IObjectOrCollectionInitializerExpression (OperationKind.ObjectOrCollectionInitializerExpression, Type: System.Int32, IsInvalid) (Syntax: '{ }')
      Initializers(0)
";
            var expectedDiagnostics = new DiagnosticDescription[] {
                // CS0133: The expression being assigned to 'Program.value' must be constant
                //     const int value = /*<bind>*/new int { }/*</bind>*/;
                Diagnostic(ErrorCode.ERR_NotConstantExpression, "new int { }").WithArguments("Program.value").WithLocation(4, 33)
            };

            VerifyOperationTreeAndDiagnosticsForTest<ObjectCreationExpressionSyntax>(source, expectedOperationTree, expectedDiagnostics);
        }

        [WorkItem(544349, "http://vstfdevdiv:8080/DevDiv2/DevDiv/_workitems/edit/544349")]
        [Fact]
        public void CollectionInitializerTest_Bug_12635()
        {
            string source = @"
using System.Collections.Generic;

class A
{
    static void Main()
    {
        var x = /*<bind>*/new List<int> { Count = { } }/*</bind>*/;      // CS1918
    }

";
string expectedOperationTree = @"
IObjectCreationExpression (Constructor: System.Collections.Generic.List<System.Int32>..ctor()) (OperationKind.ObjectCreationExpression, Type: System.Collections.Generic.List<System.Int32>, IsInvalid) (Syntax: 'new List<in ... unt = { } }')
  Arguments(0)
  Initializer: IObjectOrCollectionInitializerExpression (OperationKind.ObjectOrCollectionInitializerExpression, Type: System.Collections.Generic.List<System.Int32>, IsInvalid) (Syntax: '{ Count = { } }')
      Initializers(1):
          IMemberInitializerExpression (OperationKind.MemberInitializerExpression, Type: System.Int32, IsInvalid) (Syntax: 'Count = { }')
            InitializedMember: IPropertyReferenceExpression: System.Int32 System.Collections.Generic.List<System.Int32>.Count { get; } (OperationKind.PropertyReferenceExpression, Type: System.Int32, IsInvalid) (Syntax: 'Count')
                Instance Receiver: IInstanceReferenceExpression (InstanceReferenceKind.Implicit) (OperationKind.InstanceReferenceExpression, Type: System.Collections.Generic.List<System.Int32>, IsInvalid) (Syntax: 'Count')
            Initializer: IObjectOrCollectionInitializerExpression (OperationKind.ObjectOrCollectionInitializerExpression, Type: System.Int32) (Syntax: '{ }')
                Initializers(0)
";
            var expectedDiagnostics = new DiagnosticDescription[] {
                // CS1513: } expected
                //     }
                Diagnostic(ErrorCode.ERR_RbraceExpected, "").WithLocation(9, 6),
                // CS1918: Members of property 'List<int>.Count' of type 'int' cannot be assigned with an object initializer because it is of a value type
                //         var x = /*<bind>*/new List<int> { Count = { } }/*</bind>*/;      // CS1918
                Diagnostic(ErrorCode.ERR_ValueTypePropertyInObjectInitializer, "Count").WithArguments("System.Collections.Generic.List<int>.Count", "int").WithLocation(8, 43)
            };

            VerifyOperationTreeAndDiagnosticsForTest<ObjectCreationExpressionSyntax>(source, expectedOperationTree, expectedDiagnostics);
        }

        [WorkItem(544349, "http://vstfdevdiv:8080/DevDiv2/DevDiv/_workitems/edit/544349")]
        [Fact]
        public void CollectionInitializerTest_Bug_12635_02()
        {
            string source = @"
namespace N
{
    struct Struct { public int x; }
    class Class { public int x; }

    class C
    {
        public readonly Struct StructField;
        public Struct StructProp { get { return new Struct(); } }

        public readonly Class ClassField;
        public Class ClassProp { get { return new Class(); } }

        public static void Main()
        {
            var y = /*<bind>*/new C()
            {
                StructField = { },      // CS1917
                StructProp = { },       // CS1918
                ClassField = { },       // No error
                ClassProp = { }         // No error
            }/*</bind>*/;
        }
    }
}
";
string expectedOperationTree = @"
IObjectCreationExpression (Constructor: N.C..ctor()) (OperationKind.ObjectCreationExpression, Type: N.C, IsInvalid) (Syntax: 'new C() ... }')
  Arguments(0)
  Initializer: IObjectOrCollectionInitializerExpression (OperationKind.ObjectOrCollectionInitializerExpression, Type: N.C, IsInvalid) (Syntax: '{ ... }')
      Initializers(4):
          IMemberInitializerExpression (OperationKind.MemberInitializerExpression, Type: N.Struct, IsInvalid) (Syntax: 'StructField = { }')
            InitializedMember: IFieldReferenceExpression: N.Struct N.C.StructField (OperationKind.FieldReferenceExpression, Type: N.Struct, IsInvalid) (Syntax: 'StructField')
                Instance Receiver: IInstanceReferenceExpression (InstanceReferenceKind.Implicit) (OperationKind.InstanceReferenceExpression, Type: N.C, IsInvalid) (Syntax: 'StructField')
            Initializer: IObjectOrCollectionInitializerExpression (OperationKind.ObjectOrCollectionInitializerExpression, Type: N.Struct) (Syntax: '{ }')
                Initializers(0)
          IMemberInitializerExpression (OperationKind.MemberInitializerExpression, Type: N.Struct, IsInvalid) (Syntax: 'StructProp = { }')
            InitializedMember: IPropertyReferenceExpression: N.Struct N.C.StructProp { get; } (OperationKind.PropertyReferenceExpression, Type: N.Struct, IsInvalid) (Syntax: 'StructProp')
                Instance Receiver: IInstanceReferenceExpression (InstanceReferenceKind.Implicit) (OperationKind.InstanceReferenceExpression, Type: N.C, IsInvalid) (Syntax: 'StructProp')
            Initializer: IObjectOrCollectionInitializerExpression (OperationKind.ObjectOrCollectionInitializerExpression, Type: N.Struct) (Syntax: '{ }')
                Initializers(0)
          IMemberInitializerExpression (OperationKind.MemberInitializerExpression, Type: N.Class) (Syntax: 'ClassField = { }')
            InitializedMember: IFieldReferenceExpression: N.Class N.C.ClassField (OperationKind.FieldReferenceExpression, Type: N.Class) (Syntax: 'ClassField')
                Instance Receiver: IInstanceReferenceExpression (InstanceReferenceKind.Implicit) (OperationKind.InstanceReferenceExpression, Type: N.C) (Syntax: 'ClassField')
            Initializer: IObjectOrCollectionInitializerExpression (OperationKind.ObjectOrCollectionInitializerExpression, Type: N.Class) (Syntax: '{ }')
                Initializers(0)
          IMemberInitializerExpression (OperationKind.MemberInitializerExpression, Type: N.Class) (Syntax: 'ClassProp = { }')
            InitializedMember: IPropertyReferenceExpression: N.Class N.C.ClassProp { get; } (OperationKind.PropertyReferenceExpression, Type: N.Class) (Syntax: 'ClassProp')
                Instance Receiver: IInstanceReferenceExpression (InstanceReferenceKind.Implicit) (OperationKind.InstanceReferenceExpression, Type: N.C) (Syntax: 'ClassProp')
            Initializer: IObjectOrCollectionInitializerExpression (OperationKind.ObjectOrCollectionInitializerExpression, Type: N.Class) (Syntax: '{ }')
                Initializers(0)
";
            var expectedDiagnostics = new DiagnosticDescription[] {
                // CS1917: Members of readonly field 'C.StructField' of type 'Struct' cannot be assigned with an object initializer because it is of a value type
                //                 StructField = { },      // CS1917
                Diagnostic(ErrorCode.ERR_ReadonlyValueTypeInObjectInitializer, "StructField").WithArguments("N.C.StructField", "N.Struct").WithLocation(19, 17),
                // CS1918: Members of property 'C.StructProp' of type 'Struct' cannot be assigned with an object initializer because it is of a value type
                //                 StructProp = { },       // CS1918
                Diagnostic(ErrorCode.ERR_ValueTypePropertyInObjectInitializer, "StructProp").WithArguments("N.C.StructProp", "N.Struct").WithLocation(20, 17),
                // CS0649: Field 'Struct.x' is never assigned to, and will always have its default value 0
                //     struct Struct { public int x; }
                Diagnostic(ErrorCode.WRN_UnassignedInternalField, "x").WithArguments("N.Struct.x", "0").WithLocation(4, 32),
                // CS0649: Field 'Class.x' is never assigned to, and will always have its default value 0
                //     class Class { public int x; }
                Diagnostic(ErrorCode.WRN_UnassignedInternalField, "x").WithArguments("N.Class.x", "0").WithLocation(5, 30)
            };

            VerifyOperationTreeAndDiagnosticsForTest<ObjectCreationExpressionSyntax>(source, expectedOperationTree, expectedDiagnostics);
        }

        [WorkItem(544570, "http://vstfdevdiv:8080/DevDiv2/DevDiv/_workitems/edit/544570")]
        [Fact]
        public void CollectionInitializerTest_Bug_12977()
        {
            string source = @"
using System.Collections.Generic;
using System.Collections;

static class Test
{
    static void Main()
    {
        var a = /*<bind>*/new A { 5, { 1, 2, { 1, 2 } }/*</bind>*/, 3 };
    }
}

class A : IEnumerable
{
    List<object> list = new List<object>();
    public A() { }
    public A(int i) { }
    public void Add(int i) { list.Add(i); }
    public void Add(int i, int j)
    {
        list.Add(i);
        list.Add(j);
    }
    public IEnumerator GetEnumerator()
    {
        for (int i = 0; i < list.Count; i++)
            yield return list[i];
    }
}
";
string expectedOperationTree = @"
IObjectCreationExpression (Constructor: A..ctor()) (OperationKind.ObjectCreationExpression, Type: A, IsInvalid) (Syntax: 'new A { 5,  ...  { 1, 2 } }')
  Arguments(0)
  Initializer: IObjectOrCollectionInitializerExpression (OperationKind.ObjectOrCollectionInitializerExpression, Type: A, IsInvalid) (Syntax: '{ 5, { 1, 2, { 1, 2 } }')
      Initializers(3):
          ICollectionElementInitializerExpression (AddMethod: void A.Add(System.Int32 i)) (IsDynamic: False) (OperationKind.CollectionElementInitializerExpression, Type: System.Void) (Syntax: '5')
            Arguments(1):
                ILiteralExpression (OperationKind.LiteralExpression, Type: System.Int32, Constant: 5) (Syntax: '5')
          IInvocationExpression ( void A.Add()) (OperationKind.InvocationExpression, Type: System.Void, IsInvalid) (Syntax: '{ 1, 2, ')
            Instance Receiver: IInstanceReferenceExpression (InstanceReferenceKind.Implicit) (OperationKind.InstanceReferenceExpression, Type: A) (Syntax: 'A')
            Arguments(3):
                IArgument (ArgumentKind.Explicit, Matching Parameter: null) (OperationKind.Argument) (Syntax: '1')
<<<<<<< HEAD
                  ILiteralExpression (Text: 1) (OperationKind.LiteralExpression, Type: System.Int32, Constant: 1) (Syntax: '1')
                IArgument (ArgumentKind.Explicit, Matching Parameter: null) (OperationKind.Argument) (Syntax: '2')
                  ILiteralExpression (Text: 2) (OperationKind.LiteralExpression, Type: System.Int32, Constant: 2) (Syntax: '2')
=======
                  ILiteralExpression (OperationKind.LiteralExpression, Type: System.Int32, Constant: 1) (Syntax: '1')
                  InConversion: null
                  OutConversion: null
                IArgument (ArgumentKind.Explicit, Matching Parameter: null) (OperationKind.Argument) (Syntax: '2')
                  ILiteralExpression (OperationKind.LiteralExpression, Type: System.Int32, Constant: 2) (Syntax: '2')
                  InConversion: null
                  OutConversion: null
>>>>>>> 5d2d334b
                IArgument (ArgumentKind.Explicit, Matching Parameter: null) (OperationKind.Argument, IsInvalid) (Syntax: '')
                  IInvalidExpression (OperationKind.InvalidExpression, Type: ?, IsInvalid) (Syntax: '')
                    Children(0)
          ICollectionElementInitializerExpression (AddMethod: void A.Add(System.Int32 i, System.Int32 j)) (IsDynamic: False) (OperationKind.CollectionElementInitializerExpression, Type: System.Void, IsInvalid) (Syntax: '{ 1, 2 }')
            Arguments(2):
                ILiteralExpression (OperationKind.LiteralExpression, Type: System.Int32, Constant: 1) (Syntax: '1')
                ILiteralExpression (OperationKind.LiteralExpression, Type: System.Int32, Constant: 2) (Syntax: '2')
";
            var expectedDiagnostics = new DiagnosticDescription[] {
                // CS1525: Invalid expression term '{'
                //         var a = /*<bind>*/new A { 5, { 1, 2, { 1, 2 } }/*</bind>*/, 3 };
                Diagnostic(ErrorCode.ERR_InvalidExprTerm, "{").WithArguments("{").WithLocation(9, 46),
                // CS1513: } expected
                //         var a = /*<bind>*/new A { 5, { 1, 2, { 1, 2 } }/*</bind>*/, 3 };
                Diagnostic(ErrorCode.ERR_RbraceExpected, "{").WithLocation(9, 46),
                // CS1003: Syntax error, ',' expected
                //         var a = /*<bind>*/new A { 5, { 1, 2, { 1, 2 } }/*</bind>*/, 3 };
                Diagnostic(ErrorCode.ERR_SyntaxError, "{").WithArguments(",", "{").WithLocation(9, 46),
                // CS1001: Identifier expected
                //         var a = /*<bind>*/new A { 5, { 1, 2, { 1, 2 } }/*</bind>*/, 3 };
                Diagnostic(ErrorCode.ERR_IdentifierExpected, "3").WithLocation(9, 69),
                // CS1002: ; expected
                //         var a = /*<bind>*/new A { 5, { 1, 2, { 1, 2 } }/*</bind>*/, 3 };
                Diagnostic(ErrorCode.ERR_SemicolonExpected, "3").WithLocation(9, 69),
                // CS1002: ; expected
                //         var a = /*<bind>*/new A { 5, { 1, 2, { 1, 2 } }/*</bind>*/, 3 };
                Diagnostic(ErrorCode.ERR_SemicolonExpected, "}").WithLocation(9, 71),
                // CS1597: Semicolon after method or accessor block is not valid
                //         var a = /*<bind>*/new A { 5, { 1, 2, { 1, 2 } }/*</bind>*/, 3 };
                Diagnostic(ErrorCode.ERR_UnexpectedSemicolon, ";").WithLocation(9, 72),
                // CS1022: Type or namespace definition, or end-of-file expected
                // }
                Diagnostic(ErrorCode.ERR_EOFExpected, "}").WithLocation(11, 1)
            };

            VerifyOperationTreeAndDiagnosticsForTest<ObjectCreationExpressionSyntax>(source, expectedOperationTree, expectedDiagnostics);
        }

        [WorkItem(545123, "http://vstfdevdiv:8080/DevDiv2/DevDiv/_workitems/edit/545123")]
        [Fact]
        public void VoidElementType_Bug_13402()
        {
            var source = @"
class C
{
    static void Main()
    {
        var array = new[] { Main() };
        foreach (var element in array)
        {
        }
    }
}";
            CreateStandardCompilation(source).VerifyDiagnostics(
                // (6,21): error CS0826: No best type found for implicitly-typed array
                //         var array = new[] { Main() };
                Diagnostic(ErrorCode.ERR_ImplicitlyTypedArrayNoBestType, "new[] { Main() }"));
        }

        [Fact]
        public void AssignmentInOmittedCollectionElementInitializer()
        {
            string source = @"
using System.Collections;

partial class C : IEnumerable
{
    public IEnumerator GetEnumerator() { return null; }

    partial void M(int i);
    partial void Add(int i);

    static void Main()
    {
        int i, j, k;

        var c = /*<bind>*/new C { (i = 1) }/*</bind>*/; // NOTE: assignment is omitted.
        k = i;

        // Normal call, as reference.
        c.M(j = 3);
        k = j;
    }
}
";
string expectedOperationTree = @"
IObjectCreationExpression (Constructor: C..ctor()) (OperationKind.ObjectCreationExpression, Type: C) (Syntax: 'new C { (i = 1) }')
  Arguments(0)
  Initializer: IObjectOrCollectionInitializerExpression (OperationKind.ObjectOrCollectionInitializerExpression, Type: C) (Syntax: '{ (i = 1) }')
      Initializers(1):
          ICollectionElementInitializerExpression (AddMethod: void C.Add(System.Int32 i)) (IsDynamic: False) (OperationKind.CollectionElementInitializerExpression, Type: System.Void) (Syntax: '(i = 1)')
            Arguments(1):
                ISimpleAssignmentExpression (OperationKind.SimpleAssignmentExpression, Type: System.Int32) (Syntax: 'i = 1')
                  Left: ILocalReferenceExpression: i (OperationKind.LocalReferenceExpression, Type: System.Int32) (Syntax: 'i')
                  Right: ILiteralExpression (OperationKind.LiteralExpression, Type: System.Int32, Constant: 1) (Syntax: '1')
";
            var expectedDiagnostics = new DiagnosticDescription[] {
                // CS0165: Use of unassigned local variable 'i'
                //         k = i;
                Diagnostic(ErrorCode.ERR_UseDefViolation, "i").WithArguments("i").WithLocation(16, 13),
                // CS0165: Use of unassigned local variable 'j'
                //         k = j;
                Diagnostic(ErrorCode.ERR_UseDefViolation, "j").WithArguments("j").WithLocation(20, 13)
            };

            VerifyOperationTreeAndDiagnosticsForTest<ObjectCreationExpressionSyntax>(source, expectedOperationTree, expectedDiagnostics);
        }

        [Fact]
        public void OmittedCollectionElementInitializerInExpressionTree()
        {
            string source = @"
using System;
using System.Collections;
using System.Linq.Expressions;

partial class C : IEnumerable
{
    public IEnumerator GetEnumerator() { return null; }

    partial void M(int i);
    partial void Add(int i);

    static void Main()
    {
        Expression<Action> a = () => /*<bind>*/new C { 1 }/*</bind>*/; // Omitted element initializer.
        Expression<Action> b = () => new C().M(1); // Normal call, as reference.
    }
}
";
string expectedOperationTree = @"
IObjectCreationExpression (Constructor: C..ctor()) (OperationKind.ObjectCreationExpression, Type: C, IsInvalid) (Syntax: 'new C { 1 }')
  Arguments(0)
  Initializer: IObjectOrCollectionInitializerExpression (OperationKind.ObjectOrCollectionInitializerExpression, Type: C, IsInvalid) (Syntax: '{ 1 }')
      Initializers(1):
          ICollectionElementInitializerExpression (AddMethod: void C.Add(System.Int32 i)) (IsDynamic: False) (OperationKind.CollectionElementInitializerExpression, Type: System.Void, IsInvalid) (Syntax: '1')
            Arguments(1):
                ILiteralExpression (OperationKind.LiteralExpression, Type: System.Int32, Constant: 1, IsInvalid) (Syntax: '1')
";
            var expectedDiagnostics = new DiagnosticDescription[] {
                // CS0765: Partial methods with only a defining declaration or removed conditional methods cannot be used in expression trees
                //         Expression<Action> a = () => /*<bind>*/new C { 1 }/*</bind>*/; // Omitted element initializer.
                Diagnostic(ErrorCode.ERR_PartialMethodInExpressionTree, "1").WithLocation(15, 56),
                // CS0765: Partial methods with only a defining declaration or removed conditional methods cannot be used in expression trees
                //         Expression<Action> b = () => new C().M(1); // Normal call, as reference.
                Diagnostic(ErrorCode.ERR_PartialMethodInExpressionTree, "new C().M(1)").WithLocation(16, 38)
            };

            VerifyOperationTreeAndDiagnosticsForTest<ObjectCreationExpressionSyntax>(source, expectedOperationTree, expectedDiagnostics);
        }

        [Fact]
        public void CS1918ERR_ValueTypePropertyInObjectInitializer_NonSpec_Dev10_Error()
        {
            // SPEC:    Nested object initializers cannot be applied to properties with a value type, or to read-only fields with a value type.

            // NOTE:    Dev10 compiler violates the specification here and applies this restriction to nested collection initializers as well.
            // NOTE:    Roslyn goes even further and requires a reference type (rather than "not a value type").  The rationale is that Add methods
            // NOTE:    nearly always manipulate the state of the collection, and those manipulations would be lost if the "this" argument was
            // NOTE:    just a copy.

            string source = @"
using System.Collections;

struct A : IEnumerable
{
    int count;
    int[] values;
    public A(int dummy)
    {
        count = 0;
        values = new int[3];
    }
    public void Add(int i)
    {
        values[count++] = i;
    }
    public int this[int index]
    {
        get { return values[index]; }
    }
    public int Count
    {
        get { return count; }
        set { count = value; }
    }
    public IEnumerator GetEnumerator()
    {
        yield break;
    }
}

class B
{
    public A a = new A();
    public A A
    {
        get { return a; }
        set { a = value; }
    }
}

class Test
{
    static int Main()
    {
        B b = new B { a = { 1, 2, 3 } };
        b = /*<bind>*/new B { A = { 4, 5, 6 } }/*</bind>*/;
        return -1;
    }
}
";
string expectedOperationTree = @"
IObjectCreationExpression (Constructor: B..ctor()) (OperationKind.ObjectCreationExpression, Type: B, IsInvalid) (Syntax: 'new B { A = ... 4, 5, 6 } }')
  Arguments(0)
  Initializer: IObjectOrCollectionInitializerExpression (OperationKind.ObjectOrCollectionInitializerExpression, Type: B, IsInvalid) (Syntax: '{ A = { 4, 5, 6 } }')
      Initializers(1):
          IMemberInitializerExpression (OperationKind.MemberInitializerExpression, Type: A, IsInvalid) (Syntax: 'A = { 4, 5, 6 }')
            InitializedMember: IPropertyReferenceExpression: A B.A { get; set; } (OperationKind.PropertyReferenceExpression, Type: A, IsInvalid) (Syntax: 'A')
                Instance Receiver: IInstanceReferenceExpression (InstanceReferenceKind.Implicit) (OperationKind.InstanceReferenceExpression, Type: B, IsInvalid) (Syntax: 'A')
            Initializer: IObjectOrCollectionInitializerExpression (OperationKind.ObjectOrCollectionInitializerExpression, Type: A) (Syntax: '{ 4, 5, 6 }')
                Initializers(3):
                    ICollectionElementInitializerExpression (AddMethod: void A.Add(System.Int32 i)) (IsDynamic: False) (OperationKind.CollectionElementInitializerExpression, Type: System.Void) (Syntax: '4')
                      Arguments(1):
                          ILiteralExpression (OperationKind.LiteralExpression, Type: System.Int32, Constant: 4) (Syntax: '4')
                    ICollectionElementInitializerExpression (AddMethod: void A.Add(System.Int32 i)) (IsDynamic: False) (OperationKind.CollectionElementInitializerExpression, Type: System.Void) (Syntax: '5')
                      Arguments(1):
                          ILiteralExpression (OperationKind.LiteralExpression, Type: System.Int32, Constant: 5) (Syntax: '5')
                    ICollectionElementInitializerExpression (AddMethod: void A.Add(System.Int32 i)) (IsDynamic: False) (OperationKind.CollectionElementInitializerExpression, Type: System.Void) (Syntax: '6')
                      Arguments(1):
                          ILiteralExpression (OperationKind.LiteralExpression, Type: System.Int32, Constant: 6) (Syntax: '6')
";
            var expectedDiagnostics = new DiagnosticDescription[] {
                // CS1918: Members of property 'B.A' of type 'A' cannot be assigned with an object initializer because it is of a value type
                //         b = /*<bind>*/new B { A = { 4, 5, 6 } }/*</bind>*/;
                Diagnostic(ErrorCode.ERR_ValueTypePropertyInObjectInitializer, "A").WithArguments("B.A", "A").WithLocation(47, 31)
            };

            VerifyOperationTreeAndDiagnosticsForTest<ObjectCreationExpressionSyntax>(source, expectedOperationTree, expectedDiagnostics);
        }

        #endregion

        [WorkItem(529787, "http://vstfdevdiv:8080/DevDiv2/DevDiv/_workitems/edit/529787")]
        [Fact]
        public void GetCollectionInitializerSymbolInfo_01()
        {
            var source = @"
using System;
using System.Collections.Generic;
 
class X : List<int>
{
    void Add(int x) { }
    void Add(string x) {}
 
    static void Main()
    {
        var z = new X { String.Empty, 12 };
    }
}
";
            var compilation = CreateStandardCompilation(source);

            var tree = compilation.SyntaxTrees.Single();
            var semanticModel = compilation.GetSemanticModel(tree);

            var nodes = (from node in tree.GetRoot().DescendantNodes()
                         where node.IsKind(SyntaxKind.CollectionInitializerExpression)
                         select (InitializerExpressionSyntax)node).Single().Expressions;

            SymbolInfo symbolInfo;

            symbolInfo = semanticModel.GetCollectionInitializerSymbolInfo(nodes[0]);

            Assert.NotNull(symbolInfo.Symbol);
            Assert.Equal("void X.Add(System.String x)", symbolInfo.Symbol.ToTestDisplayString());
            Assert.Equal(CandidateReason.None, symbolInfo.CandidateReason);
            Assert.Equal(0, symbolInfo.CandidateSymbols.Length);

            symbolInfo = semanticModel.GetCollectionInitializerSymbolInfo(nodes[1]);

            Assert.NotNull(symbolInfo.Symbol);
            Assert.Equal("void X.Add(System.Int32 x)", symbolInfo.Symbol.ToTestDisplayString());
            Assert.Equal(CandidateReason.None, symbolInfo.CandidateReason);
            Assert.Equal(0, symbolInfo.CandidateSymbols.Length);
        }

        [WorkItem(529787, "http://vstfdevdiv:8080/DevDiv2/DevDiv/_workitems/edit/529787")]
        [Fact]
        public void GetCollectionInitializerSymbolInfo_02()
        {
            var source = @"
using System;
using System.Collections.Generic;

class Base : IEnumerable<int>
{} 

class X : Base
{
    void Add(X x) { }
    void Add(List<byte> x) {}
 
    static void Main()
    {
        var z = new X { String.Empty };
    }
}
";
            var compilation = CreateStandardCompilation(source);

            var tree = compilation.SyntaxTrees.Single();
            var semanticModel = compilation.GetSemanticModel(tree);

            var nodes = (from node in tree.GetRoot().DescendantNodes()
                         where node.IsKind(SyntaxKind.CollectionInitializerExpression)
                         select (InitializerExpressionSyntax)node).Single().Expressions;

            SymbolInfo symbolInfo;

            symbolInfo = semanticModel.GetCollectionInitializerSymbolInfo(nodes[0]);

            Assert.Null(symbolInfo.Symbol);
            Assert.Equal(CandidateReason.OverloadResolutionFailure, symbolInfo.CandidateReason);
            Assert.Equal(2, symbolInfo.CandidateSymbols.Length);
            Assert.Equal(new[] {"void X.Add(System.Collections.Generic.List<System.Byte> x)",
                          "void X.Add(X x)"},
                         symbolInfo.CandidateSymbols.Select(s => s.ToTestDisplayString()).Order().ToArray());
        }

        [WorkItem(529787, "http://vstfdevdiv:8080/DevDiv2/DevDiv/_workitems/edit/529787")]
        [Fact]
        public void GetCollectionInitializerSymbolInfo_03()
        {
            var source = @"
using System;
using System.Collections.Generic;

class Base : IEnumerable<int>
{} 

class X : Base
{
    protected void Add(string x) { }
}

class Y
{
    static void Main()
    {
        var z = new X { String.Empty };
    }
}
";
            var compilation = CreateStandardCompilation(source);

            compilation.VerifyDiagnostics(
    // (5,14): error CS0535: 'Base' does not implement interface member 'IEnumerable<int>.GetEnumerator()'
    // class Base : IEnumerable<int>
    Diagnostic(ErrorCode.ERR_UnimplementedInterfaceMember, "IEnumerable<int>").WithArguments("Base", "System.Collections.Generic.IEnumerable<int>.GetEnumerator()").WithLocation(5, 14),
    // (5,14): error CS0535: 'Base' does not implement interface member 'IEnumerable.GetEnumerator()'
    // class Base : IEnumerable<int>
    Diagnostic(ErrorCode.ERR_UnimplementedInterfaceMember, "IEnumerable<int>").WithArguments("Base", "System.Collections.IEnumerable.GetEnumerator()").WithLocation(5, 14),
    // (17,32): error CS0122: 'X.Add(string)' is inaccessible due to its protection level
    //         var z = new X { String.Empty };
    Diagnostic(ErrorCode.ERR_BadAccess, "Empty").WithArguments("X.Add(string)").WithLocation(17, 32)
                );

            var tree = compilation.SyntaxTrees.Single();
            var semanticModel = compilation.GetSemanticModel(tree);

            var nodes = (from node in tree.GetRoot().DescendantNodes()
                         where node.IsKind(SyntaxKind.CollectionInitializerExpression)
                         select (InitializerExpressionSyntax)node).Single().Expressions;

            SymbolInfo symbolInfo;

            symbolInfo = semanticModel.GetCollectionInitializerSymbolInfo(nodes[0]);

            Assert.Null(symbolInfo.Symbol);
            Assert.Equal(CandidateReason.Inaccessible, symbolInfo.CandidateReason);
            Assert.Equal("void X.Add(System.String x)", symbolInfo.CandidateSymbols.Single().ToTestDisplayString());
        }

        [WorkItem(529787, "http://vstfdevdiv:8080/DevDiv2/DevDiv/_workitems/edit/529787")]
        [Fact]
        public void GetCollectionInitializerSymbolInfo_04()
        {
            var source = @"
using System;
using System.Collections.Generic;
 
class X : List<int>
{
    void Add(string x, int y) {}
 
    static void Main()
    {
        var z = new X { {String.Empty, 12} };
    }
}
";
            var compilation = CreateStandardCompilation(source);

            var tree = compilation.SyntaxTrees.Single();
            var semanticModel = compilation.GetSemanticModel(tree);

            var nodes = (from node in tree.GetRoot().DescendantNodes()
                         where node.IsKind(SyntaxKind.CollectionInitializerExpression)
                         select (InitializerExpressionSyntax)node).Single().Expressions;

            SymbolInfo symbolInfo;

            symbolInfo = semanticModel.GetCollectionInitializerSymbolInfo(nodes[0]);

            Assert.NotNull(symbolInfo.Symbol);
            Assert.Equal("void X.Add(System.String x, System.Int32 y)", symbolInfo.Symbol.ToTestDisplayString());
            Assert.Equal(CandidateReason.None, symbolInfo.CandidateReason);
            Assert.Equal(0, symbolInfo.CandidateSymbols.Length);
        }

        [WorkItem(529787, "http://vstfdevdiv:8080/DevDiv2/DevDiv/_workitems/edit/529787")]
        [Fact]
        public void GetCollectionInitializerSymbolInfo_05()
        {
            var source = @"
using System;
using System.Collections.Generic;
 
class X : List<int>
{
    void Add(string x, int y) {}
 
    static void Main()
    {
        var z = new X { {String.Empty, 12} };
    }
}
";
            var compilation = CreateStandardCompilation(source);

            var tree = compilation.SyntaxTrees.Single();
            var semanticModel = compilation.GetSemanticModel(tree);

            var nodes = (from node in tree.GetRoot().DescendantNodes()
                         where node.IsKind(SyntaxKind.CollectionInitializerExpression)
                         select (InitializerExpressionSyntax)node).Single().Expressions;

            SymbolInfo symbolInfo;

            for (int i = 0; i < 2; i++)
            {
                symbolInfo = semanticModel.GetCollectionInitializerSymbolInfo(((InitializerExpressionSyntax)nodes[0]).Expressions[i]);

                Assert.Null(symbolInfo.Symbol);
                Assert.Equal(CandidateReason.None, symbolInfo.CandidateReason);
                Assert.Equal(0, symbolInfo.CandidateSymbols.Length);
            }
        }

        [WorkItem(1084686, "http://vstfdevdiv:8080/DevDiv2/DevDiv/_workitems/edit/1084686"), WorkItem(390, "CodePlex")]
        [Fact]
        public void GetCollectionInitializerSymbolInfo_CollectionInitializerWithinObjectInitializer_01()
        {
            var source = @"
using System;
using System.Collections.Generic;
class Test 
{
    public List<string> List { get; set; }
    
    static void Main() 
    {
        var x = new Test 
                    { 
                        List = { ""Hello"", ""World"" },
                    };
    };
}
";
            var compilation = CreateStandardCompilation(source);

            var tree = compilation.SyntaxTrees.Single();
            var semanticModel = compilation.GetSemanticModel(tree);

            var root = tree.GetRoot();
            var objectCreation = root.DescendantNodes().OfType<ObjectCreationExpressionSyntax>().Single();
            var listAssignment = (AssignmentExpressionSyntax)objectCreation.Initializer.Expressions[0];

            Assert.Equal(SyntaxKind.SimpleAssignmentExpression, listAssignment.Kind());
            Assert.Equal("List", listAssignment.Left.ToString());

            var listInitializer = (InitializerExpressionSyntax)listAssignment.Right;

            SymbolInfo symbolInfo;

            foreach (var expression in listInitializer.Expressions)
            {
                symbolInfo = semanticModel.GetCollectionInitializerSymbolInfo(expression);
                Assert.Equal("void System.Collections.Generic.List<System.String>.Add(System.String item)", symbolInfo.Symbol.ToTestDisplayString());
            }
        }

        [WorkItem(1084686, "http://vstfdevdiv:8080/DevDiv2/DevDiv/_workitems/edit/1084686"), WorkItem(390, "CodePlex")]
        [Fact]
        public void GetCollectionInitializerSymbolInfo_CollectionInitializerWithinObjectInitializer_02()
        {
            var source = @"
using System;
using System.Collections.Generic;
class Test 
{
    public List<string> List { get; set; }
    
    static void Main() 
    {
        var x = new Test2 
                    { 
                        P = { 
                                List = { ""Hello"", ""World"" },
                            }
                    };
    };
}

class Test2 
{
    public Test P { get; set; }
}
";
            var compilation = CreateStandardCompilation(source);

            var tree = compilation.SyntaxTrees.Single();
            var semanticModel = compilation.GetSemanticModel(tree);

            var root = tree.GetRoot();
            var objectCreation = root.DescendantNodes().OfType<ObjectCreationExpressionSyntax>().Single();
            var listAssignment = (AssignmentExpressionSyntax)((InitializerExpressionSyntax)((AssignmentExpressionSyntax)objectCreation.Initializer.Expressions[0]).Right).Expressions[0];

            Assert.Equal(SyntaxKind.SimpleAssignmentExpression, listAssignment.Kind());
            Assert.Equal("List", listAssignment.Left.ToString());

            var listInitializer = (InitializerExpressionSyntax)listAssignment.Right;

            SymbolInfo symbolInfo;

            foreach (var expression in listInitializer.Expressions)
            {
                symbolInfo = semanticModel.GetCollectionInitializerSymbolInfo(expression);
                Assert.Equal("void System.Collections.Generic.List<System.String>.Add(System.String item)", symbolInfo.Symbol.ToTestDisplayString());
            }
        }

        [WorkItem(1084686, "http://vstfdevdiv:8080/DevDiv2/DevDiv/_workitems/edit/1084686"), WorkItem(390, "CodePlex")]
        [Fact]
        public void GetCollectionInitializerSymbolInfo_CollectionInitializerWithinObjectInitializer_03()
        {
            var source = @"
using System;
using System.Collections.Generic;

class C : System.Collections.Generic.List<C>
{
    class D
    {
        public C[] arr = new C[1] { new C() };
    }

    static void Main()
    {
        var d = new D { arr = { [0] = { null } } };
    }
}
";
            var compilation = CreateStandardCompilation(source);

            var tree = compilation.SyntaxTrees.Single();
            var semanticModel = compilation.GetSemanticModel(tree);

            var root = tree.GetRoot();
            var objectCreation = root.DescendantNodes().OfType<ObjectCreationExpressionSyntax>().Last();
            var listAssignment = (AssignmentExpressionSyntax)((InitializerExpressionSyntax)((AssignmentExpressionSyntax)objectCreation.Initializer.Expressions[0]).Right).Expressions[0];

            Assert.Equal(SyntaxKind.SimpleAssignmentExpression, listAssignment.Kind());
            Assert.Equal("[0]", listAssignment.Left.ToString());

            var listInitializer = (InitializerExpressionSyntax)listAssignment.Right;

            SymbolInfo symbolInfo;

            foreach (var expression in listInitializer.Expressions)
            {
                symbolInfo = semanticModel.GetCollectionInitializerSymbolInfo(expression);
                Assert.Equal("void System.Collections.Generic.List<C>.Add(C item)", symbolInfo.Symbol.ToTestDisplayString());
            }
        }

        [Fact, WorkItem(1073330, "http://vstfdevdiv:8080/DevDiv2/DevDiv/_workitems/edit/1073330")]
        public void NestedIndexerInitializerArray()
        {
            var source = @"
class C
{
    int[] a;

    static void Main()
    {
        var a = new C { a = { [0] = 1, [1] = 2 } };
    }
}
";

            CreateStandardCompilation(source).VerifyDiagnostics(
                // (4,11): warning CS0414: The field 'C.a' is assigned but its value is never used
                //     int[] a;
                Diagnostic(ErrorCode.WRN_UnreferencedFieldAssg, "a").WithArguments("C.a").WithLocation(4, 11));
        }

        [Fact, WorkItem(1073330, "http://vstfdevdiv:8080/DevDiv2/DevDiv/_workitems/edit/1073330")]
        public void NestedIndexerInitializerMDArray()
        {
            var source = @"
class C
{
    int[,] a;

    static void Main()
    {
        var a = new C { a = { [0, 0] = 1, [0, 1] = 2, [1, 0] = 3, [1, 1] = 4} };
    }
}
";

            CreateStandardCompilation(source).VerifyDiagnostics(
                // (4,12): warning CS0414: The field 'C.a' is assigned but its value is never used
                //     int[,] a;
                Diagnostic(ErrorCode.WRN_UnreferencedFieldAssg, "a").WithArguments("C.a").WithLocation(4, 12));
        }

        [Fact, WorkItem(1073330, "http://vstfdevdiv:8080/DevDiv2/DevDiv/_workitems/edit/1073330")]
        public void NestedIndexerInitializerArraySemanticInfo()
        {
            var source = @"
class C
{
    int[] a;

    static void Main()
    {
        var a = new C { a = { [0] = 1, [1] = 2 } };
    }
}
";

            var compilation = CreateStandardCompilation(source);

            var tree = compilation.SyntaxTrees.Single();
            var semanticModel = compilation.GetSemanticModel(tree);

            var nodes = tree.GetRoot().DescendantNodes().OfType<InitializerExpressionSyntax>().Skip(1).Single().Expressions;

            SymbolInfo symbolInfo;

            for (int i = 0; i < 2; i++)
            {
                symbolInfo = semanticModel.GetSymbolInfo(((AssignmentExpressionSyntax)nodes[i]).Left);

                Assert.Null(symbolInfo.Symbol);
                Assert.Equal(CandidateReason.None, symbolInfo.CandidateReason);
                Assert.Equal(0, symbolInfo.CandidateSymbols.Length);
            }
        }

        [Fact, WorkItem(2046, "https://github.com/dotnet/roslyn/issues/2046")]
        public void ObjectInitializerTest_DynamicPassedToConstructor()
        {
            var source = @"
using System;

class Program
{
    static void Main(string[] args)
    {
        DoesNotWork();
    }

    public static void DoesNotWork()
    {
        var cc = new Cc(1, (dynamic)new object())
        {
            C = ""Initialized""
        };
        Console.WriteLine(cc.C ?? ""Uninitialized !!!"");
    }
}

public class Cc{

    public int A { get; set; }
    public dynamic B { get; set; }

    public string C { get; set; }

    public Cc(int a, dynamic b)
    {
        A = a;
        B = b;
    }
}
";
            CompileAndVerify(source, new[] { CSharpRef, SystemCoreRef }, expectedOutput: "Initialized");
        }

        [WorkItem(12983, "https://github.com/dotnet/roslyn/issues/12983")]
        [Fact]
        public void GetCollectionInitializerSymbolInfo_06()
        {
            var source = @"
using System;
using System.Collections.Generic;
 
class X
{
    public static void Main()
    {
        var list1 = new List<string>;
        var list2 = new List<string>();

        var list3 = new List<string> { Count = 3 };
        var list4 = new List<string>() { Count = 3 };

        var list5 = new List<string> { 1, 2, 3 };
        var list6 = new List<string>() { 1, 2, 3 };
    }
}
";
            var compilation = CreateStandardCompilation(source);

            var tree = compilation.SyntaxTrees.Single();
            var semanticModel = compilation.GetSemanticModel(tree);

            var nodes = tree.GetRoot().DescendantNodes().OfType<GenericNameSyntax>().ToArray();
            Assert.Equal(6, nodes.Length);

            foreach (var name in nodes)
            {
                Assert.Equal("List<string>", name.ToString());
                Assert.Equal("System.Collections.Generic.List<System.String>", semanticModel.GetSymbolInfo(name).Symbol.ToTestDisplayString());
                Assert.Null(semanticModel.GetTypeInfo(name).Type);
            }
        }
    }
}<|MERGE_RESOLUTION|>--- conflicted
+++ resolved
@@ -733,6 +733,8 @@
             Arguments(1):
                 IArgument (ArgumentKind.Explicit, Matching Parameter: null) (OperationKind.Argument, IsInvalid) (Syntax: '""str""')
                   ILiteralExpression (OperationKind.LiteralExpression, Type: System.String, Constant: ""str"", IsInvalid) (Syntax: '""str""')
+                  InConversion: null
+                  OutConversion: null
 ";
             var expectedDiagnostics = new DiagnosticDescription[] {
                 // CS1061: 'MyList<string>' does not contain a definition for 'Add' and no extension method 'Add' accepting a first argument of type 'MyList<string>' could be found (are you missing a using directive or an assembly reference?)
@@ -1316,13 +1318,9 @@
             Instance Receiver: IInstanceReferenceExpression (InstanceReferenceKind.Implicit) (OperationKind.InstanceReferenceExpression, Type: Gen<System.Int32>) (Syntax: 'Gen<int>')
             Arguments(1):
                 IArgument (ArgumentKind.Explicit, Matching Parameter: null) (OperationKind.Argument, IsInvalid) (Syntax: '1')
-<<<<<<< HEAD
-                  ILiteralExpression (Text: 1) (OperationKind.LiteralExpression, Type: System.Int32, Constant: 1, IsInvalid) (Syntax: '1')
-=======
                   ILiteralExpression (OperationKind.LiteralExpression, Type: System.Int32, Constant: 1, IsInvalid) (Syntax: '1')
                   InConversion: null
                   OutConversion: null
->>>>>>> 5d2d334b
 ";
             var expectedDiagnostics = new DiagnosticDescription[] {
                 // CS0411: The type arguments for method 'Gen<int>.Add<U>(int)' cannot be inferred from the usage. Try specifying the type arguments explicitly.
@@ -2044,6 +2042,8 @@
             Arguments(1):
                 IArgument (ArgumentKind.Explicit, Matching Parameter: null) (OperationKind.Argument, IsInvalid) (Syntax: '""hi""')
                   ILiteralExpression (OperationKind.LiteralExpression, Type: System.String, Constant: ""hi"", IsInvalid) (Syntax: '""hi""')
+                  InConversion: null
+                  OutConversion: null
 ";
             var expectedDiagnostics = new DiagnosticDescription[] {
                 // CS1950: The best overloaded Add method 'TestClass.Add(int)' for the collection initializer has some invalid arguments
@@ -2090,13 +2090,9 @@
             Instance Receiver: IInstanceReferenceExpression (InstanceReferenceKind.Implicit) (OperationKind.InstanceReferenceExpression, Type: Test) (Syntax: 'Test')
             Arguments(1):
                 IArgument (ArgumentKind.Explicit, Matching Parameter: null) (OperationKind.Argument, IsInvalid) (Syntax: '1')
-<<<<<<< HEAD
-                  ILiteralExpression (Text: 1) (OperationKind.LiteralExpression, Type: System.Int32, Constant: 1, IsInvalid) (Syntax: '1')
-=======
                   ILiteralExpression (OperationKind.LiteralExpression, Type: System.Int32, Constant: 1, IsInvalid) (Syntax: '1')
                   InConversion: null
                   OutConversion: null
->>>>>>> 5d2d334b
 ";
             var expectedDiagnostics = new DiagnosticDescription[] {
                 // CS1954: The best overloaded method match 'Test.Add(ref int)' for the collection initializer element cannot be used. Collection initializer 'Add' methods cannot have ref or out parameters.
@@ -2165,6 +2161,8 @@
                               Left: IPropertyReferenceExpression: System.String MyClass.tree { get; set; } (OperationKind.PropertyReferenceExpression, Type: System.String, IsInvalid) (Syntax: 'tree')
                                   Instance Receiver: IInstanceReferenceExpression (InstanceReferenceKind.Implicit) (OperationKind.InstanceReferenceExpression, Type: MyClass, IsInvalid) (Syntax: 'tree')
                               Right: ILiteralExpression (OperationKind.LiteralExpression, Type: System.String, Constant: ""maple"", IsInvalid) (Syntax: '""maple""')
+                  InConversion: null
+                  OutConversion: null
 ";
             var expectedDiagnostics = new DiagnosticDescription[] {
                 // CS1954: The best overloaded method match 'MyList<MyClass>.Add(ref MyClass)' for the collection initializer element cannot be used. Collection initializer 'Add' methods cannot have ref or out parameters.
@@ -2314,13 +2312,9 @@
                     Instance Receiver: IInstanceReferenceExpression (InstanceReferenceKind.Implicit) (OperationKind.InstanceReferenceExpression, Type: B) (Syntax: 'B')
                     Arguments(1):
                         IArgument (ArgumentKind.Explicit, Matching Parameter: null) (OperationKind.Argument, IsInvalid) (Syntax: '1')
-<<<<<<< HEAD
-                          ILiteralExpression (Text: 1) (OperationKind.LiteralExpression, Type: System.Int32, Constant: 1, IsInvalid) (Syntax: '1')
-=======
                           ILiteralExpression (OperationKind.LiteralExpression, Type: System.Int32, Constant: 1, IsInvalid) (Syntax: '1')
                           InConversion: null
                           OutConversion: null
->>>>>>> 5d2d334b
   IVariableDeclarationStatement (1 declarations) (OperationKind.VariableDeclarationStatement, IsInvalid) (Syntax: 'C coll2 = new C { 1 };')
     IVariableDeclaration (1 variables) (OperationKind.VariableDeclaration, IsInvalid) (Syntax: 'C coll2 = new C { 1 };')
       Variables: Local_1: C coll2
@@ -2332,13 +2326,9 @@
                     Instance Receiver: IInstanceReferenceExpression (InstanceReferenceKind.Implicit) (OperationKind.InstanceReferenceExpression, Type: C) (Syntax: 'C')
                     Arguments(1):
                         IArgument (ArgumentKind.Explicit, Matching Parameter: null) (OperationKind.Argument, IsInvalid) (Syntax: '1')
-<<<<<<< HEAD
-                          ILiteralExpression (Text: 1) (OperationKind.LiteralExpression, Type: System.Int32, Constant: 1, IsInvalid) (Syntax: '1')
-=======
                           ILiteralExpression (OperationKind.LiteralExpression, Type: System.Int32, Constant: 1, IsInvalid) (Syntax: '1')
                           InConversion: null
                           OutConversion: null
->>>>>>> 5d2d334b
   IVariableDeclarationStatement (1 declarations) (OperationKind.VariableDeclarationStatement, IsInvalid) (Syntax: 'D coll3 = n ... { 1, 2 } };')
     IVariableDeclaration (1 variables) (OperationKind.VariableDeclaration, IsInvalid) (Syntax: 'D coll3 = n ... { 1, 2 } };')
       Variables: Local_1: D coll3
@@ -2350,11 +2340,6 @@
                     Instance Receiver: IInstanceReferenceExpression (InstanceReferenceKind.Implicit) (OperationKind.InstanceReferenceExpression, Type: D) (Syntax: 'D')
                     Arguments(2):
                         IArgument (ArgumentKind.Explicit, Matching Parameter: null) (OperationKind.Argument, IsInvalid) (Syntax: '1')
-<<<<<<< HEAD
-                          ILiteralExpression (Text: 1) (OperationKind.LiteralExpression, Type: System.Int32, Constant: 1, IsInvalid) (Syntax: '1')
-                        IArgument (ArgumentKind.Explicit, Matching Parameter: null) (OperationKind.Argument, IsInvalid) (Syntax: '2')
-                          ILiteralExpression (Text: 2) (OperationKind.LiteralExpression, Type: System.Int32, Constant: 2, IsInvalid) (Syntax: '2')
-=======
                           ILiteralExpression (OperationKind.LiteralExpression, Type: System.Int32, Constant: 1, IsInvalid) (Syntax: '1')
                           InConversion: null
                           OutConversion: null
@@ -2362,7 +2347,6 @@
                           ILiteralExpression (OperationKind.LiteralExpression, Type: System.Int32, Constant: 2, IsInvalid) (Syntax: '2')
                           InConversion: null
                           OutConversion: null
->>>>>>> 5d2d334b
   IVariableDeclarationStatement (1 declarations) (OperationKind.VariableDeclarationStatement, IsInvalid) (Syntax: 'E coll4 = new E { 1 };')
     IVariableDeclaration (1 variables) (OperationKind.VariableDeclaration, IsInvalid) (Syntax: 'E coll4 = new E { 1 };')
       Variables: Local_1: E coll4
@@ -2374,13 +2358,9 @@
                     Instance Receiver: IInstanceReferenceExpression (InstanceReferenceKind.Implicit) (OperationKind.InstanceReferenceExpression, Type: E) (Syntax: 'E')
                     Arguments(1):
                         IArgument (ArgumentKind.Explicit, Matching Parameter: null) (OperationKind.Argument, IsInvalid) (Syntax: '1')
-<<<<<<< HEAD
-                          ILiteralExpression (Text: 1) (OperationKind.LiteralExpression, Type: System.Int32, Constant: 1, IsInvalid) (Syntax: '1')
-=======
                           ILiteralExpression (OperationKind.LiteralExpression, Type: System.Int32, Constant: 1, IsInvalid) (Syntax: '1')
                           InConversion: null
                           OutConversion: null
->>>>>>> 5d2d334b
   IReturnStatement (OperationKind.ReturnStatement) (Syntax: 'return 0;')
     ReturnedValue: ILiteralExpression (OperationKind.LiteralExpression, Type: System.Int32, Constant: 0) (Syntax: '0')
 ";
@@ -2748,11 +2728,6 @@
             Instance Receiver: IInstanceReferenceExpression (InstanceReferenceKind.Implicit) (OperationKind.InstanceReferenceExpression, Type: A) (Syntax: 'A')
             Arguments(3):
                 IArgument (ArgumentKind.Explicit, Matching Parameter: null) (OperationKind.Argument) (Syntax: '1')
-<<<<<<< HEAD
-                  ILiteralExpression (Text: 1) (OperationKind.LiteralExpression, Type: System.Int32, Constant: 1) (Syntax: '1')
-                IArgument (ArgumentKind.Explicit, Matching Parameter: null) (OperationKind.Argument) (Syntax: '2')
-                  ILiteralExpression (Text: 2) (OperationKind.LiteralExpression, Type: System.Int32, Constant: 2) (Syntax: '2')
-=======
                   ILiteralExpression (OperationKind.LiteralExpression, Type: System.Int32, Constant: 1) (Syntax: '1')
                   InConversion: null
                   OutConversion: null
@@ -2760,10 +2735,11 @@
                   ILiteralExpression (OperationKind.LiteralExpression, Type: System.Int32, Constant: 2) (Syntax: '2')
                   InConversion: null
                   OutConversion: null
->>>>>>> 5d2d334b
                 IArgument (ArgumentKind.Explicit, Matching Parameter: null) (OperationKind.Argument, IsInvalid) (Syntax: '')
                   IInvalidExpression (OperationKind.InvalidExpression, Type: ?, IsInvalid) (Syntax: '')
                     Children(0)
+                  InConversion: null
+                  OutConversion: null
           ICollectionElementInitializerExpression (AddMethod: void A.Add(System.Int32 i, System.Int32 j)) (IsDynamic: False) (OperationKind.CollectionElementInitializerExpression, Type: System.Void, IsInvalid) (Syntax: '{ 1, 2 }')
             Arguments(2):
                 ILiteralExpression (OperationKind.LiteralExpression, Type: System.Int32, Constant: 1) (Syntax: '1')
