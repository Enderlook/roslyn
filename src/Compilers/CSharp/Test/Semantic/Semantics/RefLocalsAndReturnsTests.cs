﻿// Copyright (c) Microsoft.  All Rights Reserved.  Licensed under the Apache License, Version 2.0.  See License.txt in the project root for license information.

using System.Collections.Generic;
using Xunit;
using Microsoft.CodeAnalysis.CSharp.Test.Utilities;
using Roslyn.Test.Utilities;
using System.Linq;
using Microsoft.CodeAnalysis.Test.Utilities;

namespace Microsoft.CodeAnalysis.CSharp.UnitTests.Semantics
{
    [CompilerTrait(CompilerFeature.RefLocalsReturns)]
    public class RefLocalsAndReturnsTests : CompilingTestBase
    {
        [Fact]
        public void RefFor72()
        {
            var comp = CreateCompilation(@"
class C
{
    void M(int x)
    {
        for (ref int rx = ref x; x < 0; x++) { }
    }
}", parseOptions: CSharpParseOptions.Default.WithLanguageVersion(LanguageVersion.CSharp7_2));
            comp.VerifyDiagnostics(
                // (6,14): error CS8320: Feature 'ref for-loop variables' is not available in C# 7.2. Please use language version 7.3 or greater.
                //         for (ref int rx = ref x; x < 0; x++) { }
                Diagnostic(ErrorCode.ERR_FeatureNotAvailableInVersion7_2, "ref int").WithArguments("ref for-loop variables", "7.3").WithLocation(6, 14));
        }

        [Fact]
        public void RefForEach72()
        {
            var comp = CreateCompilationWithMscorlibAndSpan(@"
using System;
class C
{
    void M(Span<int> span)
    {
        foreach (ref int x in span) { }
    }
}", parseOptions: CSharpParseOptions.Default.WithLanguageVersion(LanguageVersion.CSharp7_2));
            comp.VerifyDiagnostics(
                // (7,18): error CS8320: Feature 'ref foreach iteration variables' is not available in C# 7.2. Please use language version 7.3 or greater.
                //         foreach (ref int x in span) { }
                Diagnostic(ErrorCode.ERR_FeatureNotAvailableInVersion7_2, "ref int").WithArguments("ref foreach iteration variables", "7.3").WithLocation(7, 18));
        }

        [Fact]
        public void RefReturnRefExpression()
        {
            var comp = CreateCompilation(@"
class C
{
    readonly int _ro = 42;
    int _rw = 42;

    ref int M1(ref int rrw) => ref (rrw = ref _rw);

    ref readonly int M2(in int rro) => ref (rro = ref _ro);

    ref readonly int M3(in int rro) => ref (rro = ref _rw);

    ref int M4(in int rro) => ref (rro = ref _rw);

    ref int M5(ref int rrw) => ref (rrw = ref _ro);
}");
            comp.VerifyDiagnostics(
                // (13,36): error CS8333: Cannot return variable 'in int' by writable reference because it is a readonly variable
                //     ref int M4(in int rro) => ref (rro = ref _rw);
                Diagnostic(ErrorCode.ERR_RefReturnReadonlyNotField, "rro = ref _rw").WithArguments("variable", "in int").WithLocation(13, 36),
                // (15,47): error CS0191: A readonly field cannot be assigned to (except in a constructor or a variable initializer)
                //     ref int M5(ref int rrw) => ref (rrw = ref _ro);
                Diagnostic(ErrorCode.ERR_AssgReadonly, "_ro").WithLocation(15, 47));
        }

        [Fact]
        public void ReadonlyFieldRefReassign()
        {
            var comp = CreateCompilation(@"
class C
{
    readonly int _ro = 42;
    int _rw = 42;

    void M()
    {
        ref readonly var rro = ref _ro;
        ref var rrw = ref _rw;

        rrw = ref (rro = ref _ro);
        rrw = ref (rro = ref rrw);

        rrw = ref (true
                    ? ref (rro = ref _rw)
                    : ref (rrw = ref _rw));
    }
}");
            comp.VerifyDiagnostics(
                // (12,20): error CS1510: A ref or out value must be an assignable variable
                //         rrw = ref (rro = ref _ro);
                Diagnostic(ErrorCode.ERR_RefLvalueExpected, "rro = ref _ro").WithLocation(12, 20),
                // (13,20): error CS1510: A ref or out value must be an assignable variable
                //         rrw = ref (rro = ref rrw);
                Diagnostic(ErrorCode.ERR_RefLvalueExpected, "rro = ref rrw").WithLocation(13, 20),
                // (16,28): error CS1510: A ref or out value must be an assignable variable
                //                     ? ref (rro = ref _rw)
                Diagnostic(ErrorCode.ERR_RefLvalueExpected, "rro = ref _rw").WithLocation(16, 28),
                // (15,20): error CS1510: A ref or out value must be an assignable variable
                //         rrw = ref (true
                Diagnostic(ErrorCode.ERR_RefLvalueExpected, @"true
                    ? ref (rro = ref _rw)
                    : ref (rrw = ref _rw)").WithLocation(15, 20));
        }

        [Fact]
        public void RefForeachErrorRecovery()
        {
            var comp = CreateCompilation(@"
class C
{
    void M()
    {
        foreach (ref var x in )
        {
        }
    }
}");
            comp.VerifyDiagnostics(
                // (6,31): error CS1525: Invalid expression term ')'
                //         foreach (ref var x in )
                Diagnostic(ErrorCode.ERR_InvalidExprTerm, ")").WithArguments(")").WithLocation(6, 31));
        }

        [Fact]
        public void RefForToReadonly()
        {
            var comp = CreateCompilation(@"
class C
{
    void M(in int x)
    {
        for (ref int i = ref x; i < 0; i++) {}
    }
}");
            comp.VerifyDiagnostics(
                // (6,30): error CS8329: Cannot use variable 'in int' as a ref or out value because it is a readonly variable
                //         for (ref int i = ref x; i < 0; i++) {}
                Diagnostic(ErrorCode.ERR_RefReadonlyNotField, "x").WithArguments("variable", "in int").WithLocation(6, 30));
        }

        [Fact]
        public void RefForOutOfScope()
        {
            var comp = CreateCompilation(@"
class C
{
    ref int M()
    {
        int x = 0;
        for (ref int i = ref x; i < 0; i++)
        {
            if (i == 0)
            {
                return ref i;
            }
        }
        return ref (new int[1])[0];
    }
}");
            comp.VerifyDiagnostics(
                // (11,28): error CS8157: Cannot return 'i' by reference because it was initialized to a value that cannot be returned by reference
                //                 return ref i;
                Diagnostic(ErrorCode.ERR_RefReturnNonreturnableLocal, "i").WithArguments("i").WithLocation(11, 28));
        }

        [Fact]
        public void RefForeachReadonly()
        {
            var comp = CreateCompilation(@"
using System;
class C
{
    void M()
    {
        foreach (ref var v in new int[0])
<<<<<<< HEAD
        {
        }
        foreach (ref readonly var v in new int[0])
        {
        }
        foreach (ref var v in new RefEnumerable())
        {
            Console.WriteLine(v);
        }
    }
}

class RefEnumerable
{
    private readonly int[] _arr = new int[5];
    public StructEnum GetEnumerator() => new StructEnum(_arr);

    public struct StructEnum
    {
        private readonly int[] _arr;
        private int _current;
        public StructEnum(int[] arr)
        {
            _arr = arr;
            _current = -1;
        }
        public ref readonly int Current => ref _arr[_current];
        public bool MoveNext() => ++_current != _arr.Length;
    }
}");
            comp.VerifyDiagnostics(
                // (7,31): error CS1510: A ref or out value must be an assignable variable
                //         foreach (ref var v in new int[0])
                Diagnostic(ErrorCode.ERR_RefLvalueExpected, "new int[0]").WithLocation(7, 31),
                // (10,40): error CS1510: A ref or out value must be an assignable variable
                //         foreach (ref readonly var v in new int[0])
                Diagnostic(ErrorCode.ERR_RefLvalueExpected, "new int[0]").WithLocation(10, 40),
                // (13,31): error CS8331: Cannot assign to method 'RefEnumerable.StructEnum.Current.get' because it is a readonly variable
                //         foreach (ref var v in new RefEnumerable())
                Diagnostic(ErrorCode.ERR_AssignReadonlyNotField, "new RefEnumerable()").WithArguments("method", "RefEnumerable.StructEnum.Current.get").WithLocation(13, 31));
        }

        [Fact]
        public void RefReassignIdentityConversion()
        {
            var comp = CreateCompilation(@"
class C
{
    void M()
    {
        string s = ""s"";
        object o = s;
        ref string rs = ref s;
        ref object ro = ref o;

        rs = ref (string)o;
        ro = ref s;
        ro = s;
    }
}");
            comp.VerifyDiagnostics(
                // (11,18): error CS1510: A ref or out value must be an assignable variable
                //         rs = ref (string)o;
                Diagnostic(ErrorCode.ERR_RefLvalueExpected, "(string)o").WithLocation(11, 18),
                // (12,18): error CS8173: The expression must be of type 'object' because it is being assigned by reference
                //         ro = ref s;
                Diagnostic(ErrorCode.ERR_RefAssignmentMustHaveIdentityConversion, "s").WithArguments("object").WithLocation(12, 18));
        }

        [Fact]
        public void RefReassign71()
        {
            var tree = SyntaxFactory.ParseSyntaxTree(@"
class C
{
    static int _f = 0;
    void M(ref int x, out int o)
    {
        x = ref _f;

        ref int z = ref x;
        z = ref _f;
        o = 0;
        o = ref _f;
    }
}", CSharpParseOptions.Default.WithLanguageVersion(LanguageVersion.CSharp7_2));
            CreateCompilation(tree).VerifyDiagnostics(
                // (7,13): error CS8320: Feature 'ref reassignment' is not available in C# 7.2. Please use language version 7.3 or greater.
                //         x = ref _f;
                Diagnostic(ErrorCode.ERR_FeatureNotAvailableInVersion7_2, "ref _f").WithArguments("ref reassignment", "7.3").WithLocation(7, 13),
                // (10,13): error CS8320: Feature 'ref reassignment' is not available in C# 7.2. Please use language version 7.3 or greater.
                //         z = ref _f;
                Diagnostic(ErrorCode.ERR_FeatureNotAvailableInVersion7_2, "ref _f").WithArguments("ref reassignment", "7.3").WithLocation(10, 13),
                // (12,13): error CS8320: Feature 'ref reassignment' is not available in C# 7.2. Please use language version 7.3 or greater.
                //         o = ref _f;
                Diagnostic(ErrorCode.ERR_FeatureNotAvailableInVersion7_2, "ref _f").WithArguments("ref reassignment", "7.3").WithLocation(12, 13));
        }

        [Fact]
        public void RefReassignSpanLifetime()
        {
            var comp = CreateCompilationWithMscorlibAndSpan(@"
using System;
class C
{
    void M(ref Span<int> s)
    {
        Span<int> s2 = new Span<int>(new int[10]);
        s = ref s2; // OK

        s2 = stackalloc int[10]; // Illegal, narrower lifetime

        Span<int> s3 = stackalloc int[10];
        s = ref s3; // Illegal, narrower lifetime
    }
}");
            comp.VerifyDiagnostics(
                // (10,14): error CS8353: A result of a stackalloc expression of type 'Span<int>' cannot be used in this context because it may be exposed outside of the containing method
                //         s2 = stackalloc int[10]; // Illegal, narrower lifetime
                Diagnostic(ErrorCode.ERR_EscapeStackAlloc, "stackalloc int[10]").WithArguments("System.Span<int>").WithLocation(10, 14),
                // (13,17): error CS8352: Cannot use local 's3' in this context because it may expose referenced variables outside of their declaration scope
                //         s = ref s3; // Illegal, narrower lifetime
                Diagnostic(ErrorCode.ERR_EscapeLocal, "s3").WithArguments("s3").WithLocation(13, 17));
        }

        [Fact]
        public void RefReassignReferenceLocalToParam()
        {
            var comp = CreateCompilation(@"
class C
{
    void M(ref string s)
    {
        var s2 = string.Empty;
        s = ref s2;
    }
}");
            comp.VerifyDiagnostics(
                // (7,9): error CS8356: Cannot ref-assign 's2' to 's' because 's2' has a narrower escape scope than 's'.
                //         s = ref s2;
                Diagnostic(ErrorCode.ERR_RefAssignNarrower, "s = ref s2").WithArguments("s", "s2").WithLocation(7, 9));
        }

        [Fact]
        public void RefAssignReferencePropertyToParam()
        {
            var comp = CreateCompilation(@"
class C
{
    string s2 => string.Empty;

    void M(ref string s)
    {
        s = ref s2;
    }
}");
            comp.VerifyDiagnostics(
                // (8,17): error CS1510: A ref or out value must be an assignable variable
                //         s = ref s2;
                Diagnostic(ErrorCode.ERR_RefLvalueExpected, "s2").WithArguments("C.s2").WithLocation(8, 17));
        }

        [Fact]
        public void RefAssignReferenceFileToParam()
        {
            var comp = CreateCompilation(@"
class C
{
    string _s2 = string.Empty;

    void M(ref string s)
    {
        s = ref _s2;
    }
}");
            comp.VerifyDiagnostics();
        }

        [Fact]
        public void RefAssignStaticField()
        {
            var comp = CreateCompilation(@"
class C
{
    void M(ref string s)
    {
        s = ref string.Empty;
    }
}");
            comp.VerifyDiagnostics(
                // (6,17): error CS0198: A static readonly field cannot be assigned to (except in a static constructor or a variable initializer)
                //         s = ref string.Empty;
                Diagnostic(ErrorCode.ERR_AssgReadonlyStatic, "string.Empty").WithLocation(6, 17));
        }

        [Fact]
        public void RefReassignForEach()
        {
            var comp = CreateCompilation(@"
using System;
class E
{
    public class Enumerator
    {
        public ref int Current => throw new NotImplementedException();
        public bool MoveNext() => throw new NotImplementedException();
    }

    public Enumerator GetEnumerator() => new Enumerator();
}

class C
{
    void M()
    {
        foreach (ref int x in new E())
        {
            int y = 0;
            x = ref y;
        }
    }
}");
            comp.VerifyDiagnostics(
                // (21,13): error CS1656: Cannot assign to 'x' because it is a 'foreach iteration variable'
                //             x = ref y;
                Diagnostic(ErrorCode.ERR_AssgReadonlyLocalCause, "x").WithArguments("x", "foreach iteration variable").WithLocation(21, 13));
        }

        [Fact]
        public void RefReassignNarrowLifetime()
        {
            var comp = CreateCompilation(@"
class C
{
    int _x = 0;
    void M()
    {
        int y = 0;
        ref int rx = ref _x;
        rx = ref y;
    }
}");
            comp.VerifyDiagnostics(
                // (9,9): error CS8356: Cannot ref-assign 'y' to 'rx' because 'y' has a narrower escape scope than 'rx'.
                //         rx = ref y;
                Diagnostic(ErrorCode.ERR_RefAssignNarrower, "rx = ref y").WithArguments("rx", "y").WithLocation(9, 9));
        }

        [Fact]
        public void RefReassignRangeVar()
        {
            var comp = CreateCompilation(@"
using System;
using System.Linq;
class C
{
    void M()
    {
        _ = from c in ""test"" select (Action)(() =>
        {
            int x = 0;
            ref int rx = ref x;
            rx = ref c;
            c = ref x;
        });
    }
}", references: new[] { LinqAssemblyRef });
            comp.VerifyDiagnostics(
                // (12,22): error CS1939: Cannot pass the range variable 'c' as an out or ref parameter
                //             rx = ref c;
                Diagnostic(ErrorCode.ERR_QueryOutRefRangeVariable, "c").WithArguments("c").WithLocation(12, 22),
                // (13,13): error CS8355: The left-hand side of a ref assignment must be a ref local or parameter.
                //             c = ref x;
                Diagnostic(ErrorCode.ERR_RefLocalOrParamExpected, "c").WithArguments("c").WithLocation(13, 13));
        }

        [Fact]
        public void RefReassignOutDefiniteAssignment()
        {
            var comp = CreateCompilation(@"
class C
{
    static int y = 0;
    void M(out int x)
    {
        x = ref y;
        x = 0;
    }
}");
            comp.VerifyDiagnostics(
                // (7,9): error CS0177: The out parameter 'x' must be assigned to before control leaves the current method
                //         x = ref y;
                Diagnostic(ErrorCode.ERR_ParamUnassigned, "x").WithArguments("x").WithLocation(7, 9));
        }

        [Fact]
        public void RefReassignOutDefiniteAssignment2()
        {
            var comp = CreateCompilation(@"
class C
{
    void M(out int x)
    {
        x = 0;
        int y;
        x = ref y;
    }
}");
            comp.VerifyDiagnostics(
                // (8,9): error CS8356: Cannot ref-assign 'y' to 'x' because 'y' has a narrower escape scope than 'x'.
                //         x = ref y;
                Diagnostic(ErrorCode.ERR_RefAssignNarrower, "x = ref y").WithArguments("x", "y").WithLocation(8, 9),
                // (8,17): error CS0165: Use of unassigned local variable 'y'
                //         x = ref y;
                Diagnostic(ErrorCode.ERR_UseDefViolation, "y").WithArguments("y").WithLocation(8, 17));
        }

        [Fact]
        public void RefReassignParamEscape()
        {
            var comp = CreateCompilation(@"
class C
{
    void M(ref int x)
    {
        int y = 0;
        x = ref y;

        ref int z = ref y;
        x = ref z;
    }
}");
            comp.VerifyDiagnostics(
                // (7,9): error CS8356: Cannot ref-assign 'y' to 'x' because 'y' has a narrower escape scope than 'x'.
                //         x = ref y;
                Diagnostic(ErrorCode.ERR_RefAssignNarrower, "x = ref y").WithArguments("x", "y").WithLocation(7, 9),
                // (10,9): error CS8356: Cannot ref-assign 'z' to 'x' because 'z' has a narrower escape scope than 'x'.
                //         x = ref z;
                Diagnostic(ErrorCode.ERR_RefAssignNarrower, "x = ref z").WithArguments("x", "z").WithLocation(10, 9));
        }

        [Fact]
        public void RefReassignThisStruct()
        {
            var comp = CreateCompilation(@"
struct S
{
    int _f;
    public S(int x) { _f = x; }

    void M()
    {
        var s = new S(0);
        this = ref s;

        ref var s2 = ref s;
        this = ref s2;

        ref readonly var s3 = ref s;
        this = ref s3;

        this = ref (new S[1])[0];

        ref var s4 = ref (new S[1])[0];
        this = ref s4;

        ref readonly var s5 = ref (new S[1])[0];
        this = ref s5;
    }
}");
            comp.VerifyDiagnostics(
                // (10,9): error CS8355: The left-hand side of a ref assignment must be a ref local or parameter.
                //         this = ref s;
                Diagnostic(ErrorCode.ERR_RefLocalOrParamExpected, "this").WithLocation(10, 9),
                // (13,9): error CS8355: The left-hand side of a ref assignment must be a ref local or parameter.
                //         this = ref s2;
                Diagnostic(ErrorCode.ERR_RefLocalOrParamExpected, "this").WithLocation(13, 9),
                // (16,9): error CS8355: The left-hand side of a ref assignment must be a ref local or parameter.
                //         this = ref s3;
                Diagnostic(ErrorCode.ERR_RefLocalOrParamExpected, "this").WithLocation(16, 9),
                // (18,9): error CS8355: The left-hand side of a ref assignment must be a ref local or parameter.
                //         this = ref (new S[1])[0];
                Diagnostic(ErrorCode.ERR_RefLocalOrParamExpected, "this").WithLocation(18, 9),
                // (21,9): error CS8355: The left-hand side of a ref assignment must be a ref local or parameter.
                //         this = ref s4;
                Diagnostic(ErrorCode.ERR_RefLocalOrParamExpected, "this").WithLocation(21, 9),
                // (24,9): error CS8355: The left-hand side of a ref assignment must be a ref local or parameter.
                //         this = ref s5;
                Diagnostic(ErrorCode.ERR_RefLocalOrParamExpected, "this").WithLocation(24, 9));
        }

        [Fact]
        public void RefReassignThisClass()
        {
=======
        {
        }
        foreach (ref readonly var v in new int[0])
        {
        }
        foreach (ref var v in new RefEnumerable())
        {
            Console.WriteLine(v);
        }
    }
}

class RefEnumerable
{
    private readonly int[] _arr = new int[5];
    public StructEnum GetEnumerator() => new StructEnum(_arr);

    public struct StructEnum
    {
        private readonly int[] _arr;
        private int _current;
        public StructEnum(int[] arr)
        {
            _arr = arr;
            _current = -1;
        }
        public ref readonly int Current => ref _arr[_current];
        public bool MoveNext() => ++_current != _arr.Length;
    }
}");
            comp.VerifyDiagnostics(
                // (7,31): error CS1510: A ref or out value must be an assignable variable
                //         foreach (ref var v in new int[0])
                Diagnostic(ErrorCode.ERR_RefLvalueExpected, "new int[0]").WithLocation(7, 31),
                // (10,40): error CS1510: A ref or out value must be an assignable variable
                //         foreach (ref readonly var v in new int[0])
                Diagnostic(ErrorCode.ERR_RefLvalueExpected, "new int[0]").WithLocation(10, 40),
                // (13,31): error CS8331: Cannot assign to method 'RefEnumerable.StructEnum.Current.get' because it is a readonly variable
                //         foreach (ref var v in new RefEnumerable())
                Diagnostic(ErrorCode.ERR_AssignReadonlyNotField, "new RefEnumerable()").WithArguments("method", "RefEnumerable.StructEnum.Current.get").WithLocation(13, 31));
        }

        [Fact]
        public void RefReassignIdentityConversion()
        {
            var comp = CreateCompilation(@"
class C
{
    void M()
    {
        string s = ""s"";
        object o = s;
        ref string rs = ref s;
        ref object ro = ref o;

        rs = ref (string)o;
        ro = ref s;
        ro = s;
    }
}");
            comp.VerifyDiagnostics(
                // (11,18): error CS1510: A ref or out value must be an assignable variable
                //         rs = ref (string)o;
                Diagnostic(ErrorCode.ERR_RefLvalueExpected, "(string)o").WithLocation(11, 18),
                // (12,18): error CS8173: The expression must be of type 'object' because it is being assigned by reference
                //         ro = ref s;
                Diagnostic(ErrorCode.ERR_RefAssignmentMustHaveIdentityConversion, "s").WithArguments("object").WithLocation(12, 18));
        }

        [Fact]
        public void RefReassign71()
        {
            var tree = SyntaxFactory.ParseSyntaxTree(@"
class C
{
    static int _f = 0;
    void M(ref int x, out int o)
    {
        x = ref _f;

        ref int z = ref x;
        z = ref _f;
        o = 0;
        o = ref _f;
    }
}", CSharpParseOptions.Default.WithLanguageVersion(LanguageVersion.CSharp7_2));
            CreateCompilation(tree).VerifyDiagnostics(
                // (7,13): error CS8320: Feature 'ref reassignment' is not available in C# 7.2. Please use language version 7.3 or greater.
                //         x = ref _f;
                Diagnostic(ErrorCode.ERR_FeatureNotAvailableInVersion7_2, "ref _f").WithArguments("ref reassignment", "7.3").WithLocation(7, 13),
                // (10,13): error CS8320: Feature 'ref reassignment' is not available in C# 7.2. Please use language version 7.3 or greater.
                //         z = ref _f;
                Diagnostic(ErrorCode.ERR_FeatureNotAvailableInVersion7_2, "ref _f").WithArguments("ref reassignment", "7.3").WithLocation(10, 13),
                // (12,13): error CS8320: Feature 'ref reassignment' is not available in C# 7.2. Please use language version 7.3 or greater.
                //         o = ref _f;
                Diagnostic(ErrorCode.ERR_FeatureNotAvailableInVersion7_2, "ref _f").WithArguments("ref reassignment", "7.3").WithLocation(12, 13));
        }

        [Fact]
        public void RefReassignSpanLifetime()
        {
            var comp = CreateCompilationWithMscorlibAndSpan(@"
using System;
class C
{
    void M(ref Span<int> s)
    {
        Span<int> s2 = new Span<int>(new int[10]);
        s = ref s2; // OK

        s2 = stackalloc int[10]; // Illegal, narrower lifetime

        Span<int> s3 = stackalloc int[10];
        s = ref s3; // Illegal, narrower lifetime
    }
}");
            comp.VerifyDiagnostics(
                // (10,14): error CS8353: A result of a stackalloc expression of type 'Span<int>' cannot be used in this context because it may be exposed outside of the containing method
                //         s2 = stackalloc int[10]; // Illegal, narrower lifetime
                Diagnostic(ErrorCode.ERR_EscapeStackAlloc, "stackalloc int[10]").WithArguments("System.Span<int>").WithLocation(10, 14),
                // (13,17): error CS8352: Cannot use local 's3' in this context because it may expose referenced variables outside of their declaration scope
                //         s = ref s3; // Illegal, narrower lifetime
                Diagnostic(ErrorCode.ERR_EscapeLocal, "s3").WithArguments("s3").WithLocation(13, 17));
        }

        [Fact]
        public void RefReassignReferenceLocalToParam()
        {
            var comp = CreateCompilation(@"
class C
{
    void M(ref string s)
    {
        var s2 = string.Empty;
        s = ref s2;
    }
}");
            comp.VerifyDiagnostics(
                // (7,9): error CS8356: Cannot ref-assign 's2' to 's' because 's2' has a narrower escape scope than 's'.
                //         s = ref s2;
                Diagnostic(ErrorCode.ERR_RefAssignNarrower, "s = ref s2").WithArguments("s", "s2").WithLocation(7, 9));
        }

        [Fact]
        public void RefAssignReferencePropertyToParam()
        {
            var comp = CreateCompilation(@"
class C
{
    string s2 => string.Empty;

    void M(ref string s)
    {
        s = ref s2;
    }
}");
            comp.VerifyDiagnostics(
                // (8,17): error CS1510: A ref or out value must be an assignable variable
                //         s = ref s2;
                Diagnostic(ErrorCode.ERR_RefLvalueExpected, "s2").WithArguments("C.s2").WithLocation(8, 17));
        }

        [Fact]
        public void RefAssignReferenceFileToParam()
        {
            var comp = CreateCompilation(@"
class C
{
    string _s2 = string.Empty;

    void M(ref string s)
    {
        s = ref _s2;
    }
}");
            comp.VerifyDiagnostics();
        }

        [Fact]
        public void RefAssignStaticField()
        {
            var comp = CreateCompilation(@"
class C
{
    void M(ref string s)
    {
        s = ref string.Empty;
    }
}");
            comp.VerifyDiagnostics(
                // (6,17): error CS0198: A static readonly field cannot be assigned to (except in a static constructor or a variable initializer)
                //         s = ref string.Empty;
                Diagnostic(ErrorCode.ERR_AssgReadonlyStatic, "string.Empty").WithLocation(6, 17));
        }

        [Fact]
        public void RefReassignForEach()
        {
            var comp = CreateCompilation(@"
using System;
class E
{
    public class Enumerator
    {
        public ref int Current => throw new NotImplementedException();
        public bool MoveNext() => throw new NotImplementedException();
    }

    public Enumerator GetEnumerator() => new Enumerator();
}

class C
{
    void M()
    {
        foreach (ref int x in new E())
        {
            int y = 0;
            x = ref y;
        }
    }
}");
            comp.VerifyDiagnostics(
                // (21,13): error CS1656: Cannot assign to 'x' because it is a 'foreach iteration variable'
                //             x = ref y;
                Diagnostic(ErrorCode.ERR_AssgReadonlyLocalCause, "x").WithArguments("x", "foreach iteration variable").WithLocation(21, 13));
        }

        [Fact]
        public void RefReassignNarrowLifetime()
        {
            var comp = CreateCompilation(@"
class C
{
    int _x = 0;
    void M()
    {
        int y = 0;
        ref int rx = ref _x;
        rx = ref y;
    }
}");
            comp.VerifyDiagnostics(
                // (9,9): error CS8356: Cannot ref-assign 'y' to 'rx' because 'y' has a narrower escape scope than 'rx'.
                //         rx = ref y;
                Diagnostic(ErrorCode.ERR_RefAssignNarrower, "rx = ref y").WithArguments("rx", "y").WithLocation(9, 9));
        }

        [Fact]
        public void RefReassignRangeVar()
        {
            var comp = CreateCompilation(@"
using System;
using System.Linq;
class C
{
    void M()
    {
        _ = from c in ""test"" select (Action)(() =>
        {
            int x = 0;
            ref int rx = ref x;
            rx = ref c;
            c = ref x;
        });
    }
}", references: new[] { LinqAssemblyRef });
            comp.VerifyDiagnostics(
                // (12,22): error CS1939: Cannot pass the range variable 'c' as an out or ref parameter
                //             rx = ref c;
                Diagnostic(ErrorCode.ERR_QueryOutRefRangeVariable, "c").WithArguments("c").WithLocation(12, 22),
                // (13,13): error CS8355: The left-hand side of a ref assignment must be a ref local or parameter.
                //             c = ref x;
                Diagnostic(ErrorCode.ERR_RefLocalOrParamExpected, "c").WithArguments("c").WithLocation(13, 13));
        }

        [Fact]
        public void RefReassignOutDefiniteAssignment()
        {
            var comp = CreateCompilation(@"
class C
{
    static int y = 0;
    void M(out int x)
    {
        x = ref y;
        x = 0;
    }
}");
            comp.VerifyDiagnostics(
                // (7,9): error CS0177: The out parameter 'x' must be assigned to before control leaves the current method
                //         x = ref y;
                Diagnostic(ErrorCode.ERR_ParamUnassigned, "x").WithArguments("x").WithLocation(7, 9));
        }

        [Fact]
        public void RefReassignOutDefiniteAssignment2()
        {
            var comp = CreateCompilation(@"
class C
{
    void M(out int x)
    {
        x = 0;
        int y;
        x = ref y;
    }
}");
            comp.VerifyDiagnostics(
                // (8,9): error CS8356: Cannot ref-assign 'y' to 'x' because 'y' has a narrower escape scope than 'x'.
                //         x = ref y;
                Diagnostic(ErrorCode.ERR_RefAssignNarrower, "x = ref y").WithArguments("x", "y").WithLocation(8, 9),
                // (8,17): error CS0165: Use of unassigned local variable 'y'
                //         x = ref y;
                Diagnostic(ErrorCode.ERR_UseDefViolation, "y").WithArguments("y").WithLocation(8, 17));
        }

        [Fact]
        public void RefReassignParamEscape()
        {
            var comp = CreateCompilation(@"
class C
{
    void M(ref int x)
    {
        int y = 0;
        x = ref y;

        ref int z = ref y;
        x = ref z;
    }
}");
            comp.VerifyDiagnostics(
                // (7,9): error CS8356: Cannot ref-assign 'y' to 'x' because 'y' has a narrower escape scope than 'x'.
                //         x = ref y;
                Diagnostic(ErrorCode.ERR_RefAssignNarrower, "x = ref y").WithArguments("x", "y").WithLocation(7, 9),
                // (10,9): error CS8356: Cannot ref-assign 'z' to 'x' because 'z' has a narrower escape scope than 'x'.
                //         x = ref z;
                Diagnostic(ErrorCode.ERR_RefAssignNarrower, "x = ref z").WithArguments("x", "z").WithLocation(10, 9));
        }

        [Fact]
        public void RefReassignThisStruct()
        {
            var comp = CreateCompilation(@"
struct S
{
    int _f;
    public S(int x) { _f = x; }

    void M()
    {
        var s = new S(0);
        this = ref s;

        ref var s2 = ref s;
        this = ref s2;

        ref readonly var s3 = ref s;
        this = ref s3;

        this = ref (new S[1])[0];

        ref var s4 = ref (new S[1])[0];
        this = ref s4;

        ref readonly var s5 = ref (new S[1])[0];
        this = ref s5;
    }
}");
            comp.VerifyDiagnostics(
                // (10,9): error CS8355: The left-hand side of a ref assignment must be a ref local or parameter.
                //         this = ref s;
                Diagnostic(ErrorCode.ERR_RefLocalOrParamExpected, "this").WithLocation(10, 9),
                // (13,9): error CS8355: The left-hand side of a ref assignment must be a ref local or parameter.
                //         this = ref s2;
                Diagnostic(ErrorCode.ERR_RefLocalOrParamExpected, "this").WithLocation(13, 9),
                // (16,9): error CS8355: The left-hand side of a ref assignment must be a ref local or parameter.
                //         this = ref s3;
                Diagnostic(ErrorCode.ERR_RefLocalOrParamExpected, "this").WithLocation(16, 9),
                // (18,9): error CS8355: The left-hand side of a ref assignment must be a ref local or parameter.
                //         this = ref (new S[1])[0];
                Diagnostic(ErrorCode.ERR_RefLocalOrParamExpected, "this").WithLocation(18, 9),
                // (21,9): error CS8355: The left-hand side of a ref assignment must be a ref local or parameter.
                //         this = ref s4;
                Diagnostic(ErrorCode.ERR_RefLocalOrParamExpected, "this").WithLocation(21, 9),
                // (24,9): error CS8355: The left-hand side of a ref assignment must be a ref local or parameter.
                //         this = ref s5;
                Diagnostic(ErrorCode.ERR_RefLocalOrParamExpected, "this").WithLocation(24, 9));
        }

        [Fact]
        public void RefReassignThisClass()
        {
>>>>>>> 62bb55cf
            var comp = CreateCompilation(@"
class C
{
    void M()
    {
        this = ref (new int[1])[0];
    }
}");
            comp.VerifyDiagnostics(
                // (6,9): error CS8355: The left-hand side of a ref assignment must be a ref local or parameter.
                //         this = ref (new int[1])[0];
                Diagnostic(ErrorCode.ERR_RefLocalOrParamExpected, "this").WithLocation(6, 9));
        }

        [Fact]
        public void RefReassignField()
        {
            var comp = CreateCompilation(@"
class C
{
    int _f = 0;
    void M()
    {
        _f = ref (new int[1])[0];
    }
}");
            comp.VerifyDiagnostics(
                // (7,9): error CS8355: The left-hand side of a ref assignment must be a ref local or parameter.
                //         _f = ref (new int[1])[0];
                Diagnostic(ErrorCode.ERR_RefLocalOrParamExpected, "_f").WithLocation(7, 9));
        }

        [Fact]
        public void RefReassignOperatorResult()
        {
            var comp = CreateCompilation(@"
class C
{
    void M()
    {
        int x = 0;
        (2 + 3) = ref x;
    }
}");
            comp.VerifyDiagnostics(
                // (7,10): error CS8355: The left-hand side of a ref assignment must be a ref local or parameter.
                //         (2 + 3) = ref x;
                Diagnostic(ErrorCode.ERR_RefLocalOrParamExpected, "2 + 3").WithLocation(7, 10));
        }

        [Fact]
        public void RefReassignToValue()
        {
            var comp = CreateCompilation(@"
class C
{
    void M()
    {
        int x = 0;
        int y = 0;
        x = ref y;
    }
}");
            comp.VerifyDiagnostics(
                // (8,9): error CS8355: The left-hand side of a ref assignment must be a ref local or parameter.
                //         x = ref y;
                Diagnostic(ErrorCode.ERR_RefLocalOrParamExpected, "x").WithArguments("x").WithLocation(8, 9));
        }

        [Fact]
        public void RefReassignWithReadonly()
        {
            var comp = CreateCompilation(@"
class C
{
    void M()
    {
        int x = 0;
        ref int rx = ref x;
        ref readonly int rrx = ref x;
        rx = ref rrx;
    }
}");
            comp.VerifyDiagnostics(
                // (9,18): error CS1510: A ref or out value must be an assignable variable
                //         rx = ref rrx;
                Diagnostic(ErrorCode.ERR_RefLvalueExpected, "rrx").WithLocation(9, 18));
        }

        [Fact]
        public void RefReassignToRefReturn()
        {
            var comp = CreateCompilation(@"
class C
{
    void M()
    {
        int x = 0;
        ref int rx = ref M2();
        M2() = ref x;
    }
    ref int M2() => ref (new int[1])[0];
}");
            comp.VerifyDiagnostics(
                // (8,9): error CS8355: The left-hand side of a ref assignment must be a ref local or parameter.
                //         M2() = ref x;
                Diagnostic(ErrorCode.ERR_RefLocalOrParamExpected, "M2()").WithLocation(8, 9));
        }

        [Fact]
        public void RefReassignToProperty()
        {
            var comp = CreateCompilation(@"
class C
{
    void M()
    {
        int x = 0;
        ref int rx = ref P;
        P = ref x;
    }
    ref int P
    {
        get => ref (new int[1])[0];
    }
}");
            comp.VerifyDiagnostics(
                // (8,9): error CS8355: The left-hand side of a ref assignment must be a ref local or parameter.
                //         P = ref x;
                Diagnostic(ErrorCode.ERR_RefLocalOrParamExpected, "P").WithLocation(8, 9));
        }

        [Fact]
        public void RefReadonlyOnlyIn72()
        {
            var tree = SyntaxFactory.ParseSyntaxTree(@"
class C
{
    void M()
    {
        int x = 0;
        ref readonly int y = ref x;
    }
}", options: TestOptions.Regular7_1);
            var comp = CreateCompilation(tree);
            comp.VerifyDiagnostics(
                // (7,13): error CS8302: Feature 'readonly references' is not available in C# 7.1. Please use language version 7.2 or greater.
                //         ref readonly int y = ref x;
                Diagnostic(ErrorCode.ERR_FeatureNotAvailableInVersion7_1, "readonly").WithArguments("readonly references", "7.2").WithLocation(7, 13));
        }

        [Fact]
        public void CovariantConversionRefReadonly()
        {
            var comp = CreateCompilation(@"
class C
{
    void M()
    {
        string s = string.Empty;
        ref readonly object x = ref s;
    }
}");
            comp.VerifyDiagnostics(
                // (7,37): error CS8173: The expression must be of type 'object' because it is being assigned by reference
                //         ref readonly object x = ref s;
                Diagnostic(ErrorCode.ERR_RefAssignmentMustHaveIdentityConversion, "s").WithArguments("object").WithLocation(7, 37));
        }

        [Fact]
        public void ImplicitNumericRefReadonlyConversion()
        {
            var comp = CreateCompilation(@"
class C
{
    void M()
    {
        int x = 0;
        ref readonly long y = ref x;
    }
}");
            comp.VerifyDiagnostics(
                // (7,35): error CS8173: The expression must be of type 'long' because it is being assigned by reference
                //         ref readonly long y = ref x;
                Diagnostic(ErrorCode.ERR_RefAssignmentMustHaveIdentityConversion, "x").WithArguments("long").WithLocation(7, 35));
        }

        [Fact]
        public void RefReadonlyLocalToLiteral()
        {
            var comp = CreateCompilation(@"
class C
{
    void M()
    {
        ref readonly int x = ref 42;
    }
}");
            comp.VerifyDiagnostics(
                // (6,34): error CS8156: An expression cannot be used in this context because it may not be returned by reference
                //         ref readonly int x = ref 42;
                Diagnostic(ErrorCode.ERR_RefReturnLvalueExpected, "42").WithLocation(6, 34));
        }

        [Fact]
        public void RefReadonlyNoCaptureInLambda()
        {
            var comp = CreateCompilation(@"
using System;
class C
{
    void M()
    {
        ref readonly int x = ref (new int[1])[0];
        Action a = () =>
        {
            int i = x;
        };
    }
}");
            comp.VerifyDiagnostics(
                // (10,21): error CS8175: Cannot use ref local 'x' inside an anonymous method, lambda expression, or query expression
                //             int i = x;
                Diagnostic(ErrorCode.ERR_AnonDelegateCantUseLocal, "x").WithArguments("x").WithLocation(10, 21));
        }

        [Fact]
        public void RefReadonlyInLambda()
        {
            var comp = CreateCompilation(@"
using System;
class C
{
    void M()
    {
        Action a = () =>
        {
            ref readonly int x = ref (new int[1])[0];
            int i = x;
        };
    }
}");
            comp.VerifyDiagnostics();
        }

        [Fact]
        public void RefReadonlyNoCaptureInLocalFunction()
        {
            var comp = CreateCompilation(@"
class C
{
    void M()
    {
        ref readonly int x = ref (new int[1])[0];
        void Local()
        {
            int i = x;
        }
        Local();
    }
}");
            comp.VerifyDiagnostics(
                // (9,21): error CS8175: Cannot use ref local 'x' inside an anonymous method, lambda expression, or query expression
                //             int i = x;
                Diagnostic(ErrorCode.ERR_AnonDelegateCantUseLocal, "x").WithArguments("x").WithLocation(9, 21));
        }

        [Fact]
        public void RefReadonlyInLocalFunction()
        {
            var comp = CreateCompilation(@"
class C
{
    void M()
    {
        void Local()
        {
            ref readonly int x = ref (new int[1])[0];
            int i = x;
        }
        Local();
    }
}");
            comp.VerifyDiagnostics();
        }

        [Fact]
        public void RefReadonlyInAsync()
        {
            var comp = CreateCompilationWithMscorlib46(@"
using System.Threading.Tasks;
class C
{
    async Task M()
    {
        ref readonly int x = ref (new int[1])[0];
        int i = x;
        await Task.FromResult(false);
    }
}");
            comp.VerifyDiagnostics(
                // (7,26): error CS8177: Async methods cannot have by reference locals
                //         ref readonly int x = ref (new int[1])[0];
                Diagnostic(ErrorCode.ERR_BadAsyncLocalType, "x = ref (new int[1])[0]").WithLocation(7, 26));
        }

        [Fact]
        public void RefReadonlyInIterator()
        {
            var comp = CreateCompilation(@"
using System.Collections.Generic;
class C
{
    IEnumerable<int> M()
    {
        ref readonly int x = ref (new int[1])[0];
        int i = x;
        yield return i;
    }
}");
            comp.VerifyDiagnostics(
                // (7,26): error CS8176: Iterators cannot have by reference locals
                //         ref readonly int x = ref (new int[1])[0];
                Diagnostic(ErrorCode.ERR_BadIteratorLocalType, "x").WithLocation(7, 26));
        }

        [Fact]
        public void RefReadonlyLocalNotWritable()
        {
            var comp = CreateCompilation(@"
struct S
{
    public int X;
    public S(int x) => X = x;
    
    public void AddOne() => this.X++;
}

class C
{
    void M()
    {
        S s = new S(0);
        ref readonly S rs = ref s;
        s.X++;
        rs.X++;
        s.AddOne();
        rs.AddOne();
        s.X = 0;
        rs.X = 0;
    }
}");
            comp.VerifyDiagnostics(
                // (17,9): error CS1059: The operand of an increment or decrement operator must be a variable, property or indexer
                //         rs.X++;
                Diagnostic(ErrorCode.ERR_IncrementLvalueExpected, "rs.X").WithLocation(17, 9),
                // (21,9): error CS0131: The left-hand side of an assignment must be a variable, property or indexer
                //         rs.X = 0;
                Diagnostic(ErrorCode.ERR_AssgLvalueExpected, "rs.X").WithLocation(21, 9));
        }

        [Fact]
        public void StripReadonlyInReturn()
        {
            var comp = CreateCompilation(@"
class C
{
    ref int M(ref int p)
    {
        ref readonly int rp = ref p;
        return ref rp;
    }
}");
            comp.VerifyDiagnostics(
                // (7,20): error CS8156: An expression cannot be used in this context because it may not be returned by reference
                //         return ref rp;
                Diagnostic(ErrorCode.ERR_RefReturnLvalueExpected, "rp").WithLocation(7, 20));
        }

        [Fact]
        public void MixingRefParams()
        {
            var comp = CreateCompilation(@"
class C
{
    void M()
    {
        void L(ref int x, in int y)
        {
            L(ref x, y);
            L(ref y, x);
            L(ref x, ref x);

            ref readonly int xr = ref x;
            L(ref x, xr);
            L(ref x, ref xr);
            L(ref xr, y);
        }
    }
}");
            comp.VerifyDiagnostics(
                // (9,19): error CS8329: Cannot use variable 'in int' as a ref or out value because it is a readonly variable
                //             L(ref y, x);
                Diagnostic(ErrorCode.ERR_RefReadonlyNotField, "y").WithArguments("variable", "in int").WithLocation(9, 19),
                // (10,26): error CS1615: Argument 2 may not be passed with the 'ref' keyword
                //             L(ref x, ref x);
                Diagnostic(ErrorCode.ERR_BadArgExtraRef, "x").WithArguments("2", "ref").WithLocation(10, 26),
                // (14,26): error CS1510: A ref or out value must be an assignable variable
                //             L(ref x, ref xr);
                Diagnostic(ErrorCode.ERR_RefLvalueExpected, "xr").WithLocation(14, 26),
                // (15,19): error CS1510: A ref or out value must be an assignable variable
                //             L(ref xr, y);
                Diagnostic(ErrorCode.ERR_RefLvalueExpected, "xr").WithLocation(15, 19));
        }

        [Fact]
        public void AssignRefReadonlyToRefParam()
        {
            var comp = CreateCompilation(@"
class C
{
    void M()
    {
        void L(ref int p) { }

        L(ref 42);
        int x = 0;
        ref readonly int xr = ref x;
        L(xr);
        L(ref xr);

        ref readonly int L2() => ref (new int[1])[0];

        L(L2());
        L(ref L2());
    }
}");
            comp.VerifyDiagnostics(
                // (8,15): error CS1510: A ref or out value must be an assignable variable
                //         L(ref 42);
                Diagnostic(ErrorCode.ERR_RefLvalueExpected, "42").WithLocation(8, 15),
                // (11,11): error CS1620: Argument 1 must be passed with the 'ref' keyword
                //         L(xr);
                Diagnostic(ErrorCode.ERR_BadArgRef, "xr").WithArguments("1", "ref").WithLocation(11, 11),
                // (12,15): error CS1510: A ref or out value must be an assignable variable
                //         L(ref xr);
                Diagnostic(ErrorCode.ERR_RefLvalueExpected, "xr").WithLocation(12, 15),
                // (16,11): error CS1620: Argument 1 must be passed with the 'ref' keyword
                //         L(L2());
                Diagnostic(ErrorCode.ERR_BadArgRef, "L2()").WithArguments("1", "ref").WithLocation(16, 11),
                // (17,15): error CS8406: Cannot use method 'L2()' as a ref or out value because it is a readonly variable
                //         L(ref L2());
                Diagnostic(ErrorCode.ERR_RefReadonlyNotField, "L2()").WithArguments("method", "L2()").WithLocation(17, 15));
        }

        [Fact]
        public void AssignRefReadonlyLocalToRefLocal()
        {
            var comp = CreateCompilation(@"
class C
{
    void M()
    {
        ref readonly int L() => ref (new int[1])[0];

        ref int w = ref L();
        ref readonly int x = ref L();
        ref int y = x;
        ref int z = ref x;
    }
}");
            comp.VerifyDiagnostics(
                // (8,25): error CS8406: Cannot use method 'L()' as a ref or out value because it is a readonly variable
                //         ref int w = ref L();
                Diagnostic(ErrorCode.ERR_RefReadonlyNotField, "L()").WithArguments("method", "L()").WithLocation(8, 25),
                // (10,17): error CS8172: Cannot initialize a by-reference variable with a value
                //         ref int y = x;
                Diagnostic(ErrorCode.ERR_InitializeByReferenceVariableWithValue, "y = x").WithLocation(10, 17),
                // (10,21): error CS1510: A ref or out value must be an assignable variable
                //         ref int y = x;
                Diagnostic(ErrorCode.ERR_RefLvalueExpected, "x").WithLocation(10, 21),
                // (11,25): error CS1510: A ref or out value must be an assignable variable
                //         ref int z = ref x;
                Diagnostic(ErrorCode.ERR_RefLvalueExpected, "x").WithLocation(11, 25)
            );
        }

        [Fact]
        public void RefLocalMissingInitializer()
        {
            var text = @"
class Test
{
    void A()
    {
        ref int x;
    }
}";
            var comp = CreateCompilation(text);
            comp.VerifyDiagnostics(
    // (6,17): error CS8174: A declaration of a by-reference variable must have an initializer
    //         ref int x;
    Diagnostic(ErrorCode.ERR_ByReferenceVariableMustBeInitialized, "x").WithLocation(6, 17),
    // (6,17): warning CS0168: The variable 'x' is declared but never used
    //         ref int x;
    Diagnostic(ErrorCode.WRN_UnreferencedVar, "x").WithArguments("x").WithLocation(6, 17)
                );
        }

        [Fact]
        public void RefLocalHasValueInitializer()
        {
            var text = @"
class Test
{
    void A()
    {
        int a = 123;
        ref int x = a;
        var y = x;
    }
}";
            var comp = CreateCompilation(text);
            comp.VerifyDiagnostics(
    // (7,17): error CS8172: Cannot initialize a by-reference variable with a value
    //         ref int x = a;
    Diagnostic(ErrorCode.ERR_InitializeByReferenceVariableWithValue, "x = a").WithLocation(7, 17)
                );
        }

        [Fact]
        public void ValLocalHasRefInitializer()
        {
            var text = @"
class Test
{
    void A()
    {
        int a = 123;
        ref int x = ref a;
        var y = ref x;
    }
}";
            var comp = CreateCompilation(text);
            comp.VerifyDiagnostics(
    // (8,13): error CS8171: Cannot initialize a by-value variable with a reference
    //         var y = ref x;
    Diagnostic(ErrorCode.ERR_InitializeByValueVariableWithReference, "y = ref x").WithLocation(8, 13)
                );
        }

        [Fact]
        public void RefReturnNotLValue()
        {
            var text = @"
class Test
{
    ref int A()
    {
        return ref 2 + 2;
    }

    ref int B()
    {
        return ref 2;
    }

    ref object C()
    {
        return ref null;
    }

    void VoidMethod(){}

    ref object D()
    {
        return ref VoidMethod();
    }

    int P1 {get{return 1;} set{}}

    ref int E()
    {
        return ref P1;
    }

}";
            var comp = CreateCompilation(text);
            comp.VerifyDiagnostics(
    // (6,20): error CS8156: An expression cannot be used in this context because it may not be returned by reference
    //         return ref 2 + 2;
    Diagnostic(ErrorCode.ERR_RefReturnLvalueExpected, "2 + 2").WithLocation(6, 20),
    // (11,20): error CS8156: An expression cannot be used in this context because it may not be returned by reference
    //         return ref 2;
    Diagnostic(ErrorCode.ERR_RefReturnLvalueExpected, "2").WithLocation(11, 20),
    // (16,20): error CS8156: An expression cannot be used in this context because it may not be returned by reference
    //         return ref null;
    Diagnostic(ErrorCode.ERR_RefReturnLvalueExpected, "null").WithLocation(16, 20),
    // (23,20): error CS8156: An expression cannot be used in this context because it may not be returned by reference
    //         return ref VoidMethod();
    Diagnostic(ErrorCode.ERR_RefReturnLvalueExpected, "VoidMethod()").WithLocation(23, 20),
    // (30,20): error CS8156: An expression cannot be used in this context because it may not be returned by reference
    //         return ref P1;
    Diagnostic(ErrorCode.ERR_RefReturnLvalueExpected, "P1").WithArguments("Test.P1").WithLocation(30, 20)
            );
        }

        [Fact]
        public void RefReturnNotLValue1()
        {
            var text = @"
class Test
{
    delegate ref int D1();
    delegate ref object D2();

    void Test1()
    {
        D1 d1 = () => ref 2 + 2;
        D1 d2 = () => ref 2;
        D2 d3 = () => ref null;
        D2 d4 = () => ref VoidMethod();
        D1 d5 = () => ref P1;
    }

    void VoidMethod(){}
    int P1 {get{return 1;} set{}}
}";
            var comp = CreateCompilation(text);
            comp.VerifyDiagnostics(
    // (9,27): error CS8156: An expression cannot be used in this context because it may not be returned by reference
    //         D1 d1 = () => ref 2 + 2;
    Diagnostic(ErrorCode.ERR_RefReturnLvalueExpected, "2 + 2").WithLocation(9, 27),
    // (10,27): error CS8156: An expression cannot be used in this context because it may not be returned by reference
    //         D1 d2 = () => ref 2;
    Diagnostic(ErrorCode.ERR_RefReturnLvalueExpected, "2").WithLocation(10, 27),
    // (11,27): error CS8156: An expression cannot be used in this context because it may not be returned by reference
    //         D2 d3 = () => ref null;
    Diagnostic(ErrorCode.ERR_RefReturnLvalueExpected, "null").WithLocation(11, 27),
    // (12,27): error CS8156: An expression cannot be used in this context because it may not be returned by reference
    //         D2 d4 = () => ref VoidMethod();
    Diagnostic(ErrorCode.ERR_RefReturnLvalueExpected, "VoidMethod()").WithLocation(12, 27),
    // (13,27): error CS8156: An expression cannot be used in this context because it may not be returned by reference
    //         D1 d5 = () => ref P1;
    Diagnostic(ErrorCode.ERR_RefReturnLvalueExpected, "P1").WithArguments("Test.P1").WithLocation(13, 27));
        }

        [Fact]
        public void RefByValLocalParam()
        {
            var text = @"
public class Test
{
    public struct S1
    {
        public char x;
    }

    ref char Test1(char arg1, S1 arg2)
    {
        if (1.ToString() == null)
        {
            char l = default(char);
            // valid
            ref char r = ref l;

            // invalid
            return ref l;
        }

        if (2.ToString() == null)
        {
            S1 l = default(S1);
            // valid
            ref char r = ref l.x;

            // invalid
            return ref l.x;
        }

        if (3.ToString() == null)
        {
            // valid
            ref char r = ref arg1;

            // invalid
            return ref arg1;
        }

        if (4.ToString() == null)
        {
            // valid
            ref char r = ref arg2.x;

            // invalid
            return ref arg2.x;
        }

        throw null;
    }
}";
            var comp = CreateCompilation(text);
            comp.VerifyDiagnostics(
    // (18,24): error CS8168: Cannot return local 'l' by reference because it is not a ref local
    //             return ref l;
    Diagnostic(ErrorCode.ERR_RefReturnLocal, "l").WithArguments("l").WithLocation(18, 24),
    // (28,24): error CS8169: Cannot return a member of local 'l' by reference because it is not a ref local
    //             return ref l.x;
    Diagnostic(ErrorCode.ERR_RefReturnLocal2, "l").WithArguments("l").WithLocation(28, 24),
    // (37,24): error CS8166: Cannot return a parameter by reference 'arg1' because it is not a ref or out parameter
    //             return ref arg1;
    Diagnostic(ErrorCode.ERR_RefReturnParameter, "arg1").WithArguments("arg1").WithLocation(37, 24),
    // (46,24): error CS8167: Cannot return a member of parameter 'arg2' by reference because it is not a ref or out parameter
    //             return ref arg2.x;
    Diagnostic(ErrorCode.ERR_RefReturnParameter2, "arg2").WithArguments("arg2").WithLocation(46, 24)
            );
        }

        [Fact]
        public void RefReadonlyLocal()
        {
            var text = @"
public class Test
{
    public struct S1
    {
        public int x;
    }

    ref char Test1()
    {
        foreach(var ro in ""qqq"")
        {
            ref char r = ref ro;
        }

        foreach(var ro in ""qqq"")
        {
            return ref ro;
        }

        foreach(var ro in new S1[1])
        {
            ref char r = ref ro.x;
        }

        foreach(var ro in new S1[1])
        {
            return ref ro.x;
        }


        throw null;
    }
}";
            var comp = CreateCompilation(text);
            comp.VerifyDiagnostics(
                // (13,30): error CS1657: Cannot use 'ro' as a ref or out value because it is a 'foreach iteration variable'
                //             ref char r = ref ro;
                Diagnostic(ErrorCode.ERR_RefReadonlyLocalCause, "ro").WithArguments("ro", "foreach iteration variable").WithLocation(13, 30),
                // (18,24): error CS1657: Cannot use 'ro' as a ref or out value because it is a 'foreach iteration variable'
                //             return ref ro;
                Diagnostic(ErrorCode.ERR_RefReadonlyLocalCause, "ro").WithArguments("ro", "foreach iteration variable").WithLocation(18, 24),
                // (23,30): error CS1655: Cannot use fields of 'ro' as a ref or out value because it is a 'foreach iteration variable'
                //             ref char r = ref ro.x;
                Diagnostic(ErrorCode.ERR_RefReadonlyLocal2Cause, "ro.x").WithArguments("ro", "foreach iteration variable").WithLocation(23, 30),
                // (28,24): error CS1655: Cannot use fields of 'ro' as a ref or out value because it is a 'foreach iteration variable'
                //             return ref ro.x;
                Diagnostic(ErrorCode.ERR_RefReadonlyLocal2Cause, "ro.x").WithArguments("ro", "foreach iteration variable").WithLocation(28, 24)
            );
        }

        [Fact]
        public void RefRangeVar()
        {
            var text = @"
using System.Linq;

public class Test
{
    public struct S1
    {
        public char x;
    }

    delegate ref char D1();

    static void Test1()
    {
        var x = from ch in ""qqq""
            select(D1)(() => ref ch);

        var y = from s in new S1[10]
            select(D1)(() => ref s.x);
    }

}";
            var comp = CreateCompilation(text, references: new[] { MscorlibRef, SystemCoreRef, LinqAssemblyRef });
            comp.VerifyDiagnostics(
                // (16,34): error CS8159: Cannot return the range variable 'ch' by reference
                //             select(D1)(() => ref ch);
                Diagnostic(ErrorCode.ERR_RefReturnRangeVariable, "ch").WithArguments("ch").WithLocation(16, 34),
                // (19,34): error CS8159: Cannot return the range variable 's' by reference
                //             select(D1)(() => ref s.x);
                Diagnostic(ErrorCode.ERR_RefReturnRangeVariable, "s.x").WithArguments("s").WithLocation(19, 34)
            );
        }
        
        [Fact]
        public void RefMethodGroup()
        {
            var text = @"

public class Test
{
    public struct S1
    {
        public char x;
    }

    delegate ref char D1();

    static ref char Test1()
    {
        ref char r = ref M;
        ref char r1 = ref MR;

        if (1.ToString() != null)
        {
            return ref M;
        }
        else
        {
            return ref MR;
        }
    }

    static char M()
    {
        return default(char);
    }

    static ref char MR()
    {
        return ref (new char[1])[0];
    }

}";
            var comp = CreateCompilation(text, references: new[] { MscorlibRef, SystemCoreRef });
            comp.VerifyDiagnostics(
    // (14,26): error CS1657: Cannot use 'M' as a ref or out value because it is a 'method group'
    //         ref char r = ref M;
    Diagnostic(ErrorCode.ERR_RefReadonlyLocalCause, "M").WithArguments("M", "method group").WithLocation(14, 26),
    // (15,27): error CS1657: Cannot use 'MR' as a ref or out value because it is a 'method group'
    //         ref char r1 = ref MR;
    Diagnostic(ErrorCode.ERR_RefReadonlyLocalCause, "MR").WithArguments("MR", "method group").WithLocation(15, 27),
    // (19,24): error CS1657: Cannot use 'M' as a ref or out value because it is a 'method group'
    //             return ref M;
    Diagnostic(ErrorCode.ERR_RefReadonlyLocalCause, "M").WithArguments("M", "method group").WithLocation(19, 24),
    // (23,24): error CS1657: Cannot use 'MR' as a ref or out value because it is a 'method group'
    //             return ref MR;
    Diagnostic(ErrorCode.ERR_RefReadonlyLocalCause, "MR").WithArguments("MR", "method group").WithLocation(23, 24)
            );
        }
        
        [Fact]
        public void RefReadonlyField()
        {
            var text = @"
public class Test
{
    public struct S1
    {
        public char x;
    }

    public static readonly char s1;
    public static readonly S1 s2;

    public readonly char i1;
    public readonly S1 i2;

    public Test()
    {
        if (1.ToString() != null)
        {
            // not an error
            ref char temp = ref i1;
            temp.ToString();
        }
        else
        {
            // not an error
            ref char temp = ref i2.x;
            temp.ToString();
        }

        if (1.ToString() != null)
        {
            // error
            ref char temp = ref s1;
            temp.ToString();
        }
        else
        {
            // error
            ref char temp = ref s2.x;
            temp.ToString();
        }

    }

    static Test()
    {
        if (1.ToString() != null)
        {
            // not an error
            ref char temp = ref s1;
            temp.ToString();
        }
        else
        {
            // not an error
            ref char temp = ref s2.x;
            temp.ToString();
        }
    }

    ref char Test1()
    {
        if (1.ToString() != null)
        {
            ref char temp = ref i1;
            temp.ToString();

            return ref i1;
        }
        else
        {
            ref char temp = ref i2.x;
            temp.ToString();

            return ref i2.x;
        }
    }

    ref char Test2()
    {
        if (1.ToString() != null)
        {
            ref char temp = ref s1;
            temp.ToString();

            return ref s1;
        }
        else
        {
            ref char temp = ref s2.x;
            temp.ToString();

            return ref s2.x;
        }
    }

}";
            var comp = CreateCompilation(text);
            comp.VerifyDiagnostics(
                // (33,33): error CS0199: A static readonly field cannot be used as a ref or out value (except in a static constructor)
                //             ref char temp = ref s1;
                Diagnostic(ErrorCode.ERR_RefReadonlyStatic, "s1").WithLocation(33, 33),
                // (39,33): error CS1651: Fields of static readonly field 'Test.s2' cannot be used as a ref or out value (except in a static constructor)
                //             ref char temp = ref s2.x;
                Diagnostic(ErrorCode.ERR_RefReadonlyStatic2, "s2.x").WithArguments("Test.s2").WithLocation(39, 33),
                // (65,33): error CS0192: A readonly field cannot be used as a ref or out value (except in a constructor)
                //             ref char temp = ref i1;
                Diagnostic(ErrorCode.ERR_RefReadonly, "i1").WithLocation(65, 33),
                // (68,24): error CS8160: A readonly field cannot be returned by writable reference
                //             return ref i1;
                Diagnostic(ErrorCode.ERR_RefReturnReadonly, "i1").WithLocation(68, 24),
                // (72,33): error CS1649: Members of readonly field 'Test.i2' cannot be used as a ref or out value (except in a constructor)
                //             ref char temp = ref i2.x;
                Diagnostic(ErrorCode.ERR_RefReadonly2, "i2.x").WithArguments("Test.i2").WithLocation(72, 33),
                // (75,24): error CS8162: Members of readonly field 'Test.i2' cannot be returned by writable reference
                //             return ref i2.x;
                Diagnostic(ErrorCode.ERR_RefReturnReadonly2, "i2.x").WithArguments("Test.i2").WithLocation(75, 24),
                // (83,33): error CS0199: A static readonly field cannot be used as a ref or out value (except in a static constructor)
                //             ref char temp = ref s1;
                Diagnostic(ErrorCode.ERR_RefReadonlyStatic, "s1").WithLocation(83, 33),
                // (86,24): error CS8161: A static readonly field cannot be returned by writable reference
                //             return ref s1;
                Diagnostic(ErrorCode.ERR_RefReturnReadonlyStatic, "s1").WithLocation(86, 24),
                // (90,33): error CS1651: Fields of static readonly field 'Test.s2' cannot be used as a ref or out value (except in a static constructor)
                //             ref char temp = ref s2.x;
                Diagnostic(ErrorCode.ERR_RefReadonlyStatic2, "s2.x").WithArguments("Test.s2").WithLocation(90, 33),
                // (93,24): error CS8163: Fields of static readonly field 'Test.s2' cannot be returned by writable reference
                //             return ref s2.x;
                Diagnostic(ErrorCode.ERR_RefReturnReadonlyStatic2, "s2.x").WithArguments("Test.s2").WithLocation(93, 24)
            );
        }

        [Fact]
        public void RefReadonlyCall()
        {
            var text = @"
public class Test
{
    public struct S1
    {
        public char x;

        public ref S1 GooS()
        {
            return ref this;
        }        

        public ref char Goo()
        {
            return ref x;
        }

        public ref char Goo1()
        {
            return ref this.x;
        }
    }

    static ref T Goo<T>(ref T arg)
    {
        return ref arg;
    }

    static ref char Test1()
    {
        char M1 = default(char);
        S1   M2 = default(S1);

        if (1.ToString() != null)
        {
            return ref Goo(ref M1);
        }
        
        if (2.ToString() != null)
        {
            return ref Goo(ref M2.x);
        }

        if (3.ToString() != null)
        {
            return ref Goo(ref M2).x;
        }
        else
        {
            return ref M2.Goo();
        }
    }
  
    public class C
    {
        public ref C M()
        {
            return ref this;
        }
    }
}";
            var comp = CreateCompilation(text);
            comp.VerifyDiagnostics(
                // (10,24): error CS8170: Struct members cannot return 'this' or other instance members by reference
                //             return ref this;
                Diagnostic(ErrorCode.ERR_RefReturnStructThis, "this").WithArguments("this").WithLocation(10, 24),
                // (15,24): error CS8170: Struct members cannot return 'this' or other instance members by reference
                //             return ref x;
                Diagnostic(ErrorCode.ERR_RefReturnStructThis, "x").WithArguments("this").WithLocation(15, 24),
                // (20,24): error CS8170: Struct members cannot return 'this' or other instance members by reference
                //             return ref this.x;
                Diagnostic(ErrorCode.ERR_RefReturnStructThis, "this.x").WithArguments("this").WithLocation(20, 24),
                // (36,32): error CS8168: Cannot return local 'M1' by reference because it is not a ref local
                //             return ref Goo(ref M1);
                Diagnostic(ErrorCode.ERR_RefReturnLocal, "M1").WithArguments("M1").WithLocation(36, 32),
                // (36,24): error CS8347: Cannot use a result of 'Test.Goo<char>(ref char)' in this context because it may expose variables referenced by parameter 'arg' outside of their declaration scope
                //             return ref Goo(ref M1);
                Diagnostic(ErrorCode.ERR_EscapeCall, "Goo(ref M1)").WithArguments("Test.Goo<char>(ref char)", "arg").WithLocation(36, 24),
                // (41,32): error CS8169: Cannot return a member of local 'M2' by reference because it is not a ref local
                //             return ref Goo(ref M2.x);
                Diagnostic(ErrorCode.ERR_RefReturnLocal2, "M2").WithArguments("M2").WithLocation(41, 32),
                // (41,24): error CS8347: Cannot use a result of 'Test.Goo<char>(ref char)' in this context because it may expose variables referenced by parameter 'arg' outside of their declaration scope
                //             return ref Goo(ref M2.x);
                Diagnostic(ErrorCode.ERR_EscapeCall, "Goo(ref M2.x)").WithArguments("Test.Goo<char>(ref char)", "arg").WithLocation(41, 24),
                // (46,32): error CS8168: Cannot return local 'M2' by reference because it is not a ref local
                //             return ref Goo(ref M2).x;
                Diagnostic(ErrorCode.ERR_RefReturnLocal, "M2").WithArguments("M2").WithLocation(46, 32),
                // (46,24): error CS8348: Cannot use a member of result of 'Test.Goo<Test.S1>(ref Test.S1)' in this context because it may expose variables referenced by parameter 'arg' outside of their declaration scope
                //             return ref Goo(ref M2).x;
                Diagnostic(ErrorCode.ERR_EscapeCall2, "Goo(ref M2)").WithArguments("Test.Goo<Test.S1>(ref Test.S1)", "arg").WithLocation(46, 24),
                // (58,24): error CS8354: Cannot return 'this' by reference.
                //             return ref this;
                Diagnostic(ErrorCode.ERR_RefReturnThis, "this").WithArguments("this").WithLocation(58, 24)
                );
        }

        [Fact]
        public void RefReturnUnreturnableLocalParam()
        {
            var text = @"
public class Test
{
    public struct S1
    {
        public char x;
    }

    ref char Test1(char arg1, S1 arg2)
    {
        if (1.ToString() == null)
        {
            char l = default(char);
            // valid
            ref char r = ref l;

            // invalid
            return ref r;
        }

        if (2.ToString() == null)
        {
            S1 l = default(S1);
            // valid
            ref char r = ref l.x;

            // invalid
            return ref r;
        }

        if (21.ToString() == null)
        {
            S1 l = default(S1);
            // valid
            ref var r = ref l;

            // invalid
            return ref r.x;
        }

        if (3.ToString() == null)
        {
            // valid
            ref char r = ref arg1;

            // invalid
            return ref r;
        }

        if (4.ToString() == null)
        {
            // valid
            ref char r = ref arg2.x;

            // invalid
            return ref r;
        }

        if (41.ToString() == null)
        {
            // valid
            ref S1 r = ref arg2;

            // invalid
            return ref r.x;
        }

        throw null;
    }
}";
            var comp = CreateCompilation(text);
            comp.VerifyDiagnostics(
    // (18,24): error CS8157: Cannot return 'r' by reference because it was initialized to a value that cannot be returned by reference
    //             return ref r;
    Diagnostic(ErrorCode.ERR_RefReturnNonreturnableLocal, "r").WithArguments("r").WithLocation(18, 24),
    // (28,24): error CS8157: Cannot return 'r' by reference because it was initialized to a value that cannot be returned by reference
    //             return ref r;
    Diagnostic(ErrorCode.ERR_RefReturnNonreturnableLocal, "r").WithArguments("r").WithLocation(28, 24),
    // (38,24): error CS8158: Cannot return by reference a member of 'r' because it was initialized to a value that cannot be returned by reference
    //             return ref r.x;
    Diagnostic(ErrorCode.ERR_RefReturnNonreturnableLocal2, "r").WithArguments("r").WithLocation(38, 24),
    // (47,24): error CS8157: Cannot return 'r' by reference because it was initialized to a value that cannot be returned by reference
    //             return ref r;
    Diagnostic(ErrorCode.ERR_RefReturnNonreturnableLocal, "r").WithArguments("r").WithLocation(47, 24),
    // (56,24): error CS8157: Cannot return 'r' by reference because it was initialized to a value that cannot be returned by reference
    //             return ref r;
    Diagnostic(ErrorCode.ERR_RefReturnNonreturnableLocal, "r").WithArguments("r").WithLocation(56, 24),
    // (65,24): error CS8158: Cannot return by reference a member of 'r' because it was initialized to a value that cannot be returned by reference
    //             return ref r.x;
    Diagnostic(ErrorCode.ERR_RefReturnNonreturnableLocal2, "r").WithArguments("r").WithLocation(65, 24)

            );
        }

        [Fact]
        public void RefReturnSelfReferringRef()
        {
            var text = @"
public class Test
{
    public struct S1
    {
        public char x;
    }

    ref char Goo(ref char a, ref char b)
    {
        return ref a;
    }

    ref char Test1(char arg1, S1 arg2)
    {
        if (1.ToString() == null)
        {
            ref char r = ref r;
            return ref r;   //1
        }

        if (2.ToString() == null)
        {
            ref S1 r = ref r;
            return ref r.x;  //2
        }

        if (3.ToString() == null)
        {
            ref char a = ref (new char[1])[0];
            ref char invalid = ref Goo(ref a, ref a);

            // valid
            return ref r;
        }

        if (4.ToString() == null)
        {
            ref char a = ref (new char[1])[0];
            ref char valid = ref Goo(ref a, ref arg1);

            // valid
            return ref valid; //4
        }

        if (5.ToString() == null)
        {
            ref char a = ref (new char[1])[0];
            ref char r = ref Goo(ref a, ref r);

            // invalid
            return ref r;  //5
        }

        throw null;
    }
}";
            var comp = CreateCompilation(text);
            comp.VerifyDiagnostics(
                // (19,24): error CS8157: Cannot return 'r' by reference because it was initialized to a value that cannot be returned by reference
                //             return ref r;   //1
                Diagnostic(ErrorCode.ERR_RefReturnNonreturnableLocal, "r").WithArguments("r").WithLocation(19, 24),
                // (25,24): error CS8158: Cannot return by reference a member of 'r' because it was initialized to a value that cannot be returned by reference
                //             return ref r.x;  //2
                Diagnostic(ErrorCode.ERR_RefReturnNonreturnableLocal2, "r").WithArguments("r").WithLocation(25, 24),
                // (34,24): error CS0103: The name 'r' does not exist in the current context
                //             return ref r;
                Diagnostic(ErrorCode.ERR_NameNotInContext, "r").WithArguments("r").WithLocation(34, 24),
                // (43,24): error CS8157: Cannot return 'valid' by reference because it was initialized to a value that cannot be returned by reference
                //             return ref valid; //4
                Diagnostic(ErrorCode.ERR_RefReturnNonreturnableLocal, "valid").WithArguments("valid").WithLocation(43, 24),
                // (52,24): error CS8157: Cannot return 'r' by reference because it was initialized to a value that cannot be returned by reference
                //             return ref r;  //5
                Diagnostic(ErrorCode.ERR_RefReturnNonreturnableLocal, "r").WithArguments("r").WithLocation(52, 24),
                // (18,30): error CS0165: Use of unassigned local variable 'r'
                //             ref char r = ref r;
                Diagnostic(ErrorCode.ERR_UseDefViolation, "r").WithArguments("r").WithLocation(18, 30),
                // (24,28): error CS0165: Use of unassigned local variable 'r'
                //             ref S1 r = ref r;
                Diagnostic(ErrorCode.ERR_UseDefViolation, "r").WithArguments("r").WithLocation(24, 28),
                // (49,45): error CS0165: Use of unassigned local variable 'r'
                //             ref char r = ref Foo(ref a, ref r);
                Diagnostic(ErrorCode.ERR_UseDefViolation, "r").WithArguments("r").WithLocation(49, 45)
            );
        }

        [Fact]
        public void RefReturnNested()
        {
            var text = @"
public class Test
{
    public static void Main()
    {
        ref char Goo(ref char a, ref char b)
        {
            // valid
            return ref a;
        }
        
        char Goo1(ref char a, ref char b)
        {
            return ref b;
        }

        ref char Goo2(ref char c, ref char b)
        {
            return c;
        }
    }
}";
            var options = TestOptions.Regular;
            var comp = CreateCompilationWithMscorlib45(text, parseOptions: options);
            comp.VerifyDiagnostics(
                // (14,13): error CS8149: By-reference returns may only be used in methods that return by reference
                //             return ref b;
                Diagnostic(ErrorCode.ERR_MustNotHaveRefReturn, "return").WithLocation(14, 13),
                // (19,13): error CS8150: By-value returns may only be used in methods that return by value
                //             return c;
                Diagnostic(ErrorCode.ERR_MustHaveRefReturn, "return").WithLocation(19, 13),
                // (6,18): warning CS8321: The local function 'Goo' is declared but never used
                //         ref char Goo(ref char a, ref char b)
                Diagnostic(ErrorCode.WRN_UnreferencedLocalFunction, "Goo").WithArguments("Goo").WithLocation(6, 18),
                // (12,14): warning CS8321: The local function 'Goo1' is declared but never used
                //         char Goo1(ref char a, ref char b)
                Diagnostic(ErrorCode.WRN_UnreferencedLocalFunction, "Goo1").WithArguments("Goo1").WithLocation(12, 14),
                // (17,18): warning CS8321: The local function 'Goo2' is declared but never used
                //         ref char Goo2(ref char c, ref char b)
                Diagnostic(ErrorCode.WRN_UnreferencedLocalFunction, "Goo2").WithArguments("Goo2").WithLocation(17, 18));
        }

        [Fact]
        public void RefReturnNestedArrow()
        {
            var text = @"
public class Test
{
    public static void Main()
    {
        // valid
        ref char Goo(ref char a, ref char b) => ref a;
        
        char Goo1(ref char a, ref char b) => ref b;

        ref char Goo2(ref char c, ref char b) => c;

        var arr = new int[1];
        ref var r = ref arr[0];

        ref char Moo1(ref char a, ref char b) => ref r;
        char Moo3(ref char a, ref char b) => r;
    }
}";
            var options = TestOptions.Regular;
            var comp = CreateCompilationWithMscorlib45(text, parseOptions: options);
            comp.VerifyDiagnostics(
                // (9,50): error CS8149: By-reference returns may only be used in methods that return by reference
                //         char Goo1(ref char a, ref char b) => ref b;
                Diagnostic(ErrorCode.ERR_MustNotHaveRefReturn, "b").WithLocation(9, 50),
                // (11,50): error CS8150: By-value returns may only be used in methods that return by value
                //         ref char Goo2(ref char c, ref char b) => c;
                Diagnostic(ErrorCode.ERR_MustHaveRefReturn, "c").WithLocation(11, 50),
                // (16,54): error CS8175: Cannot use ref local 'r' inside an anonymous method, lambda expression, or query expression
                //         ref char Moo1(ref char a, ref char b) => ref r;
                Diagnostic(ErrorCode.ERR_AnonDelegateCantUseLocal, "r").WithArguments("r").WithLocation(16, 54),
                // (17,46): error CS8175: Cannot use ref local 'r' inside an anonymous method, lambda expression, or query expression
                //         char Moo3(ref char a, ref char b) => r;
                Diagnostic(ErrorCode.ERR_AnonDelegateCantUseLocal, "r").WithArguments("r").WithLocation(17, 46),
                // (7,18): warning CS8321: The local function 'Goo' is declared but never used
                //         ref char Goo(ref char a, ref char b) => ref a;
                Diagnostic(ErrorCode.WRN_UnreferencedLocalFunction, "Goo").WithArguments("Goo").WithLocation(7, 18),
                // (9,14): warning CS8321: The local function 'Goo1' is declared but never used
                //         char Goo1(ref char a, ref char b) => ref b;
                Diagnostic(ErrorCode.WRN_UnreferencedLocalFunction, "Goo1").WithArguments("Goo1").WithLocation(9, 14),
                // (11,18): warning CS8321: The local function 'Goo2' is declared but never used
                //         ref char Goo2(ref char c, ref char b) => c;
                Diagnostic(ErrorCode.WRN_UnreferencedLocalFunction, "Goo2").WithArguments("Goo2").WithLocation(11, 18),
                // (16,18): warning CS8321: The local function 'Moo1' is declared but never used
                //         ref char Moo1(ref char a, ref char b) => ref r;
                Diagnostic(ErrorCode.WRN_UnreferencedLocalFunction, "Moo1").WithArguments("Moo1").WithLocation(16, 18),
                // (17,14): warning CS8321: The local function 'Moo3' is declared but never used
                //         char Moo3(ref char a, ref char b) => r;
                Diagnostic(ErrorCode.WRN_UnreferencedLocalFunction, "Moo3").WithArguments("Moo3").WithLocation(17, 14)
                );
        }

        [Fact, WorkItem(13062, "https://github.com/dotnet/roslyn/issues/13062")]
        public void NoRefInIndex()
        {
            var text = @"
class C
{
    void F(object[] a, object[,] a2, int i)
    {
        int j;
        j = a[ref i];    // error 1
        j = a[out i];    // error 2
        j = this[ref i]; // error 3
        j = a2[i, out i]; // error 4
        j = a2[i, ref i]; // error 5
        j = a2[ref i, out i]; // error 6
    }
    public int this[int i] => 1;
}
";
            CreateCompilationWithMscorlib45(text).VerifyDiagnostics(
                // (7,19): error CS1615: Argument 1 may not be passed with the 'ref' keyword
                //         j = a[ref i];    // error 1
                Diagnostic(ErrorCode.ERR_BadArgExtraRef, "i").WithArguments("1", "ref").WithLocation(7, 19),
                // (8,19): error CS1615: Argument 1 may not be passed with the 'out' keyword
                //         j = a[out i];    // error 2
                Diagnostic(ErrorCode.ERR_BadArgExtraRef, "i").WithArguments("1", "out").WithLocation(8, 19),
                // (9,22): error CS1615: Argument 1 may not be passed with the 'ref' keyword
                //         j = this[ref i]; // error 3
                Diagnostic(ErrorCode.ERR_BadArgExtraRef, "i").WithArguments("1", "ref").WithLocation(9, 22),
                // (10,23): error CS1615: Argument 2 may not be passed with the 'out' keyword
                //         j = a2[i, out i]; // error 4
                Diagnostic(ErrorCode.ERR_BadArgExtraRef, "i").WithArguments("2", "out").WithLocation(10, 23),
                // (11,23): error CS1615: Argument 2 may not be passed with the 'ref' keyword
                //         j = a2[i, ref i]; // error 5
                Diagnostic(ErrorCode.ERR_BadArgExtraRef, "i").WithArguments("2", "ref").WithLocation(11, 23),
                // (12,20): error CS1615: Argument 1 may not be passed with the 'ref' keyword
                //         j = a2[ref i, out i]; // error 6
                Diagnostic(ErrorCode.ERR_BadArgExtraRef, "i").WithArguments("1", "ref").WithLocation(12, 20)
                );
        }

        [Fact, WorkItem(14174, "https://github.com/dotnet/roslyn/issues/14174")]
        public void RefDynamicBinding()
        {
            var text = @"
class C
{
    static object[] arr = new object[] { ""f"" };
    static void Main(string[] args)
    {
        System.Console.Write(arr[0].ToString());

        RefParam(ref arr[0]);
        System.Console.Write(arr[0].ToString());

        ref dynamic x = ref arr[0];
        x = ""o"";
        System.Console.Write(arr[0].ToString());

        RefReturn() = ""g"";
        System.Console.Write(arr[0].ToString());
    }

    static void RefParam(ref dynamic p)
    {
        p = ""r"";
    }

    static ref dynamic RefReturn()
    {
        return ref arr[0];
    }
}
";
            CompileAndVerify(text,
                expectedOutput: "frog",
                references: new[] { SystemCoreRef, CSharpRef }).VerifyDiagnostics();
        }

        [Fact]
        public void RefQueryClause()
        {
            // a "ref" may not precede the expression of a query clause...
            // simply because the grammar doesn't permit it. Here we check
            // that the situation is diagnosed, either syntactically or semantically.
            // The precise diagnostics are not important for the purposes of this test.
            var text = @"
class C
{
    static void Main(string[] args)
    {
        var a = new[] { 1, 2, 3, 4 };
        bool b = true;
        int i = 0;
        { var za = from x in a select ref x; } // error 1
        { var zc = from x in a from y in ref a select x; } // error2
        { var zd = from x in a from int y in ref a select x; } // error 3
        { var ze = from x in a from y in ref a where true select x; } // error 4
        { var zf = from x in a from int y in ref a where true select x; } // error 5
        { var zg = from x in a let y = ref a select x; } // error 6
        { var zh = from x in a where ref b select x; } // error 7
        { var zi = from x in a join y in ref a on x equals y select x; } // error 8 (not lambda case)
        { var zj = from x in a join y in a on ref i equals y select x; } // error 9
        { var zk = from x in a join y in a on x equals ref i select x; } // error 10
        { var zl = from x in a orderby ref i select x; } // error 11
        { var zm = from x in a orderby x, ref i select x; } // error 12
        { var zn = from x in a group ref i by x; } // error 13
        { var zo = from x in a group x by ref i; } // error 14
    }
    public static T M<T>(T x, out T z) => z = x;

    public C Select(RefFunc<C, C> c1) => this;
    public C SelectMany(RefFunc<C, C> c1, RefFunc<C, C, C> c2) => this;
    public C Cast<T>() => this;
}
public delegate ref TR RefFunc<T1, TR>(T1 t1);
public delegate ref TR RefFunc<T1, T2, TR>(T1 t1, T2 t2);
";
            CreateCompilationWithMscorlib40AndSystemCore(text)
                .GetDiagnostics()
                // It turns out each of them is diagnosed with ErrorCode.ERR_InvalidExprTerm in the midst
                // of a flurry of other syntax errors.
                .Where(d => d.Code == (int)ErrorCode.ERR_InvalidExprTerm)
                .Verify(
                // (9,39): error CS1525: Invalid expression term 'ref'
                //         { var za = from x in a select ref x; } // error 1
                Diagnostic(ErrorCode.ERR_InvalidExprTerm, "ref").WithArguments("ref").WithLocation(9, 39),
                // (10,42): error CS1525: Invalid expression term 'ref'
                //         { var zc = from x in a from y in ref a select x; } // error2
                Diagnostic(ErrorCode.ERR_InvalidExprTerm, "ref").WithArguments("ref").WithLocation(10, 42),
                // (11,46): error CS1525: Invalid expression term 'ref'
                //         { var zd = from x in a from int y in ref a select x; } // error 3
                Diagnostic(ErrorCode.ERR_InvalidExprTerm, "ref").WithArguments("ref").WithLocation(11, 46),
                // (12,42): error CS1525: Invalid expression term 'ref'
                //         { var ze = from x in a from y in ref a where true select x; } // error 4
                Diagnostic(ErrorCode.ERR_InvalidExprTerm, "ref").WithArguments("ref").WithLocation(12, 42),
                // (13,46): error CS1525: Invalid expression term 'ref'
                //         { var zf = from x in a from int y in ref a where true select x; } // error 5
                Diagnostic(ErrorCode.ERR_InvalidExprTerm, "ref").WithArguments("ref").WithLocation(13, 46),
                // (14,40): error CS1525: Invalid expression term 'ref'
                //         { var zg = from x in a let y = ref a select x; } // error 6
                Diagnostic(ErrorCode.ERR_InvalidExprTerm, "ref").WithArguments("ref").WithLocation(14, 40),
                // (15,38): error CS1525: Invalid expression term 'ref'
                //         { var zh = from x in a where ref b select x; } // error 7
                Diagnostic(ErrorCode.ERR_InvalidExprTerm, "ref").WithArguments("ref").WithLocation(15, 38),
                // (16,42): error CS1525: Invalid expression term 'ref'
                //         { var zi = from x in a join y in ref a on x equals y select x; } // error 8 (not lambda case)
                Diagnostic(ErrorCode.ERR_InvalidExprTerm, "ref").WithArguments("ref").WithLocation(16, 42),
                // (16,42): error CS1525: Invalid expression term 'ref'
                //         { var zi = from x in a join y in ref a on x equals y select x; } // error 8 (not lambda case)
                Diagnostic(ErrorCode.ERR_InvalidExprTerm, "ref").WithArguments("ref").WithLocation(16, 42),
                // (16,42): error CS1525: Invalid expression term 'ref'
                //         { var zi = from x in a join y in ref a on x equals y select x; } // error 8 (not lambda case)
                Diagnostic(ErrorCode.ERR_InvalidExprTerm, "ref").WithArguments("ref").WithLocation(16, 42),
                // (17,47): error CS1525: Invalid expression term 'ref'
                //         { var zj = from x in a join y in a on ref i equals y select x; } // error 9
                Diagnostic(ErrorCode.ERR_InvalidExprTerm, "ref").WithArguments("ref").WithLocation(17, 47),
                // (17,47): error CS1525: Invalid expression term 'ref'
                //         { var zj = from x in a join y in a on ref i equals y select x; } // error 9
                Diagnostic(ErrorCode.ERR_InvalidExprTerm, "ref").WithArguments("ref").WithLocation(17, 47),
                // (18,56): error CS1525: Invalid expression term 'ref'
                //         { var zk = from x in a join y in a on x equals ref i select x; } // error 10
                Diagnostic(ErrorCode.ERR_InvalidExprTerm, "ref").WithArguments("ref").WithLocation(18, 56),
                // (19,40): error CS1525: Invalid expression term 'ref'
                //         { var zl = from x in a orderby ref i select x; } // error 11
                Diagnostic(ErrorCode.ERR_InvalidExprTerm, "ref").WithArguments("ref").WithLocation(19, 40),
                // (20,43): error CS1525: Invalid expression term 'ref'
                //         { var zm = from x in a orderby x, ref i select x; } // error 12
                Diagnostic(ErrorCode.ERR_InvalidExprTerm, "ref").WithArguments("ref").WithLocation(20, 43),
                // (21,38): error CS1525: Invalid expression term 'ref'
                //         { var zn = from x in a group ref i by x; } // error 13
                Diagnostic(ErrorCode.ERR_InvalidExprTerm, "ref").WithArguments("ref").WithLocation(21, 38),
                // (21,38): error CS1525: Invalid expression term 'ref'
                //         { var zn = from x in a group ref i by x; } // error 13
                Diagnostic(ErrorCode.ERR_InvalidExprTerm, "ref").WithArguments("ref").WithLocation(21, 38),
                // (22,43): error CS1525: Invalid expression term 'ref'
                //         { var zo = from x in a group x by ref i; } // error 14
                Diagnostic(ErrorCode.ERR_InvalidExprTerm, "ref").WithArguments("ref").WithLocation(22, 43)
                );
        }

        [Fact, WorkItem(13073, "https://github.com/dotnet/roslyn/issues/13073")]
        public void CannotUseYieldReturnInAReturnByRefFunction()
        {
            var code = @"
class TestClass
{
    int x = 0;
    ref int TestFunction()
    {
        yield return x;

        ref int localFunction()
        {
            yield return x;
        }

        yield return localFunction();
    }
}";

            CreateCompilation(code).VerifyDiagnostics(
                // (9,17): error CS8154: The body of 'localFunction()' cannot be an iterator block because 'localFunction()' returns by reference
                //         ref int localFunction()
                Diagnostic(ErrorCode.ERR_BadIteratorReturnRef, "localFunction").WithArguments("localFunction()").WithLocation(9, 17),
                // (5,13): error CS8154: The body of 'TestClass.TestFunction()' cannot be an iterator block because 'TestClass.TestFunction()' returns by reference
                //     ref int TestFunction()
                Diagnostic(ErrorCode.ERR_BadIteratorReturnRef, "TestFunction").WithArguments("TestClass.TestFunction()").WithLocation(5, 13));
        }

        [Fact, WorkItem(13073, "https://github.com/dotnet/roslyn/issues/13073")]
        public void CannotUseRefReturnInExpressionTree_ParenthesizedLambdaExpression()
        {
            var code = @"
using System.Linq.Expressions;
class TestClass
{
    int x = 0;

    delegate ref int RefReturnIntDelegate(int y);

    void TestFunction()
    {
        Expression<RefReturnIntDelegate> lambda = (y) => ref x;
    }
}";

            CreateCompilationWithMscorlib40AndSystemCore(code).VerifyDiagnostics(
                // (11,51): error CS8155: Lambda expressions that return by reference cannot be converted to expression trees
                //         Expression<RefReturnIntDelegate> lambda = (y) => ref x;
                Diagnostic(ErrorCode.ERR_BadRefReturnExpressionTree, "(y) => ref x").WithLocation(11, 51));
        }

        [Fact, WorkItem(13073, "https://github.com/dotnet/roslyn/issues/13073")]
        public void CannotUseRefReturnInExpressionTree_SimpleLambdaExpression()
        {
            var code = @"
using System.Linq.Expressions;
class TestClass
{
    int x = 0;

    delegate ref int RefReturnIntDelegate(int y);

    void TestFunction()
    {
        Expression<RefReturnIntDelegate> lambda = y => ref x;
    }
}";

            CreateCompilationWithMscorlib40AndSystemCore(code).VerifyDiagnostics(
                // (11,51): error CS8155: Lambda expressions that return by reference cannot be converted to expression trees
                //         Expression<RefReturnIntDelegate> lambda = y => ref x;
                Diagnostic(ErrorCode.ERR_BadRefReturnExpressionTree, "y => ref x").WithLocation(11, 51));
        }

        [Fact, WorkItem(13073, "https://github.com/dotnet/roslyn/issues/13073")]
        public void CannotCallExpressionThatReturnsByRefInExpressionTree()
        {
            var code = @"
using System;
using System.Linq.Expressions;
namespace TestRefReturns
{
    class TestClass
    {
        int x = 0;

        ref int RefReturnFunction()
        {
            return ref x;
        }

        ref int RefReturnProperty
        {
            get { return ref x; }
        }

        ref int this[int y]
        {
            get { return ref x; }
        }

        int TakeRefFunction(ref int y)
        {
            return y;
        }

        void TestFunction()
        {
            Expression<Func<int>> lambda1 = () => TakeRefFunction(ref RefReturnFunction());
            Expression<Func<int>> lambda2 = () => TakeRefFunction(ref RefReturnProperty);
            Expression<Func<int>> lambda3 = () => TakeRefFunction(ref this[0]);
        }
    }
}";

            CreateCompilationWithMscorlib40AndSystemCore(code).VerifyDiagnostics(
                // (32,71): error CS8153: An expression tree lambda may not contain a call to a method, property, or indexer that returns by reference
                //             Expression<Func<int>> lambda1 = () => TakeRefFunction(ref RefReturnFunction());
                Diagnostic(ErrorCode.ERR_RefReturningCallInExpressionTree, "RefReturnFunction()").WithLocation(32, 71),
                // (33,71): error CS8153: An expression tree lambda may not contain a call to a method, property, or indexer that returns by reference
                //             Expression<Func<int>> lambda2 = () => TakeRefFunction(ref RefReturnProperty);
                Diagnostic(ErrorCode.ERR_RefReturningCallInExpressionTree, "RefReturnProperty").WithLocation(33, 71),
                // (34,71): error CS8153: An expression tree lambda may not contain a call to a method, property, or indexer that returns by reference
                //             Expression<Func<int>> lambda3 = () => TakeRefFunction(ref this[0]);
                Diagnostic(ErrorCode.ERR_RefReturningCallInExpressionTree, "this[0]").WithLocation(34, 71));
        }

        [WorkItem(19930, "https://github.com/dotnet/roslyn/issues/19930")]
        [Fact, WorkItem(13073, "https://github.com/dotnet/roslyn/issues/13073")]
        public void CannotRefReturnQueryRangeVariable()
        {
            var code = @"
using System.Linq;
class TestClass
{
    delegate ref char RefCharDelegate();
    void TestMethod()
    {
        var x = from c in ""TestValue"" select (RefCharDelegate)(() => ref c);
    }

    delegate ref readonly char RoRefCharDelegate();
    void TestMethod1()
    {
        var x = from c in ""TestValue"" select (RoRefCharDelegate)(() => ref c);
    }
}";

            CreateCompilationWithMscorlib40AndSystemCore(code).VerifyDiagnostics(
                // (8,74): error CS8159: Cannot return the range variable 'c' by reference
                //         var x = from c in "TestValue" select (RefCharDelegate)(() => ref c);
                Diagnostic(ErrorCode.ERR_RefReturnRangeVariable, "c").WithArguments("c").WithLocation(8, 74),
                // (14,76): error CS8159: Cannot return the range variable 'c' by reference
                //         var x = from c in "TestValue" select (RoRefCharDelegate)(() => ref c);
                Diagnostic(ErrorCode.ERR_RefReturnRangeVariable, "c").WithArguments("c").WithLocation(14, 76)
                );
        }

        [Fact, WorkItem(13073, "https://github.com/dotnet/roslyn/issues/13073")]
        public void CannotAssignRefInNonIdentityConversion()
        {
            var code = @"
using System;
using System.Collections.Generic;

class TestClass
{
    int intVar = 0;
    string stringVar = ""TEST"";

    void TestMethod()
    {
        ref int? nullableConversion = ref intVar;
        ref dynamic dynamicConversion = ref intVar;
        ref IEnumerable<char> enumerableConversion = ref stringVar;
        ref IFormattable interpolatedStringConversion = ref stringVar;
    }
}";

            CreateCompilation(code).VerifyDiagnostics(
                // (12,43): error CS8173: The expression must be of type 'int?' because it is being assigned by reference
                //         ref int? nullableConversion = ref intVar;
                Diagnostic(ErrorCode.ERR_RefAssignmentMustHaveIdentityConversion, "intVar").WithArguments("int?").WithLocation(12, 43),
                // (13,45): error CS8173: The expression must be of type 'dynamic' because it is being assigned by reference
                //         ref dynamic dynamicConversion = ref intVar;
                Diagnostic(ErrorCode.ERR_RefAssignmentMustHaveIdentityConversion, "intVar").WithArguments("dynamic").WithLocation(13, 45),
                // (14,58): error CS8173: The expression must be of type 'IEnumerable<char>' because it is being assigned by reference
                //         ref IEnumerable<char> enumerableConversion = ref stringVar;
                Diagnostic(ErrorCode.ERR_RefAssignmentMustHaveIdentityConversion, "stringVar").WithArguments("System.Collections.Generic.IEnumerable<char>").WithLocation(14, 58),
                // (15,61): error CS8173: The expression must be of type 'IFormattable' because it is being assigned by reference
                //         ref IFormattable interpolatedStringConversion = ref stringVar;
                Diagnostic(ErrorCode.ERR_RefAssignmentMustHaveIdentityConversion, "stringVar").WithArguments("System.IFormattable").WithLocation(15, 61));
        }

        [Fact, WorkItem(13073, "https://github.com/dotnet/roslyn/issues/13073")]
        public void IteratorMethodsCannotHaveRefLocals()
        {
            var code = @"
using System.Collections.Generic;
class TestClass
{
    int x = 0;
    IEnumerable<int> TestMethod()
    {
        ref int y = ref x;
        yield return y;

        IEnumerable<int> localFunction()
        {
            ref int z = ref x;
            yield return z;
        }

        foreach(var item in localFunction())
        {
            yield return item;
        }
    }
}";

            CreateCompilation(code).VerifyDiagnostics(
                // (13,21): error CS8176: Iterators cannot have by reference locals
                //             ref int z = ref x;
                Diagnostic(ErrorCode.ERR_BadIteratorLocalType, "z").WithLocation(13, 21),
                // (8,17): error CS8176: Iterators cannot have by reference locals
                //         ref int y = ref x;
                Diagnostic(ErrorCode.ERR_BadIteratorLocalType, "y").WithLocation(8, 17));
        }

        [Fact, WorkItem(13073, "https://github.com/dotnet/roslyn/issues/13073")]
        public void AsyncMethodsCannotHaveRefLocals()
        {
            var code = @"
using System.Threading.Tasks;
class TestClass
{
    int x = 0;
    async Task TestMethod()
    {
        ref int y = ref x;
        await Task.Run(async () =>
        {
            ref int z = ref x;
            await Task.Delay(0);
        });
    }
}";
            CreateCompilationWithMscorlib45(code).VerifyDiagnostics(
                // (8,17): error CS8177: Async methods cannot have by reference locals
                //         ref int y = ref x;
                Diagnostic(ErrorCode.ERR_BadAsyncLocalType, "y = ref x").WithLocation(8, 17),
                // (11,21): error CS8177: Async methods cannot have by reference locals
                //             ref int z = ref x;
                Diagnostic(ErrorCode.ERR_BadAsyncLocalType, "z = ref x").WithLocation(11, 21));
        }

        [Fact, WorkItem(13073, "https://github.com/dotnet/roslyn/issues/13073")]
        public void CannotUseAwaitExpressionInACallToAFunctionThatReturnsByRef()
        {
            var code = @"
using System;
using System.Threading.Tasks;
class TestClass
{
    int x = 0;
    ref int Save(int y)
    {
        x = y;
        return ref x;
    }
    void Write(ref int y)
    {
        Console.WriteLine(y);
    }
    void Write(ref int y, int z)
    {
        Console.WriteLine(z);
    }
    async Task TestMethod()
    {
        // this is OK. `ref` is not spilled.
        Write(ref Save(await Task.FromResult(0)));

        // ERROR. `ref` is spilled because it must survive until after the second `await.
        Write(ref Save(await Task.FromResult(0)), await Task.FromResult(1));
    }
}";
            CreateCompilationWithMscorlib45(code).VerifyEmitDiagnostics(
                // (26,19): error CS8178: 'await' cannot be used in an expression containing a call to 'TestClass.Save(int)' because it returns by reference
                //         Write(ref Save(await Task.FromResult(0)), await Task.FromResult(1));
                Diagnostic(ErrorCode.ERR_RefReturningCallAndAwait, "Save(await Task.FromResult(0))").WithArguments("TestClass.Save(int)").WithLocation(26, 19)
            );
        }

        [Fact]
        public void BadRefAssignByValueProperty()
        {
            var text = @"
class Program
{
    static int P { get; set; }

    static void M()
    {
        ref int rl = ref P;
    }
}
";

            CreateCompilationWithMscorlib46(text).VerifyDiagnostics(
                // (8,26): error CS0206: A property or indexer may not be passed as an out or ref parameter
                //         ref int rl = ref P;
                Diagnostic(ErrorCode.ERR_RefProperty, "P").WithArguments("Program.P").WithLocation(8, 26));
        }

        [Fact]
        public void BadRefAssignByValueIndexer()
        {
            var text = @"
class Program
{
    int this[int i] { get { return 0; } }

    void M()
    {
        ref int rl = ref this[0];
    }
}
";

            CreateCompilationWithMscorlib46(text).VerifyDiagnostics(
                // (8,26): error CS0206: A property or indexer may not be passed as an out or ref parameter
                //         ref int rl = ref this[0];
                Diagnostic(ErrorCode.ERR_RefProperty, "this[0]").WithArguments("Program.this[int]").WithLocation(8, 26));
        }

        [Fact]
        public void BadRefAssignNonFieldEvent()
        {
            var text = @"
delegate void D();

class Program
{
    event D d { add { } remove { } }

    void M()
    {
        ref int rl = ref d;
    }
}
";

            CreateCompilationWithMscorlib46(text).VerifyDiagnostics(
                // (10,26): error CS0079: The event 'Program.d' can only appear on the left hand side of += or -=
                //         ref int rl = ref d;
                Diagnostic(ErrorCode.ERR_BadEventUsageNoField, "d").WithArguments("Program.d").WithLocation(10, 26));
        }

        [Fact]
        public void BadRefAssignReadonlyField()
        {
            var text = @"
class Program
{
    readonly int i = 0;

    void M()
    {
        ref int rl = ref i;
    }
}
";

            CreateCompilationWithMscorlib46(text).VerifyDiagnostics(
                // (8,26): error CS0192: A readonly field cannot be used as a ref or out value (except in a constructor)
                //         ref int rl = ref i;
                Diagnostic(ErrorCode.ERR_RefReadonly, "i").WithLocation(8, 26));
        }

        [Fact]
        public void BadRefAssignFieldReceiver()
        {
            var text = @"
struct Program
{
    int i;

    Program(int i)
    {
        this.i = i;
    }

    ref int M()
    {
        ref int rl = ref i;
        return ref rl;
    }
}
";

            CreateCompilationWithMscorlib46(text).VerifyDiagnostics(
                // (14,20): error CS8157: Cannot return 'rl' by reference because it was initialized to a value that cannot be returned by reference
                //         return ref rl;
                Diagnostic(ErrorCode.ERR_RefReturnNonreturnableLocal, "rl").WithArguments("rl").WithLocation(14, 20)
            );
        }

        [Fact]
        public void BadRefAssignByValueCall()
        {
            var text = @"
class Program
{
    static int L()
    {
        return 0;
    }

    static void M()
    {
        ref int rl = ref L();
    }
}
";

            CreateCompilationWithMscorlib46(text).VerifyDiagnostics(
                // (11,26): error CS1510: A ref or out value must be an assignable variable
                //         ref int rl = ref L();
                Diagnostic(ErrorCode.ERR_RefLvalueExpected, "L()").WithLocation(11, 26)
            );
        }

        [Fact]
        public void BadRefAssignByValueDelegateInvocation()
        {
            var text = @"
delegate int D();

class Program
{
    static void M(D d)
    {
        ref int rl = ref d();
    }
}
";

            CreateCompilationWithMscorlib46(text).VerifyDiagnostics(
                // (8,26): error CS1510: A ref or out value must be an assignable variable
                //         ref int rl = ref d();
                Diagnostic(ErrorCode.ERR_RefLvalueExpected, "d()").WithLocation(8, 26)
            );
        }

        [Fact]
        public void BadRefAssignCallArgument()
        {
            var text = @"
class Program
{
    static ref int M(ref int i)
    {
        int j = 0;
        ref int rl = ref M(ref j);
        return ref rl;
    }
}
";


            CreateCompilationWithMscorlib46(text).VerifyDiagnostics(
                // (8,20): error CS8157: Cannot return 'rl' by reference because it was initialized to a value that cannot be returned by reference
                //         return ref rl;
                Diagnostic(ErrorCode.ERR_RefReturnNonreturnableLocal, "rl").WithArguments("rl").WithLocation(8, 20)
            );
        }

        [Fact]
        public void BadRefAssignThisReference()
        {
            var text = @"
class Program
{
    void M()
    {
        ref int rl = ref this;
    }
}
";

            CreateCompilationWithMscorlib46(text).VerifyDiagnostics(
                // (6,26): error CS1605: Cannot use 'this' as a ref or out value because it is read-only
                //         ref int rl = ref this;
                Diagnostic(ErrorCode.ERR_RefReadonlyLocal, "this").WithArguments("this").WithLocation(6, 26)
            );
        }

        [Fact]
        public void BadRefAssignWrongType()
        {
            var text = @"
class Program
{
    void M(ref long i)
    {
        ref int rl = ref i;
    }
}
";

            CreateCompilationWithMscorlib46(text).VerifyDiagnostics(
                // (6,26): error CS8173: The expression must be of type 'int' because it is being assigned by reference
                //         ref int rl = ref i;
                Diagnostic(ErrorCode.ERR_RefAssignmentMustHaveIdentityConversion, "i").WithArguments("int").WithLocation(6, 26)
            );
        }

        [Fact]
        public void BadRefLocalCapturedInAnonymousMethod()
        {
            var text = @"
using System.Linq;

delegate int D();

class Program
{
    static int field = 0;

    static void M()
    {
        ref int rl = ref field;
        var d = new D(delegate { return rl; });
        d = new D(() => rl);
        rl = (from v in new int[10] where v > rl select v).Single();
    }
}
";

            CreateCompilationWithMscorlib40AndSystemCore(text).VerifyDiagnostics(
                // (13,41): error CS8930: Cannot use ref local 'rl' inside an anonymous method, lambda expression, or query expression
                //         var d = new D(delegate { return rl; });
                Diagnostic(ErrorCode.ERR_AnonDelegateCantUseLocal, "rl").WithArguments("rl").WithLocation(13, 41),
                // (14,25): error CS8930: Cannot use ref local 'rl' inside an anonymous method, lambda expression, or query expression
                //         d = new D(() => rl);
                Diagnostic(ErrorCode.ERR_AnonDelegateCantUseLocal, "rl").WithArguments("rl").WithLocation(14, 25),
                // (15,47): error CS8930: Cannot use ref local 'rl' inside an anonymous method, lambda expression, or query expression
                //         rl = (from v in new int[10] where v > rl select r1).Single();
                Diagnostic(ErrorCode.ERR_AnonDelegateCantUseLocal, "rl").WithArguments("rl").WithLocation(15, 47));
        }

        [Fact]
        public void BadRefLocalInAsyncMethod()
        {
            var text = @"
class Program
{
    static int field = 0;

    static async void Goo()
    {
        ref int i = ref field;
    }
}
";

            CreateCompilationWithMscorlib46(text).VerifyDiagnostics(
                // (8,17): error CS8932: Async methods cannot have by reference locals
                //         ref int i = ref field;
                Diagnostic(ErrorCode.ERR_BadAsyncLocalType, "i = ref field").WithLocation(8, 17),
                // (6,23): warning CS1998: This async method lacks 'await' operators and will run synchronously. Consider using the 'await' operator to await non-blocking API calls, or 'await Task.Run(...)' to do CPU-bound work on a background thread.
                //     static async void Goo()
                Diagnostic(ErrorCode.WRN_AsyncLacksAwaits, "Goo").WithLocation(6, 23));
        }

        [Fact]
        public void BadRefLocalInIteratorMethod()
        {
            var text = @"
using System.Collections;

class Program
{
    static int field = 0;

    static IEnumerable ObjEnumerable()
    {
        ref int i = ref field;
        yield return new object();
    }
}
";

            CreateCompilationWithMscorlib46(text).VerifyDiagnostics(
                // (10,17): error CS8931: Iterators cannot have by reference locals
                //         ref int i = ref field;
                Diagnostic(ErrorCode.ERR_BadIteratorLocalType, "i").WithLocation(10, 17));
        }

        [Fact]
        public void BadRefAssignByValueLocal()
        {
            var text = @"
class Program
{
    static void M(ref int i)
    {
        int l = ref i;
    }
}
";

            CreateCompilationWithMscorlib46(text).VerifyDiagnostics(
                // (6,13): error CS8922: Cannot initialize a by-value variable with a reference
                //         int l = ref i;
                Diagnostic(ErrorCode.ERR_InitializeByValueVariableWithReference, "l = ref i").WithLocation(6, 13)
               );
        }

        [Fact]
        public void BadByValueInitRefLocal()
        {
            var text = @"
class Program
{
    static void M(int i)
    {
        ref int rl = i;
    }
}
";

            CreateCompilationWithMscorlib46(text).VerifyDiagnostics(
                // (6,17): error CS8921: Cannot initialize a by-reference variable with a value
                //         ref int rl = i;
                Diagnostic(ErrorCode.ERR_InitializeByReferenceVariableWithValue, "rl = i").WithLocation(6, 17));
        }

        [Fact]
        public void BadRefReturnParameter()
        {
            var text = @"
class Program
{
    static ref int M(int i)
    {
        return ref i;
    }
}
";

            CreateCompilationWithMscorlib46(text).VerifyDiagnostics(
                // (6,20): error CS8911: Cannot return or assign a reference to parameter 'i' because it is not a ref or out parameter
                //         return ref i;
                Diagnostic(ErrorCode.ERR_RefReturnParameter, "i").WithArguments("i").WithLocation(6, 20));
        }

        [Fact]
        public void BadRefReturnLocal()
        {
            var text = @"
class Program
{
    static ref int M()
    {
        int i = 0;
        return ref i;
    }
}
";

            CreateCompilationWithMscorlib46(text).VerifyDiagnostics(
                // (7,20): error CS8913: Cannot return or assign a reference to local 'i' because it is not a ref local
                //         return ref i;
                Diagnostic(ErrorCode.ERR_RefReturnLocal, "i").WithArguments("i").WithLocation(7, 20));
        }

        [Fact]
        public void BadRefReturnByValueProperty()
        {
            var text = @"
class Program
{
    static int P { get; set; }

    static ref int M()
    {
        return ref P;
    }
}
";

            CreateCompilationWithMscorlib46(text).VerifyDiagnostics(
                // (8,20): error CS8900: The argument to a by reference return or assignment must be an assignable variable or a property or call that returns by reference
                //         return ref P;
                Diagnostic(ErrorCode.ERR_RefReturnLvalueExpected, "P").WithArguments("Program.P").WithLocation(8, 20));
        }

        [Fact]
        public void BadRefReturnByValueIndexer()
        {
            var text = @"
class Program
{
    int this[int i] { get { return 0; } }

    ref int M()
    {
        return ref this[0];
    }
}
";

            CreateCompilationWithMscorlib46(text).VerifyDiagnostics(
                // (8,20): error CS8900: The argument to a by reference return or assignment must be an assignable variable or a property or call that returns by reference
                //         return ref this[0];
                Diagnostic(ErrorCode.ERR_RefReturnLvalueExpected, "this[0]").WithArguments("Program.this[int]").WithLocation(8, 20));
        }

        [Fact]
        public void BadRefReturnNonFieldEvent()
        {
            var text = @"
delegate void D();

class Program
{
    event D d { add { } remove { } }

    ref int M()
    {
        return ref d;
    }
}
";

            CreateCompilationWithMscorlib46(text).VerifyDiagnostics(
                // (10,20): error CS0079: The event 'Program.d' can only appear on the left hand side of += or -=
                //         return ref d;
                Diagnostic(ErrorCode.ERR_BadEventUsageNoField, "d").WithArguments("Program.d").WithLocation(10, 20));
        }

        [Fact]
        public void BadRefReturnEventReceiver()
        {
            var text = @"
delegate void D();

struct Program
{
    event D d;

    ref D M()
    {
        return ref d;
    }
}
";

            CreateCompilationWithMscorlib46(text).VerifyDiagnostics(
                // (10,20): error CS8170: Struct members cannot return 'this' or other instance members by reference
                //         return ref d;
                Diagnostic(ErrorCode.ERR_RefReturnStructThis, "d").WithArguments("this").WithLocation(10, 20)
            );
        }

        [Fact]
        public void BadRefReturnReadonlyField()
        {
            var text = @"
class Program
{
    readonly int i = 0;

    ref int M()
    {
        return ref i;
    }
}
";

            CreateCompilationWithMscorlib46(text).VerifyDiagnostics(
                // (8,20): error CS8160: A readonly field cannot be returned by writable reference
                //         return ref i;
                Diagnostic(ErrorCode.ERR_RefReturnReadonly, "i").WithLocation(8, 20)
            );
        }

        [Fact]
        public void BadRefReturnFieldReceiver()
        {
            var text = @"
struct Program
{
    int i;

    Program(int i)
    {
        this.i = i;
    }

    ref int M()
    {
        return ref i;
    }
}
";

            CreateCompilationWithMscorlib46(text).VerifyDiagnostics(
                // (13,20): error CS8170: Struct members cannot return 'this' or other instance members by reference
                //         return ref i;
                Diagnostic(ErrorCode.ERR_RefReturnStructThis, "i").WithArguments("this").WithLocation(13, 20)
            );
        }

        [Fact]
        public void BadRefReturnByValueCall()
        {
            var text = @"
class Program
{
    static int L()
    {
        return 0;
    }

    static ref int M()
    {
        return ref L();
    }
}
";

            CreateCompilationWithMscorlib46(text).VerifyDiagnostics(
                // (11,20): error CS8900: The argument to a by reference return or assignment must be an assignable variable or a property or call that returns by reference
                //         return ref L();
                Diagnostic(ErrorCode.ERR_RefReturnLvalueExpected, "L()").WithLocation(11, 20));
        }

        [Fact]
        public void BadRefReturnByValueDelegateInvocation()
        {
            var text = @"
delegate int D();

class Program
{
    static ref int M(D d)
    {
        return ref d();
    }
}
";

            CreateCompilationWithMscorlib46(text).VerifyDiagnostics(
                // (8,20): error CS8900: The argument to a by reference return or assignment must be an assignable variable or a property or call that returns by reference
                //         return ref d();
                Diagnostic(ErrorCode.ERR_RefReturnLvalueExpected, "d()").WithLocation(8, 20));
        }

        [Fact]
        public void BadRefReturnDelegateInvocationWithArguments()
        {
            var text = @"
delegate ref int D(ref int i, ref int j, object o);

class Program
{
    static ref int M(D d, int i, int j, object o)
    {
        return ref d(ref i, ref j, o);
    }
}
";

            CreateCompilationWithMscorlib46(text).VerifyDiagnostics(
                // (8,26): error CS8166: Cannot return a parameter by reference 'i' because it is not a ref or out parameter
                //         return ref d(ref i, ref j, o);
                Diagnostic(ErrorCode.ERR_RefReturnParameter, "i").WithArguments("i").WithLocation(8, 26),
                // (8,20): error CS8347: Cannot use a result of 'D.Invoke(ref int, ref int, object)' in this context because it may expose variables referenced by parameter 'i' outside of their declaration scope
                //         return ref d(ref i, ref j, o);
                Diagnostic(ErrorCode.ERR_EscapeCall, "d(ref i, ref j, o)").WithArguments("D.Invoke(ref int, ref int, object)", "i").WithLocation(8, 20)
                );
        }

        [Fact]
        public void BadRefReturnCallArgument()
        {
            var text = @"
class Program
{
    static ref int M(ref int i)
    {
        int j = 0;
        return ref M(ref j);
    }
}
";

            CreateCompilationWithMscorlib46(text).VerifyDiagnostics(
                // (7,26): error CS8168: Cannot return local 'j' by reference because it is not a ref local
                //         return ref M(ref j);
                Diagnostic(ErrorCode.ERR_RefReturnLocal, "j").WithArguments("j").WithLocation(7, 26),
                // (7,20): error CS8347: Cannot use a result of 'Program.M(ref int)' in this context because it may expose variables referenced by parameter 'i' outside of their declaration scope
                //         return ref M(ref j);
                Diagnostic(ErrorCode.ERR_EscapeCall, "M(ref j)").WithArguments("Program.M(ref int)", "i").WithLocation(7, 20)
            );
        }

        [Fact]
        public void BadRefReturnStructThis()
        {
            var text = @"
struct Program
{
    ref Program M()
    {
        return ref this;
    }
}
";

            CreateCompilationWithMscorlib46(text).VerifyDiagnostics(
                // (6,20): error CS8170: Struct members cannot return 'this' or other instance members by reference
                //         return ref this;
                Diagnostic(ErrorCode.ERR_RefReturnStructThis, "this").WithArguments("this").WithLocation(6, 20));
        }

        [Fact]
        public void BadRefReturnThisReference()
        {
            var text = @"
class Program
{
    ref Program M()
    {
        return ref this;
    }
}
";

            CreateCompilationWithMscorlib46(text).VerifyDiagnostics(
                // (6,20): error CS8354: Cannot return 'this' by reference.
                //         return ref this;
                Diagnostic(ErrorCode.ERR_RefReturnThis, "this").WithArguments("this").WithLocation(6, 20)
            );
        }

        [Fact]
        public void BadRefReturnWrongType()
        {
            var text = @"
class Program
{
    ref int M(ref long i)
    {
        return ref i;
    }
}
";

            CreateCompilationWithMscorlib46(text).VerifyDiagnostics(
                // (6,20): error CS8085: The return expression must be of type 'int' because this method returns by reference.
                //         return ref i;
                Diagnostic(ErrorCode.ERR_RefReturnMustHaveIdentityConversion, "i").WithArguments("int").WithLocation(6, 20));
        }

        [Fact]
        public void BadByRefReturnInByValueReturningMethod()
        {
            var text = @"
class Program
{
    static int M(ref int i)
    {
        return ref i;
    }
}
";

            CreateCompilationWithMscorlib46(text).VerifyDiagnostics(
                // (6,9): error CS8083: By-reference returns may only be used in by-reference returning methods.
                //         return ref i;
                Diagnostic(ErrorCode.ERR_MustNotHaveRefReturn, "return").WithLocation(6, 9));
        }

        [Fact]
        public void BadByValueReturnInByRefReturningMethod()
        {
            var text = @"
class Program
{
    static ref int M(ref int i)
    {
        return i;
    }
}
";

            CreateCompilationWithMscorlib46(text).VerifyDiagnostics(
                // (6,9): error CS8084: By-value returns may only be used in by-value returning methods.
                //         return;
                Diagnostic(ErrorCode.ERR_MustHaveRefReturn, "return").WithLocation(6, 9));
        }

        [Fact]
        public void BadEmptyReturnInByRefReturningMethod()
        {
            var text = @"
class Program
{
    static ref int M(ref int i)
    {
        return;
    }
}
";

            CreateCompilationWithMscorlib46(text).VerifyDiagnostics(
                // (6,9): error CS8150: By-value returns may only be used in methods that return by value
                //         return;
                Diagnostic(ErrorCode.ERR_MustHaveRefReturn, "return").WithLocation(6, 9),
                // (6,9): error CS0126: An object of a type convertible to 'int' is required
                //         return;
                Diagnostic(ErrorCode.ERR_RetObjectRequired, "return").WithArguments("int").WithLocation(6, 9)
            );
        }

        [Fact]
        public void BadIteratorReturnInRefReturningMethod()
        {
            var text = @"
using System.Collections;
using System.Collections.Generic;

class C
{
    public ref IEnumerator ObjEnumerator()
    {
        yield return new object();
    }

    public ref IEnumerable ObjEnumerable()
    {
        yield return new object();
    }

    public ref IEnumerator<int> GenEnumerator()
    {
        yield return 0;
    }

    public ref IEnumerable<int> GenEnumerable()
    {
        yield return 0;
    }
}
";

            CreateCompilationWithMscorlib46(text).VerifyDiagnostics(
                // (7,28): error CS8089: The body of 'C.ObjEnumerator()' cannot be an iterator block because 'C.ObjEnumerator()' returns by reference
                //     public ref IEnumerator ObjEnumerator()
                Diagnostic(ErrorCode.ERR_BadIteratorReturnRef, "ObjEnumerator").WithArguments("C.ObjEnumerator()").WithLocation(7, 28),
                // (12,28): error CS8089: The body of 'C.ObjEnumerable()' cannot be an iterator block because 'C.ObjEnumerable()' returns by reference
                //     public ref IEnumerable ObjEnumerable()
                Diagnostic(ErrorCode.ERR_BadIteratorReturnRef, "ObjEnumerable").WithArguments("C.ObjEnumerable()").WithLocation(12, 28),
                // (17,33): error CS8089: The body of 'C.GenEnumerator()' cannot be an iterator block because 'C.GenEnumerator()' returns by reference
                //     public ref IEnumerator<int> GenEnumerator()
                Diagnostic(ErrorCode.ERR_BadIteratorReturnRef, "GenEnumerator").WithArguments("C.GenEnumerator()").WithLocation(17, 33),
                // (22,33): error CS8089: The body of 'C.GenEnumerable()' cannot be an iterator block because 'C.GenEnumerable()' returns by reference
                //     public ref IEnumerable<int> GenEnumerable()
                Diagnostic(ErrorCode.ERR_BadIteratorReturnRef, "GenEnumerable").WithArguments("C.GenEnumerable()").WithLocation(22, 33));
        }

        [Fact]
        public void BadRefReturnInExpressionTree()
        {
            var text = @"
using System.Linq.Expressions;

delegate ref int D();
delegate ref int E(int i);

class C
{
    static int field = 0;

    static void M()
    {
        Expression<D> d = () => ref field;
        Expression<E> e = (int i) => ref field;
    }
}
";

            CreateCompilationWithMscorlib40AndSystemCore(text).VerifyDiagnostics(
                // (13,27): error CS8090: Lambda expressions that return by reference cannot be converted to expression trees
                //         Expression<D> d = () => ref field;
                Diagnostic(ErrorCode.ERR_BadRefReturnExpressionTree, "() => ref field").WithLocation(13, 27),
                // (14,27): error CS8090: Lambda expressions that return by reference cannot be converted to expression trees
                //         Expression<E> e = (int i) => ref field;
                Diagnostic(ErrorCode.ERR_BadRefReturnExpressionTree, "(int i) => ref field").WithLocation(14, 27));
        }

        [Fact]
        public void BadRefReturningCallInExpressionTree()
        {
            var text = @"
using System.Linq.Expressions;

delegate int D(C c);

class C
{
    int field = 0;

    ref int P { get { return ref field; } }
    ref int this[int i] { get { return ref field; } }
    ref int M() { return ref field; }

    static void M1()
    {
        Expression<D> e = c => c.P;
        e = c => c[0];
        e = c => c.M();
    }
}
";

            CreateCompilationWithMscorlib40AndSystemCore(text).VerifyDiagnostics(
                // (16,32): error CS8091: An expression tree lambda may not contain a call to a method, property, or indexer that returns by reference
                //         Expression<D> e = c => c.P;
                Diagnostic(ErrorCode.ERR_RefReturningCallInExpressionTree, "c.P").WithLocation(16, 32),
                // (17,18): error CS8091: An expression tree lambda may not contain a call to a method, property, or indexer that returns by reference
                //         e = c => c[0];
                Diagnostic(ErrorCode.ERR_RefReturningCallInExpressionTree, "c[0]").WithLocation(17, 18),
                // (18,18): error CS8091: An expression tree lambda may not contain a call to a method, property, or indexer that returns by reference
                //         e = c => c.M();
                Diagnostic(ErrorCode.ERR_RefReturningCallInExpressionTree, "c.M()").WithLocation(18, 18));
        }

        [Fact]
        public void BadRefReturningCallWithAwait()
        {
            var text = @"
using System.Threading.Tasks;

struct S
{
    static S s = new S();

    public static ref S Instance { get { return ref s; } }

    public int Echo(int i)
    {
        return i;
    }
}

class C
{
    ref int Assign(ref int loc, int val)
    {
        loc = val;
        return ref loc;
    }

    public async Task<int> Do(int i)
    {
        if (i == 0)
        {
            return 0;
        }

        int temp = 0;
        var a = S.Instance.Echo(await Do(i - 1));
        var b = Assign(ref Assign(ref temp, 0), await Do(i - 1));
        return a + b;
    }
}
";

            CreateCompilationWithMscorlib45(text).VerifyEmitDiagnostics(
                // (32,17): error CS8178: 'await' cannot be used in an expression containing a call to 'S.Instance.get' because it returns by reference
                //         var a = S.Instance.Echo(await Do(i - 1));
                Diagnostic(ErrorCode.ERR_RefReturningCallAndAwait, "S.Instance").WithArguments("S.Instance.get").WithLocation(32, 17),
                // (33,28): error CS8178: 'await' cannot be used in an expression containing a call to 'C.Assign(ref int, int)' because it returns by reference
                //         var b = Assign(ref Assign(ref temp, 0), await Do(i - 1));
                Diagnostic(ErrorCode.ERR_RefReturningCallAndAwait, "Assign(ref temp, 0)").WithArguments("C.Assign(ref int, int)").WithLocation(33, 28)
            );
        }

        [Fact]
        public void CannotUseAwaitExpressionToAssignRefReturning()
        {
            var code = @"
using System;
using System.Threading.Tasks;
class TestClass
{
    int x = 0;
    ref int Save(int y)
    {
        x = y;
        return ref x;
    }

    void Write(ref int y)
    {
        Console.WriteLine(y);
    }

    public int this[int arg]
    {
        get { return 1; }
        set { }
    }

    public ref int this[int arg, int arg2] => ref x;

    async Task TestMethod()
    {
        Save(1) = await Task.FromResult(0);

        var inst = new TestClass();

        // valid
        inst[1] = await Task.FromResult(1);

        // invalid
        inst[1, 2] = await Task.FromResult(1);
    }
}";
            CreateCompilationWithMscorlib45(code).VerifyEmitDiagnostics(
                // (28,9): error CS8178: 'await' cannot be used in an expression containing a call to 'TestClass.Save(int)' because it returns by reference
                //         Save(1) = await Task.FromResult(0);
                Diagnostic(ErrorCode.ERR_RefReturningCallAndAwait, "Save(1)").WithArguments("TestClass.Save(int)").WithLocation(28, 9),
                // (36,9): error CS8178: 'await' cannot be used in an expression containing a call to 'TestClass.this[int, int].get' because it returns by reference
                //         inst[1, 2] = await Task.FromResult(1);
                Diagnostic(ErrorCode.ERR_RefReturningCallAndAwait, "inst[1, 2]").WithArguments("TestClass.this[int, int].get").WithLocation(36, 9)
            );
        }

        [Fact]
        public void RefReadOnlyInAsyncMethodDisallowed()
        {
            CreateCompilationWithMscorlib45(@"
using System.Threading.Tasks;
class Test
{
    async Task Method(in int p)
    {
        await Task.FromResult(0);
    }
}").VerifyDiagnostics(
                // (5,30): error CS1988: Async methods cannot have ref, in or out parameters
                //     async Task Method(in int p)
                Diagnostic(ErrorCode.ERR_BadAsyncArgType, "p").WithLocation(5, 30)
                );
        }

        [Fact]
        public void RefReadOnlyInIteratorMethodsDisallowed()
        {
            CreateCompilationWithMscorlib45(@"
using System.Collections.Generic;
class Test
{
    IEnumerable<int> Method(in int p)
    {
        yield return 0;
        yield return 1;
        yield return 2;
    }
}").VerifyDiagnostics(
                // (5,36): error CS1623: Iterators cannot have ref, in or out parameters
                //     IEnumerable<int> Method(in int p)
                Diagnostic(ErrorCode.ERR_BadIteratorArgType, "p").WithLocation(5, 36)
                );
        }

        [Fact]
        public void RefReadOnlyInEnumeratorMethodsDisallowed()
        {
            CreateCompilation(@"
using System.Collections.Generic;
class Test
{
    public IEnumerator<int> GetEnumerator(in int p)
    {
        yield return 0;
    }
}").VerifyDiagnostics(
                // (5,50): error CS1623: Iterators cannot have ref, in or out parameters
                //     public IEnumerator<int> GetEnumerator(in int p)
                Diagnostic(ErrorCode.ERR_BadIteratorArgType, "p").WithLocation(5, 50));
        }

        [Fact]
        public void CannotCallRefReadOnlyMethodsUsingDiscardParameter()
        {
            CreateCompilation(@"
class Test
{
	void M(in int p)
    {
    }
    void N()
    {
        M(_);
    }
}").VerifyDiagnostics(
                // (9,11): error CS0103: The name '_' does not exist in the current context
                //         M(_);
                Diagnostic(ErrorCode.ERR_NameNotInContext, "_").WithArguments("_").WithLocation(9, 11));
        }
    }
}<|MERGE_RESOLUTION|>--- conflicted
+++ resolved
@@ -185,7 +185,6 @@
     void M()
     {
         foreach (ref var v in new int[0])
-<<<<<<< HEAD
         {
         }
         foreach (ref readonly var v in new int[0])
@@ -580,402 +579,6 @@
         [Fact]
         public void RefReassignThisClass()
         {
-=======
-        {
-        }
-        foreach (ref readonly var v in new int[0])
-        {
-        }
-        foreach (ref var v in new RefEnumerable())
-        {
-            Console.WriteLine(v);
-        }
-    }
-}
-
-class RefEnumerable
-{
-    private readonly int[] _arr = new int[5];
-    public StructEnum GetEnumerator() => new StructEnum(_arr);
-
-    public struct StructEnum
-    {
-        private readonly int[] _arr;
-        private int _current;
-        public StructEnum(int[] arr)
-        {
-            _arr = arr;
-            _current = -1;
-        }
-        public ref readonly int Current => ref _arr[_current];
-        public bool MoveNext() => ++_current != _arr.Length;
-    }
-}");
-            comp.VerifyDiagnostics(
-                // (7,31): error CS1510: A ref or out value must be an assignable variable
-                //         foreach (ref var v in new int[0])
-                Diagnostic(ErrorCode.ERR_RefLvalueExpected, "new int[0]").WithLocation(7, 31),
-                // (10,40): error CS1510: A ref or out value must be an assignable variable
-                //         foreach (ref readonly var v in new int[0])
-                Diagnostic(ErrorCode.ERR_RefLvalueExpected, "new int[0]").WithLocation(10, 40),
-                // (13,31): error CS8331: Cannot assign to method 'RefEnumerable.StructEnum.Current.get' because it is a readonly variable
-                //         foreach (ref var v in new RefEnumerable())
-                Diagnostic(ErrorCode.ERR_AssignReadonlyNotField, "new RefEnumerable()").WithArguments("method", "RefEnumerable.StructEnum.Current.get").WithLocation(13, 31));
-        }
-
-        [Fact]
-        public void RefReassignIdentityConversion()
-        {
-            var comp = CreateCompilation(@"
-class C
-{
-    void M()
-    {
-        string s = ""s"";
-        object o = s;
-        ref string rs = ref s;
-        ref object ro = ref o;
-
-        rs = ref (string)o;
-        ro = ref s;
-        ro = s;
-    }
-}");
-            comp.VerifyDiagnostics(
-                // (11,18): error CS1510: A ref or out value must be an assignable variable
-                //         rs = ref (string)o;
-                Diagnostic(ErrorCode.ERR_RefLvalueExpected, "(string)o").WithLocation(11, 18),
-                // (12,18): error CS8173: The expression must be of type 'object' because it is being assigned by reference
-                //         ro = ref s;
-                Diagnostic(ErrorCode.ERR_RefAssignmentMustHaveIdentityConversion, "s").WithArguments("object").WithLocation(12, 18));
-        }
-
-        [Fact]
-        public void RefReassign71()
-        {
-            var tree = SyntaxFactory.ParseSyntaxTree(@"
-class C
-{
-    static int _f = 0;
-    void M(ref int x, out int o)
-    {
-        x = ref _f;
-
-        ref int z = ref x;
-        z = ref _f;
-        o = 0;
-        o = ref _f;
-    }
-}", CSharpParseOptions.Default.WithLanguageVersion(LanguageVersion.CSharp7_2));
-            CreateCompilation(tree).VerifyDiagnostics(
-                // (7,13): error CS8320: Feature 'ref reassignment' is not available in C# 7.2. Please use language version 7.3 or greater.
-                //         x = ref _f;
-                Diagnostic(ErrorCode.ERR_FeatureNotAvailableInVersion7_2, "ref _f").WithArguments("ref reassignment", "7.3").WithLocation(7, 13),
-                // (10,13): error CS8320: Feature 'ref reassignment' is not available in C# 7.2. Please use language version 7.3 or greater.
-                //         z = ref _f;
-                Diagnostic(ErrorCode.ERR_FeatureNotAvailableInVersion7_2, "ref _f").WithArguments("ref reassignment", "7.3").WithLocation(10, 13),
-                // (12,13): error CS8320: Feature 'ref reassignment' is not available in C# 7.2. Please use language version 7.3 or greater.
-                //         o = ref _f;
-                Diagnostic(ErrorCode.ERR_FeatureNotAvailableInVersion7_2, "ref _f").WithArguments("ref reassignment", "7.3").WithLocation(12, 13));
-        }
-
-        [Fact]
-        public void RefReassignSpanLifetime()
-        {
-            var comp = CreateCompilationWithMscorlibAndSpan(@"
-using System;
-class C
-{
-    void M(ref Span<int> s)
-    {
-        Span<int> s2 = new Span<int>(new int[10]);
-        s = ref s2; // OK
-
-        s2 = stackalloc int[10]; // Illegal, narrower lifetime
-
-        Span<int> s3 = stackalloc int[10];
-        s = ref s3; // Illegal, narrower lifetime
-    }
-}");
-            comp.VerifyDiagnostics(
-                // (10,14): error CS8353: A result of a stackalloc expression of type 'Span<int>' cannot be used in this context because it may be exposed outside of the containing method
-                //         s2 = stackalloc int[10]; // Illegal, narrower lifetime
-                Diagnostic(ErrorCode.ERR_EscapeStackAlloc, "stackalloc int[10]").WithArguments("System.Span<int>").WithLocation(10, 14),
-                // (13,17): error CS8352: Cannot use local 's3' in this context because it may expose referenced variables outside of their declaration scope
-                //         s = ref s3; // Illegal, narrower lifetime
-                Diagnostic(ErrorCode.ERR_EscapeLocal, "s3").WithArguments("s3").WithLocation(13, 17));
-        }
-
-        [Fact]
-        public void RefReassignReferenceLocalToParam()
-        {
-            var comp = CreateCompilation(@"
-class C
-{
-    void M(ref string s)
-    {
-        var s2 = string.Empty;
-        s = ref s2;
-    }
-}");
-            comp.VerifyDiagnostics(
-                // (7,9): error CS8356: Cannot ref-assign 's2' to 's' because 's2' has a narrower escape scope than 's'.
-                //         s = ref s2;
-                Diagnostic(ErrorCode.ERR_RefAssignNarrower, "s = ref s2").WithArguments("s", "s2").WithLocation(7, 9));
-        }
-
-        [Fact]
-        public void RefAssignReferencePropertyToParam()
-        {
-            var comp = CreateCompilation(@"
-class C
-{
-    string s2 => string.Empty;
-
-    void M(ref string s)
-    {
-        s = ref s2;
-    }
-}");
-            comp.VerifyDiagnostics(
-                // (8,17): error CS1510: A ref or out value must be an assignable variable
-                //         s = ref s2;
-                Diagnostic(ErrorCode.ERR_RefLvalueExpected, "s2").WithArguments("C.s2").WithLocation(8, 17));
-        }
-
-        [Fact]
-        public void RefAssignReferenceFileToParam()
-        {
-            var comp = CreateCompilation(@"
-class C
-{
-    string _s2 = string.Empty;
-
-    void M(ref string s)
-    {
-        s = ref _s2;
-    }
-}");
-            comp.VerifyDiagnostics();
-        }
-
-        [Fact]
-        public void RefAssignStaticField()
-        {
-            var comp = CreateCompilation(@"
-class C
-{
-    void M(ref string s)
-    {
-        s = ref string.Empty;
-    }
-}");
-            comp.VerifyDiagnostics(
-                // (6,17): error CS0198: A static readonly field cannot be assigned to (except in a static constructor or a variable initializer)
-                //         s = ref string.Empty;
-                Diagnostic(ErrorCode.ERR_AssgReadonlyStatic, "string.Empty").WithLocation(6, 17));
-        }
-
-        [Fact]
-        public void RefReassignForEach()
-        {
-            var comp = CreateCompilation(@"
-using System;
-class E
-{
-    public class Enumerator
-    {
-        public ref int Current => throw new NotImplementedException();
-        public bool MoveNext() => throw new NotImplementedException();
-    }
-
-    public Enumerator GetEnumerator() => new Enumerator();
-}
-
-class C
-{
-    void M()
-    {
-        foreach (ref int x in new E())
-        {
-            int y = 0;
-            x = ref y;
-        }
-    }
-}");
-            comp.VerifyDiagnostics(
-                // (21,13): error CS1656: Cannot assign to 'x' because it is a 'foreach iteration variable'
-                //             x = ref y;
-                Diagnostic(ErrorCode.ERR_AssgReadonlyLocalCause, "x").WithArguments("x", "foreach iteration variable").WithLocation(21, 13));
-        }
-
-        [Fact]
-        public void RefReassignNarrowLifetime()
-        {
-            var comp = CreateCompilation(@"
-class C
-{
-    int _x = 0;
-    void M()
-    {
-        int y = 0;
-        ref int rx = ref _x;
-        rx = ref y;
-    }
-}");
-            comp.VerifyDiagnostics(
-                // (9,9): error CS8356: Cannot ref-assign 'y' to 'rx' because 'y' has a narrower escape scope than 'rx'.
-                //         rx = ref y;
-                Diagnostic(ErrorCode.ERR_RefAssignNarrower, "rx = ref y").WithArguments("rx", "y").WithLocation(9, 9));
-        }
-
-        [Fact]
-        public void RefReassignRangeVar()
-        {
-            var comp = CreateCompilation(@"
-using System;
-using System.Linq;
-class C
-{
-    void M()
-    {
-        _ = from c in ""test"" select (Action)(() =>
-        {
-            int x = 0;
-            ref int rx = ref x;
-            rx = ref c;
-            c = ref x;
-        });
-    }
-}", references: new[] { LinqAssemblyRef });
-            comp.VerifyDiagnostics(
-                // (12,22): error CS1939: Cannot pass the range variable 'c' as an out or ref parameter
-                //             rx = ref c;
-                Diagnostic(ErrorCode.ERR_QueryOutRefRangeVariable, "c").WithArguments("c").WithLocation(12, 22),
-                // (13,13): error CS8355: The left-hand side of a ref assignment must be a ref local or parameter.
-                //             c = ref x;
-                Diagnostic(ErrorCode.ERR_RefLocalOrParamExpected, "c").WithArguments("c").WithLocation(13, 13));
-        }
-
-        [Fact]
-        public void RefReassignOutDefiniteAssignment()
-        {
-            var comp = CreateCompilation(@"
-class C
-{
-    static int y = 0;
-    void M(out int x)
-    {
-        x = ref y;
-        x = 0;
-    }
-}");
-            comp.VerifyDiagnostics(
-                // (7,9): error CS0177: The out parameter 'x' must be assigned to before control leaves the current method
-                //         x = ref y;
-                Diagnostic(ErrorCode.ERR_ParamUnassigned, "x").WithArguments("x").WithLocation(7, 9));
-        }
-
-        [Fact]
-        public void RefReassignOutDefiniteAssignment2()
-        {
-            var comp = CreateCompilation(@"
-class C
-{
-    void M(out int x)
-    {
-        x = 0;
-        int y;
-        x = ref y;
-    }
-}");
-            comp.VerifyDiagnostics(
-                // (8,9): error CS8356: Cannot ref-assign 'y' to 'x' because 'y' has a narrower escape scope than 'x'.
-                //         x = ref y;
-                Diagnostic(ErrorCode.ERR_RefAssignNarrower, "x = ref y").WithArguments("x", "y").WithLocation(8, 9),
-                // (8,17): error CS0165: Use of unassigned local variable 'y'
-                //         x = ref y;
-                Diagnostic(ErrorCode.ERR_UseDefViolation, "y").WithArguments("y").WithLocation(8, 17));
-        }
-
-        [Fact]
-        public void RefReassignParamEscape()
-        {
-            var comp = CreateCompilation(@"
-class C
-{
-    void M(ref int x)
-    {
-        int y = 0;
-        x = ref y;
-
-        ref int z = ref y;
-        x = ref z;
-    }
-}");
-            comp.VerifyDiagnostics(
-                // (7,9): error CS8356: Cannot ref-assign 'y' to 'x' because 'y' has a narrower escape scope than 'x'.
-                //         x = ref y;
-                Diagnostic(ErrorCode.ERR_RefAssignNarrower, "x = ref y").WithArguments("x", "y").WithLocation(7, 9),
-                // (10,9): error CS8356: Cannot ref-assign 'z' to 'x' because 'z' has a narrower escape scope than 'x'.
-                //         x = ref z;
-                Diagnostic(ErrorCode.ERR_RefAssignNarrower, "x = ref z").WithArguments("x", "z").WithLocation(10, 9));
-        }
-
-        [Fact]
-        public void RefReassignThisStruct()
-        {
-            var comp = CreateCompilation(@"
-struct S
-{
-    int _f;
-    public S(int x) { _f = x; }
-
-    void M()
-    {
-        var s = new S(0);
-        this = ref s;
-
-        ref var s2 = ref s;
-        this = ref s2;
-
-        ref readonly var s3 = ref s;
-        this = ref s3;
-
-        this = ref (new S[1])[0];
-
-        ref var s4 = ref (new S[1])[0];
-        this = ref s4;
-
-        ref readonly var s5 = ref (new S[1])[0];
-        this = ref s5;
-    }
-}");
-            comp.VerifyDiagnostics(
-                // (10,9): error CS8355: The left-hand side of a ref assignment must be a ref local or parameter.
-                //         this = ref s;
-                Diagnostic(ErrorCode.ERR_RefLocalOrParamExpected, "this").WithLocation(10, 9),
-                // (13,9): error CS8355: The left-hand side of a ref assignment must be a ref local or parameter.
-                //         this = ref s2;
-                Diagnostic(ErrorCode.ERR_RefLocalOrParamExpected, "this").WithLocation(13, 9),
-                // (16,9): error CS8355: The left-hand side of a ref assignment must be a ref local or parameter.
-                //         this = ref s3;
-                Diagnostic(ErrorCode.ERR_RefLocalOrParamExpected, "this").WithLocation(16, 9),
-                // (18,9): error CS8355: The left-hand side of a ref assignment must be a ref local or parameter.
-                //         this = ref (new S[1])[0];
-                Diagnostic(ErrorCode.ERR_RefLocalOrParamExpected, "this").WithLocation(18, 9),
-                // (21,9): error CS8355: The left-hand side of a ref assignment must be a ref local or parameter.
-                //         this = ref s4;
-                Diagnostic(ErrorCode.ERR_RefLocalOrParamExpected, "this").WithLocation(21, 9),
-                // (24,9): error CS8355: The left-hand side of a ref assignment must be a ref local or parameter.
-                //         this = ref s5;
-                Diagnostic(ErrorCode.ERR_RefLocalOrParamExpected, "this").WithLocation(24, 9));
-        }
-
-        [Fact]
-        public void RefReassignThisClass()
-        {
->>>>>>> 62bb55cf
             var comp = CreateCompilation(@"
 class C
 {
@@ -3733,7 +3336,7 @@
                 // (33,28): error CS8178: 'await' cannot be used in an expression containing a call to 'C.Assign(ref int, int)' because it returns by reference
                 //         var b = Assign(ref Assign(ref temp, 0), await Do(i - 1));
                 Diagnostic(ErrorCode.ERR_RefReturningCallAndAwait, "Assign(ref temp, 0)").WithArguments("C.Assign(ref int, int)").WithLocation(33, 28)
-            );
+                );
         }
 
         [Fact]
