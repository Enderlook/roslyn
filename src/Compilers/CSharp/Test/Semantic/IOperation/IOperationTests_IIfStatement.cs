--- conflicted
+++ resolved
@@ -927,32 +927,13 @@
 string expectedOperationTree = @"
 IIfStatement (OperationKind.IfStatement) (Syntax: 'if (d.GetTy ... }')
   Condition: IUnaryOperatorExpression (UnaryOperationKind.DynamicTrue) (OperationKind.UnaryOperatorExpression, Type: System.Boolean) (Syntax: 'd.GetType() ... ).Equals(x)')
-<<<<<<< HEAD
-      IBinaryOperatorExpression (BinaryOperationKind.DynamicAnd) (OperationKind.BinaryOperatorExpression, Type: dynamic) (Syntax: 'd.GetType() ... ).Equals(x)')
-        Left: IBinaryOperatorExpression (BinaryOperationKind.Invalid) (OperationKind.BinaryOperatorExpression, Type: dynamic) (Syntax: 'd.GetType() == t')
-            Left: IOperation:  (OperationKind.None) (Syntax: 'd.GetType()')
-                Children(1):
-                    IDynamicMemberReferenceExpression (Member Name: ""GetType"", Containing Type: null) (OperationKind.DynamicMemberReferenceExpression, Type: dynamic) (Syntax: 'd.GetType')
-                      Type Arguments(0)
-                      Instance Receiver: IParameterReferenceExpression: d (OperationKind.ParameterReferenceExpression, Type: dynamic) (Syntax: 'd')
-            Right: IParameterReferenceExpression: t (OperationKind.ParameterReferenceExpression, Type: System.Type) (Syntax: 't')
-        Right: IInvocationExpression (virtual System.Boolean System.ValueType.Equals(System.Object obj)) (OperationKind.InvocationExpression, Type: System.Boolean) (Syntax: '((T)d).Equals(x)')
-            Instance Receiver: IConversionExpression (ConversionKind.CSharp, Explicit) (OperationKind.ConversionExpression, Type: T) (Syntax: '(T)d')
-                IParameterReferenceExpression: d (OperationKind.ParameterReferenceExpression, Type: dynamic) (Syntax: 'd')
-            Arguments(1):
-                IArgument (ArgumentKind.Explicit, Matching Parameter: obj) (OperationKind.Argument) (Syntax: 'x')
-                  IConversionExpression (ConversionKind.Cast, Implicit) (OperationKind.ConversionExpression, Type: System.Object) (Syntax: 'x')
-                    IParameterReferenceExpression: x (OperationKind.ParameterReferenceExpression, Type: T) (Syntax: 'x')
-                  InConversion: null
-                  OutConversion: null
-=======
       Operand: IBinaryOperatorExpression (BinaryOperationKind.DynamicAnd) (OperationKind.BinaryOperatorExpression, Type: dynamic) (Syntax: 'd.GetType() ... ).Equals(x)')
           Left: IBinaryOperatorExpression (BinaryOperationKind.Invalid) (OperationKind.BinaryOperatorExpression, Type: dynamic) (Syntax: 'd.GetType() == t')
               Left: IOperation:  (OperationKind.None) (Syntax: 'd.GetType()')
                   Children(1):
-                      IOperation:  (OperationKind.None) (Syntax: 'd.GetType')
-                        Children(1):
-                            IParameterReferenceExpression: d (OperationKind.ParameterReferenceExpression, Type: dynamic) (Syntax: 'd')
+                      IDynamicMemberReferenceExpression (Member Name: ""GetType"", Containing Type: null) (OperationKind.DynamicMemberReferenceExpression, Type: dynamic) (Syntax: 'd.GetType')
+                        Type Arguments(0)
+                        Instance Receiver: IParameterReferenceExpression: d (OperationKind.ParameterReferenceExpression, Type: dynamic) (Syntax: 'd')
               Right: IParameterReferenceExpression: t (OperationKind.ParameterReferenceExpression, Type: System.Type) (Syntax: 't')
           Right: IInvocationExpression (virtual System.Boolean System.ValueType.Equals(System.Object obj)) (OperationKind.InvocationExpression, Type: System.Boolean) (Syntax: '((T)d).Equals(x)')
               Instance Receiver: IConversionExpression (ConversionKind.CSharp, Explicit) (OperationKind.ConversionExpression, Type: T) (Syntax: '(T)d')
@@ -963,7 +944,6 @@
                       Operand: IParameterReferenceExpression: x (OperationKind.ParameterReferenceExpression, Type: T) (Syntax: 'x')
                     InConversion: null
                     OutConversion: null
->>>>>>> 4f73864d
   IfTrue: IBlockStatement (1 statements) (OperationKind.BlockStatement) (Syntax: '{ ... }')
       IReturnStatement (OperationKind.ReturnStatement) (Syntax: 'return 1;')
         ReturnedValue: ILiteralExpression (Text: 1) (OperationKind.LiteralExpression, Type: System.Int32, Constant: 1) (Syntax: '1')
