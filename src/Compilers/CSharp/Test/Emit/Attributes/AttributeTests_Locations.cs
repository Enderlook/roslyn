--- conflicted
+++ resolved
@@ -479,27 +479,6 @@
     int a { get; set; }
 }
 ";
-<<<<<<< HEAD
-            CreateStandardCompilation(source).VerifyDiagnostics(
-                // (10,6): warning CS0657: 'assembly' is not a valid attribute location for this declaration. Valid attribute locations for this declaration are 'field, property'. All attributes in this block will be ignored.
-                Diagnostic(ErrorCode.WRN_AttributeLocationOnBadDeclaration, "assembly").WithArguments("assembly", "field, property").WithLocation(10, 6),
-                // (11,6): warning CS0657: 'module' is not a valid attribute location for this declaration. Valid attribute locations for this declaration are 'field, property'. All attributes in this block will be ignored.
-                Diagnostic(ErrorCode.WRN_AttributeLocationOnBadDeclaration, "module").WithArguments("module", "field, property").WithLocation(11, 6),
-                // (12,6): warning CS0657: 'type' is not a valid attribute location for this declaration. Valid attribute locations for this declaration are 'field, property'. All attributes in this block will be ignored.
-                Diagnostic(ErrorCode.WRN_AttributeLocationOnBadDeclaration, "type").WithArguments("type", "field, property").WithLocation(12, 6),
-                // (13,6): warning CS0657: 'method' is not a valid attribute location for this declaration. Valid attribute locations for this declaration are 'field, property'. All attributes in this block will be ignored.
-                Diagnostic(ErrorCode.WRN_AttributeLocationOnBadDeclaration, "method").WithArguments("method", "field, property").WithLocation(13, 6),
-                // (16,6): warning CS0657: 'event' is not a valid attribute location for this declaration. Valid attribute locations for this declaration are 'field, property'. All attributes in this block will be ignored.
-                Diagnostic(ErrorCode.WRN_AttributeLocationOnBadDeclaration, "event").WithArguments("event", "field, property").WithLocation(16, 6),
-                // (17,6): warning CS0657: 'return' is not a valid attribute location for this declaration. Valid attribute locations for this declaration are 'field, property'. All attributes in this block will be ignored.
-                Diagnostic(ErrorCode.WRN_AttributeLocationOnBadDeclaration, "return").WithArguments("return", "field, property").WithLocation(17, 6),
-                // (18,6): warning CS0657: 'param' is not a valid attribute location for this declaration. Valid attribute locations for this declaration are 'field, property'. All attributes in this block will be ignored.
-                Diagnostic(ErrorCode.WRN_AttributeLocationOnBadDeclaration, "param").WithArguments("param", "field, property").WithLocation(18, 6),
-                // (19,6): warning CS0657: 'typevar' is not a valid attribute location for this declaration. Valid attribute locations for this declaration are 'field, property'. All attributes in this block will be ignored.
-                Diagnostic(ErrorCode.WRN_AttributeLocationOnBadDeclaration, "typevar").WithArguments("typevar", "field, property").WithLocation(19, 6),
-                // (20,6): warning CS0658: 'delegate' is not a recognized attribute location. Valid attribute locations for this declaration are 'field, property'. All attributes in this block will be ignored.
-                Diagnostic(ErrorCode.WRN_InvalidAttributeLocation, "delegate").WithArguments("delegate", "field, property").WithLocation(20, 6));
-=======
             CreateCompilation(source).VerifyDiagnostics(
                 // (10,6): warning CS0657: 'assembly' is not a valid attribute location for this declaration. Valid attribute locations for this declaration are 'property'. All attributes in this block will be ignored.
                 Diagnostic(ErrorCode.WRN_AttributeLocationOnBadDeclaration, "assembly").WithArguments("assembly", "property"),
@@ -521,7 +500,6 @@
                 Diagnostic(ErrorCode.WRN_AttributeLocationOnBadDeclaration, "typevar").WithArguments("typevar", "property"),
                 // (20,6): warning CS0658: 'delegate' is not a recognized attribute location. Valid attribute locations for this declaration are 'property'. All attributes in this block will be ignored.
                 Diagnostic(ErrorCode.WRN_InvalidAttributeLocation, "delegate").WithArguments("delegate", "property"));
->>>>>>> 05a53556
         }
 
         [Fact]
