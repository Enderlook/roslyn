﻿// Copyright (c) Microsoft.  All Rights Reserved.  Licensed under the Apache License, Version 2.0.  See License.txt in the project root for license information.

using Microsoft.CodeAnalysis.CodeGen;
using Microsoft.CodeAnalysis.CSharp.Symbols;
using Microsoft.CodeAnalysis.CSharp.Symbols.Metadata.PE;
using Microsoft.CodeAnalysis.CSharp.UnitTests;
using Microsoft.CodeAnalysis.Emit;
using Microsoft.CodeAnalysis.Test.Utilities;
using Microsoft.CodeAnalysis.Text;
using Microsoft.Metadata.Tools;
using Roslyn.Test.Utilities;
using Roslyn.Utilities;
using System;
using System.Collections.Generic;
using System.Collections.Immutable;
using System.Diagnostics;
using System.Globalization;
using System.IO;
using System.Linq;
using System.Reflection.Emit;
using System.Reflection.Metadata;
using System.Reflection.Metadata.Ecma335;
using System.Text;
using System.Threading;
using Xunit;
using static TestReferences;
using Microsoft.CodeAnalysis.CSharp.Emit;

namespace Microsoft.CodeAnalysis.CSharp.Test.Utilities
{
    public abstract class CSharpTestBase : CSharpTestBaseBase
    {
        protected CSharpCompilation GetCSharpCompilationForEmit(
            IEnumerable<string> source,
            IEnumerable<MetadataReference> additionalRefs,
            CompilationOptions options,
            ParseOptions parseOptions)
        {
            return (CSharpCompilation)base.GetCompilationForEmit(source, additionalRefs, options, parseOptions);
        }

        private Action<IModuleSymbol> Translate2(Action<ModuleSymbol> action)
        {
            if (action != null)
            {
                return (m) => action((ModuleSymbol)m);
            }
            else
            {
                return null;
            }
        }

        private Action<IModuleSymbol> Translate(Action<ModuleSymbol> action)
        {
            if (action != null)
            {
                return m => action((ModuleSymbol)m);
            }
            else
            {
                return null;
            }
        }

        internal CompilationVerifier CompileAndVerify(
            string source,
            IEnumerable<MetadataReference> additionalRefs = null,
            IEnumerable<ModuleData> dependencies = null,
            Action<ModuleSymbol> sourceSymbolValidator = null,
            Action<PEAssembly> assemblyValidator = null,
            Action<ModuleSymbol> symbolValidator = null,
            SignatureDescription[] expectedSignatures = null,
            string expectedOutput = null,
            CompilationOptions options = null,
            ParseOptions parseOptions = null,
            EmitOptions emitOptions = null,
            bool verify = true)
        {
            return base.CompileAndVerify(
                source: source,
                additionalRefs: additionalRefs,
                dependencies: dependencies,
                sourceSymbolValidator: Translate2(sourceSymbolValidator),
                assemblyValidator: assemblyValidator,
                symbolValidator: Translate2(symbolValidator),
                expectedSignatures: expectedSignatures,
                expectedOutput: expectedOutput,
                options: options,
                parseOptions: parseOptions,
                emitOptions: emitOptions,
                verify: verify);
        }

        internal CompilationVerifier CompileAndVerify(
            string[] sources,
            MetadataReference[] additionalRefs = null,
            IEnumerable<ModuleData> dependencies = null,
            Action<ModuleSymbol> sourceSymbolValidator = null,
            Action<PEAssembly> validator = null,
            Action<ModuleSymbol> symbolValidator = null,
            SignatureDescription[] expectedSignatures = null,
            string expectedOutput = null,
            int? expectedReturnCode = null,
            string[] args = null,
            CompilationOptions options = null,
            ParseOptions parseOptions = null,
            EmitOptions emitOptions = null,
            bool verify = true)
        {
            return base.CompileAndVerify(
                sources,
                additionalRefs,
                dependencies,
                Translate2(sourceSymbolValidator),
                validator,
                Translate2(symbolValidator),
                expectedSignatures,
                expectedOutput,
                expectedReturnCode,
                args,
                options,
                parseOptions,
                emitOptions,
                verify);
        }

        internal CompilationVerifier CompileAndVerifyExperimental(
            string source,
            MessageID feature,
            string expectedOutput = null,
            MetadataReference[] additionalRefs = null,
            IEnumerable<ModuleData> dependencies = null,
            Action<ModuleSymbol> sourceSymbolValidator = null,
            Action<PEAssembly> assemblyValidator = null,
            Action<ModuleSymbol> symbolValidator = null,
            SignatureDescription[] expectedSignatures = null,
            CSharpCompilationOptions options = null,
            bool verify = true)
        {
            options = options ??
                ((expectedOutput != null) ? TestOptions.ReleaseExe : TestOptions.ReleaseDll);

            var compilation = CreateExperimentalCompilationWithMscorlib45(source, feature, additionalRefs, options);

            return CompileAndVerify(
                compilation: compilation,
                dependencies: dependencies,
                sourceSymbolValidator: Translate2(sourceSymbolValidator),
                assemblyValidator: assemblyValidator,
                symbolValidator: Translate2(symbolValidator),
                expectedSignatures: expectedSignatures,
                expectedOutput: expectedOutput,
                verify: verify);
        }

        internal CompilationVerifier CompileAndVerifyWinRt(
            string source,
            string expectedOutput = null,
            MetadataReference[] additionalRefs = null,
            CSharpCompilationOptions options = null,
            bool verify = true)
        {
            if (options == null)
            {
                options = expectedOutput != null ? TestOptions.ReleaseExe : TestOptions.ReleaseDll;
            }

            var compilation = CreateCompilation(source,
                                                WinRtRefs.Concat(additionalRefs ?? Enumerable.Empty<MetadataReference>()),
                                                options);

            return CompileAndVerify(
                compilation: compilation,
                expectedOutput: expectedOutput,
                verify: verify);
        }

        internal CompilationVerifier CompileAndVerify(
            Compilation compilation,
            IEnumerable<ResourceDescription> manifestResources = null,
            IEnumerable<ModuleData> dependencies = null,
            Action<ModuleSymbol> sourceSymbolValidator = null,
            Action<PEAssembly> validator = null,
            Action<ModuleSymbol> symbolValidator = null,
            SignatureDescription[] expectedSignatures = null,
            string expectedOutput = null,
            int? expectedReturnCode = null,
            string[] args = null,
            EmitOptions emitOptions = null,
            bool verify = true)
        {
            return base.CompileAndVerify(
                compilation,
                manifestResources,
                dependencies,
                Translate2(sourceSymbolValidator),
                validator,
                Translate2(symbolValidator),
                expectedSignatures,
                expectedOutput,
                expectedReturnCode,
                args,
                emitOptions,
                verify);
        }
    }

    public abstract class CSharpTestBaseBase : CommonTestBase
    {
        public static CSharpCompilation CreateWinRtCompilation(string text, MetadataReference[] additionalRefs = null)
        {
            return CSharpTestBase.CreateCompilation(text,
                                                    WinRtRefs.Concat(additionalRefs ?? Enumerable.Empty<MetadataReference>()),
                                                    TestOptions.ReleaseExe);
        }

        internal static PEAssemblyBuilder GetDefaultPEBuilder(CSharpCompilation compilation)
        {
            return new PEAssemblyBuilder(
                (SourceAssemblySymbol)compilation.Assembly,
                EmitOptions.Default,
                compilation.Options.OutputKind,
                GetDefaultModulePropertiesForSerialization(),
                SpecializedCollections.EmptyEnumerable<ResourceDescription>());
        }

        protected override CompilationOptions CompilationOptionsReleaseDll
        {
            get { return TestOptions.ReleaseDll; }
        }

        #region SyntaxTree Factories

        public static SyntaxTree Parse(string text, string filename = "", CSharpParseOptions options = null)
        {
            if ((object)options == null)
            {
                options = TestOptions.Regular;
            }

            var stringText = StringText.From(text, Encoding.UTF8);
            return CheckSerializable(SyntaxFactory.ParseSyntaxTree(stringText, options, filename));
        }

        private static SyntaxTree CheckSerializable(SyntaxTree tree)
        {
            var stream = new MemoryStream();
            var root = tree.GetRoot();
            root.SerializeTo(stream);
            stream.Position = 0;
            var deserializedRoot = CSharpSyntaxNode.DeserializeFrom(stream);
            return tree;
        }

        public static SyntaxTree[] Parse(IEnumerable<string> sources, CSharpParseOptions options = null)
        {
            if (sources == null || !sources.Any())
            {
                return new SyntaxTree[] { };
            }

            return Parse(options, sources.ToArray());
        }

        public static SyntaxTree[] Parse(CSharpParseOptions options = null, params string[] sources)
        {
            if (sources == null || (sources.Length == 1 && null == sources[0]))
            {
                return new SyntaxTree[] { };
            }

            return sources.Select(src => Parse(src, options: options)).ToArray();
        }

        public static SyntaxTree ParseWithRoundTripCheck(string text, CSharpParseOptions options = null)
        {
            var tree = Parse(text, options: options);
            var parsedText = tree.GetRoot();
            // we validate the text roundtrips
            Assert.Equal(text, parsedText.ToFullString());
            return tree;
        }

        #endregion

        #region Compilation Factories

        public static CSharpCompilation CreateCompilationWithCustomILSource(
            string source,
            string ilSource,
            IEnumerable<MetadataReference> references = null,
            CSharpCompilationOptions options = null,
            bool appendDefaultHeader = true)
        {
            IEnumerable<MetadataReference> metadataReferences = new[] { CompileIL(ilSource, appendDefaultHeader) };
            if (references != null)
            {
                metadataReferences = metadataReferences.Concat(references);
            }

            return CreateStandardCompilation(source, metadataReferences, options);
        }

        public static CSharpCompilation CreateCompilationWithMscorlib45(
            IEnumerable<SyntaxTree> source,
            IEnumerable<MetadataReference> references = null,
            CSharpCompilationOptions options = null,
            string assemblyName = "")
        {
            var refs = new List<MetadataReference>();
            if (references != null)
            {
                refs.AddRange(references);
            }
            refs.Add(MscorlibRef_v4_0_30316_17626);
            return CreateCompilation(source, refs, options, assemblyName);
        }

        public static CSharpCompilation CreateCompilationWithMscorlib46(
            IEnumerable<SyntaxTree> source,
            IEnumerable<MetadataReference> references = null,
            CSharpCompilationOptions options = null,
            string assemblyName = "")
        {
            var refs = new List<MetadataReference>();
            if (references != null)
            {
                refs.AddRange(references);
            }
            refs.Add(MscorlibRef_v46);
            return CreateCompilation(source, refs, options, assemblyName);
        }

        public static CSharpCompilation CreateCompilationWithMscorlib46(
            string source,
            IEnumerable<MetadataReference> references = null,
            CSharpCompilationOptions options = null,
            CSharpParseOptions parseOptions = null,
            string sourceFileName = "",
            string assemblyName = "")
        {
            return CreateCompilationWithMscorlib46(
                new[] { source },
                references,
                options,
                parseOptions,
                sourceFileName,
                assemblyName);
        }

        public static CSharpCompilation CreateCompilationWithMscorlib46(
            string[] sources,
            IEnumerable<MetadataReference> references = null,
            CSharpCompilationOptions options = null,
            CSharpParseOptions parseOptions = null,
            string sourceFileName = "",
            string assemblyName = "")
        {
            return CreateCompilationWithMscorlib46(
                sources.Select((source) => Parse(source, sourceFileName, parseOptions)).ToArray(),
                references,
                options,
                assemblyName);
        }

        public static CSharpCompilation CreateCompilationWithMscorlib45(
            string source,
            IEnumerable<MetadataReference> references = null,
            CSharpCompilationOptions options = null,
            CSharpParseOptions parseOptions = null,
            string sourceFileName = "",
            string assemblyName = "")
        {
            return CreateCompilationWithMscorlib45(
                new SyntaxTree[] { Parse(source, sourceFileName, parseOptions) },
                references,
                options,
                assemblyName);
        }

        public static CSharpCompilation CreateCompilationWithMscorlib45(
            string[] sources,
            IEnumerable<MetadataReference> references = null,
            CSharpCompilationOptions options = null,
            CSharpParseOptions parseOptions = null,
            string sourceFileName = "",
            string assemblyName = "")
        {
            return CreateCompilationWithMscorlib45(
                sources.Select((source) => Parse(source, sourceFileName, parseOptions)).ToArray(),
                references,
                options,
                assemblyName);
        }

        public static CSharpCompilation CreateStandardCompilation(
            string text,
            IEnumerable<MetadataReference> references = null,
            CSharpCompilationOptions options = null,
            CSharpParseOptions parseOptions = null,
            string assemblyName = "",
            string sourceFileName = "")
        {
            return CreateStandardCompilation(
                new[] { Parse(text, sourceFileName, parseOptions) },
                references: references,
                options: options,
                assemblyName: assemblyName);
        }

        internal static CSharpCompilation CreateExperimentalCompilationWithMscorlib45(
            string text,
            MessageID feature,
            IEnumerable<MetadataReference> references = null,
            CSharpCompilationOptions options = null,
            string assemblyName = "",
            string sourceFileName = "")
        {
            var refs = new List<MetadataReference>();
            if (references != null)
            {
                refs.AddRange(references);
            }
            refs.Add(MscorlibRef_v4_0_30316_17626);
            return CreateCompilation(new[] { Parse(text, sourceFileName, TestOptions.Regular.WithExperimental(feature)) }, refs, options, assemblyName);
        }

        internal static CSharpCompilation CreateExperimentalCompilationWithMscorlib45(
            string[] texts,
            MessageID feature,
            IEnumerable<MetadataReference> references = null,
            CSharpCompilationOptions options = null,
            string assemblyName = "",
            string sourceFileName = "")
        {
            var refs = new List<MetadataReference>();
            if (references != null)
            {
                refs.AddRange(references);
            }
            refs.Add(MscorlibRef_v4_0_30316_17626);
            return CreateCompilation((from text in texts select Parse(text, sourceFileName, TestOptions.Regular.WithExperimental(feature))).ToArray(), refs, options, assemblyName);
        }

        public static CSharpCompilation CreateCompilationWithMscorlib45AndCSruntime(
            string text,
            CSharpCompilationOptions options = null,
            CSharpParseOptions parseOptions = null,
            MetadataReference[] additionalRefs = null)
        {
            var refs = new List<MetadataReference>() { MscorlibRef_v4_0_30316_17626, SystemCoreRef, CSharpRef };

            if (additionalRefs != null)
            {
                refs.AddRange(additionalRefs);
            }

            return CreateCompilation(new[] { Parse(text, options: parseOptions) }, refs, options);
        }

        public static CSharpCompilation CreateStandardCompilation(
            IEnumerable<string> sources,
            IEnumerable<MetadataReference> references = null,
            CSharpCompilationOptions options = null,
            CSharpParseOptions parseOptions = null,
            string assemblyName = "")
        {
            return CreateStandardCompilation(Parse(sources, parseOptions), references, options, assemblyName);
        }

        public static CSharpCompilation CreateStandardCompilation(
            SyntaxTree syntaxTree,
            IEnumerable<MetadataReference> references = null,
            CSharpCompilationOptions options = null,
            string assemblyName = "")
        {
            return CreateStandardCompilation(new SyntaxTree[] { syntaxTree }, references, options, assemblyName);
        }

        private static readonly ImmutableArray<MetadataReference> s_stdRefs = CoreClrShim.IsRunningOnCoreClr
            ? ImmutableArray.Create<MetadataReference>(NetStandard20.NetStandard, NetStandard20.MscorlibRef, NetStandard20.SystemRuntimeRef, NetStandard20.SystemDynamicRuntimeRef)
            : ImmutableArray.Create(MscorlibRef);

        // Careful! Make sure everything in s_desktopRefsToRemove is constructed with
        // the same object identity, since MetadataReference uses reference equality.
        // this may mean adding Interlocked calls in the construction of the reference.
        private static readonly ImmutableArray<MetadataReference> s_desktopRefsToRemove = ImmutableArray.Create(SystemRef, SystemCoreRef);

        public static CSharpCompilation CreateStandardCompilation(
            IEnumerable<SyntaxTree> trees,
            IEnumerable<MetadataReference> references = null,
            CSharpCompilationOptions options = null,
            string assemblyName = "")
        {
            if (CoreClrShim.IsRunningOnCoreClr)
            {
                references = references?.Except(s_desktopRefsToRemove);
            }
            return CreateCompilation(trees, (references != null) ? s_stdRefs.Concat(references) : s_stdRefs, options, assemblyName);
        }

        public static CSharpCompilation CreateCompilationWithMscorlibAndSystemCore(
            IEnumerable<SyntaxTree> trees,
            IEnumerable<MetadataReference> references = null,
            CSharpCompilationOptions options = null,
            string assemblyName = "")
        {
            return CreateCompilation(trees, (references != null) ? new[] { MscorlibRef, SystemCoreRef }.Concat(references) : new[] { MscorlibRef, SystemCoreRef }, options, assemblyName);
        }

        public static CSharpCompilation CreateCompilationWithMscorlibAndSystemCore(
            string text,
            IEnumerable<MetadataReference> references = null,
            CSharpCompilationOptions options = null,
            CSharpParseOptions parseOptions = null,
            string assemblyName = "")
        {
            references = (references != null) ? new[] { MscorlibRef, SystemCoreRef }.Concat(references) : new[] { MscorlibRef, SystemCoreRef };

            return CreateCompilation(
                new[] { Parse(text, "", parseOptions) },
                references: references,
                options: options,
                assemblyName: assemblyName);
        }

        private static readonly ImmutableArray<MetadataReference> s_mscorlibRefArray = ImmutableArray.Create(MscorlibRef);

        public static CSharpCompilation CreateCompilationWithMscorlibAndDocumentationComments(
            string text,
            IEnumerable<MetadataReference> references = null,
            CSharpCompilationOptions options = null,
            string assemblyName = "Test")
        {
            return CreateCompilation(
                new[] { Parse(text, options: TestOptions.RegularWithDocumentationComments) },
                references: references?.Concat(s_mscorlibRefArray) ?? s_mscorlibRefArray,
                options: (options ?? TestOptions.ReleaseDll).WithXmlReferenceResolver(XmlFileResolver.Default),
                assemblyName: assemblyName);
        }

        public static CSharpCompilation CreateCompilation(
            string source,
            IEnumerable<MetadataReference> references = null,
            CSharpCompilationOptions options = null,
            CSharpParseOptions parseOptions = null,
            string assemblyName = "")
        {
            return CreateCompilation(new[] { Parse(source, options: parseOptions) }, references, options, assemblyName);
        }

        public static CSharpCompilation CreateCompilation(
            IEnumerable<string> sources,
            IEnumerable<MetadataReference> references = null,
            CSharpCompilationOptions options = null,
            CSharpParseOptions parseOptions = null,
            string assemblyName = "")
        {
            return CreateCompilation(Parse(sources, parseOptions), references, options, assemblyName);
        }

        public static CSharpCompilation CreateCompilation(
            IEnumerable<SyntaxTree> trees,
            IEnumerable<MetadataReference> references = null,
            CSharpCompilationOptions options = null,
            string assemblyName = "")
        {
            if (options == null)
            {
                options = TestOptions.ReleaseDll;
            }

            // Using single-threaded build if debugger attached, to simplify debugging.
            if (Debugger.IsAttached)
            {
                options = options.WithConcurrentBuild(false);
            }

            return CSharpCompilation.Create(
                assemblyName == "" ? GetUniqueName() : assemblyName,
                trees,
                references,
                options);
        }

        public static CSharpCompilation CreateCompilation(
            AssemblyIdentity identity,
            string[] sources,
            MetadataReference[] references,
            CSharpCompilationOptions options = null,
            CSharpParseOptions parseOptions = null)
        {
            var trees = (sources == null) ? null : sources.Select(s => Parse(s, options: parseOptions)).ToArray();
            var c = CSharpCompilation.Create(identity.Name, options: options ?? TestOptions.ReleaseDll, references: references, syntaxTrees: trees);
            Assert.NotNull(c.Assembly); // force creation of SourceAssemblySymbol

            ((SourceAssemblySymbol)c.Assembly).lazyAssemblyIdentity = identity;
            return c;
        }

        public static CSharpCompilation CreateSubmissionWithExactReferences(
           string code,
           IEnumerable<MetadataReference> references = null,
           CSharpCompilationOptions options = null,
           CSharpParseOptions parseOptions = null,
           CSharpCompilation previous = null,
           Type returnType = null,
           Type hostObjectType = null)
        {
            return CSharpCompilation.CreateScriptCompilation(
                GetUniqueName(),
                references: references,
                options: options,
                syntaxTree: Parse(code, options: parseOptions ?? TestOptions.Script),
                previousScriptCompilation: previous,
                returnType: returnType,
                globalsType: hostObjectType);
        }

        private static ImmutableArray<MetadataReference> s_scriptRefs = ImmutableArray.Create(MscorlibRef_v4_0_30316_17626);

        public static CSharpCompilation CreateSubmission(
           string code,
           IEnumerable<MetadataReference> references = null,
           CSharpCompilationOptions options = null,
           CSharpParseOptions parseOptions = null,
           CSharpCompilation previous = null,
           Type returnType = null,
           Type hostObjectType = null)
        {
            return CSharpCompilation.CreateScriptCompilation(
                GetUniqueName(),
                references: (references != null) ? s_scriptRefs.Concat(references) : s_scriptRefs,
                options: options,
                syntaxTree: Parse(code, options: parseOptions ?? TestOptions.Script),
                previousScriptCompilation: previous,
                returnType: returnType,
                globalsType: hostObjectType);
        }

        public CompilationVerifier CompileWithCustomILSource(string cSharpSource, string ilSource, Action<CSharpCompilation> compilationVerifier = null, bool importInternals = true, string expectedOutput = null)
        {
            var compilationOptions = (expectedOutput != null) ? TestOptions.ReleaseExe : TestOptions.ReleaseDll;

            if (importInternals)
            {
                compilationOptions = compilationOptions.WithMetadataImportOptions(MetadataImportOptions.Internal);
            }

            if (ilSource == null)
            {
                var c = CreateStandardCompilation(cSharpSource, options: compilationOptions);
                return CompileAndVerify(c, expectedOutput: expectedOutput);
            }

            MetadataReference reference = CreateMetadataReferenceFromIlSource(ilSource);

            var compilation = CreateStandardCompilation(cSharpSource, new[] { reference }, compilationOptions);
            compilationVerifier?.Invoke(compilation);

            return CompileAndVerify(compilation, expectedOutput: expectedOutput);
        }

        public static MetadataReference CreateMetadataReferenceFromIlSource(string ilSource)
        {
            using (var tempAssembly = IlasmUtilities.CreateTempAssembly(ilSource))
            {
                return MetadataReference.CreateFromImage(ReadFromFile(tempAssembly.Path));
            }
        }

        protected override Compilation GetCompilationForEmit(
            IEnumerable<string> source,
            IEnumerable<MetadataReference> additionalRefs,
            CompilationOptions options,
            ParseOptions parseOptions)
        {
            return CreateStandardCompilation(
                source,
                references: additionalRefs,
                options: (CSharpCompilationOptions)options,
                parseOptions: (CSharpParseOptions)parseOptions,
                assemblyName: GetUniqueName());
        }

        /// <summary>
        /// Like CompileAndVerify, but confirms that execution raises an exception.
        /// </summary>
        /// <typeparam name="T">Expected type of the exception.</typeparam>
        /// <param name="source">Program to compile and execute.</param>
        /// <param name="expectedMessage">Ignored if null.</param>
        internal CompilationVerifier CompileAndVerifyException<T>(string source, string expectedMessage = null, bool allowUnsafe = false) where T : Exception
        {
            var comp = CreateStandardCompilation(source, options: TestOptions.ReleaseExe.WithAllowUnsafe(allowUnsafe));
            return CompileAndVerifyException<T>(comp, expectedMessage);
        }

        internal CompilationVerifier CompileAndVerifyException<T>(CSharpCompilation comp, string expectedMessage = null) where T : Exception
        {
            try
            {
                CompileAndVerify(comp, expectedOutput: ""); //need expected output to force execution
                Assert.False(true, string.Format("Expected exception {0}({1})", typeof(T).Name, expectedMessage));
            }
            catch (ExecutionException x)
            {
                var e = x.InnerException;
                Assert.IsType<T>(e);
                if (expectedMessage != null)
                {
                    Assert.Equal(expectedMessage, e.Message);
                }
            }

            return CompileAndVerify(comp);
        }

        protected static List<SyntaxNode> GetSyntaxNodeList(SyntaxTree syntaxTree)
        {
            return GetSyntaxNodeList(syntaxTree.GetRoot(), null);
        }

        protected static List<SyntaxNode> GetSyntaxNodeList(SyntaxNode node, List<SyntaxNode> synList)
        {
            if (synList == null)
                synList = new List<SyntaxNode>();

            synList.Add(node);

            foreach (var child in node.ChildNodesAndTokens())
            {
                if (child.IsNode)
                    synList = GetSyntaxNodeList(child.AsNode(), synList);
            }

            return synList;
        }

        protected static SyntaxNode GetSyntaxNodeForBinding(List<SyntaxNode> synList)
        {
            return GetSyntaxNodeOfTypeForBinding<SyntaxNode>(synList);
        }

        protected const string StartString = "/*<bind>*/";
        protected const string EndString = "/*</bind>*/";

        protected static TNode GetSyntaxNodeOfTypeForBinding<TNode>(List<SyntaxNode> synList) where TNode : SyntaxNode
        {
            foreach (var node in synList.OfType<TNode>())
            {
                string exprFullText = node.ToFullString();
                exprFullText = exprFullText.Trim();

                if (exprFullText.StartsWith(StartString, StringComparison.Ordinal))
                {
                    if (exprFullText.Contains(EndString))
                    {
                        if (exprFullText.EndsWith(EndString, StringComparison.Ordinal))
                        {
                            return node;
                        }
                        else
                        {
                            continue;
                        }
                    }
                    else
                    {
                        return node;
                    }
                }

                if (exprFullText.EndsWith(EndString, StringComparison.Ordinal))
                {
                    if (exprFullText.Contains(StartString))
                    {
                        if (exprFullText.StartsWith(StartString, StringComparison.Ordinal))
                        {
                            return node;
                        }
                        else
                        {
                            continue;
                        }
                    }
                    else
                    {
                        return node;
                    }
                }
            }

            return null;
        }

        #endregion

        #region Semantic Model Helpers

        public Tuple<TNode, SemanticModel> GetBindingNodeAndModel<TNode>(CSharpCompilation compilation, int treeIndex = 0) where TNode : SyntaxNode
        {
            var node = GetBindingNode<TNode>(compilation, treeIndex);
            return new Tuple<TNode, SemanticModel>(node, compilation.GetSemanticModel(compilation.SyntaxTrees[treeIndex]));
        }

        public Tuple<IList<TNode>, SemanticModel> GetBindingNodesAndModel<TNode>(CSharpCompilation compilation, int treeIndex = 0, int which = -1) where TNode : SyntaxNode
        {
            var nodes = GetBindingNodes<TNode>(compilation, treeIndex, which);
            return new Tuple<IList<TNode>, SemanticModel>(nodes, compilation.GetSemanticModel(compilation.SyntaxTrees[treeIndex]));
        }

        /// <summary>
        /// This method handles one binding text with strong SyntaxNode type
        /// </summary>
        public TNode GetBindingNode<TNode>(CSharpCompilation compilation, int treeIndex = 0) where TNode : SyntaxNode
        {
            Assert.True(compilation.SyntaxTrees.Length > treeIndex, "Compilation has enough trees");
            var tree = compilation.SyntaxTrees[treeIndex];

            const string bindStart = "/*<bind>*/";
            const string bindEnd = "/*</bind>*/";
            return FindBindingNode<TNode>(tree, bindStart, bindEnd);
        }

        /// <summary>
        /// Find multiple binding nodes by looking for pair /*&lt;bind#&gt;*/ &amp; /*&lt;/bind#&gt;*/ in source text
        /// </summary>
        /// <param name="compilation"></param>
        /// <param name="treeIndex">which tree</param>
        /// <param name="which">
        ///     * if which &lt; 0, find ALL wrapped nodes
        ///     * if which &gt;=0, find a specific binding node wrapped by /*&lt;bind#&gt;*/ &amp; /*&lt;/bind#&gt;*/
        ///       e.g. if which = 1, find node wrapped by /*&lt;bind1&gt;*/ &amp; /*&lt;/bind1&gt;*/
        /// </param>
        /// <returns></returns>
        public IList<TNode> GetBindingNodes<TNode>(CSharpCompilation compilation, int treeIndex = 0, int which = -1) where TNode : SyntaxNode
        {
            Assert.True(compilation.SyntaxTrees.Length > treeIndex, "Compilation has enough trees");
            var tree = compilation.SyntaxTrees[treeIndex];

            var nodeList = new List<TNode>();
            string text = tree.GetRoot().ToFullString();

            const string bindStartFmt = "/*<bind{0}>*/";
            const string bindEndFmt = "/*</bind{0}>*/";
            // find all
            if (which < 0)
            {
                // assume tags with number are in increasing order, no jump
                for (byte i = 0; i < 255; i++)
                {
                    var start = String.Format(bindStartFmt, i);
                    var end = String.Format(bindEndFmt, i);

                    var bindNode = FindBindingNode<TNode>(tree, start, end);
                    // done
                    if (bindNode == null)
                        break;

                    nodeList.Add(bindNode);
                }
            }
            else
            {
                var start2 = String.Format(bindStartFmt, which);
                var end2 = String.Format(bindEndFmt, which);

                var bindNode = FindBindingNode<TNode>(tree, start2, end2);
                // done
                if (bindNode != null)
                    nodeList.Add(bindNode);
            }

            return nodeList;
        }

        private static TNode FindBindingNode<TNode>(SyntaxTree tree, string startTag, string endTag) where TNode : SyntaxNode
        {
            // =================
            // Get Binding Text
            string text = tree.GetRoot().ToFullString();
            int start = text.IndexOf(startTag, StringComparison.Ordinal);
            if (start < 0)
                return null;

            start += startTag.Length;
            int end = text.IndexOf(endTag, StringComparison.Ordinal);
            Assert.True(end > start, "Bind Pos: end > start");
            // get rid of white spaces if any
            var bindText = text.Substring(start, end - start).Trim();
            if (String.IsNullOrWhiteSpace(bindText))
                return null;

            // =================
            // Get Binding Node
            var node = tree.GetRoot().FindToken(start).Parent;
            while ((node != null && node.ToString() != bindText))
            {
                node = node.Parent;
            }
            // =================
            // Get Binding Node with match node type
            if (node != null)
            {
                while ((node as TNode) == null)
                {
                    if (node.Parent != null && node.Parent.ToString() == bindText)
                    {
                        node = node.Parent;
                    }
                    else
                    {
                        break;
                    }
                }
            }

            Assert.NotNull(node); // If this trips, then node  wasn't found
            Assert.IsAssignableFrom(typeof(TNode), node);
            Assert.Equal(bindText, node.ToString());
            return ((TNode)node);
        }
        #endregion

        #region Attributes

        internal IEnumerable<string> GetAttributeNames(ImmutableArray<SynthesizedAttributeData> attributes)
        {
            return attributes.Select(a => a.AttributeClass.Name);
        }

        internal IEnumerable<string> GetAttributeNames(ImmutableArray<CSharpAttributeData> attributes)
        {
            return attributes.Select(a => a.AttributeClass.Name);
        }

        #endregion

        #region Documentation Comments

        internal static string GetDocumentationCommentText(CSharpCompilation compilation, params DiagnosticDescription[] expectedDiagnostics)
        {
            return GetDocumentationCommentText(compilation, outputName: null, filterTree: null, ensureEnglishUICulture: false, expectedDiagnostics: expectedDiagnostics);
        }

        internal static string GetDocumentationCommentText(CSharpCompilation compilation, bool ensureEnglishUICulture, params DiagnosticDescription[] expectedDiagnostics)
        {
            return GetDocumentationCommentText(compilation, outputName: null, filterTree: null, ensureEnglishUICulture: ensureEnglishUICulture, expectedDiagnostics: expectedDiagnostics);
        }

        internal static string GetDocumentationCommentText(CSharpCompilation compilation, string outputName = null, SyntaxTree filterTree = null, TextSpan? filterSpanWithinTree = null, bool ensureEnglishUICulture = false, params DiagnosticDescription[] expectedDiagnostics)
        {
            using (MemoryStream stream = new MemoryStream())
            {
                DiagnosticBag diagnostics = DiagnosticBag.GetInstance();
                CultureInfo saveUICulture = null;

                if (ensureEnglishUICulture)
                {
                    var preferred = EnsureEnglishUICulture.PreferredOrNull;

                    if (preferred == null)
                    {
                        ensureEnglishUICulture = false;
                    }
                    else
                    {
                        saveUICulture = CultureInfo.CurrentUICulture;
                        CultureInfo.CurrentUICulture = preferred;
                    }
                }

                try
                {
                    DocumentationCommentCompiler.WriteDocumentationCommentXml(compilation, outputName, stream, diagnostics, default(CancellationToken), filterTree, filterSpanWithinTree);
                }
                finally
                {
                    if (ensureEnglishUICulture)
                    {
                        CultureInfo.CurrentUICulture = saveUICulture;
                    }
                }

                if (expectedDiagnostics != null)
                {
                    diagnostics.Verify(expectedDiagnostics);
                }
                diagnostics.Free();

                string text = Encoding.UTF8.GetString(stream.ToArray());
                int length = text.IndexOf('\0');
                if (length >= 0)
                {
                    text = text.Substring(0, length);
                }
                return text.Trim();
            }
        }

        #endregion

        #region IL Validation

        internal override string VisualizeRealIL(IModuleSymbol peModule, CompilationTestData.MethodData methodData, IReadOnlyDictionary<int, string> markers)
        {
            return VisualizeRealIL((PEModuleSymbol)peModule, methodData, markers);
        }

        /// <summary>
        /// Returns a string representation of IL read from metadata.
        /// </summary>
        /// <remarks>
        /// Currently unsupported IL decoding:
        /// - multidimensional arrays
        /// - vararg calls
        /// - winmd
        /// - global methods
        /// </remarks>
        internal unsafe static string VisualizeRealIL(PEModuleSymbol peModule, CompilationTestData.MethodData methodData, IReadOnlyDictionary<int, string> markers)
        {
            var typeName = GetContainingTypeMetadataName(methodData.Method);
            // TODO (tomat): global methods (typeName == null)

            var type = peModule.ContainingAssembly.GetTypeByMetadataName(typeName);

            // TODO (tomat): overloaded methods
            var method = (PEMethodSymbol)type.GetMembers(methodData.Method.MetadataName).Single();

            var bodyBlock = peModule.Module.GetMethodBodyOrThrow(method.Handle);
            Assert.NotNull(bodyBlock);

            var moduleDecoder = new MetadataDecoder(peModule);
            var peMethod = (PEMethodSymbol)moduleDecoder.GetSymbolForILToken(method.Handle);

            StringBuilder sb = new StringBuilder();
            var ilBytes = bodyBlock.GetILContent();

            var ehHandlerRegions = ILVisualizer.GetHandlerSpans(bodyBlock.ExceptionRegions);

            var methodDecoder = new MetadataDecoder(peModule, peMethod);

            ImmutableArray<ILVisualizer.LocalInfo> localDefinitions;
            if (!bodyBlock.LocalSignature.IsNil)
            {
                var signature = peModule.Module.MetadataReader.GetStandaloneSignature(bodyBlock.LocalSignature).Signature;
                var signatureReader = peModule.Module.GetMemoryReaderOrThrow(signature);
                var localInfos = methodDecoder.DecodeLocalSignatureOrThrow(ref signatureReader);
                localDefinitions = ToLocalDefinitions(localInfos, methodData.ILBuilder);
            }
            else
            {
                localDefinitions = ImmutableArray.Create<ILVisualizer.LocalInfo>();
            }

            // TODO (tomat): the .maxstack in IL can't be less than 8, but many tests expect .maxstack < 8
            int maxStack = (bodyBlock.MaxStack == 8 && methodData.ILBuilder.MaxStack < 8) ? methodData.ILBuilder.MaxStack : bodyBlock.MaxStack;

            var visualizer = new Visualizer(new MetadataDecoder(peModule, peMethod));

            visualizer.DumpMethod(sb, maxStack, ilBytes, localDefinitions, ehHandlerRegions, markers);

            return sb.ToString();
        }

        private static string GetContainingTypeMetadataName(IMethodSymbol method)
        {
            var type = method.ContainingType;
            if (type == null)
            {
                return null;
            }

            string ns = type.ContainingNamespace.MetadataName;
            var result = type.MetadataName;

            while ((type = type.ContainingType) != null)
            {
                result = type.MetadataName + "+" + result;
            }

            return (ns.Length > 0) ? ns + "." + result : result;
        }

        private static ImmutableArray<ILVisualizer.LocalInfo> ToLocalDefinitions(ImmutableArray<LocalInfo<TypeSymbol>> localInfos, ILBuilder builder)
        {
            if (localInfos.IsEmpty)
            {
                return ImmutableArray.Create<ILVisualizer.LocalInfo>();
            }

            var result = new ILVisualizer.LocalInfo[localInfos.Length];
            for (int i = 0; i < result.Length; i++)
            {
                var typeRef = localInfos[i].Type;
                var builderLocal = builder.LocalSlotManager.LocalsInOrder()[i];
                result[i] = new ILVisualizer.LocalInfo(builderLocal.Name, typeRef, localInfos[i].IsPinned, localInfos[i].IsByRef);
            }

            return result.AsImmutableOrNull();
        }

        private sealed class Visualizer : ILVisualizer
        {
            private readonly MetadataDecoder _decoder;

            public Visualizer(MetadataDecoder decoder)
            {
                _decoder = decoder;
            }

            public override string VisualizeUserString(uint token)
            {
                var reader = _decoder.Module.GetMetadataReader();
                return "\"" + reader.GetUserString((UserStringHandle)MetadataTokens.Handle((int)token)) + "\"";
            }

            public override string VisualizeSymbol(uint token, OperandType operandType)
            {
                Cci.IReference reference = _decoder.GetSymbolForILToken(MetadataTokens.EntityHandle((int)token));
                return string.Format("\"{0}\"", (reference is ISymbol symbol) ? symbol.ToDisplayString(SymbolDisplayFormat.ILVisualizationFormat) : (object)reference);
            }

            public override string VisualizeLocalType(object type)
            {
                if (type is int)
                {
                    type = _decoder.GetSymbolForILToken(MetadataTokens.EntityHandle((int)type));
                }

                return (type is ISymbol symbol) ? symbol.ToDisplayString(SymbolDisplayFormat.ILVisualizationFormat) : type.ToString();
            }
        }

        #endregion

<<<<<<< HEAD
        #region Span

        protected static CSharpCompilation CreateCompilationWithMscorlibAndSpan(string text, CSharpCompilationOptions options = null, CSharpParseOptions parseOptions = null)
        {
            var reference = CreateCompilation(
                spanSource,
                references: new List<MetadataReference>() { MscorlibRef_v4_0_30316_17626, SystemCoreRef, CSharpRef },
                options: TestOptions.UnsafeReleaseDll);

            reference.VerifyDiagnostics();

            var comp = CreateCompilation(
                text,
                references: new List<MetadataReference>() { MscorlibRef_v4_0_30316_17626, SystemCoreRef, CSharpRef, reference.EmitToImageReference() },
                options: options ?? TestOptions.ReleaseExe,
                parseOptions: parseOptions);


            return comp;
        }

        protected static CSharpCompilation CreateCompilationWithMscorlibAndSpanSrc(string text, CSharpCompilationOptions options = null, CSharpParseOptions parseOptions = null)
        {
            var textWitSpan = new string[] { text, spanSource };
            var comp = CreateCompilation(
                textWitSpan,
                references: new List<MetadataReference>() { MscorlibRef_v4_0_30316_17626, SystemCoreRef, CSharpRef },
                options: options ?? TestOptions.UnsafeReleaseDll,
                parseOptions: parseOptions);

            return comp;
        }

        private static string spanSource = @"
namespace System
{
    public ref struct Span<T> 
    {
        public ref T this[int i] => throw null;
        public override int GetHashCode() => 1;
        public int Length { get; private set; }

        unsafe public Span(void* pointer, int length)
        {
            this.Length = length;
        }

        public void CopyTo(Span<T> other){}
    }

    public ref struct ReadOnlySpan<T>
    {
        public ref readonly T this[int i] => throw null;
        public override int GetHashCode() => 2;

        public void CopyTo(Span<T> other){}
    }

    public ref struct SpanLike<T>
    {
        public Span<T> field;
    }
}
";
=======
        #region IOperation tree validation

        protected static (IOperation operation, SyntaxNode node) GetOperationAndSyntaxForTest<TSyntaxNode>(CSharpCompilation compilation)
            where TSyntaxNode : SyntaxNode
        {
            var tree = compilation.SyntaxTrees[0];
            var model = compilation.GetSemanticModel(tree);
            SyntaxNode syntaxNode = GetSyntaxNodeOfTypeForBinding<TSyntaxNode>(GetSyntaxNodeList(tree));
            if (syntaxNode == null)
            {
                return (null, null);
            }

            return (model.GetOperationInternal(syntaxNode), syntaxNode);
        }

        protected static string GetOperationTreeForTest<TSyntaxNode>(CSharpCompilation compilation)
            where TSyntaxNode : SyntaxNode
        {
            var (operation, syntax) = GetOperationAndSyntaxForTest<TSyntaxNode>(compilation);
            return operation != null ? OperationTreeVerifier.GetOperationTree(compilation, operation) : null;
        }

        protected static string GetOperationTreeForTest(CSharpCompilation compilation, IOperation operation)
        {
            return operation != null ? OperationTreeVerifier.GetOperationTree(compilation, operation) : null;
        }

        protected static string GetOperationTreeForTest<TSyntaxNode>(string testSrc, string expectedOperationTree, CSharpCompilationOptions compilationOptions = null, CSharpParseOptions parseOptions = null)
            where TSyntaxNode : SyntaxNode
        {
            var compilation = CreateStandardCompilation(testSrc, new[] { SystemCoreRef, ValueTupleRef, SystemRuntimeFacadeRef }, options: compilationOptions ?? TestOptions.ReleaseDll, parseOptions: parseOptions);
            return GetOperationTreeForTest<TSyntaxNode>(compilation);
        }

        protected static void VerifyOperationTreeForTest<TSyntaxNode>(CSharpCompilation compilation, string expectedOperationTree, Action<IOperation, Compilation, SyntaxNode> AdditionalOperationTreeVerifier = null)
            where TSyntaxNode : SyntaxNode
        {
            var (actualOperation, syntaxNode) = GetOperationAndSyntaxForTest<TSyntaxNode>(compilation);
            var actualOperationTree = GetOperationTreeForTest(compilation, actualOperation);
            OperationTreeVerifier.Verify(expectedOperationTree, actualOperationTree);
            AdditionalOperationTreeVerifier?.Invoke(actualOperation, compilation, syntaxNode);
        }

        protected static void VerifyOperationTreeForTest<TSyntaxNode>(string testSrc, string expectedOperationTree, CSharpCompilationOptions compilationOptions = null, CSharpParseOptions parseOptions = null)
            where TSyntaxNode : SyntaxNode
        {
            var actualOperationTree = GetOperationTreeForTest<TSyntaxNode>(testSrc, expectedOperationTree, compilationOptions, parseOptions);
            OperationTreeVerifier.Verify(expectedOperationTree, actualOperationTree);
        }

        protected static void VerifyOperationTreeAndDiagnosticsForTest<TSyntaxNode>(CSharpCompilation compilation, string expectedOperationTree, DiagnosticDescription[] expectedDiagnostics, Action<IOperation, Compilation, SyntaxNode> AdditionalOperationTreeVerifier = null)
            where TSyntaxNode : SyntaxNode
        {
            var actualDiagnostics = compilation.GetDiagnostics().Where(d => d.Severity != DiagnosticSeverity.Hidden);
            actualDiagnostics.Verify(expectedDiagnostics);
            VerifyOperationTreeForTest<TSyntaxNode>(compilation, expectedOperationTree, AdditionalOperationTreeVerifier);
        }

        private static readonly MetadataReference[] s_defaultOperationReferences = new[] { SystemRef, SystemCoreRef, ValueTupleRef, SystemRuntimeFacadeRef };

        protected static void VerifyOperationTreeAndDiagnosticsForTest<TSyntaxNode>(string testSrc,
            string expectedOperationTree,
            DiagnosticDescription[] expectedDiagnostics,
            CSharpCompilationOptions compilationOptions = null,
            CSharpParseOptions parseOptions = null,
            MetadataReference[] additionalReferences = null,
            Action<IOperation, Compilation, SyntaxNode> AdditionalOperationTreeVerifier = null)
            where TSyntaxNode : SyntaxNode
        {
            var references = additionalReferences == null ? s_defaultOperationReferences : additionalReferences.Concat(s_defaultOperationReferences);
            var compilation = CreateStandardCompilation(testSrc, references, sourceFileName: "file.cs", options: compilationOptions ?? TestOptions.ReleaseDll, parseOptions: parseOptions);
            VerifyOperationTreeAndDiagnosticsForTest<TSyntaxNode>(compilation, expectedOperationTree, expectedDiagnostics, AdditionalOperationTreeVerifier);
        }

        protected static MetadataReference VerifyOperationTreeAndDiagnosticsForTestWithIL<TSyntaxNode>(string testSrc,
            string ilSource,
            string expectedOperationTree,
            DiagnosticDescription[] expectedDiagnostics,
            CSharpCompilationOptions compilationOptions = null,
            CSharpParseOptions parseOptions = null,
            MetadataReference[] additionalReferences = null,
            Action<IOperation, Compilation, SyntaxNode> AdditionalOperationTreeVerifier = null)
            where TSyntaxNode : SyntaxNode
        {
            var ilReference = CreateMetadataReferenceFromIlSource(ilSource);
            VerifyOperationTreeAndDiagnosticsForTest<TSyntaxNode>(testSrc, expectedOperationTree, expectedDiagnostics, compilationOptions, parseOptions, new[] { ilReference }, AdditionalOperationTreeVerifier);
            return ilReference;
        }

>>>>>>> bdb6d269
        #endregion
    }
}<|MERGE_RESOLUTION|>--- conflicted
+++ resolved
@@ -1135,72 +1135,6 @@
 
         #endregion
 
-<<<<<<< HEAD
-        #region Span
-
-        protected static CSharpCompilation CreateCompilationWithMscorlibAndSpan(string text, CSharpCompilationOptions options = null, CSharpParseOptions parseOptions = null)
-        {
-            var reference = CreateCompilation(
-                spanSource,
-                references: new List<MetadataReference>() { MscorlibRef_v4_0_30316_17626, SystemCoreRef, CSharpRef },
-                options: TestOptions.UnsafeReleaseDll);
-
-            reference.VerifyDiagnostics();
-
-            var comp = CreateCompilation(
-                text,
-                references: new List<MetadataReference>() { MscorlibRef_v4_0_30316_17626, SystemCoreRef, CSharpRef, reference.EmitToImageReference() },
-                options: options ?? TestOptions.ReleaseExe,
-                parseOptions: parseOptions);
-
-
-            return comp;
-        }
-
-        protected static CSharpCompilation CreateCompilationWithMscorlibAndSpanSrc(string text, CSharpCompilationOptions options = null, CSharpParseOptions parseOptions = null)
-        {
-            var textWitSpan = new string[] { text, spanSource };
-            var comp = CreateCompilation(
-                textWitSpan,
-                references: new List<MetadataReference>() { MscorlibRef_v4_0_30316_17626, SystemCoreRef, CSharpRef },
-                options: options ?? TestOptions.UnsafeReleaseDll,
-                parseOptions: parseOptions);
-
-            return comp;
-        }
-
-        private static string spanSource = @"
-namespace System
-{
-    public ref struct Span<T> 
-    {
-        public ref T this[int i] => throw null;
-        public override int GetHashCode() => 1;
-        public int Length { get; private set; }
-
-        unsafe public Span(void* pointer, int length)
-        {
-            this.Length = length;
-        }
-
-        public void CopyTo(Span<T> other){}
-    }
-
-    public ref struct ReadOnlySpan<T>
-    {
-        public ref readonly T this[int i] => throw null;
-        public override int GetHashCode() => 2;
-
-        public void CopyTo(Span<T> other){}
-    }
-
-    public ref struct SpanLike<T>
-    {
-        public Span<T> field;
-    }
-}
-";
-=======
         #region IOperation tree validation
 
         protected static (IOperation operation, SyntaxNode node) GetOperationAndSyntaxForTest<TSyntaxNode>(CSharpCompilation compilation)
@@ -1291,7 +1225,72 @@
             return ilReference;
         }
 
->>>>>>> bdb6d269
+        #endregion
+
+        #region Span
+
+        protected static CSharpCompilation CreateCompilationWithMscorlibAndSpan(string text, CSharpCompilationOptions options = null, CSharpParseOptions parseOptions = null)
+        {
+            var reference = CreateCompilation(
+                spanSource,
+                references: new List<MetadataReference>() { MscorlibRef_v4_0_30316_17626, SystemCoreRef, CSharpRef },
+                options: TestOptions.UnsafeReleaseDll);
+
+            reference.VerifyDiagnostics();
+
+            var comp = CreateCompilation(
+                text,
+                references: new List<MetadataReference>() { MscorlibRef_v4_0_30316_17626, SystemCoreRef, CSharpRef, reference.EmitToImageReference() },
+                options: options ?? TestOptions.ReleaseExe,
+                parseOptions: parseOptions);
+
+
+            return comp;
+        }
+
+        protected static CSharpCompilation CreateCompilationWithMscorlibAndSpanSrc(string text, CSharpCompilationOptions options = null, CSharpParseOptions parseOptions = null)
+        {
+            var textWitSpan = new string[] { text, spanSource };
+            var comp = CreateCompilation(
+                textWitSpan,
+                references: new List<MetadataReference>() { MscorlibRef_v4_0_30316_17626, SystemCoreRef, CSharpRef },
+                options: options ?? TestOptions.UnsafeReleaseDll,
+                parseOptions: parseOptions);
+
+            return comp;
+        }
+
+        private static string spanSource = @"
+namespace System
+{
+    public ref struct Span<T> 
+    {
+        public ref T this[int i] => throw null;
+        public override int GetHashCode() => 1;
+        public int Length { get; private set; }
+
+        unsafe public Span(void* pointer, int length)
+        {
+            this.Length = length;
+        }
+
+        public void CopyTo(Span<T> other){}
+    }
+
+    public ref struct ReadOnlySpan<T>
+    {
+        public ref readonly T this[int i] => throw null;
+        public override int GetHashCode() => 2;
+
+        public void CopyTo(Span<T> other){}
+    }
+
+    public ref struct SpanLike<T>
+    {
+        public Span<T> field;
+    }
+}
+";
         #endregion
     }
 }