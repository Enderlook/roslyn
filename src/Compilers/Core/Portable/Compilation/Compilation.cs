--- conflicted
+++ resolved
@@ -1372,8 +1372,8 @@
         /// </summary>
         /// <param name="peStreamProvider">Provides the PE stream the compiler will write to.</param>
         /// <param name="pdbStreamProvider">Provides the PDB stream the compiler will write to.</param>
-        /// <param name="xmlDocumentationStream">Stream to which the compilation's XML documentation will be written.  Null to forego XML generation.</param>
-        /// <param name="win32Resources">Stream from which the compilation's Win32 resources will be read (in RES format).  
+        /// <param name="xmlDocumentationStreamProvider">Stream to which the compilation's XML documentation will be written.  Null to forego XML generation.</param>
+        /// <param name="win32ResourcesProvider">Stream from which the compilation's Win32 resources will be read (in RES format).  
         /// Null to indicate that there are none. The RES format begins with a null resource entry.</param>
         /// <param name="manifestResources">List of the compilation's managed resources.  Null to indicate that there are none.</param>
         /// <param name="options">Emit options.</param>
@@ -1382,8 +1382,8 @@
         internal EmitResult Emit(
             EmitStreamProvider peStreamProvider,
             EmitStreamProvider pdbStreamProvider,
-            Stream xmlDocumentationStream,
-            Stream win32Resources,
+            EmitStreamProvider xmlDocumentationStreamProvider,
+            EmitStreamProvider win32ResourcesProvider,
             IEnumerable<ResourceDescription> manifestResources,
             EmitOptions options,
             Func<ImmutableArray<Diagnostic>> getHostDiagnostics,
@@ -1392,97 +1392,14 @@
             return Emit(
                 peStreamProvider,
                 pdbStreamProvider,
-                new SimpleEmitStreamProvider(xmlDocumentationStream),
-                new SimpleEmitStreamProvider(win32Resources),
+                xmlDocumentationStreamProvider,
+                win32ResourcesProvider,
                 manifestResources,
                 options,
                 testData: null,
                 getHostDiagnostics: getHostDiagnostics,
                 cancellationToken: cancellationToken);
         }
-
-        /// <summary>
-        /// Emit the differences between the compilation and the previous generation
-        /// for Edit and Continue. The differences are expressed as added and changed
-        /// symbols, and are emitted as metadata, IL, and PDB deltas. A representation
-        /// of the current compilation is returned as an EmitBaseline for use in a
-        /// subsequent Edit and Continue.
-        /// </summary>
-        public EmitDifferenceResult EmitDifference(
-            EmitBaseline baseline,
-            IEnumerable<SemanticEdit> edits,
-            Stream metadataStream,
-            Stream ilStream,
-            Stream pdbStream,
-            ICollection<MethodDefinitionHandle> updatedMethods,
-            CancellationToken cancellationToken = default(CancellationToken))
-        {
-            return EmitDifference(baseline, edits, s => false, metadataStream, ilStream, pdbStream, updatedMethods, cancellationToken);
-        }
-
-        /// <summary>
-        /// Emit the differences between the compilation and the previous generation
-        /// for Edit and Continue. The differences are expressed as added and changed
-        /// symbols, and are emitted as metadata, IL, and PDB deltas. A representation
-        /// of the current compilation is returned as an EmitBaseline for use in a
-        /// subsequent Edit and Continue.
-        /// </summary>
-        public EmitDifferenceResult EmitDifference(
-            EmitBaseline baseline,
-            IEnumerable<SemanticEdit> edits,
-            Func<ISymbol, bool> isAddedSymbol,
-            Stream metadataStream,
-            Stream ilStream,
-            Stream pdbStream,
-            ICollection<MethodDefinitionHandle> updatedMethods,
-            CancellationToken cancellationToken = default(CancellationToken))
-        {
-            if (baseline == null)
-            {
-                throw new ArgumentNullException(nameof(baseline));
-            }
-
-            // TODO: check if baseline is an assembly manifest module/netmodule
-            // Do we support EnC on netmodules?
-
-            if (edits == null)
-            {
-                throw new ArgumentNullException(nameof(edits));
-            }
-
-            if (isAddedSymbol == null)
-            {
-                throw new ArgumentNullException(nameof(isAddedSymbol));
-            }
-
-            if (metadataStream == null)
-            {
-                throw new ArgumentNullException(nameof(metadataStream));
-            }
-
-            if (ilStream == null)
-            {
-                throw new ArgumentNullException(nameof(ilStream));
-            }
-
-            if (pdbStream == null)
-            {
-                throw new ArgumentNullException(nameof(pdbStream));
-            }
-
-            return this.EmitDifference(baseline, edits, isAddedSymbol, metadataStream, ilStream, pdbStream, updatedMethods, null, cancellationToken);
-        }
-
-        internal abstract EmitDifferenceResult EmitDifference(
-            EmitBaseline baseline,
-            IEnumerable<SemanticEdit> edits,
-            Func<ISymbol, bool> isAddedSymbol,
-            Stream metadataStream,
-            Stream ilStream,
-            Stream pdbStream,
-            ICollection<MethodDefinitionHandle> updatedMethodHandles,
-            CompilationTestData testData,
-            CancellationToken cancellationToken);
 
         /// <summary>
         /// This overload is only intended to be directly called by tests that want to pass <paramref name="testData"/>.
@@ -1502,9 +1419,9 @@
         {
             return Emit(
                 new SimpleEmitStreamProvider(peStream),
-                new SimpleEmitStreamProvider(pdbStream),
-                new SimpleEmitStreamProvider(xmlDocumentationStream),
-                new SimpleEmitStreamProvider(win32Resources),
+                (pdbStream != null) ? new SimpleEmitStreamProvider(pdbStream) : null,
+                (xmlDocumentationStream != null) ? new SimpleEmitStreamProvider(xmlDocumentationStream) : null,
+                (win32Resources != null) ? new SimpleEmitStreamProvider(win32Resources) : null,
                 manifestResources,
                 options,
                 testData,
@@ -1512,6 +1429,89 @@
                 cancellationToken);
         }
 
+        /// <summary>
+        /// Emit the differences between the compilation and the previous generation
+        /// for Edit and Continue. The differences are expressed as added and changed
+        /// symbols, and are emitted as metadata, IL, and PDB deltas. A representation
+        /// of the current compilation is returned as an EmitBaseline for use in a
+        /// subsequent Edit and Continue.
+        /// </summary>
+        public EmitDifferenceResult EmitDifference(
+            EmitBaseline baseline,
+            IEnumerable<SemanticEdit> edits,
+            Stream metadataStream,
+            Stream ilStream,
+            Stream pdbStream,
+            ICollection<MethodDefinitionHandle> updatedMethods,
+            CancellationToken cancellationToken = default(CancellationToken))
+        {
+            return EmitDifference(baseline, edits, s => false, metadataStream, ilStream, pdbStream, updatedMethods, cancellationToken);
+        }
+
+        /// <summary>
+        /// Emit the differences between the compilation and the previous generation
+        /// for Edit and Continue. The differences are expressed as added and changed
+        /// symbols, and are emitted as metadata, IL, and PDB deltas. A representation
+        /// of the current compilation is returned as an EmitBaseline for use in a
+        /// subsequent Edit and Continue.
+        /// </summary>
+        public EmitDifferenceResult EmitDifference(
+            EmitBaseline baseline,
+            IEnumerable<SemanticEdit> edits,
+            Func<ISymbol, bool> isAddedSymbol,
+            Stream metadataStream,
+            Stream ilStream,
+            Stream pdbStream,
+            ICollection<MethodDefinitionHandle> updatedMethods,
+            CancellationToken cancellationToken = default(CancellationToken))
+        {
+            if (baseline == null)
+            {
+                throw new ArgumentNullException(nameof(baseline));
+            }
+
+            // TODO: check if baseline is an assembly manifest module/netmodule
+            // Do we support EnC on netmodules?
+
+            if (edits == null)
+            {
+                throw new ArgumentNullException(nameof(edits));
+            }
+
+            if (isAddedSymbol == null)
+            {
+                throw new ArgumentNullException(nameof(isAddedSymbol));
+            }
+
+            if (metadataStream == null)
+            {
+                throw new ArgumentNullException(nameof(metadataStream));
+            }
+
+            if (ilStream == null)
+            {
+                throw new ArgumentNullException(nameof(ilStream));
+            }
+
+            if (pdbStream == null)
+            {
+                throw new ArgumentNullException(nameof(pdbStream));
+            }
+
+            return this.EmitDifference(baseline, edits, isAddedSymbol, metadataStream, ilStream, pdbStream, updatedMethods, null, cancellationToken);
+        }
+
+        internal abstract EmitDifferenceResult EmitDifference(
+            EmitBaseline baseline,
+            IEnumerable<SemanticEdit> edits,
+            Func<ISymbol, bool> isAddedSymbol,
+            Stream metadataStream,
+            Stream ilStream,
+            Stream pdbStream,
+            ICollection<MethodDefinitionHandle> updatedMethodHandles,
+            CompilationTestData testData,
+            CancellationToken cancellationToken);
+        
         /// <summary>
         /// This overload is only intended to be directly called by tests that want to pass <paramref name="testData"/>.
         /// The map is used for storing a list of methods and their associated IL.
@@ -1570,8 +1570,8 @@
                 return ToEmitResultAndFree(diagnostics, success: false);
             }
 
-            var win32Resources = win32ResourcesStreamProvider.GetStream(diagnostics);
-            var xmlDocumentationStream = xmlDocumentationStreamProvider.GetStream(diagnostics);
+            var win32Resources = win32ResourcesStreamProvider?.GetStream(diagnostics);
+            var xmlDocumentationStream = xmlDocumentationStreamProvider?.GetStream(diagnostics);
             if (!this.Compile(
                 moduleBeingBuilt,
                 win32Resources,
@@ -1584,14 +1584,8 @@
                 return ToEmitResultAndFree(diagnostics, success: false);
             }
 
-<<<<<<< HEAD
             var hostDiagnostics = getHostDiagnostics?.Invoke() ?? ImmutableArray<Diagnostic>.Empty;
-=======
-            var hostDiagnostics = getHostDiagnostics != null
-                ? getHostDiagnostics()
-                : ImmutableArray<Diagnostic>.Empty;
-
->>>>>>> 96817aa9
+
             diagnostics.AddRange(hostDiagnostics);
             if (hostDiagnostics.Any(x => x.Severity == DiagnosticSeverity.Error))
             {
@@ -1601,13 +1595,8 @@
             bool success = SerializeToPeStream(
                 moduleBeingBuilt,
                 peStreamProvider,
-<<<<<<< HEAD
-                pdbOutputInfo,
+                pdbStreamProvider,
                 testData?.SymWriterFactory,
-=======
-                pdbStreamProvider,
-                (testData != null) ? testData.SymWriterFactory : null,
->>>>>>> 96817aa9
                 diagnostics,
                 metadataOnly: options.EmitMetadataOnly,
                 cancellationToken: cancellationToken);
