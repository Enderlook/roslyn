﻿// Copyright (c) Microsoft.  All Rights Reserved.  Licensed under the Apache License, Version 2.0.  See License.txt in the project root for license information.

using System;
using System.Collections.Generic;
using System.Collections.Immutable;
using System.Diagnostics;

namespace Microsoft.CodeAnalysis.Semantics
{
    /// <summary>
    /// Represents an expression that creates a pointer value by taking the address of a reference.
    /// </summary>
    internal abstract partial class BaseAddressOfExpression : Operation, IAddressOfExpression
    {
        protected BaseAddressOfExpression(SemanticModel semanticModel, SyntaxNode syntax, ITypeSymbol type, Optional<object> constantValue, bool isImplicit) :
            base(OperationKind.AddressOfExpression, semanticModel, syntax, type, constantValue, isImplicit)
        {
        }

        protected abstract IOperation ReferenceImpl { get; }
        public override IEnumerable<IOperation> Children
        {
            get
            {
                yield return Reference;
            }
        }
        /// <summary>
        /// Addressed reference.
        /// </summary>
        public IOperation Reference => Operation.SetParentOperation(ReferenceImpl, this);
        public override void Accept(OperationVisitor visitor)
        {
            visitor.VisitAddressOfExpression(this);
        }
        public override TResult Accept<TArgument, TResult>(OperationVisitor<TArgument, TResult> visitor, TArgument argument)
        {
            return visitor.VisitAddressOfExpression(this, argument);
        }
    }
    /// <summary>
    /// Represents an expression that creates a pointer value by taking the address of a reference.
    /// </summary>
    internal sealed partial class AddressOfExpression : BaseAddressOfExpression, IAddressOfExpression
    {
        public AddressOfExpression(IOperation reference, SemanticModel semanticModel, SyntaxNode syntax, ITypeSymbol type, Optional<object> constantValue, bool isImplicit) :
            base(semanticModel, syntax, type, constantValue, isImplicit)
        {
            ReferenceImpl = reference;
        }

        protected override IOperation ReferenceImpl { get; }
    }
    /// <summary>
    /// Represents an expression that creates a pointer value by taking the address of a reference.
    /// </summary>
    internal sealed partial class LazyAddressOfExpression : BaseAddressOfExpression, IAddressOfExpression
    {
        private readonly Lazy<IOperation> _lazyReference;

        public LazyAddressOfExpression(Lazy<IOperation> reference, SemanticModel semanticModel, SyntaxNode syntax, ITypeSymbol type, Optional<object> constantValue, bool isImplicit) : base(semanticModel, syntax, type, constantValue, isImplicit)
        {
            _lazyReference = reference ?? throw new System.ArgumentNullException(nameof(reference));
        }

        protected override IOperation ReferenceImpl => _lazyReference.Value;
    }

    /// <summary>
    /// Represents C# nameof and VB NameOf expression.
    /// </summary>
    internal abstract partial class BaseNameOfExpression : Operation, INameOfExpression
    {
        protected BaseNameOfExpression(SemanticModel semanticModel, SyntaxNode syntax, ITypeSymbol type, Optional<object> constantValue, bool isImplicit) :
                    base(OperationKind.NameOfExpression, semanticModel, syntax, type, constantValue, isImplicit)
        {
        }

        protected abstract IOperation ArgumentImpl { get; }
        public override IEnumerable<IOperation> Children
        {
            get
            {
                yield return Argument;
            }
        }
        /// <summary>
        /// Argument to name of expression.
        /// </summary>
        public IOperation Argument => Operation.SetParentOperation(ArgumentImpl, this);
        public override void Accept(OperationVisitor visitor)
        {
            visitor.VisitNameOfExpression(this);
        }
        public override TResult Accept<TArgument, TResult>(OperationVisitor<TArgument, TResult> visitor, TArgument argument)
        {
            return visitor.VisitNameOfExpression(this, argument);
        }
    }
    /// <summary>
    /// Represents C# nameof and VB NameOf expression.
    /// </summary>
    internal sealed partial class NameOfExpression : BaseNameOfExpression, INameOfExpression
    {
        public NameOfExpression(IOperation argument, SemanticModel semanticModel, SyntaxNode syntax, ITypeSymbol type, Optional<object> constantValue, bool isImplicit) :
            base(semanticModel, syntax, type, constantValue, isImplicit)
        {
            ArgumentImpl = argument;
        }

        protected override IOperation ArgumentImpl { get; }
    }
    /// <summary>
    /// Represents C# nameof and VB NameOf expression.
    /// </summary>
    internal sealed partial class LazyNameOfExpression : BaseNameOfExpression, INameOfExpression
    {
        private readonly Lazy<IOperation> _lazyArgument;

        public LazyNameOfExpression(Lazy<IOperation> argument, SemanticModel semanticModel, SyntaxNode syntax, ITypeSymbol type, Optional<object> constantValue, bool isImplicit) :
            base(semanticModel, syntax, type, constantValue, isImplicit)
        {
            _lazyArgument = argument ?? throw new System.ArgumentNullException(nameof(argument));
        }

        protected override IOperation ArgumentImpl => _lazyArgument.Value;
    }

    /// <summary>
    /// Represents C# throw expression.
    /// </summary>
    internal abstract partial class BaseThrowExpression : Operation, IThrowExpression
    {
        protected BaseThrowExpression(SemanticModel semanticModel, SyntaxNode syntax, ITypeSymbol type, Optional<object> constantValue, bool isImplicit) :
            base(OperationKind.ThrowExpression, semanticModel, syntax, type, constantValue, isImplicit)
        {
        }

        protected abstract IOperation ExpressionImpl { get; }
        public override IEnumerable<IOperation> Children
        {
            get
            {
                yield return Expression;
            }
        }
        /// <summary>
        /// Expression.
        /// </summary>
        public IOperation Expression => Operation.SetParentOperation(ExpressionImpl, this);
        public override void Accept(OperationVisitor visitor)
        {
            visitor.VisitThrowExpression(this);
        }
        public override TResult Accept<TArgument, TResult>(OperationVisitor<TArgument, TResult> visitor, TArgument argument)
        {
            return visitor.VisitThrowExpression(this, argument);
        }
    }
    /// <summary>
    /// Represents C# throw expression.
    /// </summary>
    internal sealed partial class ThrowExpression : BaseThrowExpression, IThrowExpression
    {
        public ThrowExpression(IOperation expression, SemanticModel semanticModel, SyntaxNode syntax, ITypeSymbol type, Optional<object> constantValue, bool isImplicit) :
            base(semanticModel, syntax, type, constantValue, isImplicit)
        {
            ExpressionImpl = expression;
        }

        protected override IOperation ExpressionImpl { get; }
    }
    /// <summary>
    /// Represents C# throw expression.
    /// </summary>
    internal sealed partial class LazyThrowExpression : BaseThrowExpression, IThrowExpression
    {
        private readonly Lazy<IOperation> _lazyExpression;

        public LazyThrowExpression(Lazy<IOperation> expression, SemanticModel semanticModel, SyntaxNode syntax, ITypeSymbol type, Optional<object> constantValue, bool isImplicit) :
            base(semanticModel, syntax, type, constantValue, isImplicit)
        {
            _lazyExpression = expression ?? throw new System.ArgumentNullException(nameof(expression));
        }

        protected override IOperation ExpressionImpl => _lazyExpression.Value;
    }

    /// <summary>
    /// Represents an argument in a method invocation.
    /// </summary>
    internal abstract partial class BaseArgument : Operation, IArgument
    {
        protected BaseArgument(ArgumentKind argumentKind, IParameterSymbol parameter, SemanticModel semanticModel, SyntaxNode syntax, ITypeSymbol type, Optional<object> constantValue, bool isImplicit) :
                    base(OperationKind.Argument, semanticModel, syntax, type, constantValue, isImplicit)
        {
            ArgumentKind = argumentKind;
            Parameter = parameter;
        }
        /// <summary>
        /// Kind of argument.
        /// </summary>
        public ArgumentKind ArgumentKind { get; }
        /// <summary>
        /// Parameter the argument matches.
        /// </summary>
        public IParameterSymbol Parameter { get; }
        protected abstract IOperation ValueImpl { get; }
        public abstract CommonConversion InConversion { get; }
        public abstract CommonConversion OutConversion { get; }
        public override IEnumerable<IOperation> Children
        {
            get
            {
                yield return Value;
            }
        }
        /// <summary>
        /// Value supplied for the argument.
        /// </summary>
        public IOperation Value => Operation.SetParentOperation(ValueImpl, this);
        public override void Accept(OperationVisitor visitor)
        {
            visitor.VisitArgument(this);
        }
        public override TResult Accept<TArgument, TResult>(OperationVisitor<TArgument, TResult> visitor, TArgument argument)
        {
            return visitor.VisitArgument(this, argument);
        }
    }

    /// <summary>
    /// Represents the creation of an array instance.
    /// </summary>
    internal abstract partial class BaseArrayCreationExpression : Operation, IArrayCreationExpression
    {
        protected BaseArrayCreationExpression(ITypeSymbol elementType, SemanticModel semanticModel, SyntaxNode syntax, ITypeSymbol type, Optional<object> constantValue, bool isImplicit) :
                    base(OperationKind.ArrayCreationExpression, semanticModel, syntax, type, constantValue, isImplicit)
        {
            ElementType = elementType;
        }
        /// <summary>
        /// Element type of the created array instance.
        /// </summary>
        public ITypeSymbol ElementType { get; }
        protected abstract ImmutableArray<IOperation> DimensionSizesImpl { get; }
        protected abstract IArrayInitializer InitializerImpl { get; }
        public override IEnumerable<IOperation> Children
        {
            get
            {
                foreach (var dimensionSize in DimensionSizes)
                {
                    yield return dimensionSize;
                }
                yield return Initializer;
            }
        }
        /// <summary>
        /// Sizes of the dimensions of the created array instance.
        /// </summary>
        public ImmutableArray<IOperation> DimensionSizes => Operation.SetParentOperation(DimensionSizesImpl, this);
        /// <summary>
        /// Values of elements of the created array instance.
        /// </summary>
        public IArrayInitializer Initializer => Operation.SetParentOperation(InitializerImpl, this);
        public override void Accept(OperationVisitor visitor)
        {
            visitor.VisitArrayCreationExpression(this);
        }
        public override TResult Accept<TArgument, TResult>(OperationVisitor<TArgument, TResult> visitor, TArgument argument)
        {
            return visitor.VisitArrayCreationExpression(this, argument);
        }
    }

    /// <summary>
    /// Represents the creation of an array instance.
    /// </summary>
    internal sealed partial class ArrayCreationExpression : BaseArrayCreationExpression, IArrayCreationExpression
    {
        public ArrayCreationExpression(ITypeSymbol elementType, ImmutableArray<IOperation> dimensionSizes, IArrayInitializer initializer, SemanticModel semanticModel, SyntaxNode syntax, ITypeSymbol type, Optional<object> constantValue, bool isImplicit) :
            base(elementType, semanticModel, syntax, type, constantValue, isImplicit)
        {
            DimensionSizesImpl = dimensionSizes;
            InitializerImpl = initializer;
        }

        protected override ImmutableArray<IOperation> DimensionSizesImpl { get; }
        protected override IArrayInitializer InitializerImpl { get; }
    }

    /// <summary>
    /// Represents the creation of an array instance.
    /// </summary>
    internal sealed partial class LazyArrayCreationExpression : BaseArrayCreationExpression, IArrayCreationExpression
    {
        private readonly Lazy<ImmutableArray<IOperation>> _lazyDimensionSizes;
        private readonly Lazy<IArrayInitializer> _lazyInitializer;

        public LazyArrayCreationExpression(ITypeSymbol elementType, Lazy<ImmutableArray<IOperation>> dimensionSizes, Lazy<IArrayInitializer> initializer, SemanticModel semanticModel, SyntaxNode syntax, ITypeSymbol type, Optional<object> constantValue, bool isImplicit) : base(elementType, semanticModel, syntax, type, constantValue, isImplicit)
        {
            _lazyDimensionSizes = dimensionSizes;
            _lazyInitializer = initializer ?? throw new System.ArgumentNullException(nameof(initializer));
        }

        protected override ImmutableArray<IOperation> DimensionSizesImpl => _lazyDimensionSizes.Value;

        protected override IArrayInitializer InitializerImpl => _lazyInitializer.Value;
    }

    /// <summary>
    /// Represents a reference to an array element.
    /// </summary>
    internal abstract partial class BaseArrayElementReferenceExpression : Operation, IArrayElementReferenceExpression
    {
        protected BaseArrayElementReferenceExpression(SemanticModel semanticModel, SyntaxNode syntax, ITypeSymbol type, Optional<object> constantValue, bool isImplicit) :
            // https://github.com/dotnet/roslyn/issues/22006
            //base(OperationKind.ArrayElementReferenceExpression, semanticModel, syntax, type, constantValue, isImplicit)
            base(OperationKind.None, semanticModel, syntax, type, constantValue, isImplicit)
        {
        }

        protected abstract IOperation ArrayReferenceImpl { get; }
        protected abstract ImmutableArray<IOperation> IndicesImpl { get; }
        public override IEnumerable<IOperation> Children
        {
            get
            {
                yield return ArrayReference;
                foreach (var index in Indices)
                {
                    yield return index;
                }
            }
        }
        /// <summary>
        /// Array to be indexed.
        /// </summary>
        public IOperation ArrayReference => Operation.SetParentOperation(ArrayReferenceImpl, this);
        /// <summary>
        /// Indices that specify an individual element.
        /// </summary>
        public ImmutableArray<IOperation> Indices => Operation.SetParentOperation(IndicesImpl, this);
        public override void Accept(OperationVisitor visitor)
        {
            visitor.VisitArrayElementReferenceExpression(this);
        }
        public override TResult Accept<TArgument, TResult>(OperationVisitor<TArgument, TResult> visitor, TArgument argument)
        {
            return visitor.VisitArrayElementReferenceExpression(this, argument);
        }
    }

    /// <summary>
    /// Represents a reference to an array element.
    /// </summary>
    internal sealed partial class ArrayElementReferenceExpression : BaseArrayElementReferenceExpression, IArrayElementReferenceExpression
    {
        public ArrayElementReferenceExpression(IOperation arrayReference, ImmutableArray<IOperation> indices, SemanticModel semanticModel, SyntaxNode syntax, ITypeSymbol type, Optional<object> constantValue, bool isImplicit) :
            base(semanticModel, syntax, type, constantValue, isImplicit)
        {
            ArrayReferenceImpl = arrayReference;
            IndicesImpl = indices;
        }

        protected override IOperation ArrayReferenceImpl { get; }
        protected override ImmutableArray<IOperation> IndicesImpl { get; }
    }

    /// <summary>
    /// Represents a reference to an array element.
    /// </summary>
    internal sealed partial class LazyArrayElementReferenceExpression : BaseArrayElementReferenceExpression, IArrayElementReferenceExpression
    {
        private readonly Lazy<IOperation> _lazyArrayReference;
        private readonly Lazy<ImmutableArray<IOperation>> _lazyIndices;

        public LazyArrayElementReferenceExpression(Lazy<IOperation> arrayReference, Lazy<ImmutableArray<IOperation>> indices, SemanticModel semanticModel, SyntaxNode syntax, ITypeSymbol type, Optional<object> constantValue, bool isImplicit) : base(semanticModel, syntax, type, constantValue, isImplicit)
        {
            _lazyArrayReference = arrayReference ?? throw new System.ArgumentNullException(nameof(arrayReference));
            _lazyIndices = indices;
        }

        protected override IOperation ArrayReferenceImpl => _lazyArrayReference.Value;

        protected override ImmutableArray<IOperation> IndicesImpl => _lazyIndices.Value;
    }

    /// <summary>
    /// Represents the initialization of an array instance.
    /// </summary>
    internal abstract partial class BaseArrayInitializer : Operation, IArrayInitializer
    {
        protected BaseArrayInitializer(SemanticModel semanticModel, SyntaxNode syntax, ITypeSymbol type, Optional<object> constantValue, bool isImplicit) :
                    base(OperationKind.ArrayInitializer, semanticModel, syntax, type, constantValue, isImplicit)
        {
        }

        protected abstract ImmutableArray<IOperation> ElementValuesImpl { get; }
        public override IEnumerable<IOperation> Children
        {
            get
            {
                foreach (var elementValue in ElementValues)
                {
                    yield return elementValue;
                }
            }
        }
        /// <summary>
        /// Values to initialize array elements.
        /// </summary>
        public ImmutableArray<IOperation> ElementValues => Operation.SetParentOperation(ElementValuesImpl, this);
        public override void Accept(OperationVisitor visitor)
        {
            visitor.VisitArrayInitializer(this);
        }
        public override TResult Accept<TArgument, TResult>(OperationVisitor<TArgument, TResult> visitor, TArgument argument)
        {
            return visitor.VisitArrayInitializer(this, argument);
        }
    }

    /// <summary>
    /// Represents the initialization of an array instance.
    /// </summary>
    internal sealed partial class ArrayInitializer : BaseArrayInitializer, IArrayInitializer
    {
        public ArrayInitializer(ImmutableArray<IOperation> elementValues, SemanticModel semanticModel, SyntaxNode syntax, ITypeSymbol type, Optional<object> constantValue, bool isImplicit) :
            base(semanticModel, syntax, type, constantValue, isImplicit)
        {
            ElementValuesImpl = elementValues;
        }

        protected override ImmutableArray<IOperation> ElementValuesImpl { get; }
    }

    /// <summary>
    /// Represents the initialization of an array instance.
    /// </summary>
    internal sealed partial class LazyArrayInitializer : BaseArrayInitializer, IArrayInitializer
    {
        private readonly Lazy<ImmutableArray<IOperation>> _lazyElementValues;

        public LazyArrayInitializer(Lazy<ImmutableArray<IOperation>> elementValues, SemanticModel semanticModel, SyntaxNode syntax, ITypeSymbol type, Optional<object> constantValue, bool isImplicit) : base(semanticModel, syntax, type, constantValue, isImplicit)
        {
            _lazyElementValues = elementValues;
        }

        protected override ImmutableArray<IOperation> ElementValuesImpl => _lazyElementValues.Value;
    }

    /// <summary>
    /// Represents an base type of assignment expression.
    /// </summary>
    internal abstract partial class AssignmentExpression : Operation, IAssignmentExpression
    {
        protected AssignmentExpression(OperationKind kind, SemanticModel semanticModel, SyntaxNode syntax, ITypeSymbol type, Optional<object> constantValue, bool isImplicit) :
            base(kind, semanticModel, syntax, type, constantValue, isImplicit)
        {
        }
        protected abstract IOperation TargetImpl { get; }
        protected abstract IOperation ValueImpl { get; }
        /// <summary>
        /// Target of the assignment.
        /// </summary>
        public IOperation Target => Operation.SetParentOperation(TargetImpl, this);
        /// <summary>
        /// Value to be assigned to the target of the assignment.
        /// </summary>
        public IOperation Value => Operation.SetParentOperation(ValueImpl, this);
    }

    /// <summary>
    /// Represents a simple assignment expression.
    /// </summary>
    internal abstract partial class BaseSimpleAssignmentExpression : AssignmentExpression, ISimpleAssignmentExpression
    {
        public BaseSimpleAssignmentExpression(SemanticModel semanticModel, SyntaxNode syntax, ITypeSymbol type, Optional<object> constantValue, bool isImplicit) :
            base(OperationKind.SimpleAssignmentExpression, semanticModel, syntax, type, constantValue, isImplicit)
        {
        }
        public override IEnumerable<IOperation> Children
        {
            get
            {
                yield return Target;
                yield return Value;
            }
        }
        public override void Accept(OperationVisitor visitor)
        {
            visitor.VisitSimpleAssignmentExpression(this);
        }
        public override TResult Accept<TArgument, TResult>(OperationVisitor<TArgument, TResult> visitor, TArgument argument)
        {
            return visitor.VisitSimpleAssignmentExpression(this, argument);
        }
    }

    /// <summary>
    /// Represents a simple assignment expression.
    /// </summary>
    internal sealed partial class SimpleAssignmentExpression : BaseSimpleAssignmentExpression, ISimpleAssignmentExpression
    {
        public SimpleAssignmentExpression(IOperation target, IOperation value, SemanticModel semanticModel, SyntaxNode syntax, ITypeSymbol type, Optional<object> constantValue, bool isImplicit) :
            base(semanticModel, syntax, type, constantValue, isImplicit)
        {
            TargetImpl = target;
            ValueImpl = value;
        }
        protected override IOperation TargetImpl { get; }
        protected override IOperation ValueImpl { get; }
    }

    /// <summary>
    /// Represents a simple assignment expression.
    /// </summary>
    internal sealed partial class LazySimpleAssignmentExpression : BaseSimpleAssignmentExpression, ISimpleAssignmentExpression
    {
        private readonly Lazy<IOperation> _lazyTarget;
        private readonly Lazy<IOperation> _lazyValue;

        public LazySimpleAssignmentExpression(Lazy<IOperation> target, Lazy<IOperation> value, SemanticModel semanticModel, SyntaxNode syntax, ITypeSymbol type, Optional<object> constantValue, bool isImplicit) :
            base(semanticModel, syntax, type, constantValue, isImplicit)
        {
            _lazyTarget = target ?? throw new System.ArgumentNullException(nameof(target));
            _lazyValue = value ?? throw new System.ArgumentNullException(nameof(value));
        }
        protected override IOperation TargetImpl => _lazyTarget.Value;
        protected override IOperation ValueImpl => _lazyValue.Value;
    }

    /// <summary>
    /// Represents an await expression.
    /// </summary>
    internal abstract partial class BaseAwaitExpression : Operation, IAwaitExpression
    {
        protected BaseAwaitExpression(SemanticModel semanticModel, SyntaxNode syntax, ITypeSymbol type, Optional<object> constantValue, bool isImplicit) :
            // https://github.com/dotnet/roslyn/issues/22007
            // base(OperationKind.AwaitExpression, semanticModel, syntax, type, constantValue, isImplicit)
            base(OperationKind.None, semanticModel, syntax, type, constantValue, isImplicit)
        {
        }

        protected abstract IOperation AwaitedValueImpl { get; }
        public override IEnumerable<IOperation> Children
        {
            get
            {
                yield return AwaitedValue;
            }
        }
        /// <summary>
        /// Value to be awaited.
        /// </summary>
        public IOperation AwaitedValue => Operation.SetParentOperation(AwaitedValueImpl, this);
        public override void Accept(OperationVisitor visitor)
        {
            visitor.VisitAwaitExpression(this);
        }
        public override TResult Accept<TArgument, TResult>(OperationVisitor<TArgument, TResult> visitor, TArgument argument)
        {
            return visitor.VisitAwaitExpression(this, argument);
        }
    }

    /// <summary>
    /// Represents an await expression.
    /// </summary>
    internal sealed partial class AwaitExpression : BaseAwaitExpression, IAwaitExpression
    {
        public AwaitExpression(IOperation awaitedValue, SemanticModel semanticModel, SyntaxNode syntax, ITypeSymbol type, Optional<object> constantValue, bool isImplicit) :
            base(semanticModel, syntax, type, constantValue, isImplicit)
        {
            AwaitedValueImpl = awaitedValue;
        }

        protected override IOperation AwaitedValueImpl { get; }
    }

    /// <summary>
    /// Represents an await expression.
    /// </summary>
    internal sealed partial class LazyAwaitExpression : BaseAwaitExpression, IAwaitExpression
    {
        private readonly Lazy<IOperation> _lazyAwaitedValue;

        public LazyAwaitExpression(Lazy<IOperation> awaitedValue, SemanticModel semanticModel, SyntaxNode syntax, ITypeSymbol type, Optional<object> constantValue, bool isImplicit) : base(semanticModel, syntax, type, constantValue, isImplicit)
        {
            _lazyAwaitedValue = awaitedValue ?? throw new System.ArgumentNullException(nameof(awaitedValue));
        }

        protected override IOperation AwaitedValueImpl => _lazyAwaitedValue.Value;
    }

    /// <summary>
    /// Represents an operation with two operands that produces a result with the same type as at least one of the operands.
    /// </summary>
    internal abstract partial class BaseBinaryOperatorExpression : Operation, IHasOperatorMethodExpression, IBinaryOperatorExpression
    {
        protected BaseBinaryOperatorExpression(BinaryOperatorKind operatorKind, bool isLifted, bool isChecked, bool isCompareText, bool usesOperatorMethod, IMethodSymbol operatorMethod, SemanticModel semanticModel, SyntaxNode syntax, ITypeSymbol type, Optional<object> constantValue, bool isImplicit) :
                    base(OperationKind.BinaryOperatorExpression, semanticModel, syntax, type, constantValue, isImplicit)
        {
            OperatorKind = operatorKind;
            IsLifted = isLifted;
            IsChecked = isChecked;
            IsCompareText = isCompareText;
            UsesOperatorMethod = usesOperatorMethod;
            OperatorMethod = operatorMethod;
        }
        /// <summary>
        /// Kind of binary operation.
        /// </summary>
        public BinaryOperatorKind OperatorKind { get; }
        protected abstract IOperation LeftOperandImpl { get; }
        protected abstract IOperation RightOperandImpl { get; }
        /// <summary>
        /// True if and only if the operation is performed by an operator method.
        /// </summary>
        public bool UsesOperatorMethod { get; }
        /// <summary>
        /// Operation method used by the operation, null if the operation does not use an operator method.
        /// </summary>
        public IMethodSymbol OperatorMethod { get; }
        /// <summary>
        /// <code>true</code> if this is a 'lifted' binary operator.  When there is an
        /// operator that is defined to work on a value type, 'lifted' operators are
        /// created to work on the <see cref="System.Nullable{T}"/> versions of those
        /// value types.
        /// </summary>
        public bool IsLifted { get; }
        /// <summary>
        /// <code>true</code> if overflow checking is performed for the arithmetic operation.
        /// </summary>
        public bool IsChecked { get; }
        /// <summary>
        /// <code>true</code> if the comparison is text based for string or object comparison in VB.
        /// </summary>
        public bool IsCompareText { get; }
        public override IEnumerable<IOperation> Children
        {
            get
            {
                yield return LeftOperand;
                yield return RightOperand;
            }
        }
        /// <summary>
        /// Left operand.
        /// </summary>
        public IOperation LeftOperand => Operation.SetParentOperation(LeftOperandImpl, this);
        /// <summary>
        /// Right operand.
        /// </summary>
        public IOperation RightOperand => Operation.SetParentOperation(RightOperandImpl, this);
        public override void Accept(OperationVisitor visitor)
        {
            visitor.VisitBinaryOperatorExpression(this);
        }
        public override TResult Accept<TArgument, TResult>(OperationVisitor<TArgument, TResult> visitor, TArgument argument)
        {
            return visitor.VisitBinaryOperatorExpression(this, argument);
        }
    }

    /// <summary>
    /// Represents an operation with two operands that produces a result with the same type as at least one of the operands.
    /// </summary>
    internal sealed partial class BinaryOperatorExpression : BaseBinaryOperatorExpression, IHasOperatorMethodExpression, IBinaryOperatorExpression
    {
        public BinaryOperatorExpression(BinaryOperatorKind operatorKind, IOperation leftOperand, IOperation rightOperand, bool isLifted, bool isChecked, bool isCompareText, bool usesOperatorMethod, IMethodSymbol operatorMethod, SemanticModel semanticModel, SyntaxNode syntax, ITypeSymbol type, Optional<object> constantValue, bool isImplicit) :
            base(operatorKind, isLifted, isChecked, isCompareText, usesOperatorMethod, operatorMethod, semanticModel, syntax, type, constantValue, isImplicit)
        {
            LeftOperandImpl = leftOperand;
            RightOperandImpl = rightOperand;
        }

        protected override IOperation LeftOperandImpl { get; }
        protected override IOperation RightOperandImpl { get; }
    }

    /// <summary>
    /// Represents an operation with two operands that produces a result with the same type as at least one of the operands.
    /// </summary>
    internal sealed partial class LazyBinaryOperatorExpression : BaseBinaryOperatorExpression, IHasOperatorMethodExpression, IBinaryOperatorExpression
    {
        private readonly Lazy<IOperation> _lazyLeftOperand;
        private readonly Lazy<IOperation> _lazyRightOperand;

        public LazyBinaryOperatorExpression(BinaryOperatorKind operatorKind, Lazy<IOperation> leftOperand, Lazy<IOperation> rightOperand, bool isLifted, bool isChecked, bool isCompareText, bool usesOperatorMethod, IMethodSymbol operatorMethod, SemanticModel semanticModel, SyntaxNode syntax, ITypeSymbol type, Optional<object> constantValue, bool isImplicit) :
            base(operatorKind, isLifted, isChecked, isCompareText, usesOperatorMethod, operatorMethod, semanticModel, syntax, type, constantValue, isImplicit)
        {
            _lazyLeftOperand = leftOperand ?? throw new System.ArgumentNullException(nameof(leftOperand));
            _lazyRightOperand = rightOperand ?? throw new System.ArgumentNullException(nameof(rightOperand));
        }

        protected override IOperation LeftOperandImpl => _lazyLeftOperand.Value;

        protected override IOperation RightOperandImpl => _lazyRightOperand.Value;
    }

    /// <summary>
    /// Represents a block scope.
    /// </summary>
    internal abstract partial class BaseBlockStatement : Operation, IBlockStatement
    {
        protected BaseBlockStatement(ImmutableArray<ILocalSymbol> locals, SemanticModel semanticModel, SyntaxNode syntax, ITypeSymbol type, Optional<object> constantValue, bool isImplicit) :
                    base(OperationKind.BlockStatement, semanticModel, syntax, type, constantValue, isImplicit)
        {
            Locals = locals;
        }

        protected abstract ImmutableArray<IOperation> StatementsImpl { get; }
        /// <summary>
        /// Local declarations contained within the block.
        /// </summary>
        public ImmutableArray<ILocalSymbol> Locals { get; }
        public override IEnumerable<IOperation> Children
        {
            get
            {
                foreach (var statement in Statements)
                {
                    yield return statement;
                }
            }
        }
        /// <summary>
        /// Statements contained within the block.
        /// </summary>
        public ImmutableArray<IOperation> Statements => Operation.SetParentOperation(StatementsImpl, this);
        public override void Accept(OperationVisitor visitor)
        {
            visitor.VisitBlockStatement(this);
        }
        public override TResult Accept<TArgument, TResult>(OperationVisitor<TArgument, TResult> visitor, TArgument argument)
        {
            return visitor.VisitBlockStatement(this, argument);
        }
    }

    /// <summary>
    /// Represents a block scope.
    /// </summary>
    internal sealed partial class BlockStatement : BaseBlockStatement, IBlockStatement
    {
        public BlockStatement(ImmutableArray<IOperation> statements, ImmutableArray<ILocalSymbol> locals, SemanticModel semanticModel, SyntaxNode syntax, ITypeSymbol type, Optional<object> constantValue, bool isImplicit) :
            base(locals, semanticModel, syntax, type, constantValue, isImplicit)
        {
            StatementsImpl = statements;
        }

        protected override ImmutableArray<IOperation> StatementsImpl { get; }
    }

    /// <summary>
    /// Represents a block scope.
    /// </summary>
    internal sealed partial class LazyBlockStatement : BaseBlockStatement, IBlockStatement
    {
        private readonly Lazy<ImmutableArray<IOperation>> _lazyStatements;

        public LazyBlockStatement(Lazy<ImmutableArray<IOperation>> statements, ImmutableArray<ILocalSymbol> locals, SemanticModel semanticModel, SyntaxNode syntax, ITypeSymbol type, Optional<object> constantValue, bool isImplicit) : base(locals, semanticModel, syntax, type, constantValue, isImplicit)
        {
            _lazyStatements = statements;
        }

        protected override ImmutableArray<IOperation> StatementsImpl => _lazyStatements.Value;
    }

    /// <summary>
    /// Represents a C# goto, break, or continue statement, or a VB GoTo, Exit ***, or Continue *** statement
    /// </summary>
    internal sealed partial class BranchStatement : Operation, IBranchStatement
    {
        public BranchStatement(ILabelSymbol target, BranchKind branchKind, SemanticModel semanticModel, SyntaxNode syntax, ITypeSymbol type, Optional<object> constantValue, bool isImplicit) :
            base(OperationKind.BranchStatement, semanticModel, syntax, type, constantValue, isImplicit)
        {
            Target = target;
            BranchKind = branchKind;
        }
        /// <summary>
        /// Label that is the target of the branch.
        /// </summary>
        public ILabelSymbol Target { get; }
        /// <summary>
        /// Kind of the branch.
        /// </summary>
        public BranchKind BranchKind { get; }
        public override IEnumerable<IOperation> Children
        {
            get
            {
                yield break;
            }
        }
        public override void Accept(OperationVisitor visitor)
        {
            visitor.VisitBranchStatement(this);
        }
        public override TResult Accept<TArgument, TResult>(OperationVisitor<TArgument, TResult> visitor, TArgument argument)
        {
            return visitor.VisitBranchStatement(this, argument);
        }
    }

    /// <summary>
    /// Represents a clause of a C# case or a VB Case.
    /// </summary>
    internal abstract partial class CaseClause : Operation, ICaseClause
    {
        protected CaseClause(CaseKind caseKind, SemanticModel semanticModel, SyntaxNode syntax, ITypeSymbol type, Optional<object> constantValue, bool isImplicit) :
            base(OperationKind.CaseClause, semanticModel, syntax, type, constantValue, isImplicit)
        {
            CaseKind = caseKind;
        }
        /// <summary>
        /// Kind of the clause.
        /// </summary>
        public CaseKind CaseKind { get; }
    }

    /// <summary>
    /// Represents a C# catch or VB Catch clause.
    /// </summary>
    internal abstract partial class BaseCatchClause : Operation, ICatchClause
    {
        protected BaseCatchClause(ITypeSymbol caughtType, ILocalSymbol exceptionLocal, SemanticModel semanticModel, SyntaxNode syntax, ITypeSymbol type, Optional<object> constantValue, bool isImplicit) :
            // https://github.com/dotnet/roslyn/issues/22008   
            // base(OperationKind.CatchClause, semanticModel, syntax, type, constantValue, isImplicit)
            base(OperationKind.None, semanticModel, syntax, type, constantValue, isImplicit)
        {
            CaughtType = caughtType;
            ExceptionLocal = exceptionLocal;
        }

        protected abstract IBlockStatement HandlerImpl { get; }
        /// <summary>
        /// Type of exception to be handled.
        /// </summary>
        public ITypeSymbol CaughtType { get; }
        protected abstract IOperation FilterImpl { get; }
        /// <summary>
        /// Symbol for the local catch variable bound to the caught exception.
        /// </summary>
        public ILocalSymbol ExceptionLocal { get; }
        public override IEnumerable<IOperation> Children
        {
            get
            {
                yield return Filter;
                yield return Handler;
            }
        }
        /// <summary>
        /// Body of the exception handler.
        /// </summary>
        public IBlockStatement Handler => Operation.SetParentOperation(HandlerImpl, this);
        /// <summary>
        /// Filter expression to be executed to determine whether to handle the exception.
        /// </summary>
        public IOperation Filter => Operation.SetParentOperation(FilterImpl, this);
        public override void Accept(OperationVisitor visitor)
        {
            visitor.VisitCatchClause(this);
        }
        public override TResult Accept<TArgument, TResult>(OperationVisitor<TArgument, TResult> visitor, TArgument argument)
        {
            return visitor.VisitCatchClause(this, argument);
        }
    }

    /// <summary>
    /// Represents a C# catch or VB Catch clause.
    /// </summary>
    internal sealed partial class CatchClause : BaseCatchClause, ICatchClause
    {
        public CatchClause(IBlockStatement handler, ITypeSymbol caughtType, IOperation filter, ILocalSymbol exceptionLocal, SemanticModel semanticModel, SyntaxNode syntax, ITypeSymbol type, Optional<object> constantValue, bool isImplicit) :
            base(caughtType, exceptionLocal, semanticModel, syntax, type, constantValue, isImplicit)
        {
            HandlerImpl = handler;
            FilterImpl = filter;
        }

        protected override IBlockStatement HandlerImpl { get; }
        protected override IOperation FilterImpl { get; }
    }

    /// <summary>
    /// Represents a C# catch or VB Catch clause.
    /// </summary>
    internal sealed partial class LazyCatchClause : BaseCatchClause, ICatchClause
    {
        private readonly Lazy<IBlockStatement> _lazyHandler;
        private readonly Lazy<IOperation> _lazyFilter;

        public LazyCatchClause(Lazy<IBlockStatement> handler, ITypeSymbol caughtType, Lazy<IOperation> filter, ILocalSymbol exceptionLocal, SemanticModel semanticModel, SyntaxNode syntax, ITypeSymbol type, Optional<object> constantValue, bool isImplicit) : base(caughtType, exceptionLocal, semanticModel, syntax, type, constantValue, isImplicit)
        {
            _lazyHandler = handler ?? throw new System.ArgumentNullException(nameof(handler));
            _lazyFilter = filter ?? throw new System.ArgumentNullException(nameof(filter));
        }

        protected override IBlockStatement HandlerImpl => _lazyHandler.Value;

        protected override IOperation FilterImpl => _lazyFilter.Value;
    }

    /// <summary>
    /// Represents an assignment expression that includes a binary operation.
    /// </summary>
    internal abstract partial class BaseCompoundAssignmentExpression : AssignmentExpression, IHasOperatorMethodExpression, ICompoundAssignmentExpression
    {
        protected BaseCompoundAssignmentExpression(BinaryOperatorKind operatorKind, bool isLifted, bool isChecked, bool usesOperatorMethod, IMethodSymbol operatorMethod, SemanticModel semanticModel, SyntaxNode syntax, ITypeSymbol type, Optional<object> constantValue, bool isImplicit) :
            base(OperationKind.CompoundAssignmentExpression, semanticModel, syntax, type, constantValue, isImplicit)
        {
            OperatorKind = operatorKind;
            IsLifted = isLifted;
            IsChecked = isChecked;
            UsesOperatorMethod = usesOperatorMethod;
            OperatorMethod = operatorMethod;
        }
        /// <summary>
        /// Kind of binary operation.
        /// </summary>
        public BinaryOperatorKind OperatorKind { get; }
        /// <summary>
        /// <code>true</code> if this assignment contains a 'lifted' binary operation.
        /// </summary>
        public bool IsLifted { get; }
        /// <summary>
        /// <code>true</code> if overflow checking is performed for the arithmetic operation.
        /// </summary>
        public bool IsChecked { get; }
        /// <summary>
        /// True if and only if the operation is performed by an operator method.
        /// </summary>
        public bool UsesOperatorMethod { get; }
        /// <summary>
        /// Operation method used by the operation, null if the operation does not use an operator method.
        /// </summary>
        public IMethodSymbol OperatorMethod { get; }
        public override IEnumerable<IOperation> Children
        {
            get
            {
                yield return Target;
                yield return Value;
            }
        }

        public override void Accept(OperationVisitor visitor)
        {
            visitor.VisitCompoundAssignmentExpression(this);
        }
        public override TResult Accept<TArgument, TResult>(OperationVisitor<TArgument, TResult> visitor, TArgument argument)
        {
            return visitor.VisitCompoundAssignmentExpression(this, argument);
        }
    }

    /// <summary>
    /// Represents an assignment expression that includes a binary operation.
    /// </summary>
    internal sealed partial class CompoundAssignmentExpression : BaseCompoundAssignmentExpression, IHasOperatorMethodExpression, ICompoundAssignmentExpression
    {
        public CompoundAssignmentExpression(BinaryOperatorKind operatorKind, bool isLifted, bool isChecked, IOperation target, IOperation value, bool usesOperatorMethod, IMethodSymbol operatorMethod, SemanticModel semanticModel, SyntaxNode syntax, ITypeSymbol type, Optional<object> constantValue, bool isImplicit) :
            base(operatorKind, isLifted, isChecked, usesOperatorMethod, operatorMethod, semanticModel, syntax, type, constantValue, isImplicit)
        {
            TargetImpl = target;
            ValueImpl = value;
        }
        protected override IOperation TargetImpl { get; }
        protected override IOperation ValueImpl { get; }
    }

    /// <summary>
    /// Represents an assignment expression that includes a binary operation.
    /// </summary>
    internal sealed partial class LazyCompoundAssignmentExpression : BaseCompoundAssignmentExpression, IHasOperatorMethodExpression, ICompoundAssignmentExpression
    {
        private readonly Lazy<IOperation> _lazyTarget;
        private readonly Lazy<IOperation> _lazyValue;

        public LazyCompoundAssignmentExpression(BinaryOperatorKind operatorKind, bool isLifted, bool isChecked, Lazy<IOperation> target, Lazy<IOperation> value, bool usesOperatorMethod, IMethodSymbol operatorMethod, SemanticModel semanticModel, SyntaxNode syntax, ITypeSymbol type, Optional<object> constantValue, bool isImplicit) :
            base(operatorKind, isLifted, isChecked, usesOperatorMethod, operatorMethod, semanticModel, syntax, type, constantValue, isImplicit)
        {
            _lazyTarget = target ?? throw new System.ArgumentNullException(nameof(target));
            _lazyValue = value ?? throw new System.ArgumentNullException(nameof(value));
        }
        protected override IOperation TargetImpl => _lazyTarget.Value;
        protected override IOperation ValueImpl => _lazyValue.Value;
    }

    /// <summary>
    /// Represents an expression that includes a ? or ?. conditional access instance expression.
    /// </summary>
    internal abstract partial class BaseConditionalAccessExpression : Operation, IConditionalAccessExpression
    {
        protected BaseConditionalAccessExpression(SemanticModel semanticModel, SyntaxNode syntax, ITypeSymbol type, Optional<object> constantValue, bool isImplicit) :
                    base(OperationKind.ConditionalAccessExpression, semanticModel, syntax, type, constantValue, isImplicit)
        {
        }

        protected abstract IOperation WhenNotNullImpl { get; }
        protected abstract IOperation ExpressionImpl { get; }
        public override IEnumerable<IOperation> Children
        {
            get
            {
                yield return Expression;
                yield return WhenNotNull;
            }
        }
        /// <summary>
        /// Expresson that is conditionally accessed.
        /// </summary>
        public IOperation Expression => Operation.SetParentOperation(ExpressionImpl, this);
        /// <summary>
        /// Expression to be evaluated if the conditional instance is non null.
        /// </summary>
        public IOperation WhenNotNull => Operation.SetParentOperation(WhenNotNullImpl, this);
        public override void Accept(OperationVisitor visitor)
        {
            visitor.VisitConditionalAccessExpression(this);
        }
        public override TResult Accept<TArgument, TResult>(OperationVisitor<TArgument, TResult> visitor, TArgument argument)
        {
            return visitor.VisitConditionalAccessExpression(this, argument);
        }
    }

    /// <summary>
    /// Represents an expression that includes a ? or ?. conditional access instance expression.
    /// </summary>
    internal sealed partial class ConditionalAccessExpression : BaseConditionalAccessExpression, IConditionalAccessExpression
    {
        public ConditionalAccessExpression(IOperation whenNotNull, IOperation expression, SemanticModel semanticModel, SyntaxNode syntax, ITypeSymbol type, Optional<object> constantValue, bool isImplicit) :
            base(semanticModel, syntax, type, constantValue, isImplicit)
        {
            WhenNotNullImpl = whenNotNull;
            ExpressionImpl = expression;
        }

        protected override IOperation ExpressionImpl { get; }
        protected override IOperation WhenNotNullImpl { get; }
    }

    /// <summary>
    /// Represents an expression that includes a ? or ?. conditional access instance expression.
    /// </summary>
    internal sealed partial class LazyConditionalAccessExpression : BaseConditionalAccessExpression, IConditionalAccessExpression
    {
        private readonly Lazy<IOperation> _lazyWhenNotNull;
        private readonly Lazy<IOperation> _lazyExpression;

        public LazyConditionalAccessExpression(Lazy<IOperation> whenNotNull, Lazy<IOperation> expression, SemanticModel semanticModel, SyntaxNode syntax, ITypeSymbol type, Optional<object> constantValue, bool isImplicit) : base(semanticModel, syntax, type, constantValue, isImplicit)
        {
            _lazyWhenNotNull = whenNotNull ?? throw new System.ArgumentNullException(nameof(whenNotNull));
            _lazyExpression = expression ?? throw new System.ArgumentNullException(nameof(expression));
        }

        protected override IOperation ExpressionImpl => _lazyExpression.Value;
        protected override IOperation WhenNotNullImpl => _lazyWhenNotNull.Value;
    }

    /// <summary>
    /// Represents the value of a conditionally-accessed expression within an expression containing a conditional access.
    /// </summary>
    internal sealed partial class ConditionalAccessInstanceExpression : Operation, IConditionalAccessInstanceExpression
    {
        public ConditionalAccessInstanceExpression(SemanticModel semanticModel, SyntaxNode syntax, ITypeSymbol type, Optional<object> constantValue, bool isImplicit) :
            base(OperationKind.ConditionalAccessInstanceExpression, semanticModel, syntax, type, constantValue, isImplicit)
        {
        }
        public override IEnumerable<IOperation> Children
        {
            get
            {
                yield break;
            }
        }
        public override void Accept(OperationVisitor visitor)
        {
            visitor.VisitConditionalAccessInstanceExpression(this);
        }
        public override TResult Accept<TArgument, TResult>(OperationVisitor<TArgument, TResult> visitor, TArgument argument)
        {
            return visitor.VisitConditionalAccessInstanceExpression(this, argument);
        }
    }

    /// <summary>
    /// Represents a C# ?: or VB If expression.
    /// </summary>
    internal abstract partial class BaseConditionalExpression : Operation, IConditionalExpression
    {
        protected BaseConditionalExpression(SemanticModel semanticModel, SyntaxNode syntax, ITypeSymbol type, Optional<object> constantValue, bool isImplicit) :
                    base(OperationKind.ConditionalExpression, semanticModel, syntax, type, constantValue, isImplicit)
        {
        }

        protected abstract IOperation ConditionImpl { get; }
        protected abstract IOperation WhenTrueImpl { get; }
        protected abstract IOperation WhenFalseImpl { get; }
        public override IEnumerable<IOperation> Children
        {
            get
            {
                yield return Condition;
                yield return WhenTrue;
                yield return WhenFalse;
            }
        }
        /// <summary>
        /// Condition to be tested.
        /// </summary>
        public IOperation Condition => Operation.SetParentOperation(ConditionImpl, this);
        /// <summary>
        /// Value evaluated if the Condition is true.
        /// </summary>
        public IOperation WhenTrue => Operation.SetParentOperation(WhenTrueImpl, this);
        /// <summary>
        /// Value evaluated if the Condition is false.
        /// </summary>
        public IOperation WhenFalse => Operation.SetParentOperation(WhenFalseImpl, this);
        public override void Accept(OperationVisitor visitor)
        {
            visitor.VisitConditionalExpression(this);
        }
        public override TResult Accept<TArgument, TResult>(OperationVisitor<TArgument, TResult> visitor, TArgument argument)
        {
            return visitor.VisitConditionalExpression(this, argument);
        }
    }

    /// <summary>
    /// Represents a C# ?: or VB If expression.
    /// </summary>
    internal sealed partial class ConditionalExpression : BaseConditionalExpression, IConditionalExpression
    {
        public ConditionalExpression(IOperation condition, IOperation whenTrue, IOperation whenFalse, SemanticModel semanticModel, SyntaxNode syntax, ITypeSymbol type, Optional<object> constantValue, bool isImplicit) :
            base(semanticModel, syntax, type, constantValue, isImplicit)
        {
            ConditionImpl = condition;
            WhenTrueImpl = whenTrue;
            WhenFalseImpl = whenFalse;
        }

        protected override IOperation ConditionImpl { get; }
        protected override IOperation WhenTrueImpl { get; }
        protected override IOperation WhenFalseImpl { get; }
    }

    /// <summary>
    /// Represents a C# ?: or VB If expression.
    /// </summary>
    internal sealed partial class LazyConditionalExpression : BaseConditionalExpression, IConditionalExpression
    {
        private readonly Lazy<IOperation> _lazyCondition;
        private readonly Lazy<IOperation> _lazyWhenTrue;
        private readonly Lazy<IOperation> _lazyWhenFalse;

        public LazyConditionalExpression(Lazy<IOperation> condition, Lazy<IOperation> whenTrue, Lazy<IOperation> whenFalse, SemanticModel semanticModel, SyntaxNode syntax, ITypeSymbol type, Optional<object> constantValue, bool isImplicit) : base(semanticModel, syntax, type, constantValue, isImplicit)
        {
            _lazyCondition = condition ?? throw new System.ArgumentNullException(nameof(condition));
            _lazyWhenTrue = whenTrue ?? throw new System.ArgumentNullException(nameof(whenTrue));
            _lazyWhenFalse = whenFalse ?? throw new System.ArgumentNullException(nameof(whenFalse));
        }

        protected override IOperation ConditionImpl => _lazyCondition.Value;

        protected override IOperation WhenTrueImpl => _lazyWhenTrue.Value;

        protected override IOperation WhenFalseImpl => _lazyWhenFalse.Value;
    }

    /// <summary>
    /// Represents a conversion operation.
    /// </summary>
    internal abstract partial class BaseConversionExpression : Operation, IHasOperatorMethodExpression, IConversionExpression
    {
        protected BaseConversionExpression(bool isExplicitInCode, bool isTryCast, bool isChecked, SemanticModel semanticModel, SyntaxNode syntax, ITypeSymbol type, Optional<object> constantValue, bool isImplicit) :
                    base(OperationKind.ConversionExpression, semanticModel, syntax, type, constantValue, isImplicit)
        {
            IsExplicitInCode = isExplicitInCode;
            IsTryCast = isTryCast;
            IsChecked = isChecked;
        }

        public abstract IOperation OperandImpl { get; }
        public abstract CommonConversion Conversion { get; }
        public bool IsExplicitInCode { get; }
        public bool IsTryCast { get; }
        public bool IsChecked { get; }
        public bool UsesOperatorMethod => Conversion.IsUserDefined;
        public IMethodSymbol OperatorMethod => Conversion.MethodSymbol;
        public override IEnumerable<IOperation> Children
        {
            get
            {
                yield return Operand;
            }
        }
        /// <summary>
        /// Value to be converted.
        /// </summary>
        public IOperation Operand => Operation.SetParentOperation(OperandImpl, this);
        public override void Accept(OperationVisitor visitor)
        {
            visitor.VisitConversionExpression(this);
        }
        public override TResult Accept<TArgument, TResult>(OperationVisitor<TArgument, TResult> visitor, TArgument argument)
        {
            return visitor.VisitConversionExpression(this, argument);
        }
    }

    /// <remarks>
    /// This interface is reserved for implementation by its associated APIs. We reserve the right to
    /// change it in the future.
    /// </remarks>
    internal sealed partial class DefaultValueExpression : Operation, IDefaultValueExpression
    {
        public DefaultValueExpression(SemanticModel semanticModel, SyntaxNode syntax, ITypeSymbol type, Optional<object> constantValue, bool isImplicit) :
            base(OperationKind.DefaultValueExpression, semanticModel, syntax, type, constantValue, isImplicit)
        {
        }
        public override IEnumerable<IOperation> Children
        {
            get
            {
                yield break;
            }
        }
        public override void Accept(OperationVisitor visitor)
        {
            visitor.VisitDefaultValueExpression(this);
        }
        public override TResult Accept<TArgument, TResult>(OperationVisitor<TArgument, TResult> visitor, TArgument argument)
        {
            return visitor.VisitDefaultValueExpression(this, argument);
        }
    }

    /// <summary>
    /// Reprsents an empty statement.
    /// </summary>
    internal sealed partial class EmptyStatement : Operation, IEmptyStatement
    {
        public EmptyStatement(SemanticModel semanticModel, SyntaxNode syntax, ITypeSymbol type, Optional<object> constantValue, bool isImplicit) :
            base(OperationKind.EmptyStatement, semanticModel, syntax, type, constantValue, isImplicit)
        {
        }
        public override IEnumerable<IOperation> Children
        {
            get
            {
                yield break;
            }
        }
        public override void Accept(OperationVisitor visitor)
        {
            visitor.VisitEmptyStatement(this);
        }
        public override TResult Accept<TArgument, TResult>(OperationVisitor<TArgument, TResult> visitor, TArgument argument)
        {
            return visitor.VisitEmptyStatement(this, argument);
        }
    }

    /// <summary>
    /// Represents a VB End statement.
    /// </summary>
    internal sealed partial class EndStatement : Operation, IEndStatement
    {
        public EndStatement(SemanticModel semanticModel, SyntaxNode syntax, ITypeSymbol type, Optional<object> constantValue, bool isImplicit) :
            // https://github.com/dotnet/roslyn/issues/22004
            // base(OperationKind.EndStatement, semanticModel, syntax, type, constantValue, isImplicit)
            base(OperationKind.None, semanticModel, syntax, type, constantValue, isImplicit)
        {
        }
        public override IEnumerable<IOperation> Children
        {
            get
            {
                yield break;
            }
        }
        public override void Accept(OperationVisitor visitor)
        {
            visitor.VisitEndStatement(this);
        }
        public override TResult Accept<TArgument, TResult>(OperationVisitor<TArgument, TResult> visitor, TArgument argument)
        {
            return visitor.VisitEndStatement(this, argument);
        }
    }

    /// <summary>
    /// Represents a binding of an event.
    /// </summary>
    internal abstract partial class BaseEventAssignmentExpression : Operation, IEventAssignmentExpression
    {
        protected BaseEventAssignmentExpression(bool adds, SemanticModel semanticModel, SyntaxNode syntax, ITypeSymbol type, Optional<object> constantValue, bool isImplicit) :
                    base(OperationKind.EventAssignmentExpression, semanticModel, syntax, type, constantValue, isImplicit)
        {
            Adds = adds;
        }

        /// <summary>
        /// Reference to the event being bound.
        /// </summary>
        protected abstract IEventReferenceExpression EventReferenceImpl { get; }

        /// <summary>
        /// Handler supplied for the event.
        /// </summary>
        protected abstract IOperation HandlerValueImpl { get; }

        /// <summary>
        /// True for adding a binding, false for removing one.
        /// </summary>
        public bool Adds { get; }
        public override IEnumerable<IOperation> Children
        {
            get
            {
                yield return EventReference;
                yield return HandlerValue;
            }
        }

        /// <summary>
        /// Instance used to refer to the event being bound.
        /// </summary>
        public IEventReferenceExpression EventReference => Operation.SetParentOperation(EventReferenceImpl, this);

        /// <summary>
        /// Handler supplied for the event.
        /// </summary>
        public IOperation HandlerValue => Operation.SetParentOperation(HandlerValueImpl, this);
        public override void Accept(OperationVisitor visitor)
        {
            visitor.VisitEventAssignmentExpression(this);
        }
        public override TResult Accept<TArgument, TResult>(OperationVisitor<TArgument, TResult> visitor, TArgument argument)
        {
            return visitor.VisitEventAssignmentExpression(this, argument);
        }
    }

    /// <summary>
    /// Represents a binding of an event.
    /// </summary>
    internal sealed partial class EventAssignmentExpression : BaseEventAssignmentExpression, IEventAssignmentExpression
    {
        public EventAssignmentExpression(IEventReferenceExpression eventReference, IOperation handlerValue, bool adds, SemanticModel semanticModel, SyntaxNode syntax, ITypeSymbol type, Optional<object> constantValue, bool isImplicit) :
            base(adds, semanticModel, syntax, type, constantValue, isImplicit)
        {
            EventReferenceImpl = eventReference;
            HandlerValueImpl = handlerValue;
        }

        protected override IEventReferenceExpression EventReferenceImpl { get; }
        protected override IOperation HandlerValueImpl { get; }
    }

    /// <summary>
    /// Represents a binding of an event.
    /// </summary>
    internal sealed partial class LazyEventAssignmentExpression : BaseEventAssignmentExpression, IEventAssignmentExpression
    {
        private readonly Lazy<IEventReferenceExpression> _lazyEventReference;
        private readonly Lazy<IOperation> _lazyHandlerValue;

        public LazyEventAssignmentExpression(Lazy<IEventReferenceExpression> eventReference, Lazy<IOperation> handlerValue, bool adds, SemanticModel semanticModel, SyntaxNode syntax, ITypeSymbol type, Optional<object> constantValue, bool isImplicit) : base(adds, semanticModel, syntax, type, constantValue, isImplicit)

        {
            _lazyEventReference = eventReference ?? throw new System.ArgumentNullException(nameof(eventReference));
            _lazyHandlerValue = handlerValue ?? throw new System.ArgumentNullException(nameof(handlerValue));
        }

        protected override IEventReferenceExpression EventReferenceImpl => _lazyEventReference.Value;

        protected override IOperation HandlerValueImpl => _lazyHandlerValue.Value;
    }

    /// <summary>
    /// Represents a reference to an event.
    /// </summary>
    internal abstract partial class BaseEventReferenceExpression : MemberReferenceExpression, IEventReferenceExpression
    {
        public BaseEventReferenceExpression(IEventSymbol @event, ISymbol member, SemanticModel semanticModel, SyntaxNode syntax, ITypeSymbol type, Optional<object> constantValue, bool isImplicit) :
            base(member, OperationKind.EventReferenceExpression, semanticModel, syntax, type, constantValue, isImplicit)
        {
            Event = @event;
        }
        /// <summary>
        /// Referenced event.
        /// </summary>
        public IEventSymbol Event { get; }
        public override IEnumerable<IOperation> Children
        {
            get
            {
                yield return Instance;
            }
        }

        public override void Accept(OperationVisitor visitor)
        {
            visitor.VisitEventReferenceExpression(this);
        }
        public override TResult Accept<TArgument, TResult>(OperationVisitor<TArgument, TResult> visitor, TArgument argument)
        {
            return visitor.VisitEventReferenceExpression(this, argument);
        }
    }

    /// <summary>
    /// Represents a reference to an event.
    /// </summary>
    internal sealed partial class EventReferenceExpression : BaseEventReferenceExpression, IEventReferenceExpression
    {
        public EventReferenceExpression(IEventSymbol @event, IOperation instance, ISymbol member, SemanticModel semanticModel, SyntaxNode syntax, ITypeSymbol type, Optional<object> constantValue, bool isImplicit) :
            base(@event, member, semanticModel, syntax, type, constantValue, isImplicit)
        {
            InstanceImpl = instance;
        }
        protected override IOperation InstanceImpl { get; }
    }

    /// <summary>
    /// Represents a reference to an event.
    /// </summary>
    internal sealed partial class LazyEventReferenceExpression : BaseEventReferenceExpression, IEventReferenceExpression
    {
        private readonly Lazy<IOperation> _lazyInstance;

        public LazyEventReferenceExpression(IEventSymbol @event, Lazy<IOperation> instance, ISymbol member, SemanticModel semanticModel, SyntaxNode syntax, ITypeSymbol type, Optional<object> constantValue, bool isImplicit) :
            base(@event, member, semanticModel, syntax, type, constantValue, isImplicit)
        {
            _lazyInstance = instance ?? throw new System.ArgumentNullException(nameof(instance));
        }
        protected override IOperation InstanceImpl => _lazyInstance.Value;
    }

    /// <summary>
    /// Represents a C# or VB statement that consists solely of an expression.
    /// </summary>
    internal abstract partial class BaseExpressionStatement : Operation, IExpressionStatement
    {
        protected BaseExpressionStatement(SemanticModel semanticModel, SyntaxNode syntax, ITypeSymbol type, Optional<object> constantValue, bool isImplicit) :
                    base(OperationKind.ExpressionStatement, semanticModel, syntax, type, constantValue, isImplicit)
        {
        }

        protected abstract IOperation ExpressionImpl { get; }
        public override IEnumerable<IOperation> Children
        {
            get
            {
                yield return Expression;
            }
        }
        /// <summary>
        /// Expression of the statement.
        /// </summary>
        public IOperation Expression => Operation.SetParentOperation(ExpressionImpl, this);
        public override void Accept(OperationVisitor visitor)
        {
            visitor.VisitExpressionStatement(this);
        }
        public override TResult Accept<TArgument, TResult>(OperationVisitor<TArgument, TResult> visitor, TArgument argument)
        {
            return visitor.VisitExpressionStatement(this, argument);
        }
    }

    /// <summary>
    /// Represents a C# or VB statement that consists solely of an expression.
    /// </summary>
    internal sealed partial class ExpressionStatement : BaseExpressionStatement, IExpressionStatement
    {
        public ExpressionStatement(IOperation expression, SemanticModel semanticModel, SyntaxNode syntax, ITypeSymbol type, Optional<object> constantValue, bool isImplicit) :
            base(semanticModel, syntax, type, constantValue, isImplicit)
        {
            ExpressionImpl = expression;
        }

        protected override IOperation ExpressionImpl { get; }
    }

    /// <summary>
    /// Represents a C# or VB statement that consists solely of an expression.
    /// </summary>
    internal sealed partial class LazyExpressionStatement : BaseExpressionStatement, IExpressionStatement
    {
        private readonly Lazy<IOperation> _lazyExpression;

        public LazyExpressionStatement(Lazy<IOperation> expression, SemanticModel semanticModel, SyntaxNode syntax, ITypeSymbol type, Optional<object> constantValue, bool isImplicit) : base(semanticModel, syntax, type, constantValue, isImplicit)
        {
            _lazyExpression = expression ?? throw new System.ArgumentNullException(nameof(expression));
        }

        protected override IOperation ExpressionImpl => _lazyExpression.Value;
    }

    /// <summary>
    /// Represents an initialization of a field.
    /// </summary>
    internal abstract partial class BaseFieldInitializer : SymbolInitializer, IFieldInitializer
    {
        public BaseFieldInitializer(ImmutableArray<IFieldSymbol> initializedFields, OperationKind kind, SemanticModel semanticModel, SyntaxNode syntax, ITypeSymbol type, Optional<object> constantValue, bool isImplicit) :
            base(kind, semanticModel, syntax, type, constantValue, isImplicit)
        {
            InitializedFields = initializedFields;
        }
        /// <summary>
        /// Initialized fields. There can be multiple fields for Visual Basic fields declared with As New.
        /// </summary>
        public ImmutableArray<IFieldSymbol> InitializedFields { get; }
        public override IEnumerable<IOperation> Children
        {
            get
            {
                yield return Value;
            }
        }

        public override void Accept(OperationVisitor visitor)
        {
            visitor.VisitFieldInitializer(this);
        }
        public override TResult Accept<TArgument, TResult>(OperationVisitor<TArgument, TResult> visitor, TArgument argument)
        {
            return visitor.VisitFieldInitializer(this, argument);
        }
    }

    /// <summary>
    /// Represents an initialization of a field.
    /// </summary>
    internal sealed partial class FieldInitializer : BaseFieldInitializer, IFieldInitializer
    {
        public FieldInitializer(ImmutableArray<IFieldSymbol> initializedFields, IOperation value, OperationKind kind, SemanticModel semanticModel, SyntaxNode syntax, ITypeSymbol type, Optional<object> constantValue, bool isImplicit) :
            base(initializedFields, kind, semanticModel, syntax, type, constantValue, isImplicit)
        {
            ValueImpl = value;
        }
        protected override IOperation ValueImpl { get; }
    }

    /// <summary>
    /// Represents an initialization of a field.
    /// </summary>
    internal sealed partial class LazyFieldInitializer : BaseFieldInitializer, IFieldInitializer
    {
        private readonly Lazy<IOperation> _lazyValue;

        public LazyFieldInitializer(ImmutableArray<IFieldSymbol> initializedFields, Lazy<IOperation> value, OperationKind kind, SemanticModel semanticModel, SyntaxNode syntax, ITypeSymbol type, Optional<object> constantValue, bool isImplicit) :
            base(initializedFields, kind, semanticModel, syntax, type, constantValue, isImplicit)
        {
            _lazyValue = value ?? throw new System.ArgumentNullException(nameof(value));
        }
        protected override IOperation ValueImpl => _lazyValue.Value;
    }

    /// <summary>
    /// Represents a reference to a field.
    /// </summary>
    internal abstract partial class BaseFieldReferenceExpression : MemberReferenceExpression, IFieldReferenceExpression
    {
        public BaseFieldReferenceExpression(IFieldSymbol field, bool isDeclaration, ISymbol member, SemanticModel semanticModel, SyntaxNode syntax, ITypeSymbol type, Optional<object> constantValue, bool isImplicit) :
            base(member, OperationKind.FieldReferenceExpression, semanticModel, syntax, type, constantValue, isImplicit)
        {
            Field = field;
            IsDeclaration = isDeclaration;
        }
        /// <summary>
        /// Referenced field.
        /// </summary>
        public IFieldSymbol Field { get; }
        public bool IsDeclaration { get; }
        public override IEnumerable<IOperation> Children
        {
            get
            {
                yield return Instance;
            }
        }

        public override void Accept(OperationVisitor visitor)
        {
            visitor.VisitFieldReferenceExpression(this);
        }
        public override TResult Accept<TArgument, TResult>(OperationVisitor<TArgument, TResult> visitor, TArgument argument)
        {
            return visitor.VisitFieldReferenceExpression(this, argument);
        }
    }

    /// <summary>
    /// Represents a reference to a field.
    /// </summary>
    internal sealed partial class FieldReferenceExpression : BaseFieldReferenceExpression, IFieldReferenceExpression
    {
        public FieldReferenceExpression(IFieldSymbol field, bool isDeclaration, IOperation instance, ISymbol member, SemanticModel semanticModel, SyntaxNode syntax, ITypeSymbol type, Optional<object> constantValue, bool isImplicit) :
            base(field, isDeclaration, member, semanticModel, syntax, type, constantValue, isImplicit)
        {
            InstanceImpl = instance;
        }
        protected override IOperation InstanceImpl { get; }
    }

    /// <summary>
    /// Represents a reference to a field.
    /// </summary>
    internal sealed partial class LazyFieldReferenceExpression : BaseFieldReferenceExpression, IFieldReferenceExpression
    {
        private readonly Lazy<IOperation> _lazyInstance;

        public LazyFieldReferenceExpression(IFieldSymbol field, bool isDeclaration, Lazy<IOperation> instance, ISymbol member, SemanticModel semanticModel, SyntaxNode syntax, ITypeSymbol type, Optional<object> constantValue, bool isImplicit) :
            base(field, isDeclaration, member, semanticModel, syntax, type, constantValue, isImplicit)
        {
            _lazyInstance = instance ?? throw new System.ArgumentNullException(nameof(instance));
        }
        protected override IOperation InstanceImpl => _lazyInstance.Value;
    }

    /// <summary>
    /// Represents a C# fixed statement.
    /// </summary>
    internal abstract partial class BaseFixedStatement : Operation, IFixedStatement
    {
        protected BaseFixedStatement(SemanticModel semanticModel, SyntaxNode syntax, ITypeSymbol type, Optional<object> constantValue, bool isImplicit) :
                    // https://github.com/dotnet/roslyn/issues/21281
                    // base(OperationKind.FixedStatement, semanticModel, syntax, type, constantValue)
                    base(OperationKind.None, semanticModel, syntax, type, constantValue, isImplicit)
        {
        }

        protected abstract IVariableDeclarationStatement VariablesImpl { get; }
        protected abstract IOperation BodyImpl { get; }
        public override IEnumerable<IOperation> Children
        {
            get
            {
                yield return Variables;
                yield return Body;
            }
        }
        /// <summary>
        /// Variables to be fixed.
        /// </summary>
        public IVariableDeclarationStatement Variables => Operation.SetParentOperation(VariablesImpl, this);
        /// <summary>
        /// Body of the fixed, over which the variables are fixed.
        /// </summary>
        public IOperation Body => Operation.SetParentOperation(BodyImpl, this);
        public override void Accept(OperationVisitor visitor)
        {
            visitor.VisitFixedStatement(this);
        }
        public override TResult Accept<TArgument, TResult>(OperationVisitor<TArgument, TResult> visitor, TArgument argument)
        {
            return visitor.VisitFixedStatement(this, argument);
        }
    }

    /// <summary>
    /// Represents a C# fixed statement.
    /// </summary>
    internal sealed partial class FixedStatement : BaseFixedStatement, IFixedStatement
    {
        public FixedStatement(IVariableDeclarationStatement variables, IOperation body, SemanticModel semanticModel, SyntaxNode syntax, ITypeSymbol type, Optional<object> constantValue, bool isImplicit) :
            base(semanticModel, syntax, type, constantValue, isImplicit)
        {
            VariablesImpl = variables;
            BodyImpl = body;
        }

        protected override IVariableDeclarationStatement VariablesImpl { get; }
        protected override IOperation BodyImpl { get; }
    }

    /// <summary>
    /// Represents a C# fixed statement.
    /// </summary>
    internal sealed partial class LazyFixedStatement : BaseFixedStatement, IFixedStatement
    {
        private readonly Lazy<IVariableDeclarationStatement> _lazyVariables;
        private readonly Lazy<IOperation> _lazyBody;

        public LazyFixedStatement(Lazy<IVariableDeclarationStatement> variables, Lazy<IOperation> body, SemanticModel semanticModel, SyntaxNode syntax, ITypeSymbol type, Optional<object> constantValue, bool isImplicit) : base(semanticModel, syntax, type, constantValue, isImplicit)
        {
            _lazyVariables = variables ?? throw new System.ArgumentNullException(nameof(variables));
            _lazyBody = body ?? throw new System.ArgumentNullException(nameof(body));
        }

        protected override IVariableDeclarationStatement VariablesImpl => _lazyVariables.Value;

        protected override IOperation BodyImpl => _lazyBody.Value;
    }

    /// <summary>
    /// Represents a C# 'foreach' statement or a VB 'For Each' statement.
    /// </summary>
    internal abstract partial class BaseForEachLoopStatement : LoopStatement, IForEachLoopStatement
    {
        public BaseForEachLoopStatement(ImmutableArray<ILocalSymbol> locals, SemanticModel semanticModel, SyntaxNode syntax, ITypeSymbol type, Optional<object> constantValue, bool isImplicit) :
            base(LoopKind.ForEach, locals, OperationKind.LoopStatement, semanticModel, syntax, type, constantValue, isImplicit)
        {
        }
        protected abstract IOperation LoopControlVariableImpl { get; }
        protected abstract IOperation CollectionImpl { get; }
        protected abstract ImmutableArray<IOperation> NextVariablesImpl { get; }
        public override IEnumerable<IOperation> Children
        {
            get
            {
                if (LoopControlVariable != null)
                {
                    yield return LoopControlVariable;
                }
                yield return Collection;
                yield return Body;
                foreach (var expression in NextVariables)
                {
                    yield return expression;
                }
            }
        }
        /// <summary>
        /// Optional loop control variable in VB that refers to the operation for declaring a new local variable or reference an existing variable or an expression.
        /// This field is always null for C#.
        /// </summary>
        public IOperation LoopControlVariable => Operation.SetParentOperation(LoopControlVariableImpl, this);
        /// <summary>
        /// Collection value over which the loop iterates.
        /// </summary>
        public IOperation Collection => Operation.SetParentOperation(CollectionImpl, this);
        /// <summary>
        /// Optional list of comma separate operations to execute at loop bottom for VB.
        /// This list is always empty for C#.
        /// </summary>
        public ImmutableArray<IOperation> NextVariables => Operation.SetParentOperation(NextVariablesImpl, this);
        public override void Accept(OperationVisitor visitor)
        {
            visitor.VisitForEachLoopStatement(this);
        }
        public override TResult Accept<TArgument, TResult>(OperationVisitor<TArgument, TResult> visitor, TArgument argument)
        {
            return visitor.VisitForEachLoopStatement(this, argument);
        }
    }

    /// <summary>
    /// Represents a C# 'foreach' statement or a VB 'For Each' statement.
    /// </summary>
    internal sealed partial class ForEachLoopStatement : BaseForEachLoopStatement, IForEachLoopStatement
    {
        public ForEachLoopStatement(ImmutableArray<ILocalSymbol> locals, IOperation loopControlVariable, IOperation collection, ImmutableArray<IOperation> nextVariables, IOperation body, SemanticModel semanticModel, SyntaxNode syntax, ITypeSymbol type, Optional<object> constantValue, bool isImplicit) :
            base(locals, semanticModel, syntax, type, constantValue, isImplicit)
        {
            LoopControlVariableImpl = loopControlVariable;
            CollectionImpl = collection;
            NextVariablesImpl = nextVariables;
            BodyImpl = body;
        }

        protected override IOperation LoopControlVariableImpl { get; }
        protected override IOperation CollectionImpl { get; }
        protected override ImmutableArray<IOperation> NextVariablesImpl { get; }
        protected override IOperation BodyImpl { get; }
    }

    /// <summary>
    /// Represents a C# 'foreach' statement or a VB 'For Each' statement.
    /// </summary>
    internal sealed partial class LazyForEachLoopStatement : BaseForEachLoopStatement, IForEachLoopStatement
    {
        private readonly Lazy<IOperation> _lazyLoopControlVariable;
        private readonly Lazy<IOperation> _lazyCollection;
        private readonly Lazy<ImmutableArray<IOperation>> _lazyNextVariables;
        private readonly Lazy<IOperation> _lazyBody;

        public LazyForEachLoopStatement(ImmutableArray<ILocalSymbol> locals, Lazy<IOperation> loopControlVariable, Lazy<IOperation> collection, Lazy<ImmutableArray<IOperation>> nextVariables, Lazy<IOperation> body, SemanticModel semanticModel, SyntaxNode syntax, ITypeSymbol type, Optional<object> constantValue, bool isImplicit) :
            base(locals, semanticModel, syntax, type, constantValue, isImplicit)
        {
            _lazyLoopControlVariable = loopControlVariable ?? throw new System.ArgumentNullException(nameof(loopControlVariable));
            _lazyCollection = collection ?? throw new System.ArgumentNullException(nameof(collection));
            _lazyNextVariables = nextVariables ?? throw new System.ArgumentNullException(nameof(nextVariables));
            _lazyBody = body ?? throw new System.ArgumentNullException(nameof(body));
        }

        protected override IOperation LoopControlVariableImpl => _lazyLoopControlVariable.Value;
        protected override IOperation CollectionImpl => _lazyCollection.Value;
        protected override ImmutableArray<IOperation> NextVariablesImpl => _lazyNextVariables.Value;
        protected override IOperation BodyImpl => _lazyBody.Value;
    }

    /// <summary>
    /// Represents a C# 'for' loop statement.
    /// </summary>
    internal abstract partial class BaseForLoopStatement : LoopStatement, IForLoopStatement
    {
        public BaseForLoopStatement(ImmutableArray<ILocalSymbol> locals, SemanticModel semanticModel, SyntaxNode syntax, ITypeSymbol type, Optional<object> constantValue, bool isImplicit) :
            base(LoopKind.For, locals, OperationKind.LoopStatement, semanticModel, syntax, type, constantValue, isImplicit)
        {
        }

        protected abstract ImmutableArray<IOperation> BeforeImpl { get; }
        protected abstract IOperation ConditionImpl { get; }
        protected abstract ImmutableArray<IOperation> AtLoopBottomImpl { get; }
        public override IEnumerable<IOperation> Children
        {
            get
            {
                foreach (var before in Before)
                {
                    yield return before;
                }
                yield return Condition;
                foreach (var atLoopBottom in AtLoopBottom)
                {
                    yield return atLoopBottom;
                }
                yield return Body;
            }
        }
        /// <summary>
        /// List of operations to execute before entry to the loop. This comes from the first clause of the for statement.
        /// </summary>
        public ImmutableArray<IOperation> Before => Operation.SetParentOperation(BeforeImpl, this);
        /// <summary>
        /// Condition of the loop. This comes from the second clause of the for statement.
        /// </summary>
        public IOperation Condition => Operation.SetParentOperation(ConditionImpl, this);
        /// <summary>
        /// List of operations to execute at the bottom of the loop. This comes from the third clause of the for statement.
        /// </summary>
        public ImmutableArray<IOperation> AtLoopBottom => Operation.SetParentOperation(AtLoopBottomImpl, this);

        public override void Accept(OperationVisitor visitor)
        {
            visitor.VisitForLoopStatement(this);
        }
        public override TResult Accept<TArgument, TResult>(OperationVisitor<TArgument, TResult> visitor, TArgument argument)
        {
            return visitor.VisitForLoopStatement(this, argument);
        }
    }

    /// <summary>
    /// Represents a C# 'for' loop statement.
    /// </summary>
    internal sealed partial class ForLoopStatement : BaseForLoopStatement, IForLoopStatement
    {
        public ForLoopStatement(ImmutableArray<IOperation> before, IOperation condition, ImmutableArray<IOperation> atLoopBottom, ImmutableArray<ILocalSymbol> locals, IOperation body, SemanticModel semanticModel, SyntaxNode syntax, ITypeSymbol type, Optional<object> constantValue, bool isImplicit) :
            base(locals, semanticModel, syntax, type, constantValue, isImplicit)
        {
            BeforeImpl = before;
            ConditionImpl = condition;
            AtLoopBottomImpl = atLoopBottom;
            BodyImpl = body;
        }

        protected override ImmutableArray<IOperation> BeforeImpl { get; }
        protected override IOperation ConditionImpl { get; }
        protected override ImmutableArray<IOperation> AtLoopBottomImpl { get; }
        protected override IOperation BodyImpl { get; }
    }

    /// <summary>
    /// Represents a C# 'for' loop statement.
    /// </summary>
    internal sealed partial class LazyForLoopStatement : BaseForLoopStatement, IForLoopStatement
    {
        private readonly Lazy<ImmutableArray<IOperation>> _lazyBefore;
        private readonly Lazy<IOperation> _lazyCondition;
        private readonly Lazy<ImmutableArray<IOperation>> _lazyAtLoopBottom;
        private readonly Lazy<IOperation> _lazyBody;

        public LazyForLoopStatement(Lazy<ImmutableArray<IOperation>> before, Lazy<IOperation> condition, Lazy<ImmutableArray<IOperation>> atLoopBottom, ImmutableArray<ILocalSymbol> locals, Lazy<IOperation> body, SemanticModel semanticModel, SyntaxNode syntax, ITypeSymbol type, Optional<object> constantValue, bool isImplicit) :
            base(locals, semanticModel, syntax, type, constantValue, isImplicit)
        {
            _lazyBefore = before ?? throw new System.ArgumentNullException(nameof(before));
            _lazyCondition = condition ?? throw new System.ArgumentNullException(nameof(condition));
            _lazyAtLoopBottom = atLoopBottom ?? throw new System.ArgumentNullException(nameof(atLoopBottom));
            _lazyBody = body ?? throw new System.ArgumentNullException(nameof(body));
        }

        protected override ImmutableArray<IOperation> BeforeImpl => _lazyBefore.Value;
        protected override IOperation ConditionImpl => _lazyCondition.Value;
        protected override ImmutableArray<IOperation> AtLoopBottomImpl => _lazyAtLoopBottom.Value;
        protected override IOperation BodyImpl => _lazyBody.Value;
    }

    /// <summary>
    /// Represents a VB 'For To' loop statement.
    /// </summary>
    internal abstract partial class BaseForToLoopStatement : LoopStatement, IForToLoopStatement
    {
        public BaseForToLoopStatement(ImmutableArray<ILocalSymbol> locals, SemanticModel semanticModel, SyntaxNode syntax, ITypeSymbol type, Optional<object> constantValue, bool isImplicit) :
            base(LoopKind.ForTo, locals, OperationKind.LoopStatement, semanticModel, syntax, type, constantValue, isImplicit)
        {
        }

        protected abstract IOperation LoopControlVariableImpl { get; }
        protected abstract IOperation InitialValueImpl { get; }
        protected abstract IOperation LimitValueImpl { get; }
        protected abstract IOperation StepValueImpl { get; }
        protected abstract ImmutableArray<IOperation> NextVariablesImpl { get; }
        public override IEnumerable<IOperation> Children
        {
            get
            {
                if (LoopControlVariable != null)
                {
                    yield return LoopControlVariable;
                }
                yield return InitialValue;
                yield return LimitValue;
                yield return StepValue;
                yield return Body;
                foreach (var expression in NextVariables)
                {
                    yield return expression;
                }
            }
        }
        /// <summary>
        /// Loop control variable refers to the operation for declaring a new local variable or reference an existing variable or an expression.
        /// </summary>
        public IOperation LoopControlVariable => Operation.SetParentOperation(LoopControlVariableImpl, this);

        /// <summary>
        /// Operation for setting the initial value of the loop control variable. This comes from the expression between the 'For' and 'To' keywords.
        /// </summary>
        public IOperation InitialValue => Operation.SetParentOperation(InitialValueImpl, this);

        /// <summary>
        /// Operation for the limit value of the loop control variable. This comes from the expression after the 'To' keyword.
        /// </summary>
        public IOperation LimitValue => Operation.SetParentOperation(LimitValueImpl, this);

        /// <summary>
        /// Optional operation for the step value of the loop control variable. This comes from the expression after the 'Step' keyword.
        /// </summary>
        public IOperation StepValue => Operation.SetParentOperation(StepValueImpl, this);

        /// <summary>
        /// Optional list of comma separated next variables at loop bottom.
        /// </summary>
        public ImmutableArray<IOperation> NextVariables => Operation.SetParentOperation(NextVariablesImpl, this);

        public override void Accept(OperationVisitor visitor)
        {
            visitor.VisitForToLoopStatement(this);
        }
        public override TResult Accept<TArgument, TResult>(OperationVisitor<TArgument, TResult> visitor, TArgument argument)
        {
            return visitor.VisitForToLoopStatement(this, argument);
        }
    }

    /// <summary>
    /// Represents a VB 'For To' loop statement.
    /// </summary>
    internal sealed partial class ForToLoopStatement : BaseForToLoopStatement, IForToLoopStatement
    {
        public ForToLoopStatement(ImmutableArray<ILocalSymbol> locals, IOperation loopControlVariable, IOperation initialValue, IOperation limitValue, IOperation stepValue, IOperation body, ImmutableArray<IOperation> nextVariables, SemanticModel semanticModel, SyntaxNode syntax, ITypeSymbol type, Optional<object> constantValue, bool isImplicit) :
            base(locals, semanticModel, syntax, type, constantValue, isImplicit)
        {
            LoopControlVariableImpl = loopControlVariable;
            InitialValueImpl = initialValue;
            LimitValueImpl = limitValue;
            StepValueImpl = stepValue;
            BodyImpl = body;
            NextVariablesImpl = nextVariables;
        }

        protected override IOperation LoopControlVariableImpl { get; }
        protected override IOperation InitialValueImpl { get; }
        protected override IOperation LimitValueImpl { get; }
        protected override IOperation StepValueImpl { get; }
        protected override IOperation BodyImpl { get; }
        protected override ImmutableArray<IOperation> NextVariablesImpl { get; }
    }

    /// <summary>
    /// Represents a VB 'For To' loop statement.
    /// </summary>
    internal sealed partial class LazyForToLoopStatement : BaseForToLoopStatement, IForToLoopStatement
    {
        private readonly Lazy<IOperation> _lazyLoopControlVariable;
        private readonly Lazy<IOperation> _lazyInitialValue;
        private readonly Lazy<IOperation> _lazyLimitValue;
        private readonly Lazy<IOperation> _lazyStepValue;
        private readonly Lazy<IOperation> _lazyBody;
        private readonly Lazy<ImmutableArray<IOperation>> _lazyNextVariables;

        public LazyForToLoopStatement(ImmutableArray<ILocalSymbol> locals, Lazy<IOperation> loopControlVariable, Lazy<IOperation> initialValue, Lazy<IOperation> limitValue, Lazy<IOperation> stepValue, Lazy<IOperation> body, Lazy<ImmutableArray<IOperation>> nextVariables, SemanticModel semanticModel, SyntaxNode syntax, ITypeSymbol type, Optional<object> constantValue, bool isImplicit) :
            base(locals, semanticModel, syntax, type, constantValue, isImplicit)
        {
            _lazyLoopControlVariable = loopControlVariable ?? throw new System.ArgumentNullException(nameof(loopControlVariable));
            _lazyInitialValue = initialValue ?? throw new System.ArgumentNullException(nameof(initialValue));
            _lazyLimitValue = limitValue ?? throw new System.ArgumentNullException(nameof(limitValue));
            _lazyStepValue = stepValue ?? throw new System.ArgumentNullException(nameof(stepValue));
            _lazyBody = body ?? throw new System.ArgumentNullException(nameof(body));
            _lazyNextVariables = nextVariables ?? throw new System.ArgumentNullException(nameof(nextVariables));
        }

        protected override IOperation LoopControlVariableImpl => _lazyLoopControlVariable.Value;
        protected override IOperation InitialValueImpl => _lazyInitialValue.Value;
        protected override IOperation LimitValueImpl => _lazyLimitValue.Value;
        protected override IOperation StepValueImpl => _lazyStepValue.Value;
        protected override IOperation BodyImpl => _lazyBody.Value;
        protected override ImmutableArray<IOperation> NextVariablesImpl => _lazyNextVariables.Value;
    }

    /// <summary>
    /// Represents an if statement in C# or an If statement in VB.
    /// </summary>
    internal abstract partial class BaseIfStatement : Operation, IIfStatement
    {
        protected BaseIfStatement(SemanticModel semanticModel, SyntaxNode syntax, ITypeSymbol type, Optional<object> constantValue, bool isImplicit) :
                    base(OperationKind.IfStatement, semanticModel, syntax, type, constantValue, isImplicit)
        {
        }

        protected abstract IOperation ConditionImpl { get; }
        protected abstract IOperation IfTrueStatementImpl { get; }
        protected abstract IOperation IfFalseStatementImpl { get; }
        public override IEnumerable<IOperation> Children
        {
            get
            {
                yield return Condition;
                yield return IfTrueStatement;
                yield return IfFalseStatement;
            }
        }
        /// <summary>
        /// Condition of the if statement. For C# there is naturally one clause per if, but for VB If statements with multiple clauses are rewritten to have only one.
        /// </summary>
        public IOperation Condition => Operation.SetParentOperation(ConditionImpl, this);
        /// <summary>
        /// Statement executed if the condition is true.
        /// </summary>
        public IOperation IfTrueStatement => Operation.SetParentOperation(IfTrueStatementImpl, this);
        /// <summary>
        /// Statement executed if the condition is false.
        /// </summary>
        public IOperation IfFalseStatement => Operation.SetParentOperation(IfFalseStatementImpl, this);
        public override void Accept(OperationVisitor visitor)
        {
            visitor.VisitIfStatement(this);
        }
        public override TResult Accept<TArgument, TResult>(OperationVisitor<TArgument, TResult> visitor, TArgument argument)
        {
            return visitor.VisitIfStatement(this, argument);
        }
    }

    /// <summary>
    /// Represents an if statement in C# or an If statement in VB.
    /// </summary>
    internal sealed partial class IfStatement : BaseIfStatement, IIfStatement
    {
        public IfStatement(IOperation condition, IOperation ifTrueStatement, IOperation ifFalseStatement, SemanticModel semanticModel, SyntaxNode syntax, ITypeSymbol type, Optional<object> constantValue, bool isImplicit) :
            base(semanticModel, syntax, type, constantValue, isImplicit)
        {
            ConditionImpl = condition;
            IfTrueStatementImpl = ifTrueStatement;
            IfFalseStatementImpl = ifFalseStatement;
        }

        protected override IOperation ConditionImpl { get; }
        protected override IOperation IfTrueStatementImpl { get; }
        protected override IOperation IfFalseStatementImpl { get; }
    }

    /// <summary>
    /// Represents an if statement in C# or an If statement in VB.
    /// </summary>
    internal sealed partial class LazyIfStatement : BaseIfStatement, IIfStatement
    {
        private readonly Lazy<IOperation> _lazyCondition;
        private readonly Lazy<IOperation> _lazyIfTrueStatement;
        private readonly Lazy<IOperation> _lazyIfFalseStatement;

        public LazyIfStatement(Lazy<IOperation> condition, Lazy<IOperation> ifTrueStatement, Lazy<IOperation> ifFalseStatement, SemanticModel semanticModel, SyntaxNode syntax, ITypeSymbol type, Optional<object> constantValue, bool isImplicit) : base(semanticModel, syntax, type, constantValue, isImplicit)
        {
            _lazyCondition = condition ?? throw new System.ArgumentNullException(nameof(condition));
            _lazyIfTrueStatement = ifTrueStatement ?? throw new System.ArgumentNullException(nameof(ifTrueStatement));
            _lazyIfFalseStatement = ifFalseStatement ?? throw new System.ArgumentNullException(nameof(ifFalseStatement));
        }

        protected override IOperation ConditionImpl => _lazyCondition.Value;

        protected override IOperation IfTrueStatementImpl => _lazyIfTrueStatement.Value;

        protected override IOperation IfFalseStatementImpl => _lazyIfFalseStatement.Value;
    }

    /// <summary>
    /// Represents an increment expression.
    /// </summary>
    internal abstract partial class BaseIncrementExpression : Operation, IIncrementOrDecrementExpression
    {
        public BaseIncrementExpression(bool isDecrement, bool isPostfix, bool isLifted, bool isChecked, bool usesOperatorMethod, IMethodSymbol operatorMethod, SemanticModel semanticModel, SyntaxNode syntax, ITypeSymbol type, Optional<object> constantValue, bool isImplicit) :
            base(isDecrement ? OperationKind.DecrementExpression : OperationKind.IncrementExpression, semanticModel, syntax, type, constantValue, isImplicit)
        {
            IsPostfix = isPostfix;
            IsLifted = isLifted;
            IsChecked = isChecked;
            UsesOperatorMethod = usesOperatorMethod;
            OperatorMethod = operatorMethod;
        }
        /// <summary>
        /// <code>true</code> if this is a postfix expression.
        /// <code>false</code> if this is a prefix expression.
        /// </summary>
        public bool IsPostfix { get; }
        /// <summary>
        /// <code>true</code> if this is a 'lifted' increment operator.  When there is an
        /// operator that is defined to work on a value type, 'lifted' operators are
        /// created to work on the <see cref="System.Nullable{T}"/> versions of those
        /// value types.
        /// </summary>
        public bool IsLifted { get; }
        /// <summary>
        /// <code>true</code> if overflow checking is performed for the arithmetic operation.
        /// </summary>
        public bool IsChecked { get; }
        protected abstract IOperation TargetImpl { get; }
        /// <summary>
        /// True if and only if the operation is performed by an operator method.
        /// </summary>
        public bool UsesOperatorMethod { get; }
        /// <summary>
        /// Operation method used by the operation, null if the operation does not use an operator method.
        /// </summary>
        public IMethodSymbol OperatorMethod { get; }
        public override IEnumerable<IOperation> Children
        {
            get
            {
                yield return Target;
            }
        }
        /// <summary>
        /// Target of the assignment.
        /// </summary>
        public IOperation Target => Operation.SetParentOperation(TargetImpl, this);

        public override void Accept(OperationVisitor visitor)
        {
            visitor.VisitIncrementOrDecrementExpression(this);
        }
        public override TResult Accept<TArgument, TResult>(OperationVisitor<TArgument, TResult> visitor, TArgument argument)
        {
            return visitor.VisitIncrementOrDecrementExpression(this, argument);
        }
    }

    /// <summary>
    /// Represents an increment expression.
    /// </summary>
    internal sealed partial class IncrementExpression : BaseIncrementExpression, IIncrementOrDecrementExpression
    {
        public IncrementExpression(bool isDecrement, bool isPostfix, bool isLifted, bool isChecked, IOperation target, bool usesOperatorMethod, IMethodSymbol operatorMethod, SemanticModel semanticModel, SyntaxNode syntax, ITypeSymbol type, Optional<object> constantValue, bool isImplicit) :
            base(isDecrement, isPostfix, isLifted, isChecked, usesOperatorMethod, operatorMethod, semanticModel, syntax, type, constantValue, isImplicit)
        {
            TargetImpl = target;
        }

        protected override IOperation TargetImpl { get; }
    }

    /// <summary>
    /// Represents an increment expression.
    /// </summary>
    internal sealed partial class LazyIncrementExpression : BaseIncrementExpression, IIncrementOrDecrementExpression
    {
        private readonly Lazy<IOperation> _lazyTarget;

        public LazyIncrementExpression(bool isDecrement, bool isPostfix, bool isLifted, bool isChecked, Lazy<IOperation> target, bool usesOperatorMethod, IMethodSymbol operatorMethod, SemanticModel semanticModel, SyntaxNode syntax, ITypeSymbol type, Optional<object> constantValue, bool isImplicit) :
            base(isDecrement, isPostfix, isLifted, isChecked, usesOperatorMethod, operatorMethod, semanticModel, syntax, type, constantValue, isImplicit)
        {
            _lazyTarget = target ?? throw new System.ArgumentNullException(nameof(target));
        }

        protected override IOperation TargetImpl => _lazyTarget.Value;
    }

    /// <summary>
    /// Represents a C# this or base expression, or a VB Me, MyClass, or MyBase expression.
    /// </summary>
    internal sealed partial class InstanceReferenceExpression : Operation, IInstanceReferenceExpression
    {
        public InstanceReferenceExpression(SemanticModel semanticModel, SyntaxNode syntax, ITypeSymbol type, Optional<object> constantValue, bool isImplicit) :
            base(OperationKind.InstanceReferenceExpression, semanticModel, syntax, type, constantValue, isImplicit)
        {
        }
        public override IEnumerable<IOperation> Children
        {
            get
            {
                yield break;
            }
        }
        public override void Accept(OperationVisitor visitor)
        {
            visitor.VisitInstanceReferenceExpression(this);
        }
        public override TResult Accept<TArgument, TResult>(OperationVisitor<TArgument, TResult> visitor, TArgument argument)
        {
            return visitor.VisitInstanceReferenceExpression(this, argument);
        }
    }

    /// <remarks>
    /// Represents an interpolated string expression.
    /// </remarks>
    internal abstract partial class BaseInterpolatedStringExpression : Operation, IInterpolatedStringExpression
    {
        protected BaseInterpolatedStringExpression(SemanticModel semanticModel, SyntaxNode syntax, ITypeSymbol type, Optional<object> constantValue, bool isImplicit) :
                    base(OperationKind.InterpolatedStringExpression, semanticModel, syntax, type, constantValue, isImplicit)
        {
        }

        protected abstract ImmutableArray<IInterpolatedStringContent> PartsImpl { get; }
        public override IEnumerable<IOperation> Children
        {
            get
            {
                foreach (var part in Parts)
                {
                    yield return part;
                }
            }
        }
        /// <summary>
        /// Constituent parts of interpolated string, each of which is an <see cref="IInterpolatedStringContent"/>.
        /// </summary>
        public ImmutableArray<IInterpolatedStringContent> Parts => Operation.SetParentOperation(PartsImpl, this);
        public override void Accept(OperationVisitor visitor)
        {
            visitor.VisitInterpolatedStringExpression(this);
        }
        public override TResult Accept<TArgument, TResult>(OperationVisitor<TArgument, TResult> visitor, TArgument argument)
        {
            return visitor.VisitInterpolatedStringExpression(this, argument);
        }
    }

    /// <remarks>
    /// Represents an interpolated string expression.
    /// </remarks>
    internal sealed partial class InterpolatedStringExpression : BaseInterpolatedStringExpression, IInterpolatedStringExpression
    {
        public InterpolatedStringExpression(ImmutableArray<IInterpolatedStringContent> parts, SemanticModel semanticModel, SyntaxNode syntax, ITypeSymbol type, Optional<object> constantValue, bool isImplicit) :
            base(semanticModel, syntax, type, constantValue, isImplicit)
        {
            PartsImpl = parts;
        }

        protected override ImmutableArray<IInterpolatedStringContent> PartsImpl { get; }
    }

    /// <remarks>
    /// Represents an interpolated string expression.
    /// </remarks>
    internal sealed partial class LazyInterpolatedStringExpression : BaseInterpolatedStringExpression, IInterpolatedStringExpression
    {
        private readonly Lazy<ImmutableArray<IInterpolatedStringContent>> _lazyParts;

        public LazyInterpolatedStringExpression(Lazy<ImmutableArray<IInterpolatedStringContent>> parts, SemanticModel semanticModel, SyntaxNode syntax, ITypeSymbol type, Optional<object> constantValue, bool isImplicit) : base(semanticModel, syntax, type, constantValue, isImplicit)
        {
            _lazyParts = parts;
        }

        protected override ImmutableArray<IInterpolatedStringContent> PartsImpl => _lazyParts.Value;
    }

    /// <remarks>
    /// Represents a constituent string literal part of an interpolated string expression.
    /// </remarks>
    internal abstract partial class BaseInterpolatedStringText : Operation, IInterpolatedStringText
    {
        protected BaseInterpolatedStringText(SemanticModel semanticModel, SyntaxNode syntax, ITypeSymbol type, Optional<object> constantValue, bool isImplicit) :
                    base(OperationKind.InterpolatedStringText, semanticModel, syntax, type, constantValue, isImplicit)
        {
        }

        protected abstract IOperation TextImpl { get; }
        public override IEnumerable<IOperation> Children
        {
            get
            {
                yield return Text;
            }
        }
        /// <summary>
        /// Text content.
        /// </summary>
        public IOperation Text => Operation.SetParentOperation(TextImpl, this);
        public override void Accept(OperationVisitor visitor)
        {
            visitor.VisitInterpolatedStringText(this);
        }
        public override TResult Accept<TArgument, TResult>(OperationVisitor<TArgument, TResult> visitor, TArgument argument)
        {
            return visitor.VisitInterpolatedStringText(this, argument);
        }
    }

    /// <remarks>
    /// Represents a constituent string literal part of an interpolated string expression.
    /// </remarks>
    internal sealed partial class InterpolatedStringText : BaseInterpolatedStringText, IInterpolatedStringText
    {
        public InterpolatedStringText(IOperation text, SemanticModel semanticModel, SyntaxNode syntax, ITypeSymbol type, Optional<object> constantValue, bool isImplicit) :
            base(semanticModel, syntax, type, constantValue, isImplicit)
        {
            TextImpl = text;
        }

        protected override IOperation TextImpl { get; }
    }

    /// <remarks>
    /// Represents a constituent string literal part of an interpolated string expression.
    /// </remarks>
    internal sealed partial class LazyInterpolatedStringText : BaseInterpolatedStringText, IInterpolatedStringText
    {
        private readonly Lazy<IOperation> _lazyText;

        public LazyInterpolatedStringText(Lazy<IOperation> text, SemanticModel semanticModel, SyntaxNode syntax, ITypeSymbol type, Optional<object> constantValue, bool isImplicit) : base(semanticModel, syntax, type, constantValue, isImplicit)
        {
            _lazyText = text;
        }

        protected override IOperation TextImpl => _lazyText.Value;
    }

    /// <remarks>
    /// Represents a constituent interpolation part of an interpolated string expression.
    /// </remarks>
    internal abstract partial class BaseInterpolation : Operation, IInterpolation
    {
        protected BaseInterpolation(SemanticModel semanticModel, SyntaxNode syntax, ITypeSymbol type, Optional<object> constantValue, bool isImplicit) :
                    base(OperationKind.Interpolation, semanticModel, syntax, type, constantValue, isImplicit)
        {
        }

        protected abstract IOperation ExpressionImpl { get; }
        protected abstract IOperation AlignmentImpl { get; }
        protected abstract IOperation FormatStringImpl { get; }
        public override IEnumerable<IOperation> Children
        {
            get
            {
                yield return Expression;
                yield return Alignment;
                yield return FormatString;
            }
        }
        /// <summary>
        /// Expression of the interpolation.
        /// </summary>
        public IOperation Expression => Operation.SetParentOperation(ExpressionImpl, this);
        /// <summary>
        /// Optional alignment of the interpolation.
        /// </summary>
        public IOperation Alignment => Operation.SetParentOperation(AlignmentImpl, this);
        /// <summary>
        /// Optional format string of the interpolation.
        /// </summary>
        public IOperation FormatString => Operation.SetParentOperation(FormatStringImpl, this);
        public override void Accept(OperationVisitor visitor)
        {
            visitor.VisitInterpolation(this);
        }
        public override TResult Accept<TArgument, TResult>(OperationVisitor<TArgument, TResult> visitor, TArgument argument)
        {
            return visitor.VisitInterpolation(this, argument);
        }
    }

    /// <remarks>
    /// Represents a constituent interpolation part of an interpolated string expression.
    /// </remarks>
    internal sealed partial class Interpolation : BaseInterpolation, IInterpolation
    {
        public Interpolation(IOperation expression, IOperation alignment, IOperation formatString, SemanticModel semanticModel, SyntaxNode syntax, ITypeSymbol type, Optional<object> constantValue, bool isImplicit) :
            base(semanticModel, syntax, type, constantValue, isImplicit)
        {
            ExpressionImpl = expression;
            AlignmentImpl = alignment;
            FormatStringImpl = formatString;
        }

        protected override IOperation ExpressionImpl { get; }
        protected override IOperation AlignmentImpl { get; }
        protected override IOperation FormatStringImpl { get; }
    }

    /// <remarks>
    /// Represents a constituent interpolation part of an interpolated string expression.
    /// </remarks>
    internal sealed partial class LazyInterpolation : BaseInterpolation, IInterpolation
    {
        private readonly Lazy<IOperation> _lazyExpression;
        private readonly Lazy<IOperation> _lazyAlignment;
        private readonly Lazy<IOperation> _lazyFormatString;

        public LazyInterpolation(Lazy<IOperation> expression, Lazy<IOperation> alignment, Lazy<IOperation> formatString, SemanticModel semanticModel, SyntaxNode syntax, ITypeSymbol type, Optional<object> constantValue, bool isImplicit) :
            base(semanticModel, syntax, type, constantValue, isImplicit)
        {
            _lazyExpression = expression;
            _lazyAlignment = alignment;
            _lazyFormatString = formatString;
        }

        protected override IOperation ExpressionImpl => _lazyExpression.Value;

        protected override IOperation AlignmentImpl => _lazyAlignment.Value;

        protected override IOperation FormatStringImpl => _lazyFormatString.Value;
    }

    /// <remarks>
    /// This interface is reserved for implementation by its associated APIs. We reserve the right to
    /// change it in the future.
    /// </remarks>
    internal abstract partial class BaseInvalidExpression : Operation, IInvalidExpression
    {
        protected BaseInvalidExpression(SemanticModel semanticModel, SyntaxNode syntax, ITypeSymbol type, Optional<object> constantValue, bool isImplicit) :
            base(OperationKind.InvalidExpression, semanticModel, syntax, type, constantValue, isImplicit)
        {
        }
        protected abstract ImmutableArray<IOperation> ChildrenImpl { get; }
        /// <summary>
        /// Child operations.
        /// </summary>
        public override IEnumerable<IOperation> Children => Operation.SetParentOperation(ChildrenImpl, this);
        public override void Accept(OperationVisitor visitor)
        {
            visitor.VisitInvalidExpression(this);
        }
        public override TResult Accept<TArgument, TResult>(OperationVisitor<TArgument, TResult> visitor, TArgument argument)
        {
            return visitor.VisitInvalidExpression(this, argument);
        }
    }

    /// <remarks>
    /// This interface is reserved for implementation by its associated APIs. We reserve the right to
    /// change it in the future.
    /// </remarks>
    internal sealed partial class InvalidExpression : BaseInvalidExpression, IInvalidExpression
    {
        public InvalidExpression(ImmutableArray<IOperation> children, SemanticModel semanticModel, SyntaxNode syntax, ITypeSymbol type, Optional<object> constantValue, bool isImplicit) :
            base(semanticModel, syntax, type, constantValue, isImplicit)
        {
            ChildrenImpl = children;
        }
        protected override ImmutableArray<IOperation> ChildrenImpl { get; }
    }

    /// <remarks>
    /// This interface is reserved for implementation by its associated APIs. We reserve the right to
    /// change it in the future.
    /// </remarks>
    internal sealed partial class LazyInvalidExpression : BaseInvalidExpression, IInvalidExpression
    {
        private readonly Lazy<ImmutableArray<IOperation>> _lazyChildren;

        public LazyInvalidExpression(Lazy<ImmutableArray<IOperation>> children, SemanticModel semanticModel, SyntaxNode syntax, ITypeSymbol type, Optional<object> constantValue, bool isImplicit) : base(semanticModel, syntax, type, constantValue, isImplicit)
        {
            _lazyChildren = children;
        }
        protected override ImmutableArray<IOperation> ChildrenImpl => _lazyChildren.Value;
    }

    /// <summary>
    /// Represents a syntactically or semantically invalid C# or VB statement.
    /// </summary>
    internal abstract partial class BaseInvalidStatement : Operation, IInvalidStatement
    {
        protected BaseInvalidStatement(SemanticModel semanticModel, SyntaxNode syntax, ITypeSymbol type, Optional<object> constantValue, bool isImplicit) :
            base(OperationKind.InvalidStatement, semanticModel, syntax, type, constantValue, isImplicit)
        {
        }
        protected abstract ImmutableArray<IOperation> ChildrenImpl { get; }
        /// <summary>
        /// Child operations.
        /// </summary>
        public override IEnumerable<IOperation> Children => Operation.SetParentOperation(ChildrenImpl, this);
        public override void Accept(OperationVisitor visitor)
        {
            visitor.VisitInvalidStatement(this);
        }
        public override TResult Accept<TArgument, TResult>(OperationVisitor<TArgument, TResult> visitor, TArgument argument)
        {
            return visitor.VisitInvalidStatement(this, argument);
        }
    }

    /// <summary>
    /// Represents a syntactically or semantically invalid C# or VB statement.
    /// </summary>
    internal sealed partial class InvalidStatement : BaseInvalidStatement, IInvalidStatement
    {
        public InvalidStatement(ImmutableArray<IOperation> children, SemanticModel semanticModel, SyntaxNode syntax, ITypeSymbol type, Optional<object> constantValue, bool isImplicit) :
            base(semanticModel, syntax, type, constantValue, isImplicit)
        {
            ChildrenImpl = children;
        }
        protected override ImmutableArray<IOperation> ChildrenImpl { get; }
    }

    /// <summary>
    /// Represents a syntactically or semantically invalid C# or VB statement.
    /// </summary>
    internal sealed partial class LazyInvalidStatement : BaseInvalidStatement, IInvalidStatement
    {
        private readonly Lazy<ImmutableArray<IOperation>> _lazyChildren;

        public LazyInvalidStatement(Lazy<ImmutableArray<IOperation>> children, SemanticModel semanticModel, SyntaxNode syntax, ITypeSymbol type, Optional<object> constantValue, bool isImplicit) : base(semanticModel, syntax, type, constantValue, isImplicit)
        {
            _lazyChildren = children;
        }
        protected override ImmutableArray<IOperation> ChildrenImpl => _lazyChildren.Value;
    }

    /// <summary>
    /// Represents a C# or VB method invocation.
    /// </summary>
    internal abstract partial class BaseInvocationExpression : Operation, IHasArgumentsExpression, IInvocationExpression
    {
        protected BaseInvocationExpression(IMethodSymbol targetMethod, bool isVirtual, SemanticModel semanticModel, SyntaxNode syntax, ITypeSymbol type, Optional<object> constantValue, bool isImplicit) :
                    base(OperationKind.InvocationExpression, semanticModel, syntax, type, constantValue, isImplicit)
        {
            TargetMethod = targetMethod;
            IsVirtual = isVirtual;
        }
        /// <summary>
        /// Method to be invoked.
        /// </summary>
        public IMethodSymbol TargetMethod { get; }
        protected abstract IOperation InstanceImpl { get; }
        /// <summary>
        /// True if the invocation uses a virtual mechanism, and false otherwise.
        /// </summary>
        public bool IsVirtual { get; }
        protected abstract ImmutableArray<IArgument> ArgumentsInEvaluationOrderImpl { get; }
        public override IEnumerable<IOperation> Children
        {
            get
            {
                yield return Instance;
                foreach (var argumentsInEvaluationOrder in ArgumentsInEvaluationOrder)
                {
                    yield return argumentsInEvaluationOrder;
                }
            }
        }
        /// <summary>
        /// 'This' or 'Me' instance to be supplied to the method, or null if the method is static.
        /// </summary>
        public IOperation Instance => Operation.SetParentOperation(InstanceImpl, this);
        /// <summary>
        /// Arguments of the invocation, excluding the instance argument. Arguments are in evaluation order.
        /// </summary>
        /// <remarks>
        /// If the invocation is in its expanded form, then params/ParamArray arguments would be collected into arrays.
        /// Default values are supplied for optional arguments missing in source.
        /// </remarks>
        public ImmutableArray<IArgument> ArgumentsInEvaluationOrder => Operation.SetParentOperation(ArgumentsInEvaluationOrderImpl, this);
        public override void Accept(OperationVisitor visitor)
        {
            visitor.VisitInvocationExpression(this);
        }
        public override TResult Accept<TArgument, TResult>(OperationVisitor<TArgument, TResult> visitor, TArgument argument)
        {
            return visitor.VisitInvocationExpression(this, argument);
        }
    }

    /// <summary>
    /// Represents a C# or VB method invocation.
    /// </summary>
    internal sealed partial class InvocationExpression : BaseInvocationExpression, IHasArgumentsExpression, IInvocationExpression
    {
        public InvocationExpression(IMethodSymbol targetMethod, IOperation instance, bool isVirtual, ImmutableArray<IArgument> argumentsInEvaluationOrder, SemanticModel semanticModel, SyntaxNode syntax, ITypeSymbol type, Optional<object> constantValue, bool isImplicit) :
            base(targetMethod, isVirtual, semanticModel, syntax, type, constantValue, isImplicit)
        {
            InstanceImpl = instance;
            ArgumentsInEvaluationOrderImpl = argumentsInEvaluationOrder;
        }

        protected override IOperation InstanceImpl { get; }
        protected override ImmutableArray<IArgument> ArgumentsInEvaluationOrderImpl { get; }
    }

    /// <summary>
    /// Represents a C# or VB method invocation.
    /// </summary>
    internal sealed partial class LazyInvocationExpression : BaseInvocationExpression, IHasArgumentsExpression, IInvocationExpression
    {
        private readonly Lazy<IOperation> _lazyInstance;
        private readonly Lazy<ImmutableArray<IArgument>> _lazyArgumentsInEvaluationOrder;

        public LazyInvocationExpression(IMethodSymbol targetMethod, Lazy<IOperation> instance, bool isVirtual, Lazy<ImmutableArray<IArgument>> argumentsInEvaluationOrder, SemanticModel semanticModel, SyntaxNode syntax, ITypeSymbol type, Optional<object> constantValue, bool isImplicit) : base(targetMethod, isVirtual, semanticModel, syntax, type, constantValue, isImplicit)
        {
            _lazyInstance = instance ?? throw new System.ArgumentNullException(nameof(instance));
            _lazyArgumentsInEvaluationOrder = argumentsInEvaluationOrder;
        }

        protected override IOperation InstanceImpl => _lazyInstance.Value;

        protected override ImmutableArray<IArgument> ArgumentsInEvaluationOrderImpl => _lazyArgumentsInEvaluationOrder.Value;
    }

    /// <summary>
    /// Represents an expression that tests if a value is of a specific type.
    /// </summary>
    internal abstract partial class BaseIsTypeExpression : Operation, IIsTypeExpression
    {
        protected BaseIsTypeExpression(ITypeSymbol isType, bool isNotTypeExpression, SemanticModel semanticModel, SyntaxNode syntax, ITypeSymbol type, Optional<object> constantValue, bool isImplicit) :
                    base(OperationKind.IsTypeExpression, semanticModel, syntax, type, constantValue, isImplicit)
        {
            IsType = isType;
            IsNotTypeExpression = isNotTypeExpression;
        }

        protected abstract IOperation OperandImpl { get; }
        /// <summary>
        /// Type for which to test.
        /// </summary>
        public ITypeSymbol IsType { get; }
        /// <summary>
        /// Flag indicating if this is an "is not" type expression.
        /// True for VB "TypeOf ... IsNot ..." expression.
        /// False, otherwise.
        /// </summary>
        public bool IsNotTypeExpression { get; }
        public override IEnumerable<IOperation> Children
        {
            get
            {
                yield return Operand;
            }
        }
        /// <summary>
        /// Value to test.
        /// </summary>
        public IOperation Operand => Operation.SetParentOperation(OperandImpl, this);
        public override void Accept(OperationVisitor visitor)
        {
            visitor.VisitIsTypeExpression(this);
        }
        public override TResult Accept<TArgument, TResult>(OperationVisitor<TArgument, TResult> visitor, TArgument argument)
        {
            return visitor.VisitIsTypeExpression(this, argument);
        }
    }

    /// <summary>
    /// Represents an expression that tests if a value is of a specific type.
    /// </summary>
    internal sealed partial class IsTypeExpression : BaseIsTypeExpression, IIsTypeExpression
    {
        public IsTypeExpression(IOperation operand, ITypeSymbol isType, bool isNotTypeExpression, SemanticModel semanticModel, SyntaxNode syntax, ITypeSymbol type, Optional<object> constantValue, bool isImplicit) :
            base(isType, isNotTypeExpression, semanticModel, syntax, type, constantValue, isImplicit)
        {
            OperandImpl = operand;
        }

        protected override IOperation OperandImpl { get; }
    }

    /// <summary>
    /// Represents an expression that tests if a value is of a specific type.
    /// </summary>
    internal sealed partial class LazyIsTypeExpression : BaseIsTypeExpression, IIsTypeExpression
    {
        private readonly Lazy<IOperation> _lazyOperand;

        public LazyIsTypeExpression(Lazy<IOperation> operand, ITypeSymbol isType, bool isNotTypeExpression, SemanticModel semanticModel, SyntaxNode syntax, ITypeSymbol type, Optional<object> constantValue, bool isImplicit) : base(isType, isNotTypeExpression, semanticModel, syntax, type, constantValue, isImplicit)
        {
            _lazyOperand = operand ?? throw new System.ArgumentNullException(nameof(operand));
        }

        protected override IOperation OperandImpl => _lazyOperand.Value;
    }

    /// <summary>
    /// Represents a C# or VB label statement.
    /// </summary>
    internal abstract partial class BaseLabeledStatement : Operation, ILabeledStatement
    {
        protected BaseLabeledStatement(ILabelSymbol label, SemanticModel semanticModel, SyntaxNode syntax, ITypeSymbol type, Optional<object> constantValue, bool isImplicit) :
                    base(OperationKind.LabeledStatement, semanticModel, syntax, type, constantValue, isImplicit)
        {
            Label = label;
        }
        /// <summary>
        ///  Label that can be the target of branches.
        /// </summary>
        public ILabelSymbol Label { get; }
        protected abstract IOperation StatementImpl { get; }
        public override IEnumerable<IOperation> Children
        {
            get
            {
                yield return Statement;
            }
        }
        /// <summary>
        /// Statement that has been labeled.
        /// </summary>
        public IOperation Statement => Operation.SetParentOperation(StatementImpl, this);
        public override void Accept(OperationVisitor visitor)
        {
            visitor.VisitLabeledStatement(this);
        }
        public override TResult Accept<TArgument, TResult>(OperationVisitor<TArgument, TResult> visitor, TArgument argument)
        {
            return visitor.VisitLabeledStatement(this, argument);
        }
    }

    /// <summary>
    /// Represents a C# or VB label statement.
    /// </summary>
    internal sealed partial class LabeledStatement : BaseLabeledStatement, ILabeledStatement
    {
        public LabeledStatement(ILabelSymbol label, IOperation labeledStatement, SemanticModel semanticModel, SyntaxNode syntax, ITypeSymbol type, Optional<object> constantValue, bool isImplicit) :
            base(label, semanticModel, syntax, type, constantValue, isImplicit)
        {
            StatementImpl = labeledStatement;
        }

        protected override IOperation StatementImpl { get; }
    }

    /// <summary>
    /// Represents a C# or VB label statement.
    /// </summary>
    internal sealed partial class LazyLabeledStatement : BaseLabeledStatement, ILabeledStatement
    {
        private readonly Lazy<IOperation> _lazyStatement;

        public LazyLabeledStatement(ILabelSymbol label, Lazy<IOperation> statement, SemanticModel semanticModel, SyntaxNode syntax, ITypeSymbol type, Optional<object> constantValue, bool isImplicit) : base(label, semanticModel, syntax, type, constantValue, isImplicit)
        {
            _lazyStatement = statement ?? throw new System.ArgumentNullException(nameof(statement));
        }

        protected override IOperation StatementImpl => _lazyStatement.Value;
    }

    internal abstract partial class BaseAnonymousFunctionExpression : Operation, IAnonymousFunctionExpression
    {
        protected BaseAnonymousFunctionExpression(IMethodSymbol symbol, SemanticModel semanticModel, SyntaxNode syntax, ITypeSymbol type, Optional<object> constantValue, bool isImplicit) :
                    base(OperationKind.AnonymousFunctionExpression, semanticModel, syntax, type, constantValue, isImplicit)
        {
            Symbol = symbol;
        }
        public IMethodSymbol Symbol { get; }
        protected abstract IBlockStatement BodyImpl { get; }
        public override IEnumerable<IOperation> Children
        {
            get
            {
                yield return Body;
            }
        }
        public IBlockStatement Body => Operation.SetParentOperation(BodyImpl, this);
        public override void Accept(OperationVisitor visitor)
        {
            visitor.VisitAnonymousFunctionExpression(this);
        }
        public override TResult Accept<TArgument, TResult>(OperationVisitor<TArgument, TResult> visitor, TArgument argument)
        {
            return visitor.VisitAnonymousFunctionExpression(this, argument);
        }
    }

    internal sealed partial class AnonymousFunctionExpression : BaseAnonymousFunctionExpression, IAnonymousFunctionExpression
    {
        public AnonymousFunctionExpression(IMethodSymbol symbol, IBlockStatement body, SemanticModel semanticModel, SyntaxNode syntax, ITypeSymbol type, Optional<object> constantValue, bool isImplicit) :
            base(symbol, semanticModel, syntax, type, constantValue, isImplicit)
        {
            BodyImpl = body;
        }

        protected override IBlockStatement BodyImpl { get; }
    }

    internal sealed partial class LazyAnonymousFunctionExpression : BaseAnonymousFunctionExpression, IAnonymousFunctionExpression
    {
        private readonly Lazy<IBlockStatement> _lazyBody;

        public LazyAnonymousFunctionExpression(IMethodSymbol symbol, Lazy<IBlockStatement> body, SemanticModel semanticModel, SyntaxNode syntax, ITypeSymbol type, Optional<object> constantValue, bool isImplicit) : base(symbol, semanticModel, syntax, type, constantValue, isImplicit)
        {
            _lazyBody = body ?? throw new System.ArgumentNullException(nameof(body));
        }

        protected override IBlockStatement BodyImpl => _lazyBody.Value;
    }

    internal abstract partial class BaseDelegateCreationExpression : Operation, IDelegateCreationExpression
    {
        public BaseDelegateCreationExpression(SemanticModel semanticModel, SyntaxNode syntax, ITypeSymbol type, Optional<object> constantValue, bool isImplicit) :
            base(OperationKind.DelegateCreationExpression, semanticModel, syntax, type, constantValue, isImplicit)
        {
        }

        protected abstract IOperation TargetImpl { get; }
        public IOperation Target => Operation.SetParentOperation(TargetImpl, this);

        public override IEnumerable<IOperation> Children
        {
            get { yield return Target; }
        }
        public override void Accept(OperationVisitor visitor)
        {
            visitor.VisitDelegateCreationExpression(this);
        }

        public override TResult Accept<TArgument, TResult>(OperationVisitor<TArgument, TResult> visitor, TArgument argument)
        {
            return visitor.VisitDelegateCreationExpression(this, argument);
        }
    }

    internal partial class DelegateCreationExpression : BaseDelegateCreationExpression
    {
        public DelegateCreationExpression(IOperation target, SemanticModel semanticModel, SyntaxNode syntax, ITypeSymbol type, Optional<object> constantValue, bool isImplicit) :
            base(semanticModel, syntax, type, constantValue, isImplicit)
        {
            TargetImpl = target;
        }

        protected override IOperation TargetImpl { get; }
    }

    internal partial class LazyDelegateCreationExpression : BaseDelegateCreationExpression
    {
        private readonly Lazy<IOperation> _lazyTarget;
        public LazyDelegateCreationExpression(Lazy<IOperation> lazyTarget, SemanticModel semanticModel, SyntaxNode syntax, ITypeSymbol type, Optional<object> constantValue, bool isImplicit) :
            base(semanticModel, syntax, type, constantValue, isImplicit)
        {
            _lazyTarget = lazyTarget;
        }

        protected override IOperation TargetImpl => _lazyTarget.Value;
    }

    /// <summary>
    /// Represents a dynamic access to a member of a class, struct, or module.
    /// </summary>
    internal abstract partial class BaseDynamicMemberReferenceExpression : Operation, IDynamicMemberReferenceExpression
    {
        protected BaseDynamicMemberReferenceExpression(string memberName, ImmutableArray<ITypeSymbol> typeArguments, ITypeSymbol containingType, SemanticModel semanticModel, SyntaxNode syntax, ITypeSymbol type, Optional<object> constantValue, bool isImplicit) :
            base(OperationKind.DynamicMemberReferenceExpression, semanticModel, syntax, type, constantValue, isImplicit)
        {
            MemberName = memberName;
            TypeArguments = typeArguments;
            ContainingType = containingType;
        }

        protected abstract IOperation InstanceImpl { get; }
        /// <summary>
        /// Name of the member.
        /// </summary>
        public string MemberName { get; }
        /// <summary>
        /// Type arguments.
        /// </summary>
        public ImmutableArray<ITypeSymbol> TypeArguments { get; }
        /// <summary>
        /// The containing type of this expression. In C#, this will always be null.
        /// </summary>
        public ITypeSymbol ContainingType { get; }

        public override IEnumerable<IOperation> Children
        {
            get
            {
                yield return Instance;
            }
        }
        /// <summary>
        /// Instance used to bind the member reference.
        /// </summary>
        public IOperation Instance => Operation.SetParentOperation(InstanceImpl, this);
        public override void Accept(OperationVisitor visitor)
        {
            visitor.VisitDynamicMemberReferenceExpression(this);
        }
        public override TResult Accept<TArgument, TResult>(OperationVisitor<TArgument, TResult> visitor, TArgument argument)
        {
            return visitor.VisitDynamicMemberReferenceExpression(this, argument);
        }

    }

    /// <summary>
    /// Represents a dynamic access to a member of a class, struct, or module.
    /// </summary>
    internal sealed partial class DynamicMemberReferenceExpression : BaseDynamicMemberReferenceExpression, IDynamicMemberReferenceExpression
    {
        public DynamicMemberReferenceExpression(IOperation instance, string memberName, ImmutableArray<ITypeSymbol> typeArguments, ITypeSymbol containingType, SemanticModel semanticModel, SyntaxNode syntax, ITypeSymbol type, Optional<object> constantValue, bool isImplicit) :
            base(memberName, typeArguments, containingType, semanticModel, syntax, type, constantValue, isImplicit)
        {
            InstanceImpl = instance;
        }

        protected override IOperation InstanceImpl { get; }
    }

    /// <summary>
    /// Represents a dynamic access to a member of a class, struct, or module.
    /// </summary>
    internal sealed partial class LazyDynamicMemberReferenceExpression : BaseDynamicMemberReferenceExpression, IDynamicMemberReferenceExpression
    {
        private readonly Lazy<IOperation> _lazyInstance;

        public LazyDynamicMemberReferenceExpression(Lazy<IOperation> lazyInstance, string memberName, ImmutableArray<ITypeSymbol> typeArguments, ITypeSymbol containingType, SemanticModel semanticModel, SyntaxNode syntax, ITypeSymbol type, Optional<object> constantValue, bool isImplicit) :
            base(memberName, typeArguments, containingType, semanticModel, syntax, type, constantValue, isImplicit)
        {
            _lazyInstance = lazyInstance;
        }

        protected override IOperation InstanceImpl => _lazyInstance.Value;
    }

    /// <summary>
    /// Represents a textual literal numeric, string, etc. expression.
    /// </summary>
    internal sealed partial class LiteralExpression : Operation, ILiteralExpression
    {
        public LiteralExpression(SemanticModel semanticModel, SyntaxNode syntax, ITypeSymbol type, Optional<object> constantValue, bool isImplicit) :
            base(OperationKind.LiteralExpression, semanticModel, syntax, type, constantValue, isImplicit)
        {
        }
        public override IEnumerable<IOperation> Children
        {
            get
            {
                yield break;
            }
        }
        public override void Accept(OperationVisitor visitor)
        {
            visitor.VisitLiteralExpression(this);
        }
        public override TResult Accept<TArgument, TResult>(OperationVisitor<TArgument, TResult> visitor, TArgument argument)
        {
            return visitor.VisitLiteralExpression(this, argument);
        }
    }

    /// <summary>
    /// Represents a reference to a declared local variable.
    /// </summary>
    internal sealed partial class LocalReferenceExpression : Operation, ILocalReferenceExpression
    {
        public LocalReferenceExpression(ILocalSymbol local, bool isDeclaration, SemanticModel semanticModel, SyntaxNode syntax, ITypeSymbol type, Optional<object> constantValue, bool isImplicit) :
            base(OperationKind.LocalReferenceExpression, semanticModel, syntax, type, constantValue, isImplicit)
        {
            Local = local;
            IsDeclaration = isDeclaration;
        }
        /// <summary>
        /// Referenced local variable.
        /// </summary>
        public ILocalSymbol Local { get; }
        public bool IsDeclaration { get; }
        public override IEnumerable<IOperation> Children
        {
            get
            {
                yield break;
            }
        }
        public override void Accept(OperationVisitor visitor)
        {
            visitor.VisitLocalReferenceExpression(this);
        }
        public override TResult Accept<TArgument, TResult>(OperationVisitor<TArgument, TResult> visitor, TArgument argument)
        {
            return visitor.VisitLocalReferenceExpression(this, argument);
        }
    }

    /// <summary>
    /// Represents a C# lock or a VB SyncLock statement.
    /// </summary>
    internal abstract partial class BaseLockStatement : Operation, ILockStatement
    {
        protected BaseLockStatement(SemanticModel semanticModel, SyntaxNode syntax, ITypeSymbol type, Optional<object> constantValue, bool isImplicit) :
                    base(OperationKind.LockStatement, semanticModel, syntax, type, constantValue, isImplicit)
        {
        }

        protected abstract IOperation ExpressionImpl { get; }
        protected abstract IOperation BodyImpl { get; }
        public override IEnumerable<IOperation> Children
        {
            get
            {
                yield return Expression;
                yield return Body;
            }
        }
        /// <summary>
        /// Expression producing a value to be locked.
        /// </summary>
        public IOperation Expression => Operation.SetParentOperation(ExpressionImpl, this);
        /// <summary>
        /// Body of the lock, to be executed while holding the lock.
        /// </summary>
        public IOperation Body => Operation.SetParentOperation(BodyImpl, this);
        public override void Accept(OperationVisitor visitor)
        {
            visitor.VisitLockStatement(this);
        }
        public override TResult Accept<TArgument, TResult>(OperationVisitor<TArgument, TResult> visitor, TArgument argument)
        {
            return visitor.VisitLockStatement(this, argument);
        }
    }

    /// <summary>
    /// Represents a C# lock or a VB SyncLock statement.
    /// </summary>
    internal sealed partial class LockStatement : BaseLockStatement, ILockStatement
    {
        public LockStatement(IOperation expression, IOperation body, SemanticModel semanticModel, SyntaxNode syntax, ITypeSymbol type, Optional<object> constantValue, bool isImplicit) :
            base(semanticModel, syntax, type, constantValue, isImplicit)
        {
            ExpressionImpl = expression;
            BodyImpl = body;
        }

        protected override IOperation ExpressionImpl { get; }
        protected override IOperation BodyImpl { get; }
    }

    /// <summary>
    /// Represents a C# lock or a VB SyncLock statement.
    /// </summary>
    internal sealed partial class LazyLockStatement : BaseLockStatement, ILockStatement
    {
        private readonly Lazy<IOperation> _lazyExpression;
        private readonly Lazy<IOperation> _lazyBody;

        public LazyLockStatement(Lazy<IOperation> lockedObject, Lazy<IOperation> body, SemanticModel semanticModel, SyntaxNode syntax, ITypeSymbol type, Optional<object> constantValue, bool isImplicit) : base(semanticModel, syntax, type, constantValue, isImplicit)
        {
            _lazyExpression = lockedObject ?? throw new System.ArgumentNullException(nameof(lockedObject));
            _lazyBody = body ?? throw new System.ArgumentNullException(nameof(body));
        }

        protected override IOperation ExpressionImpl => _lazyExpression.Value;

        protected override IOperation BodyImpl => _lazyBody.Value;
    }

    /// <summary>
    /// Represents a C# while, for, foreach, or do statement, or a VB While, For, For Each, or Do statement.
    /// </summary>
    internal abstract partial class LoopStatement : Operation, ILoopStatement
    {
        protected LoopStatement(LoopKind loopKind, ImmutableArray<ILocalSymbol> locals, OperationKind kind, SemanticModel semanticModel, SyntaxNode syntax, ITypeSymbol type, Optional<object> constantValue, bool isImplicit) :
            base(kind, semanticModel, syntax, type, constantValue, isImplicit)
        {
            LoopKind = loopKind;
            Locals = locals;
        }
        protected abstract IOperation BodyImpl { get; }
        /// <summary>
        /// Kind of the loop.
        /// </summary>
        public LoopKind LoopKind { get; }
        /// <summary>
        /// Declarations local to the loop.
        /// </summary>
        public ImmutableArray<ILocalSymbol> Locals { get; }
        /// <summary>
        /// Body of the loop.
        /// </summary>
        public IOperation Body => Operation.SetParentOperation(BodyImpl, this);
    }

    /// <summary>
    /// Represents a reference to a member of a class, struct, or interface.
    /// </summary>
    internal abstract partial class MemberReferenceExpression : Operation, IMemberReferenceExpression
    {
        protected MemberReferenceExpression(ISymbol member, OperationKind kind, SemanticModel semanticModel, SyntaxNode syntax, ITypeSymbol type, Optional<object> constantValue, bool isImplicit) :
            base(kind, semanticModel, syntax, type, constantValue, isImplicit)
        {
            Member = member;
        }
        protected abstract IOperation InstanceImpl { get; }
        /// <summary>
        /// Instance of the type. Null if the reference is to a static/shared member.
        /// </summary>
        public IOperation Instance => Operation.SetParentOperation(InstanceImpl, this);

        /// <summary>
        /// Referenced member.
        /// </summary>
        public virtual ISymbol Member { get; }
    }

    /// <summary>
    /// Represents a reference to a method other than as the target of an invocation.
    /// </summary>
    internal abstract partial class BaseMethodReferenceExpression : MemberReferenceExpression, IMethodReferenceExpression
    {
<<<<<<< HEAD
        public BaseMethodBindingExpression(IMethodSymbol method, bool isVirtual, SemanticModel semanticModel, SyntaxNode syntax, ITypeSymbol type, Optional<object> constantValue, bool isImplicit) :
            base(null, OperationKind.MethodBindingExpression, semanticModel, syntax, type, constantValue, isImplicit)
=======
        public BaseMethodReferenceExpression(IMethodSymbol method, bool isVirtual, ISymbol member, SemanticModel semanticModel, SyntaxNode syntax, ITypeSymbol type, Optional<object> constantValue, bool isImplicit) :
            base(member, OperationKind.MethodReferenceExpression, semanticModel, syntax, type, constantValue, isImplicit)
>>>>>>> bc932374
        {
            Method = method;
            IsVirtual = isVirtual;
        }
        /// <summary>
        /// Referenced method.
        /// </summary>
        public IMethodSymbol Method { get; }

        /// <summary>
        /// Indicates whether the reference uses virtual semantics.
        /// </summary>
        public bool IsVirtual { get; }

        /// <summary>
        /// Referenced member.
        /// </summary>
        public override ISymbol Member => Method;

        public override IEnumerable<IOperation> Children
        {
            get
            {
                yield return Instance;
            }
        }

        public override void Accept(OperationVisitor visitor)
        {
            visitor.VisitMethodReferenceExpression(this);
        }
        public override TResult Accept<TArgument, TResult>(OperationVisitor<TArgument, TResult> visitor, TArgument argument)
        {
            return visitor.VisitMethodReferenceExpression(this, argument);
        }
    }

    /// <summary>
    /// Represents a reference to a method other than as the target of an invocation.
    /// </summary>
    internal sealed partial class MethodReferenceExpression : BaseMethodReferenceExpression, IMethodReferenceExpression
    {
<<<<<<< HEAD
        public MethodBindingExpression(IMethodSymbol method, bool isVirtual, IOperation instance, SemanticModel semanticModel, SyntaxNode syntax, ITypeSymbol type, Optional<object> constantValue, bool isImplicit) :
            base(method, isVirtual, semanticModel, syntax, type, constantValue, isImplicit)
=======
        public MethodReferenceExpression(IMethodSymbol method, bool isVirtual, IOperation instance, ISymbol member, SemanticModel semanticModel, SyntaxNode syntax, ITypeSymbol type, Optional<object> constantValue, bool isImplicit) :
            base(method, isVirtual, member, semanticModel, syntax, type, constantValue, isImplicit)
>>>>>>> bc932374
        {
            InstanceImpl = instance;
        }
        /// <summary>
        /// Instance of the type. Null if the reference is to a static/shared member.
        /// </summary>
        protected override IOperation InstanceImpl { get; }
    }

    /// <summary>
    /// Represents a reference to a method other than as the target of an invocation.
    /// </summary>
    internal sealed partial class LazyMethodReferenceExpression : BaseMethodReferenceExpression, IMethodReferenceExpression
    {
        private readonly Lazy<IOperation> _lazyInstance;

<<<<<<< HEAD
        public LazyMethodBindingExpression(IMethodSymbol method, bool isVirtual, Lazy<IOperation> instance, SemanticModel semanticModel, SyntaxNode syntax, ITypeSymbol type, Optional<object> constantValue, bool isImplicit) :
            base(method, isVirtual, semanticModel, syntax, type, constantValue, isImplicit)
=======
        public LazyMethodReferenceExpression(IMethodSymbol method, bool isVirtual, Lazy<IOperation> instance, ISymbol member, SemanticModel semanticModel, SyntaxNode syntax, ITypeSymbol type, Optional<object> constantValue, bool isImplicit) :
            base(method, isVirtual, member, semanticModel, syntax, type, constantValue, isImplicit)
>>>>>>> bc932374
        {
            _lazyInstance = instance ?? throw new System.ArgumentNullException(nameof(instance));
        }
        protected override IOperation InstanceImpl => _lazyInstance.Value;
    }

    /// <summary>
    /// Represents a null-coalescing expression.
    /// </summary>
    internal abstract partial class BaseCoalesceExpression : Operation, ICoalesceExpression
    {
        protected BaseCoalesceExpression(SemanticModel semanticModel, SyntaxNode syntax, ITypeSymbol type, Optional<object> constantValue, bool isImplicit) :
                    base(OperationKind.CoalesceExpression, semanticModel, syntax, type, constantValue, isImplicit)
        {
        }

        protected abstract IOperation ExpressionImpl { get; }
        protected abstract IOperation WhenNullImpl { get; }
        public override IEnumerable<IOperation> Children
        {
            get
            {
                yield return Expression;
                yield return WhenNull;
            }
        }
        /// <summary>
        /// Value to be unconditionally evaluated.
        /// </summary>
        public IOperation Expression => Operation.SetParentOperation(ExpressionImpl, this);
        /// <summary>
        /// Value to be evaluated if <see cref="Expression"/> evaluates to null/Nothing.
        /// </summary>
        public IOperation WhenNull => Operation.SetParentOperation(WhenNullImpl, this);
        public override void Accept(OperationVisitor visitor)
        {
            visitor.VisitCoalesceExpression(this);
        }
        public override TResult Accept<TArgument, TResult>(OperationVisitor<TArgument, TResult> visitor, TArgument argument)
        {
            return visitor.VisitCoalesceExpression(this, argument);
        }
    }

    /// <summary>
    /// Represents a null-coalescing expression.
    /// </summary>
    internal sealed partial class CoalesceExpression : BaseCoalesceExpression, ICoalesceExpression
    {
        public CoalesceExpression(IOperation expression, IOperation whenNull, SemanticModel semanticModel, SyntaxNode syntax, ITypeSymbol type, Optional<object> constantValue, bool isImplicit) :
            base(semanticModel, syntax, type, constantValue, isImplicit)
        {
            ExpressionImpl = expression;
            WhenNullImpl = whenNull;
        }

        protected override IOperation ExpressionImpl { get; }
        protected override IOperation WhenNullImpl { get; }
    }

    /// <summary>
    /// Represents a null-coalescing expression.
    /// </summary>
    internal sealed partial class LazyCoalesceExpression : BaseCoalesceExpression, ICoalesceExpression
    {
        private readonly Lazy<IOperation> _lazyExpression;
        private readonly Lazy<IOperation> _lazyWhenNull;

        public LazyCoalesceExpression(Lazy<IOperation> expression, Lazy<IOperation> whenNull, SemanticModel semanticModel, SyntaxNode syntax, ITypeSymbol type, Optional<object> constantValue, bool isImplicit) : base(semanticModel, syntax, type, constantValue, isImplicit)
        {
            _lazyExpression = expression ?? throw new System.ArgumentNullException(nameof(expression));
            _lazyWhenNull = whenNull ?? throw new System.ArgumentNullException(nameof(whenNull));
        }

        protected override IOperation ExpressionImpl => _lazyExpression.Value;

        protected override IOperation WhenNullImpl => _lazyWhenNull.Value;
    }

    /// <summary>
    /// Represents a new/New expression.
    /// </summary>
    internal abstract partial class BaseObjectCreationExpression : Operation, IHasArgumentsExpression, IObjectCreationExpression
    {
        protected BaseObjectCreationExpression(IMethodSymbol constructor, SemanticModel semanticModel, SyntaxNode syntax, ITypeSymbol type, Optional<object> constantValue, bool isImplicit) :
                    base(OperationKind.ObjectCreationExpression, semanticModel, syntax, type, constantValue, isImplicit)
        {
            Constructor = constructor;
        }
        /// <summary>
        /// Constructor to be invoked on the created instance.
        /// </summary>
        public IMethodSymbol Constructor { get; }
        protected abstract IObjectOrCollectionInitializerExpression InitializerImpl { get; }
        protected abstract ImmutableArray<IArgument> ArgumentsInEvaluationOrderImpl { get; }
        public override IEnumerable<IOperation> Children
        {
            get
            {
                foreach (var argumentsInEvaluationOrder in ArgumentsInEvaluationOrder)
                {
                    yield return argumentsInEvaluationOrder;
                }
                yield return Initializer;
            }
        }
        /// <summary>
        /// Object or collection initializer, if any.
        /// </summary>
        public IObjectOrCollectionInitializerExpression Initializer => Operation.SetParentOperation(InitializerImpl, this);
        /// <summary>
        /// Arguments of the invocation, excluding the instance argument. Arguments are in evaluation order.
        /// </summary>
        /// <remarks>
        /// If the invocation is in its expanded form, then params/ParamArray arguments would be collected into arrays.
        /// Default values are supplied for optional arguments missing in source.
        /// </remarks>
        public ImmutableArray<IArgument> ArgumentsInEvaluationOrder => Operation.SetParentOperation(ArgumentsInEvaluationOrderImpl, this);
        public override void Accept(OperationVisitor visitor)
        {
            visitor.VisitObjectCreationExpression(this);
        }
        public override TResult Accept<TArgument, TResult>(OperationVisitor<TArgument, TResult> visitor, TArgument argument)
        {
            return visitor.VisitObjectCreationExpression(this, argument);
        }
    }

    /// <summary>
    /// Represents a new/New expression.
    /// </summary>
    internal sealed partial class ObjectCreationExpression : BaseObjectCreationExpression, IHasArgumentsExpression, IObjectCreationExpression
    {
        public ObjectCreationExpression(IMethodSymbol constructor, IObjectOrCollectionInitializerExpression initializer, ImmutableArray<IArgument> argumentsInEvaluationOrder, SemanticModel semanticModel, SyntaxNode syntax, ITypeSymbol type, Optional<object> constantValue, bool isImplicit) :
            base(constructor, semanticModel, syntax, type, constantValue, isImplicit)
        {
            InitializerImpl = initializer;
            ArgumentsInEvaluationOrderImpl = argumentsInEvaluationOrder;
        }

        protected override IObjectOrCollectionInitializerExpression InitializerImpl { get; }
        protected override ImmutableArray<IArgument> ArgumentsInEvaluationOrderImpl { get; }
    }

    /// <summary>
    /// Represents a new/New expression.
    /// </summary>
    internal sealed partial class LazyObjectCreationExpression : BaseObjectCreationExpression, IHasArgumentsExpression, IObjectCreationExpression
    {
        private readonly Lazy<IObjectOrCollectionInitializerExpression> _lazyInitializer;
        private readonly Lazy<ImmutableArray<IArgument>> _lazyArgumentsInEvaluationOrder;

        public LazyObjectCreationExpression(IMethodSymbol constructor, Lazy<IObjectOrCollectionInitializerExpression> initializer, Lazy<ImmutableArray<IArgument>> argumentsInEvaluationOrder, SemanticModel semanticModel, SyntaxNode syntax, ITypeSymbol type, Optional<object> constantValue, bool isImplicit) : base(constructor, semanticModel, syntax, type, constantValue, isImplicit)
        {
            _lazyInitializer = initializer;
            _lazyArgumentsInEvaluationOrder = argumentsInEvaluationOrder;
        }

        protected override IObjectOrCollectionInitializerExpression InitializerImpl => _lazyInitializer.Value;

        protected override ImmutableArray<IArgument> ArgumentsInEvaluationOrderImpl => _lazyArgumentsInEvaluationOrder.Value;

    }

    /// <summary>
    /// Represents a C# or VB new/New anonymous object creation expression.
    /// </summary>
    internal abstract partial class BaseAnonymousObjectCreationExpression : Operation, IAnonymousObjectCreationExpression
    {
        protected BaseAnonymousObjectCreationExpression(SemanticModel semanticModel, SyntaxNode syntax, ITypeSymbol type, Optional<object> constantValue, bool isImplicit) :
            base(OperationKind.AnonymousObjectCreationExpression, semanticModel, syntax, type, constantValue, isImplicit)
        {
        }

        protected abstract ImmutableArray<IOperation> InitializersImpl { get; }
        public override IEnumerable<IOperation> Children
        {
            get
            {
                foreach (var initializer in Initializers)
                {
                    yield return initializer;
                }
            }
        }
        /// <summary>
        /// Explicitly-specified member initializers.
        /// </summary>
        public ImmutableArray<IOperation> Initializers => Operation.SetParentOperation(InitializersImpl, this);
        public override void Accept(OperationVisitor visitor)
        {
            visitor.VisitAnonymousObjectCreationExpression(this);
        }
        public override TResult Accept<TArgument, TResult>(OperationVisitor<TArgument, TResult> visitor, TArgument argument)
        {
            return visitor.VisitAnonymousObjectCreationExpression(this, argument);
        }
    }

    /// <summary>
    /// Represents a C# or VB new/New anonymous object creation expression.
    /// </summary>
    internal sealed partial class AnonymousObjectCreationExpression : BaseAnonymousObjectCreationExpression, IAnonymousObjectCreationExpression
    {
        public AnonymousObjectCreationExpression(ImmutableArray<IOperation> initializers, SemanticModel semanticModel, SyntaxNode syntax, ITypeSymbol type, Optional<object> constantValue, bool isImplicit) :
            base(semanticModel, syntax, type, constantValue, isImplicit)
        {
            InitializersImpl = initializers;
        }

        protected override ImmutableArray<IOperation> InitializersImpl { get; }
    }

    /// <summary>
    /// Represents a C# or VB new/New anonymous object creation expression.
    /// </summary>
    internal sealed partial class LazyAnonymousObjectCreationExpression : BaseAnonymousObjectCreationExpression, IAnonymousObjectCreationExpression
    {
        private readonly Lazy<ImmutableArray<IOperation>> _lazyInitializers;

        public LazyAnonymousObjectCreationExpression(Lazy<ImmutableArray<IOperation>> initializers, SemanticModel semanticModel, SyntaxNode syntax, ITypeSymbol type, Optional<object> constantValue, bool isImplicit) :
            base(semanticModel, syntax, type, constantValue, isImplicit)
        {
            _lazyInitializers = initializers;
        }

        protected override ImmutableArray<IOperation> InitializersImpl => _lazyInitializers.Value;
    }

    /// <summary>
    /// Represents an argument value that has been omitted in an invocation.
    /// </summary>
    internal sealed partial class OmittedArgumentExpression : Operation, IOmittedArgumentExpression
    {
        public OmittedArgumentExpression(SemanticModel semanticModel, SyntaxNode syntax, ITypeSymbol type, Optional<object> constantValue, bool isImplicit) :
            base(OperationKind.OmittedArgumentExpression, semanticModel, syntax, type, constantValue, isImplicit)
        {
        }
        public override IEnumerable<IOperation> Children
        {
            get
            {
                yield break;
            }
        }
        public override void Accept(OperationVisitor visitor)
        {
            visitor.VisitOmittedArgumentExpression(this);
        }
        public override TResult Accept<TArgument, TResult>(OperationVisitor<TArgument, TResult> visitor, TArgument argument)
        {
            return visitor.VisitOmittedArgumentExpression(this, argument);
        }
    }

    /// <summary>
    /// Represents an initialization of a parameter at the point of declaration.
    /// </summary>
    internal abstract partial class BaseParameterInitializer : SymbolInitializer, IParameterInitializer
    {
        public BaseParameterInitializer(IParameterSymbol parameter, OperationKind kind, SemanticModel semanticModel, SyntaxNode syntax, ITypeSymbol type, Optional<object> constantValue, bool isImplicit) :
            base(kind, semanticModel, syntax, type, constantValue, isImplicit)
        {
            Parameter = parameter;
        }
        /// <summary>
        /// Initialized parameter.
        /// </summary>
        public IParameterSymbol Parameter { get; }
        public override IEnumerable<IOperation> Children
        {
            get
            {
                yield return Value;
            }
        }

        public override void Accept(OperationVisitor visitor)
        {
            visitor.VisitParameterInitializer(this);
        }
        public override TResult Accept<TArgument, TResult>(OperationVisitor<TArgument, TResult> visitor, TArgument argument)
        {
            return visitor.VisitParameterInitializer(this, argument);
        }
    }

    /// <summary>
    /// Represents an initialization of a parameter at the point of declaration.
    /// </summary>
    internal sealed partial class ParameterInitializer : BaseParameterInitializer, IParameterInitializer
    {
        public ParameterInitializer(IParameterSymbol parameter, IOperation value, OperationKind kind, SemanticModel semanticModel, SyntaxNode syntax, ITypeSymbol type, Optional<object> constantValue, bool isImplicit) :
            base(parameter, kind, semanticModel, syntax, type, constantValue, isImplicit)
        {
            ValueImpl = value;
        }
        protected override IOperation ValueImpl { get; }
    }

    /// <summary>
    /// Represents an initialization of a parameter at the point of declaration.
    /// </summary>
    internal sealed partial class LazyParameterInitializer : BaseParameterInitializer, IParameterInitializer
    {
        private readonly Lazy<IOperation> _lazyValue;

        public LazyParameterInitializer(IParameterSymbol parameter, Lazy<IOperation> value, OperationKind kind, SemanticModel semanticModel, SyntaxNode syntax, ITypeSymbol type, Optional<object> constantValue, bool isImplicit) :
            base(parameter, kind, semanticModel, syntax, type, constantValue, isImplicit)
        {
            _lazyValue = value ?? throw new System.ArgumentNullException(nameof(value));
        }
        protected override IOperation ValueImpl => _lazyValue.Value;
    }

    /// <summary>
    /// Represents a reference to a parameter.
    /// </summary>
    internal sealed partial class ParameterReferenceExpression : Operation, IParameterReferenceExpression
    {
        public ParameterReferenceExpression(IParameterSymbol parameter, SemanticModel semanticModel, SyntaxNode syntax, ITypeSymbol type, Optional<object> constantValue, bool isImplicit) :
            base(OperationKind.ParameterReferenceExpression, semanticModel, syntax, type, constantValue, isImplicit)
        {
            Parameter = parameter;
        }
        /// <summary>
        /// Referenced parameter.
        /// </summary>
        public IParameterSymbol Parameter { get; }
        public override IEnumerable<IOperation> Children
        {
            get
            {
                yield break;
            }
        }
        public override void Accept(OperationVisitor visitor)
        {
            visitor.VisitParameterReferenceExpression(this);
        }
        public override TResult Accept<TArgument, TResult>(OperationVisitor<TArgument, TResult> visitor, TArgument argument)
        {
            return visitor.VisitParameterReferenceExpression(this, argument);
        }
    }

    /// <summary>
    /// Represents a parenthesized expression.
    /// </summary>
    internal abstract partial class BaseParenthesizedExpression : Operation, IParenthesizedExpression
    {
        protected BaseParenthesizedExpression(SemanticModel semanticModel, SyntaxNode syntax, ITypeSymbol type, Optional<object> constantValue, bool isImplicit) :
                    base(OperationKind.ParenthesizedExpression, semanticModel, syntax, type, constantValue, isImplicit)
        {
        }

        protected abstract IOperation OperandImpl { get; }
        public override IEnumerable<IOperation> Children
        {
            get
            {
                yield return Operand;
            }
        }
        /// <summary>
        /// Operand enclosed in parentheses.
        /// </summary>
        public IOperation Operand => Operation.SetParentOperation(OperandImpl, this);
        public override void Accept(OperationVisitor visitor)
        {
            visitor.VisitParenthesizedExpression(this);
        }
        public override TResult Accept<TArgument, TResult>(OperationVisitor<TArgument, TResult> visitor, TArgument argument)
        {
            return visitor.VisitParenthesizedExpression(this, argument);
        }
    }

    /// <summary>
    /// Represents a parenthesized expression.
    /// </summary>
    internal sealed partial class ParenthesizedExpression : BaseParenthesizedExpression, IParenthesizedExpression
    {
        public ParenthesizedExpression(IOperation operand, SemanticModel semanticModel, SyntaxNode syntax, ITypeSymbol type, Optional<object> constantValue, bool isImplicit) :
            base(semanticModel, syntax, type, constantValue, isImplicit)
        {
            OperandImpl = operand;
        }

        protected override IOperation OperandImpl { get; }
    }

    /// <summary>
    /// Represents a parenthesized expression.
    /// </summary>
    internal sealed partial class LazyParenthesizedExpression : BaseParenthesizedExpression, IParenthesizedExpression
    {
        private readonly Lazy<IOperation> _lazyOperand;

        public LazyParenthesizedExpression(Lazy<IOperation> operand, SemanticModel semanticModel, SyntaxNode syntax, ITypeSymbol type, Optional<object> constantValue, bool isImplicit) : base(semanticModel, syntax, type, constantValue, isImplicit)
        {
            _lazyOperand = operand ?? throw new System.ArgumentNullException(nameof(operand));
        }

        protected override IOperation OperandImpl => _lazyOperand.Value;
    }

    /// <summary>
    /// Represents a general placeholder when no more specific kind of placeholder is available.
    /// A placeholder is an expression whose meaning is inferred from context.
    /// </summary>
    internal sealed partial class PlaceholderExpression : Operation, IPlaceholderExpression
    {
        public PlaceholderExpression(SemanticModel semanticModel, SyntaxNode syntax, ITypeSymbol type, Optional<object> constantValue, bool isImplicit) :
            // https://github.com/dotnet/roslyn/issues/21294
            // base(OperationKind.PlaceholderExpression, semanticModel, syntax, type, constantValue, isImplicit)
            base(OperationKind.None, semanticModel, syntax, type, constantValue, isImplicit)
        {
        }
        public override IEnumerable<IOperation> Children
        {
            get
            {
                yield break;
            }
        }
        public override void Accept(OperationVisitor visitor)
        {
            visitor.VisitPlaceholderExpression(this);
        }
        public override TResult Accept<TArgument, TResult>(OperationVisitor<TArgument, TResult> visitor, TArgument argument)
        {
            return visitor.VisitPlaceholderExpression(this, argument);
        }
    }

    /// <summary>
    /// Represents a reference through a pointer.
    /// </summary>
    internal abstract partial class BasePointerIndirectionReferenceExpression : Operation, IPointerIndirectionReferenceExpression
    {
        protected BasePointerIndirectionReferenceExpression(SemanticModel semanticModel, SyntaxNode syntax, ITypeSymbol type, Optional<object> constantValue, bool isImplicit) :
            // API is internal for V1
            // https://github.com/dotnet/roslyn/issues/21295
            base(OperationKind.None, semanticModel, syntax, type, constantValue, isImplicit)
        {
        }

        protected abstract IOperation PointerImpl { get; }
        public override IEnumerable<IOperation> Children
        {
            get
            {
                yield return Pointer;
            }
        }
        /// <summary>
        /// Pointer to be dereferenced.
        /// </summary>
        public IOperation Pointer => Operation.SetParentOperation(PointerImpl, this);
        public override void Accept(OperationVisitor visitor)
        {
            visitor.VisitPointerIndirectionReferenceExpression(this);
        }
        public override TResult Accept<TArgument, TResult>(OperationVisitor<TArgument, TResult> visitor, TArgument argument)
        {
            return visitor.VisitPointerIndirectionReferenceExpression(this, argument);
        }
    }

    /// <summary>
    /// Represents a reference through a pointer.
    /// </summary>
    internal sealed partial class PointerIndirectionReferenceExpression : BasePointerIndirectionReferenceExpression, IPointerIndirectionReferenceExpression
    {
        public PointerIndirectionReferenceExpression(IOperation pointer, SemanticModel semanticModel, SyntaxNode syntax, ITypeSymbol type, Optional<object> constantValue, bool isImplicit) :
            base(semanticModel, syntax, type, constantValue, isImplicit)
        {
            PointerImpl = pointer;
        }

        protected override IOperation PointerImpl { get; }
    }

    /// <summary>
    /// Represents a reference through a pointer.
    /// </summary>
    internal sealed partial class LazyPointerIndirectionReferenceExpression : BasePointerIndirectionReferenceExpression, IPointerIndirectionReferenceExpression
    {
        private readonly Lazy<IOperation> _lazyPointer;

        public LazyPointerIndirectionReferenceExpression(Lazy<IOperation> pointer, SemanticModel semanticModel, SyntaxNode syntax, ITypeSymbol type, Optional<object> constantValue, bool isImplicit) : base(semanticModel, syntax, type, constantValue, isImplicit)
        {
            _lazyPointer = pointer ?? throw new System.ArgumentNullException(nameof(pointer));
        }

        protected override IOperation PointerImpl => _lazyPointer.Value;
    }

    /// <summary>
    /// Represents an initialization of a property.
    /// </summary>
    internal abstract partial class BasePropertyInitializer : SymbolInitializer, IPropertyInitializer
    {
        public BasePropertyInitializer(IPropertySymbol initializedProperty, OperationKind kind, SemanticModel semanticModel, SyntaxNode syntax, ITypeSymbol type, Optional<object> constantValue, bool isImplicit) :
            base(kind, semanticModel, syntax, type, constantValue, isImplicit)
        {
            InitializedProperty = initializedProperty;
        }
        /// <summary>
        /// Set method used to initialize the property.
        /// </summary>
        public IPropertySymbol InitializedProperty { get; }
        public override IEnumerable<IOperation> Children
        {
            get
            {
                yield return Value;
            }
        }

        public override void Accept(OperationVisitor visitor)
        {
            visitor.VisitPropertyInitializer(this);
        }
        public override TResult Accept<TArgument, TResult>(OperationVisitor<TArgument, TResult> visitor, TArgument argument)
        {
            return visitor.VisitPropertyInitializer(this, argument);
        }
    }

    /// <summary>
    /// Represents an initialization of a property.
    /// </summary>
    internal sealed partial class PropertyInitializer : BasePropertyInitializer, IPropertyInitializer
    {
        public PropertyInitializer(IPropertySymbol initializedProperty, IOperation value, OperationKind kind, SemanticModel semanticModel, SyntaxNode syntax, ITypeSymbol type, Optional<object> constantValue, bool isImplicit) :
            base(initializedProperty, kind, semanticModel, syntax, type, constantValue, isImplicit)
        {
            ValueImpl = value;
        }
        protected override IOperation ValueImpl { get; }
    }

    /// <summary>
    /// Represents an initialization of a property.
    /// </summary>
    internal sealed partial class LazyPropertyInitializer : BasePropertyInitializer, IPropertyInitializer
    {
        private readonly Lazy<IOperation> _lazyValue;

        public LazyPropertyInitializer(IPropertySymbol initializedProperty, Lazy<IOperation> value, OperationKind kind, SemanticModel semanticModel, SyntaxNode syntax, ITypeSymbol type, Optional<object> constantValue, bool isImplicit) :
            base(initializedProperty, kind, semanticModel, syntax, type, constantValue, isImplicit)
        {
            _lazyValue = value ?? throw new System.ArgumentNullException(nameof(value));
        }
        protected override IOperation ValueImpl => _lazyValue.Value;
    }

    /// <summary>
    /// Represents a reference to a property.
    /// </summary>
    internal abstract partial class BasePropertyReferenceExpression : MemberReferenceExpression, IPropertyReferenceExpression, IHasArgumentsExpression
    {
        protected BasePropertyReferenceExpression(IPropertySymbol property, ISymbol member, SemanticModel semanticModel, SyntaxNode syntax, ITypeSymbol type, Optional<object> constantValue, bool isImplicit) :
            base(member, OperationKind.PropertyReferenceExpression, semanticModel, syntax, type, constantValue, isImplicit)
        {
            Property = property;
        }
        /// <summary>
        /// Referenced property.
        /// </summary>
        public IPropertySymbol Property { get; }
        protected abstract ImmutableArray<IArgument> ArgumentsInEvaluationOrderImpl { get; }
        public override IEnumerable<IOperation> Children
        {
            get
            {
                yield return Instance;
                foreach (var argumentsInEvaluationOrder in ArgumentsInEvaluationOrder)
                {
                    yield return argumentsInEvaluationOrder;
                }
            }
        }
        /// <summary>
        /// Arguments of the invocation, excluding the instance argument. Arguments are in evaluation order.
        /// </summary>
        /// <remarks>
        /// If the invocation is in its expanded form, then params/ParamArray arguments would be collected into arrays.
        /// Default values are supplied for optional arguments missing in source.
        /// </remarks>
        public ImmutableArray<IArgument> ArgumentsInEvaluationOrder => Operation.SetParentOperation(ArgumentsInEvaluationOrderImpl, this);

        public override void Accept(OperationVisitor visitor)
        {
            visitor.VisitPropertyReferenceExpression(this);
        }
        public override TResult Accept<TArgument, TResult>(OperationVisitor<TArgument, TResult> visitor, TArgument argument)
        {
            return visitor.VisitPropertyReferenceExpression(this, argument);
        }
    }

    /// <summary>
    /// Represents a reference to a property.
    /// </summary>
    internal sealed partial class PropertyReferenceExpression : BasePropertyReferenceExpression, IPropertyReferenceExpression, IHasArgumentsExpression
    {
        public PropertyReferenceExpression(IPropertySymbol property, IOperation instance, ISymbol member, ImmutableArray<IArgument> argumentsInEvaluationOrder, SemanticModel semanticModel, SyntaxNode syntax, ITypeSymbol type, Optional<object> constantValue, bool isImplicit) :
            base(property, member, semanticModel, syntax, type, constantValue, isImplicit)
        {
            InstanceImpl = instance;
            ArgumentsInEvaluationOrderImpl = argumentsInEvaluationOrder;
        }
        protected override IOperation InstanceImpl { get; }
        protected override ImmutableArray<IArgument> ArgumentsInEvaluationOrderImpl { get; }

        public override void Accept(OperationVisitor visitor)
        {
            visitor.VisitPropertyReferenceExpression(this);
        }
        public override TResult Accept<TArgument, TResult>(OperationVisitor<TArgument, TResult> visitor, TArgument argument)
        {
            return visitor.VisitPropertyReferenceExpression(this, argument);
        }
    }

    /// <summary>
    /// Represents a reference to a property.
    /// </summary>
    internal sealed partial class LazyPropertyReferenceExpression : BasePropertyReferenceExpression, IPropertyReferenceExpression, IHasArgumentsExpression
    {
        private readonly Lazy<IOperation> _lazyInstance;
        private readonly Lazy<ImmutableArray<IArgument>> _lazyArgumentsInEvaluationOrder;

        public LazyPropertyReferenceExpression(IPropertySymbol property, Lazy<IOperation> instance, ISymbol member, Lazy<ImmutableArray<IArgument>> argumentsInEvaluationOrder, SemanticModel semanticModel, SyntaxNode syntax, ITypeSymbol type, Optional<object> constantValue, bool isImplicit) :
            base(property, member, semanticModel, syntax, type, constantValue, isImplicit)
        {
            _lazyInstance = instance ?? throw new System.ArgumentNullException(nameof(instance));
            _lazyArgumentsInEvaluationOrder = argumentsInEvaluationOrder ?? throw new System.ArgumentNullException(nameof(argumentsInEvaluationOrder));
        }
        protected override IOperation InstanceImpl => _lazyInstance.Value;

        protected override ImmutableArray<IArgument> ArgumentsInEvaluationOrderImpl => _lazyArgumentsInEvaluationOrder.Value;

        public override void Accept(OperationVisitor visitor)
        {
            visitor.VisitPropertyReferenceExpression(this);
        }
        public override TResult Accept<TArgument, TResult>(OperationVisitor<TArgument, TResult> visitor, TArgument argument)
        {
            return visitor.VisitPropertyReferenceExpression(this, argument);
        }
    }

    /// <summary>
    /// Represents Case x To y in VB.
    /// </summary>
    internal abstract partial class BaseRangeCaseClause : CaseClause, IRangeCaseClause
    {
        public BaseRangeCaseClause(SemanticModel semanticModel, SyntaxNode syntax, ITypeSymbol type, Optional<object> constantValue, bool isImplicit) :
            base(CaseKind.Range, semanticModel, syntax, type, constantValue, isImplicit)
        {
        }

        protected abstract IOperation MinimumValueImpl { get; }
        protected abstract IOperation MaximumValueImpl { get; }
        public override IEnumerable<IOperation> Children
        {
            get
            {
                yield return MinimumValue;
                yield return MaximumValue;
            }
        }
        /// <summary>
        /// Minimum value of the case range.
        /// </summary>
        public IOperation MinimumValue => Operation.SetParentOperation(MinimumValueImpl, this);
        /// <summary>
        /// Maximum value of the case range.
        /// </summary>
        public IOperation MaximumValue => Operation.SetParentOperation(MaximumValueImpl, this);

        public override void Accept(OperationVisitor visitor)
        {
            visitor.VisitRangeCaseClause(this);
        }
        public override TResult Accept<TArgument, TResult>(OperationVisitor<TArgument, TResult> visitor, TArgument argument)
        {
            return visitor.VisitRangeCaseClause(this, argument);
        }
    }

    /// <summary>
    /// Represents Case x To y in VB.
    /// </summary>
    internal sealed partial class RangeCaseClause : BaseRangeCaseClause, IRangeCaseClause
    {
        public RangeCaseClause(IOperation minimumValue, IOperation maximumValue, SemanticModel semanticModel, SyntaxNode syntax, ITypeSymbol type, Optional<object> constantValue, bool isImplicit) :
            base(semanticModel, syntax, type, constantValue, isImplicit)
        {
            MinimumValueImpl = minimumValue;
            MaximumValueImpl = maximumValue;
        }

        protected override IOperation MinimumValueImpl { get; }
        protected override IOperation MaximumValueImpl { get; }
    }

    /// <summary>
    /// Represents Case x To y in VB.
    /// </summary>
    internal sealed partial class LazyRangeCaseClause : BaseRangeCaseClause, IRangeCaseClause
    {
        private readonly Lazy<IOperation> _lazyMinimumValue;
        private readonly Lazy<IOperation> _lazyMaximumValue;

        public LazyRangeCaseClause(Lazy<IOperation> minimumValue, Lazy<IOperation> maximumValue, SemanticModel semanticModel, SyntaxNode syntax, ITypeSymbol type, Optional<object> constantValue, bool isImplicit) :
            base(semanticModel, syntax, type, constantValue, isImplicit)
        {
            _lazyMinimumValue = minimumValue ?? throw new System.ArgumentNullException(nameof(minimumValue));
            _lazyMaximumValue = maximumValue ?? throw new System.ArgumentNullException(nameof(maximumValue));
        }

        protected override IOperation MinimumValueImpl => _lazyMinimumValue.Value;

        protected override IOperation MaximumValueImpl => _lazyMaximumValue.Value;
    }

    /// <summary>
    /// Represents Case Is op x in VB.
    /// </summary>
    internal abstract partial class BaseRelationalCaseClause : CaseClause, IRelationalCaseClause
    {
        public BaseRelationalCaseClause(BinaryOperatorKind relation, SemanticModel semanticModel, SyntaxNode syntax, ITypeSymbol type, Optional<object> constantValue, bool isImplicit) :
            base(CaseKind.Relational, semanticModel, syntax, type, constantValue, isImplicit)
        {
            Relation = relation;
        }

        protected abstract IOperation ValueImpl { get; }
        /// <summary>
        /// Relational operator used to compare the switch value with the case value.
        /// </summary>
        public BinaryOperatorKind Relation { get; }
        public override IEnumerable<IOperation> Children
        {
            get
            {
                yield return Value;
            }
        }
        /// <summary>
        /// Case value.
        /// </summary>
        public IOperation Value => Operation.SetParentOperation(ValueImpl, this);

        public override void Accept(OperationVisitor visitor)
        {
            visitor.VisitRelationalCaseClause(this);
        }
        public override TResult Accept<TArgument, TResult>(OperationVisitor<TArgument, TResult> visitor, TArgument argument)
        {
            return visitor.VisitRelationalCaseClause(this, argument);
        }
    }

    /// <summary>
    /// Represents Case Is op x in VB.
    /// </summary>
    internal sealed partial class RelationalCaseClause : BaseRelationalCaseClause, IRelationalCaseClause
    {
        public RelationalCaseClause(IOperation value, BinaryOperatorKind relation, SemanticModel semanticModel, SyntaxNode syntax, ITypeSymbol type, Optional<object> constantValue, bool isImplicit) :
            base(relation, semanticModel, syntax, type, constantValue, isImplicit)
        {
            ValueImpl = value;
        }

        protected override IOperation ValueImpl { get; }
    }

    /// <summary>
    /// Represents Case Is op x in VB.
    /// </summary>
    internal sealed partial class LazyRelationalCaseClause : BaseRelationalCaseClause, IRelationalCaseClause
    {
        private readonly Lazy<IOperation> _lazyValue;

        public LazyRelationalCaseClause(Lazy<IOperation> value, BinaryOperatorKind relation, SemanticModel semanticModel, SyntaxNode syntax, ITypeSymbol type, Optional<object> constantValue, bool isImplicit) :
            base(relation, semanticModel, syntax, type, constantValue, isImplicit)
        {
            _lazyValue = value ?? throw new System.ArgumentNullException(nameof(value));
        }

        protected override IOperation ValueImpl => _lazyValue.Value;
    }

    /// <summary>
    /// Represents a C# return or a VB Return statement.
    /// </summary>
    internal abstract partial class BaseReturnStatement : Operation, IReturnStatement
    {
        protected BaseReturnStatement(OperationKind kind, SemanticModel semanticModel, SyntaxNode syntax, ITypeSymbol type, Optional<object> constantValue, bool isImplicit) :
                    base(kind, semanticModel, syntax, type, constantValue, isImplicit)
        {
            Debug.Assert(kind == OperationKind.ReturnStatement
                      || kind == OperationKind.YieldReturnStatement
                      || kind == OperationKind.YieldBreakStatement);
        }

        protected abstract IOperation ReturnedValueImpl { get; }
        public override IEnumerable<IOperation> Children
        {
            get
            {
                yield return ReturnedValue;
            }
        }
        /// <summary>
        /// Value to be returned.
        /// </summary>
        public IOperation ReturnedValue => Operation.SetParentOperation(ReturnedValueImpl, this);
        public override void Accept(OperationVisitor visitor)
        {
            if (Kind == OperationKind.YieldBreakStatement)
            {
                visitor.VisitYieldBreakStatement(this);
            }
            else
            {
                visitor.VisitReturnStatement(this);
            }
        }
        public override TResult Accept<TArgument, TResult>(OperationVisitor<TArgument, TResult> visitor, TArgument argument)
        {
            if (Kind == OperationKind.YieldBreakStatement)
            {
                return visitor.VisitYieldBreakStatement(this, argument);
            }
            else
            {
                return visitor.VisitReturnStatement(this, argument);
            }
        }
    }

    /// <summary>
    /// Represents a C# return or a VB Return statement.
    /// </summary>
    internal sealed partial class ReturnStatement : BaseReturnStatement, IReturnStatement
    {
        public ReturnStatement(OperationKind kind, IOperation returnedValue, SemanticModel semanticModel, SyntaxNode syntax, ITypeSymbol type, Optional<object> constantValue, bool isImplicit) :
            base(kind, semanticModel, syntax, type, constantValue, isImplicit)
        {
            ReturnedValueImpl = returnedValue;
        }

        protected override IOperation ReturnedValueImpl { get; }
    }

    /// <summary>
    /// Represents a C# return or a VB Return statement.
    /// </summary>
    internal sealed partial class LazyReturnStatement : BaseReturnStatement, IReturnStatement
    {
        private readonly Lazy<IOperation> _lazyReturnedValue;

        public LazyReturnStatement(OperationKind kind, Lazy<IOperation> returnedValue, SemanticModel semanticModel, SyntaxNode syntax, ITypeSymbol type, Optional<object> constantValue, bool isImplicit) : base(kind, semanticModel, syntax, type, constantValue, isImplicit)
        {
            _lazyReturnedValue = returnedValue ?? throw new System.ArgumentNullException(nameof(returnedValue));
        }

        protected override IOperation ReturnedValueImpl => _lazyReturnedValue.Value;
    }

    /// <summary>
    /// Represents case x in C# or Case x in VB.
    /// </summary>
    internal abstract partial class BaseSingleValueCaseClause : CaseClause, ISingleValueCaseClause
    {
        public BaseSingleValueCaseClause(SemanticModel semanticModel, SyntaxNode syntax, ITypeSymbol type, Optional<object> constantValue, bool isImplicit) :
            base(CaseKind.SingleValue, semanticModel, syntax, type, constantValue, isImplicit)
        {
        }

        protected abstract IOperation ValueImpl { get; }
        public override IEnumerable<IOperation> Children
        {
            get
            {
                yield return Value;
            }
        }
        /// <summary>
        /// Case value.
        /// </summary>
        public IOperation Value => Operation.SetParentOperation(ValueImpl, this);

        public override void Accept(OperationVisitor visitor)
        {
            visitor.VisitSingleValueCaseClause(this);
        }
        public override TResult Accept<TArgument, TResult>(OperationVisitor<TArgument, TResult> visitor, TArgument argument)
        {
            return visitor.VisitSingleValueCaseClause(this, argument);
        }
    }

    /// <summary>
    /// Represents case x in C# or Case x in VB.
    /// </summary>
    internal sealed partial class SingleValueCaseClause : BaseSingleValueCaseClause, ISingleValueCaseClause
    {
        public SingleValueCaseClause(IOperation value, SemanticModel semanticModel, SyntaxNode syntax, ITypeSymbol type, Optional<object> constantValue, bool isImplicit) :
            base(semanticModel, syntax, type, constantValue, isImplicit)
        {
            ValueImpl = value;
        }

        protected override IOperation ValueImpl { get; }
    }

    /// <summary>
    /// Represents case x in C# or Case x in VB.
    /// </summary>
    internal sealed partial class LazySingleValueCaseClause : BaseSingleValueCaseClause, ISingleValueCaseClause
    {
        private readonly Lazy<IOperation> _lazyValue;

        public LazySingleValueCaseClause(Lazy<IOperation> value, SemanticModel semanticModel, SyntaxNode syntax, ITypeSymbol type, Optional<object> constantValue, bool isImplicit) :
            base(semanticModel, syntax, type, constantValue, isImplicit)
        {
            _lazyValue = value ?? throw new System.ArgumentNullException(nameof(value));
        }

        protected override IOperation ValueImpl => _lazyValue.Value;
    }

    /// <summary>
    /// Represents default case in C# or Case Else in VB.
    /// </summary>
    internal sealed partial class DefaultCaseClause : CaseClause, IDefaultCaseClause
    {
        public DefaultCaseClause(SemanticModel semanticModel, SyntaxNode syntax, ITypeSymbol type, Optional<object> constantValue, bool isImplicit) :
            base(CaseKind.Default, semanticModel, syntax, type, constantValue, isImplicit)
        {
        }
        public override IEnumerable<IOperation> Children
        {
            get
            {
                yield break;
            }
        }
        public override void Accept(OperationVisitor visitor)
        {
            visitor.VisitDefaultCaseClause(this);
        }
        public override TResult Accept<TArgument, TResult>(OperationVisitor<TArgument, TResult> visitor, TArgument argument)
        {
            return visitor.VisitDefaultCaseClause(this, argument);
        }
    }

    /// <summary>
    /// Represents a SizeOf expression.
    /// </summary>
    internal sealed partial class SizeOfExpression : Operation, ISizeOfExpression
    {
        public SizeOfExpression(ITypeSymbol typeOperand, SemanticModel semanticModel, SyntaxNode syntax, ITypeSymbol type, Optional<object> constantValue, bool isImplicit) :
            // https://github.com/dotnet/roslyn/issues/21296
            // base(OperationKind.SizeOfExpression, semanticModel, syntax, type, constantValue, isImplicit)
            base(OperationKind.None, semanticModel, syntax, type, constantValue, isImplicit)
        {
            TypeOperand = typeOperand;
        }
        /// <summary>
        /// Type operand.
        /// </summary>
        public ITypeSymbol TypeOperand { get; }
        public override IEnumerable<IOperation> Children
        {
            get
            {
                yield break;
            }
        }
        public override void Accept(OperationVisitor visitor)
        {
            visitor.VisitSizeOfExpression(this);
        }
        public override TResult Accept<TArgument, TResult>(OperationVisitor<TArgument, TResult> visitor, TArgument argument)
        {
            return visitor.VisitSizeOfExpression(this, argument);
        }
    }

    /// <summary>
    /// Represents a VB Stop statement.
    /// </summary>
    internal sealed partial class StopStatement : Operation, IStopStatement
    {
        public StopStatement(SemanticModel semanticModel, SyntaxNode syntax, ITypeSymbol type, Optional<object> constantValue, bool isImplicit) :
            // https://github.com/dotnet/roslyn/issues/21297
            // base(OperationKind.StopStatement, semanticModel, syntax, type, constantValue, isImplicit)
            base(OperationKind.None, semanticModel, syntax, type, constantValue, isImplicit)
        {
        }
        public override IEnumerable<IOperation> Children
        {
            get
            {
                yield break;
            }
        }
        public override void Accept(OperationVisitor visitor)
        {
            visitor.VisitStopStatement(this);
        }
        public override TResult Accept<TArgument, TResult>(OperationVisitor<TArgument, TResult> visitor, TArgument argument)
        {
            return visitor.VisitStopStatement(this, argument);
        }
    }

    /// <summary>
    /// Represents a C# case or VB Case statement.
    /// </summary>
    internal abstract partial class BaseSwitchCase : Operation, ISwitchCase
    {
        protected BaseSwitchCase(SemanticModel semanticModel, SyntaxNode syntax, ITypeSymbol type, Optional<object> constantValue, bool isImplicit) :
                    base(OperationKind.SwitchCase, semanticModel, syntax, type, constantValue, isImplicit)
        {
        }

        protected abstract ImmutableArray<ICaseClause> ClausesImpl { get; }
        protected abstract ImmutableArray<IOperation> BodyImpl { get; }
        public override IEnumerable<IOperation> Children
        {
            get
            {
                foreach (var clause in Clauses)
                {
                    yield return clause;
                }
                foreach (var body in Body)
                {
                    yield return body;
                }
            }
        }
        /// <summary>
        /// Clauses of the case. For C# there is one clause per case, but for VB there can be multiple.
        /// </summary>
        public ImmutableArray<ICaseClause> Clauses => Operation.SetParentOperation(ClausesImpl, this);
        /// <summary>
        /// Statements of the case.
        /// </summary>
        public ImmutableArray<IOperation> Body => Operation.SetParentOperation(BodyImpl, this);
        public override void Accept(OperationVisitor visitor)
        {
            visitor.VisitSwitchCase(this);
        }
        public override TResult Accept<TArgument, TResult>(OperationVisitor<TArgument, TResult> visitor, TArgument argument)
        {
            return visitor.VisitSwitchCase(this, argument);
        }
    }

    /// <summary>
    /// Represents a C# case or VB Case statement.
    /// </summary>
    internal sealed partial class SwitchCase : BaseSwitchCase, ISwitchCase
    {
        public SwitchCase(ImmutableArray<ICaseClause> clauses, ImmutableArray<IOperation> body, SemanticModel semanticModel, SyntaxNode syntax, ITypeSymbol type, Optional<object> constantValue, bool isImplicit) :
            base(semanticModel, syntax, type, constantValue, isImplicit)
        {
            ClausesImpl = clauses;
            BodyImpl = body;
        }

        protected override ImmutableArray<ICaseClause> ClausesImpl { get; }
        protected override ImmutableArray<IOperation> BodyImpl { get; }
    }

    /// <summary>
    /// Represents a C# case or VB Case statement.
    /// </summary>
    internal sealed partial class LazySwitchCase : BaseSwitchCase, ISwitchCase
    {
        private readonly Lazy<ImmutableArray<ICaseClause>> _lazyClauses;
        private readonly Lazy<ImmutableArray<IOperation>> _lazyBody;

        public LazySwitchCase(Lazy<ImmutableArray<ICaseClause>> clauses, Lazy<ImmutableArray<IOperation>> body, SemanticModel semanticModel, SyntaxNode syntax, ITypeSymbol type, Optional<object> constantValue, bool isImplicit) : base(semanticModel, syntax, type, constantValue, isImplicit)
        {
            _lazyClauses = clauses;
            _lazyBody = body;
        }

        protected override ImmutableArray<ICaseClause> ClausesImpl => _lazyClauses.Value;

        protected override ImmutableArray<IOperation> BodyImpl => _lazyBody.Value;
    }

    /// <summary>
    /// Represents a C# switch or VB Select Case statement.
    /// </summary>
    internal abstract partial class BaseSwitchStatement : Operation, ISwitchStatement
    {
        protected BaseSwitchStatement(SemanticModel semanticModel, SyntaxNode syntax, ITypeSymbol type, Optional<object> constantValue, bool isImplicit) :
                    base(OperationKind.SwitchStatement, semanticModel, syntax, type, constantValue, isImplicit)
        {
        }

        protected abstract IOperation ValueImpl { get; }
        protected abstract ImmutableArray<ISwitchCase> CasesImpl { get; }
        public override IEnumerable<IOperation> Children
        {
            get
            {
                yield return Value;
                foreach (var @case in Cases)
                {
                    yield return @case;
                }
            }
        }
        /// <summary>
        /// Value to be switched upon.
        /// </summary>
        public IOperation Value => Operation.SetParentOperation(ValueImpl, this);
        /// <summary>
        /// Cases of the switch.
        /// </summary>
        public ImmutableArray<ISwitchCase> Cases => Operation.SetParentOperation(CasesImpl, this);
        public override void Accept(OperationVisitor visitor)
        {
            visitor.VisitSwitchStatement(this);
        }
        public override TResult Accept<TArgument, TResult>(OperationVisitor<TArgument, TResult> visitor, TArgument argument)
        {
            return visitor.VisitSwitchStatement(this, argument);
        }
    }

    /// <summary>
    /// Represents a C# switch or VB Select Case statement.
    /// </summary>
    internal sealed partial class SwitchStatement : BaseSwitchStatement, ISwitchStatement
    {
        public SwitchStatement(IOperation value, ImmutableArray<ISwitchCase> cases, SemanticModel semanticModel, SyntaxNode syntax, ITypeSymbol type, Optional<object> constantValue, bool isImplicit) :
            base(semanticModel, syntax, type, constantValue, isImplicit)
        {
            ValueImpl = value;
            CasesImpl = cases;
        }

        protected override IOperation ValueImpl { get; }
        protected override ImmutableArray<ISwitchCase> CasesImpl { get; }
    }

    /// <summary>
    /// Represents a C# switch or VB Select Case statement.
    /// </summary>
    internal sealed partial class LazySwitchStatement : BaseSwitchStatement, ISwitchStatement
    {
        private readonly Lazy<IOperation> _lazyValue;
        private readonly Lazy<ImmutableArray<ISwitchCase>> _lazyCases;

        public LazySwitchStatement(Lazy<IOperation> value, Lazy<ImmutableArray<ISwitchCase>> cases, SemanticModel semanticModel, SyntaxNode syntax, ITypeSymbol type, Optional<object> constantValue, bool isImplicit) : base(semanticModel, syntax, type, constantValue, isImplicit)
        {
            _lazyValue = value ?? throw new System.ArgumentNullException(nameof(value));
            _lazyCases = cases;
        }

        protected override IOperation ValueImpl => _lazyValue.Value;

        protected override ImmutableArray<ISwitchCase> CasesImpl => _lazyCases.Value;
    }

    /// <summary>
    /// Represents an initializer for a field, property, or parameter.
    /// </summary>
    internal abstract partial class SymbolInitializer : Operation, ISymbolInitializer
    {
        protected SymbolInitializer(OperationKind kind, SemanticModel semanticModel, SyntaxNode syntax, ITypeSymbol type, Optional<object> constantValue, bool isImplicit) :
            base(kind, semanticModel, syntax, type, constantValue, isImplicit)
        {
        }
        protected abstract IOperation ValueImpl { get; }
        public IOperation Value => Operation.SetParentOperation(ValueImpl, this);
    }

    /// <summary>
    /// Represents a C# try or a VB Try statement.
    /// </summary>
    internal abstract partial class BaseTryStatement : Operation, ITryStatement
    {
        protected BaseTryStatement(SemanticModel semanticModel, SyntaxNode syntax, ITypeSymbol type, Optional<object> constantValue, bool isImplicit) :
            // https://github.com/dotnet/roslyn/issues/22008
            // base(OperationKind.TryStatement, semanticModel, syntax, type, constantValue, isImplicit)
            base(OperationKind.None, semanticModel, syntax, type, constantValue, isImplicit)
        {
        }

        protected abstract IBlockStatement BodyImpl { get; }
        protected abstract ImmutableArray<ICatchClause> CatchesImpl { get; }
        protected abstract IBlockStatement FinallyHandlerImpl { get; }
        public override IEnumerable<IOperation> Children
        {
            get
            {
                yield return Body;
                foreach (var catche in Catches)
                {
                    yield return catche;
                }
                yield return FinallyHandler;
            }
        }
        /// <summary>
        /// Body of the try, over which the handlers are active.
        /// </summary>
        public IBlockStatement Body => Operation.SetParentOperation(BodyImpl, this);
        /// <summary>
        /// Catch clauses of the try.
        /// </summary>
        public ImmutableArray<ICatchClause> Catches => Operation.SetParentOperation(CatchesImpl, this);
        /// <summary>
        /// Finally handler of the try.
        /// </summary>
        public IBlockStatement FinallyHandler => Operation.SetParentOperation(FinallyHandlerImpl, this);
        public override void Accept(OperationVisitor visitor)
        {
            visitor.VisitTryStatement(this);
        }
        public override TResult Accept<TArgument, TResult>(OperationVisitor<TArgument, TResult> visitor, TArgument argument)
        {
            return visitor.VisitTryStatement(this, argument);
        }
    }

    /// <summary>
    /// Represents a C# try or a VB Try statement.
    /// </summary>
    internal sealed partial class TryStatement : BaseTryStatement, ITryStatement
    {
        public TryStatement(IBlockStatement body, ImmutableArray<ICatchClause> catches, IBlockStatement finallyHandler, SemanticModel semanticModel, SyntaxNode syntax, ITypeSymbol type, Optional<object> constantValue, bool isImplicit) :
            base(semanticModel, syntax, type, constantValue, isImplicit)
        {
            BodyImpl = body;
            CatchesImpl = catches;
            FinallyHandlerImpl = finallyHandler;
        }

        protected override IBlockStatement BodyImpl { get; }
        protected override ImmutableArray<ICatchClause> CatchesImpl { get; }
        protected override IBlockStatement FinallyHandlerImpl { get; }
    }

    /// <summary>
    /// Represents a C# try or a VB Try statement.
    /// </summary>
    internal sealed partial class LazyTryStatement : BaseTryStatement, ITryStatement
    {
        private readonly Lazy<IBlockStatement> _lazyBody;
        private readonly Lazy<ImmutableArray<ICatchClause>> _lazyCatches;
        private readonly Lazy<IBlockStatement> _lazyFinallyHandler;

        public LazyTryStatement(Lazy<IBlockStatement> body, Lazy<ImmutableArray<ICatchClause>> catches, Lazy<IBlockStatement> finallyHandler, SemanticModel semanticModel, SyntaxNode syntax, ITypeSymbol type, Optional<object> constantValue, bool isImplicit) : base(semanticModel, syntax, type, constantValue, isImplicit)
        {
            _lazyBody = body ?? throw new System.ArgumentNullException(nameof(body));
            _lazyCatches = catches;
            _lazyFinallyHandler = finallyHandler ?? throw new System.ArgumentNullException(nameof(finallyHandler));
        }

        protected override IBlockStatement BodyImpl => _lazyBody.Value;

        protected override ImmutableArray<ICatchClause> CatchesImpl => _lazyCatches.Value;

        protected override IBlockStatement FinallyHandlerImpl => _lazyFinallyHandler.Value;
    }

    /// <summary>
    /// Represents a tuple expression.
    /// </summary>
    internal abstract partial class BaseTupleExpression : Operation, ITupleExpression
    {
        protected BaseTupleExpression(SemanticModel semanticModel, SyntaxNode syntax, ITypeSymbol type, Optional<object> constantValue, bool isImplicit) :
                    base(OperationKind.TupleExpression, semanticModel, syntax, type, constantValue, isImplicit)
        {
        }

        protected abstract ImmutableArray<IOperation> ElementsImpl { get; }
        public override IEnumerable<IOperation> Children
        {
            get
            {
                foreach (var element in Elements)
                {
                    yield return element;
                }
            }
        }
        /// <summary>
        /// Elements for tuple expression.
        /// </summary>
        public ImmutableArray<IOperation> Elements => Operation.SetParentOperation(ElementsImpl, this);
        public override void Accept(OperationVisitor visitor)
        {
            visitor.VisitTupleExpression(this);
        }
        public override TResult Accept<TArgument, TResult>(OperationVisitor<TArgument, TResult> visitor, TArgument argument)
        {
            return visitor.VisitTupleExpression(this, argument);
        }
    }

    /// <summary>
    /// Represents a tuple expression.
    /// </summary>
    internal sealed partial class TupleExpression : BaseTupleExpression, ITupleExpression
    {
        public TupleExpression(ImmutableArray<IOperation> elements, SemanticModel semanticModel, SyntaxNode syntax, ITypeSymbol type, Optional<object> constantValue, bool isImplicit) :
            base(semanticModel, syntax, type, constantValue, isImplicit)
        {
            ElementsImpl = elements;
        }

        protected override ImmutableArray<IOperation> ElementsImpl { get; }
    }

    /// <summary>
    /// Represents a tuple expression.
    /// </summary>
    internal sealed partial class LazyTupleExpression : BaseTupleExpression, ITupleExpression
    {
        private readonly Lazy<ImmutableArray<IOperation>> _lazyElements;

        public LazyTupleExpression(Lazy<ImmutableArray<IOperation>> elements, SemanticModel semanticModel, SyntaxNode syntax, ITypeSymbol type, Optional<object> constantValue, bool isImplicit) :
            base(semanticModel, syntax, type, constantValue, isImplicit)
        {
            _lazyElements = elements;
        }

        protected override ImmutableArray<IOperation> ElementsImpl => _lazyElements.Value;
    }

    /// <summary>
    /// Represents a TypeOf expression.
    /// </summary>
    internal sealed partial class TypeOfExpression : Operation, ITypeOfExpression
    {
        public TypeOfExpression(ITypeSymbol typeOperand, SemanticModel semanticModel, SyntaxNode syntax, ITypeSymbol type, Optional<object> constantValue, bool isImplicit) :
            // https://github.com/dotnet/roslyn/issues/22003
            // base(OperationKind.TypeOfExpression, semanticModel, syntax, type, constantValue, isImplicit)
            base(OperationKind.None, semanticModel, syntax, type, constantValue, isImplicit)
        {
            TypeOperand = typeOperand;
        }
        /// <summary>
        /// Type operand.
        /// </summary>
        public ITypeSymbol TypeOperand { get; }
        public override IEnumerable<IOperation> Children
        {
            get
            {
                yield break;
            }
        }
        public override void Accept(OperationVisitor visitor)
        {
            visitor.VisitTypeOfExpression(this);
        }
        public override TResult Accept<TArgument, TResult>(OperationVisitor<TArgument, TResult> visitor, TArgument argument)
        {
            return visitor.VisitTypeOfExpression(this, argument);
        }
    }

    /// <summary>
    /// Represents a type parameter object creation expression, i.e. new T(), where T is a type parameter with new constraint.
    /// </summary>
    internal abstract partial class BaseTypeParameterObjectCreationExpression : Operation, ITypeParameterObjectCreationExpression
    {
        public BaseTypeParameterObjectCreationExpression(SemanticModel semanticModel, SyntaxNode syntax, ITypeSymbol type, Optional<object> constantValue, bool isImplicit) :
            base(OperationKind.TypeParameterObjectCreationExpression, semanticModel, syntax, type, constantValue, isImplicit)
        {
        }
        protected abstract IObjectOrCollectionInitializerExpression InitializerImpl { get; }
        public override IEnumerable<IOperation> Children
        {
            get
            {
                yield return Initializer;
            }
        }
        /// <summary>
        /// Object or collection initializer, if any.
        /// </summary>
        public IObjectOrCollectionInitializerExpression Initializer => Operation.SetParentOperation(InitializerImpl, this);
        public override void Accept(OperationVisitor visitor)
        {
            visitor.VisitTypeParameterObjectCreationExpression(this);
        }
        public override TResult Accept<TArgument, TResult>(OperationVisitor<TArgument, TResult> visitor, TArgument argument)
        {
            return visitor.VisitTypeParameterObjectCreationExpression(this, argument);
        }
    }

    /// <summary>
    /// Represents a type parameter object creation expression, i.e. new T(), where T is a type parameter with new constraint.
    /// </summary>
    internal sealed partial class TypeParameterObjectCreationExpression : BaseTypeParameterObjectCreationExpression, ITypeParameterObjectCreationExpression
    {
        public TypeParameterObjectCreationExpression(IObjectOrCollectionInitializerExpression initializer, SemanticModel semanticModel, SyntaxNode syntax, ITypeSymbol type, Optional<object> constantValue, bool isImplicit) :
            base(semanticModel, syntax, type, constantValue, isImplicit)
        {
            InitializerImpl = initializer;
        }
        protected override IObjectOrCollectionInitializerExpression InitializerImpl { get; }
    }

    /// <summary>
    /// Represents a type parameter object creation expression, i.e. new T(), where T is a type parameter with new constraint.
    /// </summary>
    internal sealed partial class LazyTypeParameterObjectCreationExpression : BaseTypeParameterObjectCreationExpression, ITypeParameterObjectCreationExpression
    {
        private readonly Lazy<IObjectOrCollectionInitializerExpression> _lazyInitializer;
        public LazyTypeParameterObjectCreationExpression(Lazy<IObjectOrCollectionInitializerExpression> initializer, SemanticModel semanticModel, SyntaxNode syntax, ITypeSymbol type, Optional<object> constantValue, bool isImplicit) :
            base(semanticModel, syntax, type, constantValue, isImplicit)
        {
            _lazyInitializer = initializer ?? throw new System.ArgumentNullException(nameof(initializer));
        }
        protected override IObjectOrCollectionInitializerExpression InitializerImpl => _lazyInitializer.Value;
    }

    /// <remarks>
    /// Represents a dynamically bound new/New expression.
    /// </remarks>
    internal abstract partial class HasDynamicArgumentsExpression : Operation
    {
        protected HasDynamicArgumentsExpression(OperationKind operationKind, ImmutableArray<string> argumentNames, ImmutableArray<RefKind> argumentRefKinds, SemanticModel semanticModel, SyntaxNode syntax, ITypeSymbol type, Optional<object> constantValue, bool isImplicit) :
            base(operationKind, semanticModel, syntax, type, constantValue, isImplicit)
        {
            ArgumentNames = argumentNames;
            ArgumentRefKinds = argumentRefKinds;
        }

        protected abstract ImmutableArray<IOperation> ArgumentsImpl { get; }

        /// <summary>
        /// Optional argument names for named arguments.
        /// </summary>
        public ImmutableArray<string> ArgumentNames { get; }
        /// <summary>
        /// Optional argument ref kinds.
        /// </summary>
        public ImmutableArray<RefKind> ArgumentRefKinds { get; }
        /// <summary>
        /// Dynamically bound arguments, excluding the instance argument.
        /// </summary>
        public ImmutableArray<IOperation> Arguments => Operation.SetParentOperation(ArgumentsImpl, this);
    }

    /// <remarks>
    /// Represents a dynamically bound new/New expression.
    /// </remarks>
    internal abstract partial class BaseDynamicObjectCreationExpression : HasDynamicArgumentsExpression, IDynamicObjectCreationExpression
    {
        public BaseDynamicObjectCreationExpression(ImmutableArray<string> argumentNames, ImmutableArray<RefKind> argumentRefKinds, SemanticModel semanticModel, SyntaxNode syntax, ITypeSymbol type, Optional<object> constantValue, bool isImplicit) :
            base(OperationKind.DynamicObjectCreationExpression, argumentNames, argumentRefKinds, semanticModel, syntax, type, constantValue, isImplicit)
        {
        }
        protected abstract IObjectOrCollectionInitializerExpression InitializerImpl { get; }

        public override IEnumerable<IOperation> Children
        {
            get
            {
                foreach (var argument in Arguments)
                {
                    yield return argument;
                }
                yield return Initializer;
            }
        }
        /// <summary>
        /// Object or collection initializer, if any.
        /// </summary>
        public IObjectOrCollectionInitializerExpression Initializer => Operation.SetParentOperation(InitializerImpl, this);
        public override void Accept(OperationVisitor visitor)
        {
            visitor.VisitDynamicObjectCreationExpression(this);
        }
        public override TResult Accept<TArgument, TResult>(OperationVisitor<TArgument, TResult> visitor, TArgument argument)
        {
            return visitor.VisitDynamicObjectCreationExpression(this, argument);
        }
    }

    /// <remarks>
    /// Represents a dynamically bound new/New expression.
    /// </remarks>
    internal sealed partial class DynamicObjectCreationExpression : BaseDynamicObjectCreationExpression, IDynamicObjectCreationExpression
    {
        public DynamicObjectCreationExpression(ImmutableArray<IOperation> arguments, ImmutableArray<string> argumentNames, ImmutableArray<RefKind> argumentRefKinds, IObjectOrCollectionInitializerExpression initializer, SemanticModel semanticModel, SyntaxNode syntax, ITypeSymbol type, Optional<object> constantValue, bool isImplicit) :
            base(argumentNames, argumentRefKinds, semanticModel, syntax, type, constantValue, isImplicit)
        {
            ArgumentsImpl = arguments;
            InitializerImpl = initializer;
        }
        protected override ImmutableArray<IOperation> ArgumentsImpl { get; }
        protected override IObjectOrCollectionInitializerExpression InitializerImpl { get; }
    }

    /// <remarks>
    /// Represents a dynamically bound new/New expression.
    /// </remarks>
    internal sealed partial class LazyDynamicObjectCreationExpression : BaseDynamicObjectCreationExpression, IDynamicObjectCreationExpression
    {
        private readonly Lazy<IObjectOrCollectionInitializerExpression> _lazyInitializer;
        private readonly Lazy<ImmutableArray<IOperation>> _lazyArguments;
        public LazyDynamicObjectCreationExpression(Lazy<ImmutableArray<IOperation>> arguments, ImmutableArray<string> argumentNames, ImmutableArray<RefKind> argumentRefKinds, Lazy<IObjectOrCollectionInitializerExpression> initializer, SemanticModel semanticModel, SyntaxNode syntax, ITypeSymbol type, Optional<object> constantValue, bool isImplicit) :
            base(argumentNames, argumentRefKinds, semanticModel, syntax, type, constantValue, isImplicit)
        {
            _lazyArguments = arguments ?? throw new System.ArgumentNullException(nameof(arguments));
            _lazyInitializer = initializer ?? throw new System.ArgumentNullException(nameof(initializer));
        }
        protected override ImmutableArray<IOperation> ArgumentsImpl => _lazyArguments.Value;
        protected override IObjectOrCollectionInitializerExpression InitializerImpl => _lazyInitializer.Value;
    }

    /// <remarks>
    /// Represents a dynamically bound invocation expression in C# and late bound invocation in VB.
    /// </remarks>
    internal abstract partial class BaseDynamicInvocationExpression : HasDynamicArgumentsExpression, IDynamicInvocationExpression
    {
        public BaseDynamicInvocationExpression(ImmutableArray<string> argumentNames, ImmutableArray<RefKind> argumentRefKinds, SemanticModel semanticModel, SyntaxNode syntax, ITypeSymbol type, Optional<object> constantValue, bool isImplicit) :
            base(OperationKind.DynamicInvocationExpression, argumentNames, argumentRefKinds, semanticModel, syntax, type, constantValue, isImplicit)
        {
        }
        protected abstract IOperation ExpressionImpl { get; }

        public override IEnumerable<IOperation> Children
        {
            get
            {
                yield return Expression;
                foreach (var argument in Arguments)
                {
                    yield return argument;
                }
            }
        }
        /// <summary>
        /// Dynamically or late bound expression.
        /// </summary>
        public IOperation Expression => Operation.SetParentOperation(ExpressionImpl, this);
        public override void Accept(OperationVisitor visitor)
        {
            visitor.VisitDynamicInvocationExpression(this);
        }
        public override TResult Accept<TArgument, TResult>(OperationVisitor<TArgument, TResult> visitor, TArgument argument)
        {
            return visitor.VisitDynamicInvocationExpression(this, argument);
        }
    }

    /// <remarks>
    /// Represents a dynamically bound invocation expression in C# and late bound invocation in VB.
    /// </remarks>
    internal sealed partial class DynamicInvocationExpression : BaseDynamicInvocationExpression, IDynamicInvocationExpression
    {
        public DynamicInvocationExpression(IOperation expression, ImmutableArray<IOperation> arguments, ImmutableArray<string> argumentNames, ImmutableArray<RefKind> argumentRefKinds, SemanticModel semanticModel, SyntaxNode syntax, ITypeSymbol type, Optional<object> constantValue, bool isImplicit) :
            base(argumentNames, argumentRefKinds, semanticModel, syntax, type, constantValue, isImplicit)
        {
            ExpressionImpl = expression;
            ArgumentsImpl = arguments;
        }
        protected override IOperation ExpressionImpl { get; }
        protected override ImmutableArray<IOperation> ArgumentsImpl { get; }
    }

    /// <remarks>
    /// Represents a dynamically bound invocation expression in C# and late bound invocation in VB.
    /// </remarks>
    internal sealed partial class LazyDynamicInvocationExpression : BaseDynamicInvocationExpression, IDynamicInvocationExpression
    {
        private readonly Lazy<IOperation> _lazyExpression;
        private readonly Lazy<ImmutableArray<IOperation>> _lazyArguments;
        public LazyDynamicInvocationExpression(Lazy<IOperation> expression, Lazy<ImmutableArray<IOperation>> arguments, ImmutableArray<string> argumentNames, ImmutableArray<RefKind> argumentRefKinds, SemanticModel semanticModel, SyntaxNode syntax, ITypeSymbol type, Optional<object> constantValue, bool isImplicit) :
            base(argumentNames, argumentRefKinds, semanticModel, syntax, type, constantValue, isImplicit)
        {
            _lazyExpression = expression ?? throw new System.ArgumentNullException(nameof(expression));
            _lazyArguments = arguments ?? throw new System.ArgumentNullException(nameof(arguments));
        }
        protected override IOperation ExpressionImpl => _lazyExpression.Value;
        protected override ImmutableArray<IOperation> ArgumentsImpl => _lazyArguments.Value;
    }

    /// <remarks>
    /// Represents a dynamic indexer expression in C#.
    /// </remarks>
    internal abstract partial class BaseDynamicIndexerAccessExpression : HasDynamicArgumentsExpression, IDynamicIndexerAccessExpression
    {
        public BaseDynamicIndexerAccessExpression(ImmutableArray<string> argumentNames, ImmutableArray<RefKind> argumentRefKinds, SemanticModel semanticModel, SyntaxNode syntax, ITypeSymbol type, Optional<object> constantValue, bool isImplicit) :
            base(OperationKind.DynamicIndexerAccessExpression, argumentNames, argumentRefKinds, semanticModel, syntax, type, constantValue, isImplicit)
        {
        }
        protected abstract IOperation ExpressionImpl { get; }

        public override IEnumerable<IOperation> Children
        {
            get
            {
                yield return Expression;
                foreach (var argument in Arguments)
                {
                    yield return argument;
                }
            }
        }
        /// <summary>
        /// Dynamically indexed expression.
        /// </summary>
        public IOperation Expression => Operation.SetParentOperation(ExpressionImpl, this);
        public override void Accept(OperationVisitor visitor)
        {
            visitor.VisitDynamicIndexerAccessExpression(this);
        }
        public override TResult Accept<TArgument, TResult>(OperationVisitor<TArgument, TResult> visitor, TArgument argument)
        {
            return visitor.VisitDynamicIndexerAccessExpression(this, argument);
        }
    }

    /// <remarks>
    /// Represents a dynamic indexer expression in C#.
    /// </remarks>
    internal sealed partial class DynamicIndexerAccessExpression : BaseDynamicIndexerAccessExpression, IDynamicIndexerAccessExpression
    {
        public DynamicIndexerAccessExpression(IOperation expression, ImmutableArray<IOperation> arguments, ImmutableArray<string> argumentNames, ImmutableArray<RefKind> argumentRefKinds, SemanticModel semanticModel, SyntaxNode syntax, ITypeSymbol type, Optional<object> constantValue, bool isImplicit) :
            base(argumentNames, argumentRefKinds, semanticModel, syntax, type, constantValue, isImplicit)
        {
            ExpressionImpl = expression;
            ArgumentsImpl = arguments;
        }
        protected override IOperation ExpressionImpl { get; }
        protected override ImmutableArray<IOperation> ArgumentsImpl { get; }
    }

    /// <remarks>
    /// Represents a dynamic indexer expression in C#.
    /// </remarks>
    internal sealed partial class LazyDynamicIndexerAccessExpression : BaseDynamicIndexerAccessExpression, IDynamicIndexerAccessExpression
    {
        private readonly Lazy<IOperation> _lazyExpression;
        private readonly Lazy<ImmutableArray<IOperation>> _lazyArguments;
        public LazyDynamicIndexerAccessExpression(Lazy<IOperation> expression, Lazy<ImmutableArray<IOperation>> arguments, ImmutableArray<string> argumentNames, ImmutableArray<RefKind> argumentRefKinds, SemanticModel semanticModel, SyntaxNode syntax, ITypeSymbol type, Optional<object> constantValue, bool isImplicit) :
            base(argumentNames, argumentRefKinds, semanticModel, syntax, type, constantValue, isImplicit)
        {
            _lazyExpression = expression ?? throw new System.ArgumentNullException(nameof(expression));
            _lazyArguments = arguments ?? throw new System.ArgumentNullException(nameof(arguments));
        }
        protected override IOperation ExpressionImpl => _lazyExpression.Value;
        protected override ImmutableArray<IOperation> ArgumentsImpl => _lazyArguments.Value;
    }

    /// <summary>
    /// Represents an operation with one operand.
    /// </summary>
    internal abstract partial class BaseUnaryOperatorExpression : Operation, IHasOperatorMethodExpression, IUnaryOperatorExpression
    {
        protected BaseUnaryOperatorExpression(UnaryOperatorKind unaryOperationKind, bool isLifted, bool isChecked, bool usesOperatorMethod, IMethodSymbol operatorMethod, SemanticModel semanticModel, SyntaxNode syntax, ITypeSymbol type, Optional<object> constantValue, bool isImplicit) :
                    base(OperationKind.UnaryOperatorExpression, semanticModel, syntax, type, constantValue, isImplicit)
        {
            OperatorKind = unaryOperationKind;
            IsLifted = isLifted;
            IsChecked = isChecked;
            UsesOperatorMethod = usesOperatorMethod;
            OperatorMethod = operatorMethod;
        }
        /// <summary>
        /// Kind of unary operation.
        /// </summary>
        public UnaryOperatorKind OperatorKind { get; }
        protected abstract IOperation OperandImpl { get; }
        /// <summary>
        /// True if and only if the operation is performed by an operator method.
        /// </summary>
        public bool UsesOperatorMethod { get; }
        /// <summary>
        /// Operation method used by the operation, null if the operation does not use an operator method.
        /// </summary>
        public IMethodSymbol OperatorMethod { get; }
        /// <summary>
        /// <code>true</code> if this is a 'lifted' binary operator.  When there is an
        /// operator that is defined to work on a value type, 'lifted' operators are
        /// created to work on the <see cref="System.Nullable{T}"/> versions of those
        /// value types.
        /// </summary>
        public bool IsLifted { get; }
        /// <summary>
        /// <code>true</code> if overflow checking is performed for the arithmetic operation.
        /// </summary>
        public bool IsChecked { get; }
        public override IEnumerable<IOperation> Children
        {
            get
            {
                yield return Operand;
            }
        }
        /// <summary>
        /// Single operand.
        /// </summary>
        public IOperation Operand => Operation.SetParentOperation(OperandImpl, this);
        public override void Accept(OperationVisitor visitor)
        {
            visitor.VisitUnaryOperatorExpression(this);
        }
        public override TResult Accept<TArgument, TResult>(OperationVisitor<TArgument, TResult> visitor, TArgument argument)
        {
            return visitor.VisitUnaryOperatorExpression(this, argument);
        }
    }

    /// <summary>
    /// Represents an operation with one operand.
    /// </summary>
    internal sealed partial class UnaryOperatorExpression : BaseUnaryOperatorExpression, IHasOperatorMethodExpression, IUnaryOperatorExpression
    {
        public UnaryOperatorExpression(UnaryOperatorKind unaryOperationKind, IOperation operand, bool isLifted, bool isChecked, bool usesOperatorMethod, IMethodSymbol operatorMethod, SemanticModel semanticModel, SyntaxNode syntax, ITypeSymbol type, Optional<object> constantValue, bool isImplicit) :
            base(unaryOperationKind, isLifted, isChecked, usesOperatorMethod, operatorMethod, semanticModel, syntax, type, constantValue, isImplicit)
        {
            OperandImpl = operand;
        }

        protected override IOperation OperandImpl { get; }
    }

    /// <summary>
    /// Represents an operation with one operand.
    /// </summary>
    internal sealed partial class LazyUnaryOperatorExpression : BaseUnaryOperatorExpression, IHasOperatorMethodExpression, IUnaryOperatorExpression
    {
        private readonly Lazy<IOperation> _lazyOperand;

        public LazyUnaryOperatorExpression(UnaryOperatorKind unaryOperationKind, Lazy<IOperation> operand, bool isLifted, bool isChecked, bool usesOperatorMethod, IMethodSymbol operatorMethod, SemanticModel semanticModel, SyntaxNode syntax, ITypeSymbol type, Optional<object> constantValue, bool isImplicit) :
            base(unaryOperationKind, isLifted, isChecked, usesOperatorMethod, operatorMethod, semanticModel, syntax, type, constantValue, isImplicit)
        {
            _lazyOperand = operand ?? throw new System.ArgumentNullException(nameof(operand));
        }

        protected override IOperation OperandImpl => _lazyOperand.Value;
    }

    /// <summary>
    /// Represents a C# using or VB Using statement.
    /// </summary>
    internal abstract partial class BaseUsingStatement : Operation, IUsingStatement
    {
        protected BaseUsingStatement(SemanticModel semanticModel, SyntaxNode syntax, ITypeSymbol type, Optional<object> constantValue, bool isImplicit) :
                    base(OperationKind.UsingStatement, semanticModel, syntax, type, constantValue, isImplicit)
        {
        }

        protected abstract IOperation BodyImpl { get; }
        protected abstract IVariableDeclarationStatement DeclarationImpl { get; }
        protected abstract IOperation ValueImpl { get; }
        public override IEnumerable<IOperation> Children
        {
            get
            {
                yield return Declaration;
                yield return Value;
                yield return Body;
            }
        }
        /// <summary>
        /// Body of the using, over which the resources of the using are maintained.
        /// </summary>
        public IOperation Body => Operation.SetParentOperation(BodyImpl, this);

        /// <summary>
        /// Declaration introduced by the using statement. Null if the using statement does not declare any variables.
        /// </summary>
        public IVariableDeclarationStatement Declaration => Operation.SetParentOperation(DeclarationImpl, this);

        /// <summary>
        /// Resource held by the using. Can be null if Declaration is not null.
        /// </summary>
        public IOperation Value => Operation.SetParentOperation(ValueImpl, this);
        public override void Accept(OperationVisitor visitor)
        {
            visitor.VisitUsingStatement(this);
        }
        public override TResult Accept<TArgument, TResult>(OperationVisitor<TArgument, TResult> visitor, TArgument argument)
        {
            return visitor.VisitUsingStatement(this, argument);
        }
    }

    /// <summary>
    /// Represents a C# using or VB Using statement.
    /// </summary>
    internal sealed partial class UsingStatement : BaseUsingStatement, IUsingStatement
    {
        public UsingStatement(IOperation body, IVariableDeclarationStatement declaration, IOperation value, SemanticModel semanticModel, SyntaxNode syntax, ITypeSymbol type, Optional<object> constantValue, bool isImplicit) :
            base(semanticModel, syntax, type, constantValue, isImplicit)
        {
            BodyImpl = body;
            DeclarationImpl = declaration;
            ValueImpl = value;
        }

        protected override IOperation BodyImpl { get; }
        protected override IVariableDeclarationStatement DeclarationImpl { get; }
        protected override IOperation ValueImpl { get; }
    }

    /// <summary>
    /// Represents a C# using or VB Using statement.
    /// </summary>
    internal sealed partial class LazyUsingStatement : BaseUsingStatement, IUsingStatement
    {
        private readonly Lazy<IOperation> _lazyBody;
        private readonly Lazy<IVariableDeclarationStatement> _lazyDeclaration;
        private readonly Lazy<IOperation> _lazyValue;

        public LazyUsingStatement(Lazy<IOperation> body, Lazy<IVariableDeclarationStatement> declaration, Lazy<IOperation> value, SemanticModel semanticModel, SyntaxNode syntax, ITypeSymbol type, Optional<object> constantValue, bool isImplicit) : base(semanticModel, syntax, type, constantValue, isImplicit)
        {
            _lazyBody = body ?? throw new System.ArgumentNullException(nameof(body));
            _lazyDeclaration = declaration ?? throw new System.ArgumentNullException(nameof(declaration));
            _lazyValue = value ?? throw new System.ArgumentNullException(nameof(value));
        }

        protected override IOperation BodyImpl => _lazyBody.Value;

        protected override IVariableDeclarationStatement DeclarationImpl => _lazyDeclaration.Value;

        protected override IOperation ValueImpl => _lazyValue.Value;
    }

    /// <summary>
    /// Represents a local variable declaration.
    /// </summary>
    internal abstract partial class BaseVariableDeclaration : Operation, IVariableDeclaration
    {
        protected BaseVariableDeclaration(ImmutableArray<ILocalSymbol> variables, SemanticModel semanticModel, SyntaxNode syntax, ITypeSymbol type, Optional<object> constantValue, bool isImplicit) :
                    base(OperationKind.VariableDeclaration, semanticModel, syntax, type, constantValue, isImplicit)
        {
            Variables = variables;
        }
        /// <summary>
        /// Symbols declared by the declaration. In VB, it's possible to declare multiple variables with the
        /// same initializer. In C#, this will always have a single symbol.
        /// </summary>
        public ImmutableArray<ILocalSymbol> Variables { get; }
        protected abstract IOperation InitializerImpl { get; }
        public override IEnumerable<IOperation> Children
        {
            get
            {
                yield return Initializer;
            }
        }

        /// <summary>
        /// Optional initializer of the variable.
        /// </summary>
        public IOperation Initializer => Operation.SetParentOperation(InitializerImpl, this);
        public override void Accept(OperationVisitor visitor)
        {
            visitor.VisitVariableDeclaration(this);
        }
        public override TResult Accept<TArgument, TResult>(OperationVisitor<TArgument, TResult> visitor, TArgument argument)
        {
            return visitor.VisitVariableDeclaration(this, argument);
        }
    }

    /// <summary>
    /// Represents a local variable declaration.
    /// </summary>
    internal sealed partial class VariableDeclaration : BaseVariableDeclaration, IVariableDeclaration
    {
        public VariableDeclaration(ImmutableArray<ILocalSymbol> variables, IOperation initializer, SemanticModel semanticModel, SyntaxNode syntax, ITypeSymbol type, Optional<object> constantValue, bool isImplicit) :
            base(variables, semanticModel, syntax, type, constantValue, isImplicit)
        {
            InitializerImpl = initializer;
        }

        protected override IOperation InitializerImpl { get; }
    }

    /// <summary>
    /// Represents a local variable declaration.
    /// </summary>
    internal sealed partial class LazyVariableDeclaration : BaseVariableDeclaration, IVariableDeclaration
    {
        private readonly Lazy<IOperation> _lazyInitializer;

        public LazyVariableDeclaration(ImmutableArray<ILocalSymbol> variables, Lazy<IOperation> initializer, SemanticModel semanticModel, SyntaxNode syntax, ITypeSymbol type, Optional<object> constantValue, bool isImplicit) : base(variables, semanticModel, syntax, type, constantValue, isImplicit)
        {
            _lazyInitializer = initializer ?? throw new System.ArgumentNullException(nameof(initializer));
        }

        protected override IOperation InitializerImpl => _lazyInitializer.Value;
    }

    /// <summary>
    /// Represents a local variable declaration statement.
    /// </summary>
    internal abstract partial class BaseVariableDeclarationStatement : Operation, IVariableDeclarationStatement
    {
        protected BaseVariableDeclarationStatement(SemanticModel semanticModel, SyntaxNode syntax, ITypeSymbol type, Optional<object> constantValue, bool isImplicit) :
                    base(OperationKind.VariableDeclarationStatement, semanticModel, syntax, type, constantValue, isImplicit)
        {
        }

        protected abstract ImmutableArray<IVariableDeclaration> DeclarationsImpl { get; }
        public override IEnumerable<IOperation> Children
        {
            get
            {
                foreach (var declaration in Declarations)
                {
                    yield return declaration;
                }
            }
        }
        /// <summary>
        /// Variables declared by the statement.
        /// </summary>
        public ImmutableArray<IVariableDeclaration> Declarations => Operation.SetParentOperation(DeclarationsImpl, this);
        public override void Accept(OperationVisitor visitor)
        {
            visitor.VisitVariableDeclarationStatement(this);
        }
        public override TResult Accept<TArgument, TResult>(OperationVisitor<TArgument, TResult> visitor, TArgument argument)
        {
            return visitor.VisitVariableDeclarationStatement(this, argument);
        }
    }

    /// <summary>
    /// Represents a local variable declaration statement.
    /// </summary>
    internal sealed partial class VariableDeclarationStatement : BaseVariableDeclarationStatement, IVariableDeclarationStatement
    {
        public VariableDeclarationStatement(ImmutableArray<IVariableDeclaration> declarations, SemanticModel semanticModel, SyntaxNode syntax, ITypeSymbol type, Optional<object> constantValue, bool isImplicit) :
            base(semanticModel, syntax, type, constantValue, isImplicit)
        {
            DeclarationsImpl = declarations;
        }

        protected override ImmutableArray<IVariableDeclaration> DeclarationsImpl { get; }
    }

    /// <summary>
    /// Represents a local variable declaration statement.
    /// </summary>
    internal sealed partial class LazyVariableDeclarationStatement : BaseVariableDeclarationStatement, IVariableDeclarationStatement
    {
        private readonly Lazy<ImmutableArray<IVariableDeclaration>> _lazyDeclarations;

        public LazyVariableDeclarationStatement(Lazy<ImmutableArray<IVariableDeclaration>> declarations, SemanticModel semanticModel, SyntaxNode syntax, ITypeSymbol type, Optional<object> constantValue, bool isImplicit) : base(semanticModel, syntax, type, constantValue, isImplicit)
        {
            _lazyDeclarations = declarations;
        }

        protected override ImmutableArray<IVariableDeclaration> DeclarationsImpl => _lazyDeclarations.Value;
    }

    /// <summary>
    /// Represents a C# 'do while' or VB 'Do While' or 'Do Until' loop statement.
    /// </summary>
    internal abstract partial class BaseDoLoopStatement : LoopStatement, IDoLoopStatement
    {
        public BaseDoLoopStatement(DoLoopKind doLoopKind, ImmutableArray<ILocalSymbol> locals, SemanticModel semanticModel, SyntaxNode syntax, ITypeSymbol type, Optional<object> constantValue, bool isImplicit) :
            base(LoopKind.Do, locals, OperationKind.LoopStatement, semanticModel, syntax, type, constantValue, isImplicit)
        {
            DoLoopKind = doLoopKind;
        }
        /// <summary>
        /// Represents kind of do loop statement.
        /// </summary>
        public DoLoopKind DoLoopKind { get; }
        protected abstract IOperation ConditionImpl { get; }
        protected abstract IOperation IgnoredConditionImpl { get; }
        public override IEnumerable<IOperation> Children
        {
            get
            {
                yield return Condition;
                yield return Body;
                if (IgnoredCondition != null)
                {
                    yield return IgnoredCondition;
                }
            }
        }
        /// <summary>
        /// Condition of the loop.
        /// </summary>
        public IOperation Condition => Operation.SetParentOperation(ConditionImpl, this);
        /// <summary>
        /// Additional conditional supplied for loop in error cases, which is ignored by the compiler.
        /// For example, for VB 'Do While' or 'Do Until' loop with syntax errors where both the top and bottom conditions are provided.
        /// The top condition is preferred and exposed as <see cref="Condition"/> and the bottom condition is ignored and exposed by this property.
        /// This property should be null for all non-error cases.
        /// </summary>
        public IOperation IgnoredCondition => Operation.SetParentOperation(IgnoredConditionImpl, this);
        public override void Accept(OperationVisitor visitor)
        {
            visitor.VisitDoLoopStatement(this);
        }
        public override TResult Accept<TArgument, TResult>(OperationVisitor<TArgument, TResult> visitor, TArgument argument)
        {
            return visitor.VisitDoLoopStatement(this, argument);
        }
    }

    /// <summary>
    /// Represents a C# 'do while' or VB 'Do While' or 'Do Until' loop statement.
    /// </summary>
    internal sealed partial class DoLoopStatement : BaseDoLoopStatement, IDoLoopStatement
    {
        public DoLoopStatement(DoLoopKind doLoopKind, IOperation condition, IOperation body, IOperation ignoredConditionOpt, ImmutableArray<ILocalSymbol> locals, SemanticModel semanticModel, SyntaxNode syntax, ITypeSymbol type, Optional<object> constantValue, bool isImplicit) :
            base(doLoopKind, locals, semanticModel, syntax, type, constantValue, isImplicit)
        {
            ConditionImpl = condition;
            BodyImpl = body;
            IgnoredConditionImpl = ignoredConditionOpt;
        }
        protected override IOperation ConditionImpl { get; }
        protected override IOperation BodyImpl { get; }
        protected override IOperation IgnoredConditionImpl { get; }
    }

    /// <summary>
    /// Represents a C# 'do while' or VB 'Do While' or 'Do Until' loop statement.
    /// </summary>
    internal sealed partial class LazyDoLoopStatement : BaseDoLoopStatement, IDoLoopStatement
    {
        private readonly Lazy<IOperation> _lazyCondition;
        private readonly Lazy<IOperation> _lazyBody;
        private readonly Lazy<IOperation> _lazyIgnoredCondition;

        public LazyDoLoopStatement(DoLoopKind doLoopKind, Lazy<IOperation> condition, Lazy<IOperation> body, Lazy<IOperation> ignoredCondition, ImmutableArray<ILocalSymbol> locals, SemanticModel semanticModel, SyntaxNode syntax, ITypeSymbol type, Optional<object> constantValue, bool isImplicit) :
            base(doLoopKind, locals, semanticModel, syntax, type, constantValue, isImplicit)
        {
            _lazyCondition = condition ?? throw new System.ArgumentNullException(nameof(condition));
            _lazyBody = body ?? throw new System.ArgumentNullException(nameof(body));
            _lazyIgnoredCondition = ignoredCondition ?? throw new System.ArgumentNullException(nameof(ignoredCondition));
        }
        protected override IOperation ConditionImpl => _lazyCondition.Value;
        protected override IOperation BodyImpl => _lazyBody.Value;
        protected override IOperation IgnoredConditionImpl => _lazyIgnoredCondition.Value;
    }

    /// <summary>
    /// Represents a C# 'while' or a VB 'While' loop statement.
    /// </summary>
    internal abstract partial class BaseWhileLoopStatement : LoopStatement, IWhileLoopStatement
    {
        public BaseWhileLoopStatement(ImmutableArray<ILocalSymbol> locals, SemanticModel semanticModel, SyntaxNode syntax, ITypeSymbol type, Optional<object> constantValue, bool isImplicit) :
            base(LoopKind.While, locals, OperationKind.LoopStatement, semanticModel, syntax, type, constantValue, isImplicit)
        {
        }
        protected abstract IOperation ConditionImpl { get; }
        public override IEnumerable<IOperation> Children
        {
            get
            {
                yield return Condition;
                yield return Body;
            }
        }
        /// <summary>
        /// Condition of the loop.
        /// </summary>
        public IOperation Condition => Operation.SetParentOperation(ConditionImpl, this);
        public override void Accept(OperationVisitor visitor)
        {
            visitor.VisitWhileLoopStatement(this);
        }
        public override TResult Accept<TArgument, TResult>(OperationVisitor<TArgument, TResult> visitor, TArgument argument)
        {
            return visitor.VisitWhileLoopStatement(this, argument);
        }
    }

    /// <summary>
    /// Represents a C# 'while' or a VB 'While' loop statement.
    /// </summary>
    internal sealed partial class WhileLoopStatement : BaseWhileLoopStatement, IWhileLoopStatement
    {
        public WhileLoopStatement(IOperation condition, IOperation body, ImmutableArray<ILocalSymbol> locals, SemanticModel semanticModel, SyntaxNode syntax, ITypeSymbol type, Optional<object> constantValue, bool isImplicit) :
            base(locals, semanticModel, syntax, type, constantValue, isImplicit)
        {
            ConditionImpl = condition;
            BodyImpl = body;
        }
        protected override IOperation ConditionImpl { get; }
        protected override IOperation BodyImpl { get; }
    }

    /// <summary>
    /// Represents a C# 'while' or a VB 'While' loop statement.
    /// </summary>
    internal sealed partial class LazyWhileLoopStatement : BaseWhileLoopStatement, IWhileLoopStatement
    {
        private readonly Lazy<IOperation> _lazyCondition;
        private readonly Lazy<IOperation> _lazyBody;

        public LazyWhileLoopStatement(Lazy<IOperation> condition, Lazy<IOperation> body, ImmutableArray<ILocalSymbol> locals, SemanticModel semanticModel, SyntaxNode syntax, ITypeSymbol type, Optional<object> constantValue, bool isImplicit) :
            base(locals, semanticModel, syntax, type, constantValue, isImplicit)
        {
            _lazyCondition = condition ?? throw new System.ArgumentNullException(nameof(condition));
            _lazyBody = body ?? throw new System.ArgumentNullException(nameof(body));
        }
        protected override IOperation ConditionImpl => _lazyCondition.Value;
        protected override IOperation BodyImpl => _lazyBody.Value;
    }

    /// <summary>
    /// Represents a VB With statement.
    /// </summary>
    internal abstract partial class BaseWithStatement : Operation, IWithStatement
    {
        protected BaseWithStatement(SemanticModel semanticModel, SyntaxNode syntax, ITypeSymbol type, Optional<object> constantValue, bool isImplicit) :
            // https://github.com/dotnet/roslyn/issues/22005
            // base(OperationKind.WithStatement, semanticModel, syntax, type, constantValue, isImplicit)
            base(OperationKind.None, semanticModel, syntax, type, constantValue, isImplicit)
        {
        }

        protected abstract IOperation BodyImpl { get; }
        protected abstract IOperation ValueImpl { get; }
        public override IEnumerable<IOperation> Children
        {
            get
            {
                yield return Value;
                yield return Body;
            }
        }
        /// <summary>
        /// Body of the with.
        /// </summary>
        public IOperation Body => Operation.SetParentOperation(BodyImpl, this);
        /// <summary>
        /// Value to whose members leading-dot-qualified references within the with body bind.
        /// </summary>
        public IOperation Value => Operation.SetParentOperation(ValueImpl, this);
        public override void Accept(OperationVisitor visitor)
        {
            visitor.VisitWithStatement(this);
        }
        public override TResult Accept<TArgument, TResult>(OperationVisitor<TArgument, TResult> visitor, TArgument argument)
        {
            return visitor.VisitWithStatement(this, argument);
        }
    }

    /// <summary>
    /// Represents a VB With statement.
    /// </summary>
    internal sealed partial class WithStatement : BaseWithStatement, IWithStatement
    {
        public WithStatement(IOperation body, IOperation value, SemanticModel semanticModel, SyntaxNode syntax, ITypeSymbol type, Optional<object> constantValue, bool isImplicit) :
            base(semanticModel, syntax, type, constantValue, isImplicit)
        {
            BodyImpl = body;
            ValueImpl = value;
        }

        protected override IOperation BodyImpl { get; }
        protected override IOperation ValueImpl { get; }
    }

    /// <summary>
    /// Represents a VB With statement.
    /// </summary>
    internal sealed partial class LazyWithStatement : BaseWithStatement, IWithStatement
    {
        private readonly Lazy<IOperation> _lazyBody;
        private readonly Lazy<IOperation> _lazyValue;

        public LazyWithStatement(Lazy<IOperation> body, Lazy<IOperation> value, SemanticModel semanticModel, SyntaxNode syntax, ITypeSymbol type, Optional<object> constantValue, bool isImplicit) : base(semanticModel, syntax, type, constantValue, isImplicit)
        {
            _lazyBody = body ?? throw new System.ArgumentNullException(nameof(body));
            _lazyValue = value ?? throw new System.ArgumentNullException(nameof(value));
        }

        protected override IOperation BodyImpl => _lazyBody.Value;

        protected override IOperation ValueImpl => _lazyValue.Value;
    }

    /// <summary>
    /// Represents a local function statement.
    /// </summary>
    internal abstract partial class BaseLocalFunctionStatement : Operation, ILocalFunctionStatement
    {
        protected BaseLocalFunctionStatement(IMethodSymbol symbol, SemanticModel semanticModel, SyntaxNode syntax, ITypeSymbol type, Optional<object> constantValue, bool isImplicit) :
                    base(OperationKind.LocalFunctionStatement, semanticModel, syntax, type, constantValue, isImplicit)
        {
            Symbol = symbol;
        }
        /// <summary>
        /// Local function symbol.
        /// </summary>
        public IMethodSymbol Symbol { get; }
        protected abstract IBlockStatement BodyImpl { get; }
        public override IEnumerable<IOperation> Children
        {
            get
            {
                yield return Body;
            }
        }
        /// <summary>
        /// Body of the local function.
        /// </summary>
        public IBlockStatement Body => Operation.SetParentOperation(BodyImpl, this);
        public override void Accept(OperationVisitor visitor)
        {
            visitor.VisitLocalFunctionStatement(this);
        }
        public override TResult Accept<TArgument, TResult>(OperationVisitor<TArgument, TResult> visitor, TArgument argument)
        {
            return visitor.VisitLocalFunctionStatement(this, argument);
        }
    }

    /// <summary>
    /// Represents a local function statement.
    /// </summary>
    internal sealed partial class LocalFunctionStatement : BaseLocalFunctionStatement, ILocalFunctionStatement
    {
        public LocalFunctionStatement(IMethodSymbol symbol, IBlockStatement body, SemanticModel semanticModel, SyntaxNode syntax, ITypeSymbol type, Optional<object> constantValue, bool isImplicit) :
            base(symbol, semanticModel, syntax, type, constantValue, isImplicit)
        {
            BodyImpl = body;
        }

        protected override IBlockStatement BodyImpl { get; }
    }

    /// <summary>
    /// Represents a local function statement.
    /// </summary>
    internal sealed partial class LazyLocalFunctionStatement : BaseLocalFunctionStatement, ILocalFunctionStatement
    {
        private readonly Lazy<IBlockStatement> _lazyBody;

        public LazyLocalFunctionStatement(IMethodSymbol symbol, Lazy<IBlockStatement> body, SemanticModel semanticModel, SyntaxNode syntax, ITypeSymbol type, Optional<object> constantValue, bool isImplicit)
            : base(symbol, semanticModel, syntax, type, constantValue, isImplicit)
        {
            _lazyBody = body ?? throw new System.ArgumentNullException(nameof(body));
        }

        protected override IBlockStatement BodyImpl => _lazyBody.Value;
    }

    /// <summary>
    /// Represents a C# constant pattern.
    /// </summary>
    internal abstract partial class BaseConstantPattern : Operation, IConstantPattern
    {
        protected BaseConstantPattern(SemanticModel semanticModel, SyntaxNode syntax, ITypeSymbol type, Optional<object> constantValue, bool isImplicit) :
                    base(OperationKind.ConstantPattern, semanticModel, syntax, type, constantValue, isImplicit)
        {
        }

        protected abstract IOperation ValueImpl { get; }
        public override IEnumerable<IOperation> Children
        {
            get
            {
                yield return Value;
            }
        }
        /// <summary>
        /// Constant value of the pattern.
        /// </summary>
        public IOperation Value => Operation.SetParentOperation(ValueImpl, this);
        public override void Accept(OperationVisitor visitor)
        {
            visitor.VisitConstantPattern(this);
        }
        public override TResult Accept<TArgument, TResult>(OperationVisitor<TArgument, TResult> visitor, TArgument argument)
        {
            return visitor.VisitConstantPattern(this, argument);
        }
    }

    /// <summary>
    /// Represents a C# constant pattern.
    /// </summary>
    internal sealed partial class ConstantPattern : BaseConstantPattern, IConstantPattern
    {
        public ConstantPattern(IOperation value, SemanticModel semanticModel, SyntaxNode syntax, ITypeSymbol type, Optional<object> constantValue, bool isImplicit) :
            base(semanticModel, syntax, type, constantValue, isImplicit)
        {
            ValueImpl = value;
        }

        protected override IOperation ValueImpl { get; }
    }

    /// <summary>
    /// Represents a C# constant pattern.
    /// </summary>
    internal sealed partial class LazyConstantPattern : BaseConstantPattern, IConstantPattern
    {
        private readonly Lazy<IOperation> _lazyValue;

        public LazyConstantPattern(Lazy<IOperation> value, SemanticModel semanticModel, SyntaxNode syntax, ITypeSymbol type, Optional<object> constantValue, bool isImplicit)
            : base(semanticModel, syntax, type, constantValue, isImplicit)
        {
            _lazyValue = value ?? throw new System.ArgumentNullException(nameof(value));
        }

        protected override IOperation ValueImpl => _lazyValue.Value;
    }

    /// <summary>
    /// Represents a C# declaration pattern.
    /// </summary>
    internal sealed partial class DeclarationPattern : Operation, IDeclarationPattern
    {
        public DeclarationPattern(ISymbol declaredSymbol, SemanticModel semanticModel, SyntaxNode syntax, ITypeSymbol type, Optional<object> constantValue, bool isImplicit) :
                    base(OperationKind.DeclarationPattern, semanticModel, syntax, type, constantValue, isImplicit)
        {
            DeclaredSymbol = declaredSymbol;
        }
        /// <summary>
        /// Symbol declared by the pattern.
        /// </summary>
        public ISymbol DeclaredSymbol { get; }
        public override IEnumerable<IOperation> Children
        {
            get
            {
                yield break;
            }
        }
        public override void Accept(OperationVisitor visitor)
        {
            visitor.VisitDeclarationPattern(this);
        }
        public override TResult Accept<TArgument, TResult>(OperationVisitor<TArgument, TResult> visitor, TArgument argument)
        {
            return visitor.VisitDeclarationPattern(this, argument);
        }
    }

    /// <summary>
    /// Represents a C# pattern case clause.
    /// </summary>
    internal abstract partial class BasePatternCaseClause : CaseClause, IPatternCaseClause
    {
        protected BasePatternCaseClause(ILabelSymbol label, SemanticModel semanticModel, SyntaxNode syntax, ITypeSymbol type, Optional<object> constantValue, bool isImplicit) :
                    base(CaseKind.Pattern, semanticModel, syntax, type, constantValue, isImplicit)
        {
            Label = label;
        }
        /// <summary>
        /// Label associated with the case clause.
        /// </summary>
        public ILabelSymbol Label { get; }
        protected abstract IPattern PatternImpl { get; }
        protected abstract IOperation GuardExpressionImpl { get; }
        public override IEnumerable<IOperation> Children
        {
            get
            {
                yield return Pattern;
                yield return GuardExpression;
            }
        }
        /// <summary>
        /// Pattern associated with case clause.
        /// </summary>
        public IPattern Pattern => Operation.SetParentOperation(PatternImpl, this);
        /// <summary>
        /// Guard expression associated with the pattern case clause.
        /// </summary>
        public IOperation GuardExpression => Operation.SetParentOperation(GuardExpressionImpl, this);
        public override void Accept(OperationVisitor visitor)
        {
            visitor.VisitPatternCaseClause(this);
        }
        public override TResult Accept<TArgument, TResult>(OperationVisitor<TArgument, TResult> visitor, TArgument argument)
        {
            return visitor.VisitPatternCaseClause(this, argument);
        }
    }

    /// <summary>
    /// Represents a C# pattern case clause.
    /// </summary>
    internal sealed partial class PatternCaseClause : BasePatternCaseClause, IPatternCaseClause
    {
        public PatternCaseClause(ILabelSymbol label, IPattern pattern, IOperation guardExpression, SemanticModel semanticModel, SyntaxNode syntax, ITypeSymbol type, Optional<object> constantValue, bool isImplicit) :
            base(label, semanticModel, syntax, type, constantValue, isImplicit)
        {
            PatternImpl = pattern;
            GuardExpressionImpl = guardExpression;
        }

        protected override IPattern PatternImpl { get; }
        protected override IOperation GuardExpressionImpl { get; }
    }

    /// <summary>
    /// Represents a C# pattern case clause.
    /// </summary>
    internal sealed partial class LazyPatternCaseClause : BasePatternCaseClause, IPatternCaseClause
    {
        private readonly Lazy<IPattern> _lazyPattern;
        private readonly Lazy<IOperation> _lazyGuardExpression;

        public LazyPatternCaseClause(ILabelSymbol label, Lazy<IPattern> lazyPattern, Lazy<IOperation> lazyGuardExpression, SemanticModel semanticModel, SyntaxNode syntax, ITypeSymbol type, Optional<object> constantValue, bool isImplicit)
            : base(label, semanticModel, syntax, type, constantValue, isImplicit)
        {
            _lazyPattern = lazyPattern ?? throw new System.ArgumentNullException(nameof(lazyPattern));
            _lazyGuardExpression = lazyGuardExpression ?? throw new System.ArgumentNullException(nameof(lazyGuardExpression));
        }

        protected override IPattern PatternImpl => _lazyPattern.Value;

        protected override IOperation GuardExpressionImpl => _lazyGuardExpression.Value;
    }

    /// <summary>
    /// Represents a C# is pattern expression. For example, "x is int i".
    /// </summary>
    internal abstract partial class BaseIsPatternExpression : Operation, IIsPatternExpression
    {
        protected BaseIsPatternExpression(SemanticModel semanticModel, SyntaxNode syntax, ITypeSymbol type, Optional<object> constantValue, bool isImplicit) :
            base(OperationKind.IsPatternExpression, semanticModel, syntax, type, constantValue, isImplicit)
        {
        }

        protected abstract IOperation ExpressionImpl { get; }
        protected abstract IPattern PatternImpl { get; }
        public override IEnumerable<IOperation> Children
        {
            get
            {
                yield return Expression;
                yield return Pattern;
            }
        }
        /// <summary>
        /// Expression.
        /// </summary>
        public IOperation Expression => Operation.SetParentOperation(ExpressionImpl, this);
        /// <summary>
        /// Pattern.
        /// </summary>
        public IPattern Pattern => Operation.SetParentOperation(PatternImpl, this);
        public override void Accept(OperationVisitor visitor)
        {
            visitor.VisitIsPatternExpression(this);
        }
        public override TResult Accept<TArgument, TResult>(OperationVisitor<TArgument, TResult> visitor, TArgument argument)
        {
            return visitor.VisitIsPatternExpression(this, argument);
        }
    }

    /// <summary>
    /// Represents a C# is pattern expression. For example, "x is int i".
    /// </summary>
    internal sealed partial class IsPatternExpression : BaseIsPatternExpression, IIsPatternExpression
    {
        public IsPatternExpression(IOperation expression, IPattern pattern, SemanticModel semanticModel, SyntaxNode syntax, ITypeSymbol type, Optional<object> constantValue, bool isImplicit) :
            base(semanticModel, syntax, type, constantValue, isImplicit)
        {
            ExpressionImpl = expression;
            PatternImpl = pattern;
        }

        protected override IOperation ExpressionImpl { get; }
        protected override IPattern PatternImpl { get; }
    }

    /// <summary>
    /// Represents a C# is pattern expression. For example, "x is int i".
    /// </summary>
    internal sealed partial class LazyIsPatternExpression : BaseIsPatternExpression, IIsPatternExpression
    {
        private readonly Lazy<IOperation> _lazyExpression;
        private readonly Lazy<IPattern> _lazyPattern;

        public LazyIsPatternExpression(Lazy<IOperation> lazyExpression, Lazy<IPattern> lazyPattern, SemanticModel semanticModel, SyntaxNode syntax, ITypeSymbol type, Optional<object> constantValue, bool isImplicit)
            : base(semanticModel, syntax, type, constantValue, isImplicit)
        {
            _lazyExpression = lazyExpression ?? throw new System.ArgumentNullException(nameof(lazyExpression));
            _lazyPattern = lazyPattern ?? throw new System.ArgumentNullException(nameof(lazyPattern));
        }

        protected override IOperation ExpressionImpl => _lazyExpression.Value;

        protected override IPattern PatternImpl => _lazyPattern.Value;
    }

    /// <summary>
    /// Represents a C# or VB object or collection initializer expression.
    /// </summary>
    internal abstract partial class BaseObjectOrCollectionInitializerExpression : Operation, IObjectOrCollectionInitializerExpression
    {
        protected BaseObjectOrCollectionInitializerExpression(SemanticModel semanticModel, SyntaxNode syntax, ITypeSymbol type, Optional<object> constantValue, bool isImplicit) :
                    base(OperationKind.ObjectOrCollectionInitializerExpression, semanticModel, syntax, type, constantValue, isImplicit)
        {
        }

        protected abstract ImmutableArray<IOperation> InitializersImpl { get; }
        public override IEnumerable<IOperation> Children
        {
            get
            {
                foreach (var initializer in Initializers)
                {
                    yield return initializer;
                }
            }
        }
        /// <summary>
        /// Object member or collection initializers.
        /// </summary>
        public ImmutableArray<IOperation> Initializers => Operation.SetParentOperation(InitializersImpl, this);
        public override void Accept(OperationVisitor visitor)
        {
            visitor.VisitObjectOrCollectionInitializerExpression(this);
        }
        public override TResult Accept<TArgument, TResult>(OperationVisitor<TArgument, TResult> visitor, TArgument argument)
        {
            return visitor.VisitObjectOrCollectionInitializerExpression(this, argument);
        }
    }

    /// <summary>
    /// Represents a C# or VB object or collection initializer expression.
    /// </summary>
    internal sealed partial class ObjectOrCollectionInitializerExpression : BaseObjectOrCollectionInitializerExpression, IObjectOrCollectionInitializerExpression
    {
        public ObjectOrCollectionInitializerExpression(ImmutableArray<IOperation> initializers, SemanticModel semanticModel, SyntaxNode syntax, ITypeSymbol type, Optional<object> constantValue, bool isImplicit) :
            base(semanticModel, syntax, type, constantValue, isImplicit)
        {
            InitializersImpl = initializers;
        }

        protected override ImmutableArray<IOperation> InitializersImpl { get; }
    }

    /// <summary>
    /// Represents a C# or VB object or collection initializer expression.
    /// </summary>
    internal sealed partial class LazyObjectOrCollectionInitializerExpression : BaseObjectOrCollectionInitializerExpression, IObjectOrCollectionInitializerExpression
    {
        private readonly Lazy<ImmutableArray<IOperation>> _lazyInitializers;

        public LazyObjectOrCollectionInitializerExpression(Lazy<ImmutableArray<IOperation>> initializers, SemanticModel semanticModel, SyntaxNode syntax, ITypeSymbol type, Optional<object> constantValue, bool isImplicit) :
            base(semanticModel, syntax, type, constantValue, isImplicit)
        {
            _lazyInitializers = initializers ?? throw new System.ArgumentNullException(nameof(initializers));
        }

        protected override ImmutableArray<IOperation> InitializersImpl => _lazyInitializers.Value;
    }

    /// <summary>
    /// Represents a C# or VB member initializer expression within an object initializer expression.
    /// </summary>
    internal abstract partial class BaseMemberInitializerExpression : Operation, IMemberInitializerExpression
    {
        protected BaseMemberInitializerExpression(SemanticModel semanticModel, SyntaxNode syntax, ITypeSymbol type, Optional<object> constantValue, bool isImplicit) :
                    base(OperationKind.MemberInitializerExpression, semanticModel, syntax, type, constantValue, isImplicit)
        {
        }

        protected abstract IMemberReferenceExpression InitializedMemberImpl { get; }
        protected abstract IObjectOrCollectionInitializerExpression InitializerImpl { get; }
        public override IEnumerable<IOperation> Children
        {
            get
            {
                yield return InitializedMember;
                yield return Initializer;
            }
        }
        /// <summary>
        /// Initialized member.
        /// </summary>
        public IMemberReferenceExpression InitializedMember => Operation.SetParentOperation(InitializedMemberImpl, this);

        /// <summary>
        /// Member initializer.
        /// </summary>
        public IObjectOrCollectionInitializerExpression Initializer => Operation.SetParentOperation(InitializerImpl, this);
        public override void Accept(OperationVisitor visitor)
        {
            visitor.VisitMemberInitializerExpression(this);
        }
        public override TResult Accept<TArgument, TResult>(OperationVisitor<TArgument, TResult> visitor, TArgument argument)
        {
            return visitor.VisitMemberInitializerExpression(this, argument);
        }
    }

    /// <summary>
    /// Represents a C# or VB member initializer expression within an object initializer expression.
    /// </summary>
    internal sealed partial class MemberInitializerExpression : BaseMemberInitializerExpression, IMemberInitializerExpression
    {
        public MemberInitializerExpression(IMemberReferenceExpression initializedMember, IObjectOrCollectionInitializerExpression initializer, SemanticModel semanticModel, SyntaxNode syntax, ITypeSymbol type, Optional<object> constantValue, bool isImplicit) :
            base(semanticModel, syntax, type, constantValue, isImplicit)
        {
            InitializedMemberImpl = initializedMember;
            InitializerImpl = initializer;
        }

        protected override IMemberReferenceExpression InitializedMemberImpl { get; }
        protected override IObjectOrCollectionInitializerExpression InitializerImpl { get; }
    }

    /// <summary>
    /// Represents a C# or VB member initializer expression within an object initializer expression.
    /// </summary>
    internal sealed partial class LazyMemberInitializerExpression : BaseMemberInitializerExpression, IMemberInitializerExpression
    {
        private readonly Lazy<IMemberReferenceExpression> _lazyInitializedMember;
        private readonly Lazy<IObjectOrCollectionInitializerExpression> _lazyInitializer;

        public LazyMemberInitializerExpression(Lazy<IMemberReferenceExpression> initializedMember, Lazy<IObjectOrCollectionInitializerExpression> initializer, SemanticModel semanticModel, SyntaxNode syntax, ITypeSymbol type, Optional<object> constantValue, bool isImplicit) :
            base(semanticModel, syntax, type, constantValue, isImplicit)
        {
            _lazyInitializedMember = initializedMember ?? throw new System.ArgumentNullException(nameof(initializedMember));
            _lazyInitializer = initializer ?? throw new System.ArgumentNullException(nameof(initializer));
        }

        protected override IMemberReferenceExpression InitializedMemberImpl => _lazyInitializedMember.Value;

        protected override IObjectOrCollectionInitializerExpression InitializerImpl => _lazyInitializer.Value;
    }

    /// <summary>
    /// Represents a C# nested collection element initializer expression within a collection initializer.
    /// </summary>
    internal abstract partial class BaseCollectionElementInitializerExpression : Operation, ICollectionElementInitializerExpression
    {
        protected BaseCollectionElementInitializerExpression(IMethodSymbol addMethod, bool isDynamic, SemanticModel semanticModel, SyntaxNode syntax, ITypeSymbol type, Optional<object> constantValue, bool isImplicit) :
                    base(OperationKind.CollectionElementInitializerExpression, semanticModel, syntax, type, constantValue, isImplicit)
        {
            AddMethod = addMethod;
            IsDynamic = isDynamic;
        }
        /// <summary>
        /// Add method invoked on collection. Might be null for dynamic invocation.
        /// </summary>
        public IMethodSymbol AddMethod { get; }
        protected abstract ImmutableArray<IOperation> ArgumentsImpl { get; }
        /// <summary>
        /// Flag indicating if this is a dynamic invocation.
        /// </summary>
        public bool IsDynamic { get; }
        public override IEnumerable<IOperation> Children
        {
            get
            {
                foreach (var argument in Arguments)
                {
                    yield return argument;
                }
            }
        }
        /// <summary>
        /// Arguments passed to add method invocation.
        /// </summary>
        public ImmutableArray<IOperation> Arguments => Operation.SetParentOperation(ArgumentsImpl, this);
        public override void Accept(OperationVisitor visitor)
        {
            visitor.VisitCollectionElementInitializerExpression(this);
        }
        public override TResult Accept<TArgument, TResult>(OperationVisitor<TArgument, TResult> visitor, TArgument argument)
        {
            return visitor.VisitCollectionElementInitializerExpression(this, argument);
        }
    }

    /// <summary>
    /// Represents a C# nested collection element initializer expression within a collection initializer.
    /// </summary>
    internal sealed partial class CollectionElementInitializerExpression : BaseCollectionElementInitializerExpression, ICollectionElementInitializerExpression
    {
        public CollectionElementInitializerExpression(IMethodSymbol addMethod, ImmutableArray<IOperation> arguments, bool isDynamic, SemanticModel semanticModel, SyntaxNode syntax, ITypeSymbol type, Optional<object> constantValue, bool isImplicit) :
            base(addMethod, isDynamic, semanticModel, syntax, type, constantValue, isImplicit)
        {
            ArgumentsImpl = arguments;
        }

        protected override ImmutableArray<IOperation> ArgumentsImpl { get; }
    }

    /// <summary>
    /// Represents a C# nested collection element initializer expression within a collection initializer.
    /// </summary>
    internal sealed partial class LazyCollectionElementInitializerExpression : BaseCollectionElementInitializerExpression, ICollectionElementInitializerExpression
    {
        private readonly Lazy<ImmutableArray<IOperation>> _lazyArguments;

        public LazyCollectionElementInitializerExpression(IMethodSymbol addMethod, Lazy<ImmutableArray<IOperation>> arguments, bool isDynamic, SemanticModel semanticModel, SyntaxNode syntax, ITypeSymbol type, Optional<object> constantValue, bool isImplicit) :
            base(addMethod, isDynamic, semanticModel, syntax, type, constantValue, isImplicit)
        {
            _lazyArguments = arguments ?? throw new System.ArgumentNullException(nameof(arguments));
        }

        protected override ImmutableArray<IOperation> ArgumentsImpl => _lazyArguments.Value;
    }
}<|MERGE_RESOLUTION|>--- conflicted
+++ resolved
@@ -3129,13 +3129,8 @@
     /// </summary>
     internal abstract partial class BaseMethodReferenceExpression : MemberReferenceExpression, IMethodReferenceExpression
     {
-<<<<<<< HEAD
-        public BaseMethodBindingExpression(IMethodSymbol method, bool isVirtual, SemanticModel semanticModel, SyntaxNode syntax, ITypeSymbol type, Optional<object> constantValue, bool isImplicit) :
-            base(null, OperationKind.MethodBindingExpression, semanticModel, syntax, type, constantValue, isImplicit)
-=======
-        public BaseMethodReferenceExpression(IMethodSymbol method, bool isVirtual, ISymbol member, SemanticModel semanticModel, SyntaxNode syntax, ITypeSymbol type, Optional<object> constantValue, bool isImplicit) :
-            base(member, OperationKind.MethodReferenceExpression, semanticModel, syntax, type, constantValue, isImplicit)
->>>>>>> bc932374
+        public BaseMethodReferenceExpression(IMethodSymbol method, bool isVirtual, SemanticModel semanticModel, SyntaxNode syntax, ITypeSymbol type, Optional<object> constantValue, bool isImplicit) :
+            base(null, OperationKind.MethodReferenceExpression, semanticModel, syntax, type, constantValue, isImplicit)
         {
             Method = method;
             IsVirtual = isVirtual;
@@ -3178,13 +3173,8 @@
     /// </summary>
     internal sealed partial class MethodReferenceExpression : BaseMethodReferenceExpression, IMethodReferenceExpression
     {
-<<<<<<< HEAD
-        public MethodBindingExpression(IMethodSymbol method, bool isVirtual, IOperation instance, SemanticModel semanticModel, SyntaxNode syntax, ITypeSymbol type, Optional<object> constantValue, bool isImplicit) :
+        public MethodReferenceExpression(IMethodSymbol method, bool isVirtual, IOperation instance, SemanticModel semanticModel, SyntaxNode syntax, ITypeSymbol type, Optional<object> constantValue, bool isImplicit) :
             base(method, isVirtual, semanticModel, syntax, type, constantValue, isImplicit)
-=======
-        public MethodReferenceExpression(IMethodSymbol method, bool isVirtual, IOperation instance, ISymbol member, SemanticModel semanticModel, SyntaxNode syntax, ITypeSymbol type, Optional<object> constantValue, bool isImplicit) :
-            base(method, isVirtual, member, semanticModel, syntax, type, constantValue, isImplicit)
->>>>>>> bc932374
         {
             InstanceImpl = instance;
         }
@@ -3201,13 +3191,8 @@
     {
         private readonly Lazy<IOperation> _lazyInstance;
 
-<<<<<<< HEAD
-        public LazyMethodBindingExpression(IMethodSymbol method, bool isVirtual, Lazy<IOperation> instance, SemanticModel semanticModel, SyntaxNode syntax, ITypeSymbol type, Optional<object> constantValue, bool isImplicit) :
+        public LazyMethodReferenceExpression(IMethodSymbol method, bool isVirtual, Lazy<IOperation> instance, SemanticModel semanticModel, SyntaxNode syntax, ITypeSymbol type, Optional<object> constantValue, bool isImplicit) :
             base(method, isVirtual, semanticModel, syntax, type, constantValue, isImplicit)
-=======
-        public LazyMethodReferenceExpression(IMethodSymbol method, bool isVirtual, Lazy<IOperation> instance, ISymbol member, SemanticModel semanticModel, SyntaxNode syntax, ITypeSymbol type, Optional<object> constantValue, bool isImplicit) :
-            base(method, isVirtual, member, semanticModel, syntax, type, constantValue, isImplicit)
->>>>>>> bc932374
         {
             _lazyInstance = instance ?? throw new System.ArgumentNullException(nameof(instance));
         }
