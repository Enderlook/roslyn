﻿// Copyright (c) Microsoft.  All Rights Reserved.  Licensed under the Apache License, Version 2.0.  See License.txt in the project root for license information.

using System;
using System.Collections.Generic;
using System.Collections.Immutable;
using System.Diagnostics;
using System.Linq;
using Microsoft.CodeAnalysis.Diagnostics;
using Microsoft.CodeAnalysis.Semantics;

namespace Microsoft.CodeAnalysis.UnitTests.Diagnostics
{
    // These analyzers are not intended for any actual use. They exist solely to test IOperation support.

    /// <summary>Analyzer used to test for bad statements and expressions.</summary>
    public class BadStuffTestAnalyzer : DiagnosticAnalyzer
    {
        public static readonly DiagnosticDescriptor InvalidExpressionDescriptor = new DiagnosticDescriptor(
            "InvalidExpression",
            "Invalid Expression",
            "Invalid expression found.",
            "Testing",
            DiagnosticSeverity.Warning,
            isEnabledByDefault: true);

        public static readonly DiagnosticDescriptor InvalidStatementDescriptor = new DiagnosticDescriptor(
            "InvalidStatement",
            "Invalid Statement",
            "Invalid statement found.",
            "Testing",
            DiagnosticSeverity.Warning,
            isEnabledByDefault: true);

        public static readonly DiagnosticDescriptor IsInvalidDescriptor = new DiagnosticDescriptor(
            "IsInvalid",
            "Is Invalid",
            "Operation found that is invalid.",
            "Testing",
            DiagnosticSeverity.Warning,
            isEnabledByDefault: true);

        public sealed override ImmutableArray<DiagnosticDescriptor> SupportedDiagnostics
        {
            get { return ImmutableArray.Create(InvalidExpressionDescriptor, InvalidStatementDescriptor, IsInvalidDescriptor); }
        }

        public sealed override void Initialize(AnalysisContext context)
        {
            context.RegisterOperationAction(
                 (operationContext) =>
                 {
                     operationContext.ReportDiagnostic(Diagnostic.Create(InvalidExpressionDescriptor, operationContext.Operation.Syntax.GetLocation()));
                 },
                 OperationKind.InvalidExpression);

            context.RegisterOperationAction(
                 (operationContext) =>
                 {
                     operationContext.ReportDiagnostic(Diagnostic.Create(InvalidStatementDescriptor, operationContext.Operation.Syntax.GetLocation()));
                 },
                 OperationKind.InvalidStatement);

            context.RegisterOperationAction(
                 (operationContext) =>
                 {
                     if (operationContext.Operation.IsInvalid)
                     {
                         operationContext.ReportDiagnostic(Diagnostic.Create(IsInvalidDescriptor, operationContext.Operation.Syntax.GetLocation()));
                     }
                 },
                 OperationKind.InvocationExpression,
                 OperationKind.InvalidExpression,
                 OperationKind.InvalidStatement);
        }
    }

    /// <summary>Analyzer used to test for operations within symbols of certain names.</summary>
    public class OwningSymbolTestAnalyzer : DiagnosticAnalyzer
    {
        public static readonly DiagnosticDescriptor ExpressionDescriptor = new DiagnosticDescriptor(
            "Expression",
            "Expression",
            "Expression found.",
            "Testing",
            DiagnosticSeverity.Warning,
            isEnabledByDefault: true);

        public sealed override ImmutableArray<DiagnosticDescriptor> SupportedDiagnostics
        {
            get { return ImmutableArray.Create(ExpressionDescriptor); }
        }

        public sealed override void Initialize(AnalysisContext context)
        {
            context.RegisterOperationBlockStartAction(
                (operationBlockContext) =>
                {
                    if (operationBlockContext.Compilation.Language != "Stumble")
                    {
                        operationBlockContext.RegisterOperationAction(
                             (operationContext) =>
                             {
                                 if (operationContext.ContainingSymbol.Name.StartsWith("Funky") && operationContext.Compilation.Language != "Mumble")
                                 {
                                     operationContext.ReportDiagnostic(Diagnostic.Create(ExpressionDescriptor, operationContext.Operation.Syntax.GetLocation()));
                                 }
                             },
                             OperationKind.LocalReferenceExpression,
                             OperationKind.LiteralExpression);
                    }
                });
        }
    }

    /// <summary>Analyzer used to test for loop IOperations.</summary>
    public class BigForTestAnalyzer : DiagnosticAnalyzer
    {
        /// <summary>Diagnostic category "Reliability".</summary>
        private const string ReliabilityCategory = "Reliability";

        public static readonly DiagnosticDescriptor BigForDescriptor = new DiagnosticDescriptor(
            "BigForRule",
            "Big For Loop",
            "For loop iterates more than one million times",
            ReliabilityCategory,
            DiagnosticSeverity.Warning,
            isEnabledByDefault: true);

        /// <summary>Gets the set of supported diagnostic descriptors from this analyzer.</summary>
        public sealed override ImmutableArray<DiagnosticDescriptor> SupportedDiagnostics
        {
            get { return ImmutableArray.Create(BigForDescriptor); }
        }

        public sealed override void Initialize(AnalysisContext context)
        {
            context.RegisterOperationAction(
                 (operationContext) =>
                 {
                     ILoopStatement loop = (ILoopStatement)operationContext.Operation;
                     if (loop.LoopKind == LoopKind.For)
                     {
                         IForLoopStatement forLoop = (IForLoopStatement)loop;
                         IOperation forCondition = forLoop.Condition;

                         if (forCondition.Kind == OperationKind.BinaryOperatorExpression)
                         {
                             IBinaryOperatorExpression condition = (IBinaryOperatorExpression)forCondition;
                             IOperation conditionLeft = condition.LeftOperand;
                             IOperation conditionRight = condition.RightOperand;

                             if (conditionRight.ConstantValue.HasValue &&
                                 conditionRight.Type.SpecialType == SpecialType.System_Int32 &&
                                 conditionLeft.Kind == OperationKind.LocalReferenceExpression)
                             {
                                 // Test is known to be a comparison of a local against a constant.

                                 int testValue = (int)conditionRight.ConstantValue.Value;
                                 ILocalSymbol testVariable = ((ILocalReferenceExpression)conditionLeft).Local;

                                 if (forLoop.Before.Length == 1)
                                 {
                                     IOperation setup = forLoop.Before[0];
                                     if (setup.Kind == OperationKind.ExpressionStatement && ((IExpressionStatement)setup).Expression.Kind == OperationKind.AssignmentExpression)
                                     {
                                         IAssignmentExpression setupAssignment = (IAssignmentExpression)((IExpressionStatement)setup).Expression;
                                         if (setupAssignment.Target.Kind == OperationKind.LocalReferenceExpression &&
                                             ((ILocalReferenceExpression)setupAssignment.Target).Local == testVariable &&
                                             setupAssignment.Value.ConstantValue.HasValue &&
                                             setupAssignment.Value.Type.SpecialType == SpecialType.System_Int32)
                                         {
                                             // Setup is known to be an assignment of a constant to the local used in the test.

                                             int initialValue = (int)setupAssignment.Value.ConstantValue.Value;

                                             if (forLoop.AtLoopBottom.Length == 1)
                                             {
                                                 IOperation advance = forLoop.AtLoopBottom[0];
                                                 if (advance.Kind == OperationKind.ExpressionStatement)
                                                 {
                                                     IOperation advanceExpression = ((IExpressionStatement)advance).Expression;
                                                     IOperation advanceIncrement = null;
                                                     BinaryOperationKind advanceOperationCode = BinaryOperationKind.None;

                                                     if (advanceExpression.Kind == OperationKind.AssignmentExpression)
                                                     {
                                                         IAssignmentExpression advanceAssignment = (IAssignmentExpression)advanceExpression;

                                                         if (advanceAssignment.Target.Kind == OperationKind.LocalReferenceExpression &&
                                                             ((ILocalReferenceExpression)advanceAssignment.Target).Local == testVariable &&
                                                             advanceAssignment.Value.Kind == OperationKind.BinaryOperatorExpression &&
                                                             advanceAssignment.Value.Type.SpecialType == SpecialType.System_Int32)
                                                         {
                                                             // Advance is known to be an assignment of a binary operation to the local used in the test.

                                                             IBinaryOperatorExpression advanceOperation = (IBinaryOperatorExpression)advanceAssignment.Value;
                                                             if (!advanceOperation.UsesOperatorMethod &&
                                                                 advanceOperation.LeftOperand.Kind == OperationKind.LocalReferenceExpression &&
                                                                 ((ILocalReferenceExpression)advanceOperation.LeftOperand).Local == testVariable &&
                                                                 advanceOperation.RightOperand.ConstantValue.HasValue &&
                                                                 advanceOperation.RightOperand.Type.SpecialType == SpecialType.System_Int32)
                                                             {
                                                                 // Advance binary operation is known to involve a reference to the local used in the test and a constant.
                                                                 advanceIncrement = advanceOperation.RightOperand;
                                                                 advanceOperationCode = advanceOperation.BinaryOperationKind;
                                                             }
                                                         }
                                                     }
                                                     else if (advanceExpression.Kind == OperationKind.CompoundAssignmentExpression || advanceExpression.Kind == OperationKind.IncrementExpression)
                                                     {
                                                         ICompoundAssignmentExpression advanceAssignment = (ICompoundAssignmentExpression)advanceExpression;

                                                         if (advanceAssignment.Target.Kind == OperationKind.LocalReferenceExpression &&
                                                             ((ILocalReferenceExpression)advanceAssignment.Target).Local == testVariable &&
                                                             advanceAssignment.Value.ConstantValue.HasValue &&
                                                             advanceAssignment.Value.Type.SpecialType == SpecialType.System_Int32)
                                                         {
                                                             // Advance binary operation is known to involve a reference to the local used in the test and a constant.
                                                             advanceIncrement = advanceAssignment.Value;
                                                             advanceOperationCode = advanceAssignment.BinaryOperationKind;
                                                         }
                                                     }

                                                     if (advanceIncrement != null)
                                                     {
                                                         int incrementValue = (int)advanceIncrement.ConstantValue.Value;
                                                         if (advanceOperationCode == BinaryOperationKind.IntegerSubtract)
                                                         {
                                                             advanceOperationCode = BinaryOperationKind.IntegerAdd;
                                                             incrementValue = -incrementValue;
                                                         }

                                                         if (advanceOperationCode == BinaryOperationKind.IntegerAdd &&
                                                             incrementValue != 0 &&
                                                             (condition.BinaryOperationKind == BinaryOperationKind.IntegerLessThan ||
                                                              condition.BinaryOperationKind == BinaryOperationKind.IntegerLessThanOrEqual ||
                                                              condition.BinaryOperationKind == BinaryOperationKind.IntegerNotEquals ||
                                                              condition.BinaryOperationKind == BinaryOperationKind.IntegerGreaterThan ||
                                                              condition.BinaryOperationKind == BinaryOperationKind.IntegerGreaterThanOrEqual))
                                                         {
                                                             int iterationCount = (testValue - initialValue) / incrementValue;
                                                             if (iterationCount >= 1000000)
                                                             {
                                                                 Report(operationContext, forLoop.Syntax, BigForDescriptor);
                                                             }
                                                         }
                                                     }
                                                 }
                                             }
                                         }
                                     }
                                 }
                             }
                         }
                     }
                 },
                 OperationKind.LoopStatement);
        }

        private static int Abs(int value)
        {
            return value < 0 ? -value : value;
        }

        private void Report(OperationAnalysisContext context, SyntaxNode syntax, DiagnosticDescriptor descriptor)
        {
            context.ReportDiagnostic(Diagnostic.Create(descriptor, syntax.GetLocation()));
        }
    }

    /// <summary>Analyzer used to test switch IOperations.</summary>
    public class SwitchTestAnalyzer : DiagnosticAnalyzer
    {
        /// <summary>Diagnostic category "Reliability".</summary>
        private const string ReliabilityCategory = "Reliability";

        public static readonly DiagnosticDescriptor SparseSwitchDescriptor = new DiagnosticDescriptor(
            "SparseSwitchRule",
            "Sparse switch",
            "Switch has less than one percept density",
            ReliabilityCategory,
            DiagnosticSeverity.Warning,
            isEnabledByDefault: true);

        public static readonly DiagnosticDescriptor NoDefaultSwitchDescriptor = new DiagnosticDescriptor(
            "NoDefaultSwitchRule",
            "No default switch",
            "Switch has no default case",
            ReliabilityCategory,
            DiagnosticSeverity.Warning,
            isEnabledByDefault: true);

        public static readonly DiagnosticDescriptor OnlyDefaultSwitchDescriptor = new DiagnosticDescriptor(
            "OnlyDefaultSwitchRule",
            "Only default switch",
            "Switch only has a default case",
            ReliabilityCategory,
            DiagnosticSeverity.Warning,
            isEnabledByDefault: true);

        /// <summary>Gets the set of supported diagnostic descriptors from this analyzer.</summary>
        public sealed override ImmutableArray<DiagnosticDescriptor> SupportedDiagnostics
        {
            get
            {
                return ImmutableArray.Create(SparseSwitchDescriptor,
                                              NoDefaultSwitchDescriptor,
                                              OnlyDefaultSwitchDescriptor);
            }
        }

        public sealed override void Initialize(AnalysisContext context)
        {
            context.RegisterOperationAction(
                 (operationContext) =>
                 {
                     ISwitchStatement switchOperation = (ISwitchStatement)operationContext.Operation;
                     long minCaseValue = long.MaxValue;
                     long maxCaseValue = long.MinValue;
                     long caseValueCount = 0;
                     bool hasDefault = false;
                     bool hasNonDefault = false;
                     foreach (ISwitchCase switchCase in switchOperation.Cases)
                     {
                         foreach (ICaseClause clause in switchCase.Clauses)
                         {
                             switch (clause.CaseKind)
                             {
                                 case CaseKind.SingleValue:
                                     {
                                         hasNonDefault = true;
                                         ISingleValueCaseClause singleValueClause = (ISingleValueCaseClause)clause;
                                         IOperation singleValueExpression = singleValueClause.Value;
                                         if (singleValueExpression != null &&
                                             singleValueExpression.ConstantValue.HasValue &&
                                             singleValueExpression.Type.SpecialType == SpecialType.System_Int32)
                                         {
                                             int singleValue = (int)singleValueExpression.ConstantValue.Value;
                                             caseValueCount += IncludeClause(singleValue, singleValue, ref minCaseValue, ref maxCaseValue);
                                         }
                                         else
                                         {
                                             return;
                                         }

                                         break;
                                     }
                                 case CaseKind.Range:
                                     {
                                         hasNonDefault = true;
                                         IRangeCaseClause rangeClause = (IRangeCaseClause)clause;
                                         IOperation rangeMinExpression = rangeClause.MinimumValue;
                                         IOperation rangeMaxExpression = rangeClause.MaximumValue;
                                         if (rangeMinExpression != null &&
                                             rangeMinExpression.ConstantValue.HasValue &&
                                             rangeMinExpression.Type.SpecialType == SpecialType.System_Int32 &&
                                             rangeMaxExpression != null &&
                                             rangeMaxExpression.ConstantValue.HasValue &&
                                             rangeMaxExpression.Type.SpecialType == SpecialType.System_Int32)
                                         {
                                             int rangeMinValue = (int)rangeMinExpression.ConstantValue.Value;
                                             int rangeMaxValue = (int)rangeMaxExpression.ConstantValue.Value;
                                             caseValueCount += IncludeClause(rangeMinValue, rangeMaxValue, ref minCaseValue, ref maxCaseValue);
                                         }
                                         else
                                         {
                                             return;
                                         }

                                         break;
                                     }
                                 case CaseKind.Relational:
                                     {
                                         hasNonDefault = true;
                                         IRelationalCaseClause relationalClause = (IRelationalCaseClause)clause;
                                         IOperation relationalValueExpression = relationalClause.Value;
                                         if (relationalValueExpression != null &&
                                             relationalValueExpression.ConstantValue.HasValue &&
                                             relationalValueExpression.Type.SpecialType == SpecialType.System_Int32)
                                         {
                                             int rangeMinValue = int.MaxValue;
                                             int rangeMaxValue = int.MinValue;
                                             int relationalValue = (int)relationalValueExpression.ConstantValue.Value;
                                             switch (relationalClause.Relation)
                                             {
                                                 case BinaryOperationKind.IntegerEquals:
                                                     rangeMinValue = relationalValue;
                                                     rangeMaxValue = relationalValue;
                                                     break;
                                                 case BinaryOperationKind.IntegerNotEquals:
                                                     return;
                                                 case BinaryOperationKind.IntegerLessThan:
                                                     rangeMinValue = int.MinValue;
                                                     rangeMaxValue = relationalValue - 1;
                                                     break;
                                                 case BinaryOperationKind.IntegerLessThanOrEqual:
                                                     rangeMinValue = int.MinValue;
                                                     rangeMaxValue = relationalValue;
                                                     break;
                                                 case BinaryOperationKind.IntegerGreaterThanOrEqual:
                                                     rangeMinValue = relationalValue;
                                                     rangeMaxValue = int.MaxValue;
                                                     break;
                                                 case BinaryOperationKind.IntegerGreaterThan:
                                                     rangeMinValue = relationalValue + 1;
                                                     rangeMaxValue = int.MaxValue;
                                                     break;
                                             }

                                             caseValueCount += IncludeClause(rangeMinValue, rangeMaxValue, ref minCaseValue, ref maxCaseValue);
                                         }
                                         else
                                         {
                                             return;
                                         }

                                         break;
                                     }
                                 case CaseKind.Default:
                                     {
                                         hasDefault = true;
                                         break;
                                     }
                             }
                         }
                     }

                     long span = maxCaseValue - minCaseValue + 1;
                     if (caseValueCount == 0 && !hasDefault ||
                         caseValueCount != 0 && span / caseValueCount > 100)
                     {
                         Report(operationContext, switchOperation.Value.Syntax, SparseSwitchDescriptor);
                     }
                     if (!hasDefault)
                     {
                         Report(operationContext, switchOperation.Value.Syntax, NoDefaultSwitchDescriptor);
                     }
                     if (hasDefault && !hasNonDefault)
                     {
                         Report(operationContext, switchOperation.Value.Syntax, OnlyDefaultSwitchDescriptor);
                     }
                 },
                 OperationKind.SwitchStatement);
        }

        private static int IncludeClause(int clauseMinValue, int clauseMaxValue, ref long minCaseValue, ref long maxCaseValue)
        {
            if (clauseMinValue < minCaseValue)
            {
                minCaseValue = clauseMinValue;
            }

            if (clauseMaxValue > maxCaseValue)
            {
                maxCaseValue = clauseMaxValue;
            }

            return clauseMaxValue - clauseMinValue + 1;
        }

        private void Report(OperationAnalysisContext context, SyntaxNode syntax, DiagnosticDescriptor descriptor)
        {
            context.ReportDiagnostic(Diagnostic.Create(descriptor, syntax.GetLocation()));
        }
    }

    /// <summary>Analyzer used to test invocaton IOperations.</summary>
    public class InvocationTestAnalyzer : DiagnosticAnalyzer
    {
        /// <summary>Diagnostic category "Reliability".</summary>
        private const string ReliabilityCategory = "Reliability";

        public static readonly DiagnosticDescriptor BigParamArrayArgumentsDescriptor = new DiagnosticDescriptor(
            "BigParamarrayRule",
            "Big Paramarray",
            "Paramarray has more than 10 elements",
            ReliabilityCategory,
            DiagnosticSeverity.Warning,
            isEnabledByDefault: true);

        public static readonly DiagnosticDescriptor OutOfNumericalOrderArgumentsDescriptor = new DiagnosticDescriptor(
            "OutOfOrderArgumentsRule",
            "Out of order arguments",
            "Argument values are not in increasing order",
            ReliabilityCategory,
            DiagnosticSeverity.Warning,
            isEnabledByDefault: true);

        public static readonly DiagnosticDescriptor UseDefaultArgumentDescriptor = new DiagnosticDescriptor(
            "UseDefaultArgument",
            "Use default argument",
            "Invocation uses default argument {0}",
            ReliabilityCategory,
            DiagnosticSeverity.Warning,
            isEnabledByDefault: true);

        public static readonly DiagnosticDescriptor InvalidArgumentDescriptor = new DiagnosticDescriptor(
            "InvalidArgument",
            "Invalid argument",
            "Invocation has invalid argument",
            ReliabilityCategory,
            DiagnosticSeverity.Warning,
            isEnabledByDefault: true);

        /// <summary>Gets the set of supported diagnostic descriptors from this analyzer.</summary>
        public sealed override ImmutableArray<DiagnosticDescriptor> SupportedDiagnostics
        {
            get
            {
                return ImmutableArray.Create(BigParamArrayArgumentsDescriptor,
                                             OutOfNumericalOrderArgumentsDescriptor,
                                             UseDefaultArgumentDescriptor,
                                             InvalidArgumentDescriptor);
            }
        }

        public sealed override void Initialize(AnalysisContext context)
        {
            context.RegisterOperationAction(
                 (operationContext) =>
                 {
                     IInvocationExpression invocation = (IInvocationExpression)operationContext.Operation;
                     long priorArgumentValue = long.MinValue;
                     foreach (IArgument argument in invocation.ArgumentsInParameterOrder)
                     {
                         if (argument.IsInvalid)
                         {
                             operationContext.ReportDiagnostic(Diagnostic.Create(InvalidArgumentDescriptor, argument.Syntax.GetLocation()));
                             return;
                         }

                         if (argument.ArgumentKind == ArgumentKind.DefaultValue)
                         {
                             operationContext.ReportDiagnostic(Diagnostic.Create(UseDefaultArgumentDescriptor, invocation.Syntax.GetLocation(), argument.Parameter.Name));
                         }

                         TestAscendingArgument(operationContext, argument.Value, ref priorArgumentValue);

                         if (argument.ArgumentKind == ArgumentKind.ParamArray)
                         {
                             IArrayCreationExpression arrayArgument = argument.Value as IArrayCreationExpression;
                             if (arrayArgument != null)
                             {
                                 var initializer = arrayArgument.Initializer;
                                 if (initializer != null)
                                 {
                                     if (initializer.ElementValues.Length > 10)
                                     {
                                         Report(operationContext, invocation.Syntax, BigParamArrayArgumentsDescriptor);
                                     }

                                     foreach (IOperation element in initializer.ElementValues)
                                     {
                                         TestAscendingArgument(operationContext, element, ref priorArgumentValue);
                                     }
                                 }
                             }
                         }
                     }
                 },
                 OperationKind.InvocationExpression);
        }

        private static void TestAscendingArgument(OperationAnalysisContext operationContext, IOperation argument, ref long priorArgumentValue)
        {
            Optional<object> argumentValue = argument.ConstantValue;
            if (argumentValue.HasValue && argument.Type.SpecialType == SpecialType.System_Int32)
            {
                int integerArgument = (int)argumentValue.Value;
                if (integerArgument < priorArgumentValue)
                {
                    Report(operationContext, argument.Syntax, OutOfNumericalOrderArgumentsDescriptor);
                }

                priorArgumentValue = integerArgument;
            }
        }

        private static void Report(OperationAnalysisContext context, SyntaxNode syntax, DiagnosticDescriptor descriptor)
        {
            context.ReportDiagnostic(Diagnostic.Create(descriptor, syntax.GetLocation()));
        }
    }

    /// <summary>Analyzer used to test various contexts in which IOperations can occur.</summary>
    public class SeventeenTestAnalyzer : DiagnosticAnalyzer
    {
        /// <summary>Diagnostic category "Reliability".</summary>
        private const string ReliabilityCategory = "Reliability";

        public static readonly DiagnosticDescriptor SeventeenDescriptor = new DiagnosticDescriptor(
            "SeventeenRule",
            "Seventeen",
            "Seventeen is a recognized value",
            ReliabilityCategory,
            DiagnosticSeverity.Warning,
            isEnabledByDefault: true);

        /// <summary>Gets the set of supported diagnostic descriptors from this analyzer.</summary>
        public sealed override ImmutableArray<DiagnosticDescriptor> SupportedDiagnostics
        {
            get { return ImmutableArray.Create(SeventeenDescriptor); }
        }

        public sealed override void Initialize(AnalysisContext context)
        {
            context.RegisterOperationAction(
                 (operationContext) =>
                 {
                     ILiteralExpression literal = (ILiteralExpression)operationContext.Operation;
                     if (literal.Type.SpecialType == SpecialType.System_Int32 &&
                         literal.ConstantValue.HasValue &&
                         (int)literal.ConstantValue.Value == 17)
                     {
                         operationContext.ReportDiagnostic(Diagnostic.Create(SeventeenDescriptor, literal.Syntax.GetLocation()));
                     }
                 },
                 OperationKind.LiteralExpression);
        }
    }

    /// <summary>Analyzer used to test IArgument IOperations.</summary>
    public class NullArgumentTestAnalyzer : DiagnosticAnalyzer
    {
        /// <summary>Diagnostic category "Reliability".</summary>
        private const string ReliabilityCategory = "Reliability";

        public static readonly DiagnosticDescriptor NullArgumentsDescriptor = new DiagnosticDescriptor(
            "NullArgumentRule",
            "Null Argument",
            "Value of the argument is null",
            ReliabilityCategory,
            DiagnosticSeverity.Warning,
            isEnabledByDefault: true);

        /// <summary>Gets the set of supported diagnostic descriptors from this analyzer.</summary>
        public sealed override ImmutableArray<DiagnosticDescriptor> SupportedDiagnostics
        {
            get { return ImmutableArray.Create(NullArgumentsDescriptor); }
        }

        public sealed override void Initialize(AnalysisContext context)
        {
            context.RegisterOperationAction(
                 (operationContext) =>
                 {
                     var argument = (IArgument)operationContext.Operation;
                     if (argument.Value.ConstantValue.HasValue && argument.Value.ConstantValue.Value == null)
                     {
                         Report(operationContext, argument.Syntax, NullArgumentsDescriptor);
                     }
                 },
                 OperationKind.Argument);
        }

        private static void Report(OperationAnalysisContext context, SyntaxNode syntax, DiagnosticDescriptor descriptor)
        {
            context.ReportDiagnostic(Diagnostic.Create(descriptor, syntax.GetLocation()));
        }
    }

    /// <summary>Analyzer used to test IMemberInitializer IOperations.</summary>
    public class MemberInitializerTestAnalyzer : DiagnosticAnalyzer
    {
        /// <summary>Diagnostic category "Reliability".</summary>
        private const string ReliabilityCategory = "Reliability";

        public static readonly DiagnosticDescriptor DoNotUseFieldInitializerDescriptor = new DiagnosticDescriptor(
            "DoNotUseFieldInitializer",
            "Do Not Use Field Initializer",
            "a field initializer is used for object creation",
            ReliabilityCategory,
            DiagnosticSeverity.Warning,
            isEnabledByDefault: true);

        public static readonly DiagnosticDescriptor DoNotUsePropertyInitializerDescriptor = new DiagnosticDescriptor(
            "DoNotUsePropertyInitializer",
            "Do Not Use Property Initializer",
            "A property initializer is used for object creation",
            ReliabilityCategory,
            DiagnosticSeverity.Warning,
            isEnabledByDefault: true);

        /// <summary>Gets the set of supported diagnostic descriptors from this analyzer.</summary>
        public sealed override ImmutableArray<DiagnosticDescriptor> SupportedDiagnostics
        {
            get { return ImmutableArray.Create(DoNotUseFieldInitializerDescriptor, DoNotUsePropertyInitializerDescriptor); }
        }

        public sealed override void Initialize(AnalysisContext context)
        {
            context.RegisterOperationAction(
                 (operationContext) =>
                 {
                     var initializer = (ISymbolInitializer)operationContext.Operation;
                     Report(operationContext, initializer.Syntax, initializer.Kind == OperationKind.FieldInitializerInCreation ? DoNotUseFieldInitializerDescriptor : DoNotUsePropertyInitializerDescriptor);
                 },
                 OperationKind.FieldInitializerInCreation,
                 OperationKind.PropertyInitializerInCreation);
        }

        private static void Report(OperationAnalysisContext context, SyntaxNode syntax, DiagnosticDescriptor descriptor)
        {
            context.ReportDiagnostic(Diagnostic.Create(descriptor, syntax.GetLocation()));
        }
    }

    /// <summary>Analyzer used to test IAssignmentExpression IOperations.</summary>
    public class AssignmentTestAnalyzer : DiagnosticAnalyzer
    {
        /// <summary>Diagnostic category "Reliability".</summary>
        private const string ReliabilityCategory = "Reliability";

        public static readonly DiagnosticDescriptor DoNotUseMemberAssignmentDescriptor = new DiagnosticDescriptor(
            "DoNotUseMemberAssignment",
            "Do Not Use Member Assignment",
            "Do not assign values to object members",
            ReliabilityCategory,
            DiagnosticSeverity.Warning,
            isEnabledByDefault: true);

        public sealed override ImmutableArray<DiagnosticDescriptor> SupportedDiagnostics
        {
            get { return ImmutableArray.Create(DoNotUseMemberAssignmentDescriptor); }
        }

        public sealed override void Initialize(AnalysisContext context)
        {
            context.RegisterOperationAction(
                 (operationContext) =>
                 {
                     var assignment = (IAssignmentExpression)operationContext.Operation;
                     var kind = assignment.Target.Kind;
                     if (kind == OperationKind.FieldReferenceExpression ||
                         kind == OperationKind.PropertyReferenceExpression)
                     {
                         Report(operationContext, assignment.Syntax, DoNotUseMemberAssignmentDescriptor);
                     }
                 },
                 OperationKind.AssignmentExpression);
        }

        private static void Report(OperationAnalysisContext context, SyntaxNode syntax, DiagnosticDescriptor descriptor)
        {
            context.ReportDiagnostic(Diagnostic.Create(descriptor, syntax.GetLocation()));
        }
    }

    /// <summary>Analyzer used to test IArrayInitializer IOperations.</summary>
    public class ArrayInitializerTestAnalyzer : DiagnosticAnalyzer
    {
        /// <summary>Diagnostic category "Maintainability".</summary>
        private const string Maintainability = nameof(Maintainability);

        public static readonly DiagnosticDescriptor DoNotUseLargeListOfArrayInitializersDescriptor = new DiagnosticDescriptor(
            "DoNotUseLongListToInitializeArray",
            "Do not use long list to initialize array",
            "a list of more than 5 elements is used for an array initialization",
            Maintainability,
            DiagnosticSeverity.Warning,
            isEnabledByDefault: true);

        /// <summary>Gets the set of supported diagnostic descriptors from this analyzer.</summary>
        public sealed override ImmutableArray<DiagnosticDescriptor> SupportedDiagnostics
        {
            get { return ImmutableArray.Create(DoNotUseLargeListOfArrayInitializersDescriptor); }
        }

        public sealed override void Initialize(AnalysisContext context)
        {
            context.RegisterOperationAction(
                 (operationContext) =>
                 {
                     var initializer = (IArrayInitializer)operationContext.Operation;
                     if (initializer.ElementValues.Length > 5)
                     {
                         Report(operationContext, initializer.Syntax, DoNotUseLargeListOfArrayInitializersDescriptor);
                     }
                 },
                 OperationKind.ArrayInitializer);
        }

        private static void Report(OperationAnalysisContext context, SyntaxNode syntax, DiagnosticDescriptor descriptor)
        {
            context.ReportDiagnostic(Diagnostic.Create(descriptor, syntax.GetLocation()));
        }
    }

    /// <summary>Analyzer used to test IVariableDeclarationStatement IOperations.</summary>
    public class VariableDeclarationTestAnalyzer : DiagnosticAnalyzer
    {
        /// <summary>Diagnostic category "Maintainability".</summary>
        private const string Maintainability = nameof(Maintainability);

        public static readonly DiagnosticDescriptor TooManyLocalVarDeclarationsDescriptor = new DiagnosticDescriptor(
            "TooManyLocalVarDeclarations",
            "Too many local variable declarations",
            "A declaration statement shouldn't have more than 3 variable declarations",
            Maintainability,
            DiagnosticSeverity.Warning,
            isEnabledByDefault: true);

        public static readonly DiagnosticDescriptor LocalVarInitializedDeclarationDescriptor = new DiagnosticDescriptor(
            "LocalVarInitializedDeclaration",
            "Local var initialized at declaration",
            "A local variable is initialized at declaration.",
            Maintainability,
            DiagnosticSeverity.Warning,
            isEnabledByDefault: true);

        /// <summary>Gets the set of supported diagnostic descriptors from this analyzer.</summary>
        public sealed override ImmutableArray<DiagnosticDescriptor> SupportedDiagnostics
        {
            get { return ImmutableArray.Create(TooManyLocalVarDeclarationsDescriptor, LocalVarInitializedDeclarationDescriptor); }
        }

        public sealed override void Initialize(AnalysisContext context)
        {
            context.RegisterOperationAction(
                 (operationContext) =>
                 {
                     var declarationStatement = (IVariableDeclarationStatement)operationContext.Operation;
                     if (declarationStatement.Variables.Length > 3)
                     {
                         Report(operationContext, declarationStatement.Syntax, TooManyLocalVarDeclarationsDescriptor);
                     }

                     foreach (var decl in declarationStatement.Variables)
                     {
                         if (decl.InitialValue != null && !decl.InitialValue.IsInvalid)
                         {
                             Report(operationContext, decl.Syntax, LocalVarInitializedDeclarationDescriptor);
                         }
                     }
                 },
                 OperationKind.VariableDeclarationStatement);
        }

        private static void Report(OperationAnalysisContext context, SyntaxNode syntax, DiagnosticDescriptor descriptor)
        {
            context.ReportDiagnostic(Diagnostic.Create(descriptor, syntax.GetLocation()));
        }
    }

    /// <summary>Analyzer used to test ICase and ICaseClause.</summary>
    public class CaseTestAnalyzer : DiagnosticAnalyzer
    {
        /// <summary>Diagnostic category "Maintainability".</summary>
        private const string Maintainability = nameof(Maintainability);

        public static readonly DiagnosticDescriptor HasDefaultCaseDescriptor = new DiagnosticDescriptor(
            "HasDefaultCase",
            "Has Default Case",
            "A default case clause is encountered",
            Maintainability,
            DiagnosticSeverity.Warning,
            isEnabledByDefault: true);

        public static readonly DiagnosticDescriptor MultipleCaseClausesDescriptor = new DiagnosticDescriptor(
            "MultipleCaseClauses",
            "Multiple Case Clauses",
            "A switch section has multiple case clauses",
            Maintainability,
            DiagnosticSeverity.Warning,
            isEnabledByDefault: true);

        /// <summary>Gets the set of supported diagnostic descriptors from this analyzer.</summary>
        public sealed override ImmutableArray<DiagnosticDescriptor> SupportedDiagnostics
        {
            get { return ImmutableArray.Create(HasDefaultCaseDescriptor, MultipleCaseClausesDescriptor); }
        }

        public sealed override void Initialize(AnalysisContext context)
        {
            context.RegisterOperationAction(
                 (operationContext) =>
                 {
                     switch (operationContext.Operation.Kind)
                     {
                         case OperationKind.SingleValueCaseClause:
                         case OperationKind.RelationalCaseClause:
                         case OperationKind.RangeCaseClause:
                             var caseClause = (ICaseClause)operationContext.Operation;
                             if (caseClause.CaseKind == CaseKind.Default)
                             {
                                 Report(operationContext, caseClause.Syntax, HasDefaultCaseDescriptor);
                             }
                             break;
                         case OperationKind.SwitchCase:
                             var switchSection = (ISwitchCase)operationContext.Operation;
                             if (!switchSection.IsInvalid && switchSection.Clauses.Length > 1)
                             {
                                 Report(operationContext, switchSection.Syntax, MultipleCaseClausesDescriptor);
                             }
                             break;
                     }
                 },
                 OperationKind.SwitchCase,
                 OperationKind.SingleValueCaseClause,
                 OperationKind.RangeCaseClause,
                 OperationKind.RelationalCaseClause);
        }

        private static void Report(OperationAnalysisContext context, SyntaxNode syntax, DiagnosticDescriptor descriptor)
        {
            context.ReportDiagnostic(Diagnostic.Create(descriptor, syntax.GetLocation()));
        }
    }

    /// <summary>Analyzer used to test for explicit vs. implicit instance references.</summary>
    public class ExplicitVsImplicitInstanceAnalyzer : DiagnosticAnalyzer
    {
        public static readonly DiagnosticDescriptor ImplicitInstanceDescriptor = new DiagnosticDescriptor(
            "ImplicitInstance",
            "Implicit Instance",
            "Implicit instance found.",
            "Testing",
            DiagnosticSeverity.Warning,
            isEnabledByDefault: true);

        public static readonly DiagnosticDescriptor ExplicitInstanceDescriptor = new DiagnosticDescriptor(
            "ExplicitInstance",
            "Explicit Instance",
            "Explicit instance found.",
            "Testing",
            DiagnosticSeverity.Warning,
            isEnabledByDefault: true);

        public sealed override ImmutableArray<DiagnosticDescriptor> SupportedDiagnostics => ImmutableArray.Create(ImplicitInstanceDescriptor, ExplicitInstanceDescriptor);

        public sealed override void Initialize(AnalysisContext context)
        {
            context.RegisterOperationAction(
                 (operationContext) =>
                 {
                     IInstanceReferenceExpression instanceReference = (IInstanceReferenceExpression)operationContext.Operation;
                     operationContext.ReportDiagnostic(Diagnostic.Create(instanceReference.InstanceReferenceKind == InstanceReferenceKind.Implicit ? ImplicitInstanceDescriptor : ExplicitInstanceDescriptor, instanceReference.Syntax.GetLocation()));
                 },
                 OperationKind.InstanceReferenceExpression);
        }
    }

    /// <summary>Analyzer used to test for member references.</summary>
    public class MemberReferenceAnalyzer : DiagnosticAnalyzer
    {
        public static readonly DiagnosticDescriptor EventReferenceDescriptor = new DiagnosticDescriptor(
            "EventReference",
            "Event Reference",
            "Event reference found.",
            "Testing",
            DiagnosticSeverity.Warning,
            isEnabledByDefault: true);

        public static readonly DiagnosticDescriptor InvalidEventDescriptor = new DiagnosticDescriptor(
            "InvalidEvent",
            "Invalid Event",
            "A EventAssignmentExpression with invalid event found.",
            "Testing",
            DiagnosticSeverity.Warning,
            isEnabledByDefault: true);

        public static readonly DiagnosticDescriptor HandlerAddedDescriptor = new DiagnosticDescriptor(
            "HandlerAdded",
            "Handler Added",
            "Event handler added.",
            "Testing",
            DiagnosticSeverity.Warning,
            isEnabledByDefault: true);

        public static readonly DiagnosticDescriptor HandlerRemovedDescriptor = new DiagnosticDescriptor(
            "HandlerRemoved",
            "Handler Removed",
            "Event handler removed.",
            "Testing",
            DiagnosticSeverity.Warning,
            isEnabledByDefault: true);

        public static readonly DiagnosticDescriptor PropertyReferenceDescriptor = new DiagnosticDescriptor(
            "PropertyReference",
            "Property Reference",
            "Property reference found.",
            "Testing",
            DiagnosticSeverity.Warning,
            isEnabledByDefault: true);

        public static readonly DiagnosticDescriptor FieldReferenceDescriptor = new DiagnosticDescriptor(
            "FieldReference",
            "Field Reference",
            "Field reference found.",
            "Testing",
            DiagnosticSeverity.Warning,
            isEnabledByDefault: true);

        public static readonly DiagnosticDescriptor MethodBindingDescriptor = new DiagnosticDescriptor(
            "MethodBinding",
            "Method Binding",
            "Method binding found.",
            "Testing",
            DiagnosticSeverity.Warning,
            isEnabledByDefault: true);

        public sealed override ImmutableArray<DiagnosticDescriptor> SupportedDiagnostics => 
            ImmutableArray.Create(EventReferenceDescriptor, 
                HandlerAddedDescriptor, 
                HandlerRemovedDescriptor, 
                PropertyReferenceDescriptor, 
                FieldReferenceDescriptor, 
                MethodBindingDescriptor,
                InvalidEventDescriptor);

        public sealed override void Initialize(AnalysisContext context)
        {
            context.RegisterOperationAction(
                 (operationContext) =>
                 {
                     operationContext.ReportDiagnostic(Diagnostic.Create(EventReferenceDescriptor, operationContext.Operation.Syntax.GetLocation()));
                 },
                 OperationKind.EventReferenceExpression);

            context.RegisterOperationAction(
                 (operationContext) =>
                 {
                     IEventAssignmentExpression eventAssignment = (IEventAssignmentExpression)operationContext.Operation;
                     operationContext.ReportDiagnostic(Diagnostic.Create(eventAssignment.Adds ? HandlerAddedDescriptor : HandlerRemovedDescriptor, operationContext.Operation.Syntax.GetLocation()));

                     if (eventAssignment.Event == null)
                     {
                         if (eventAssignment.EventInstance == null && eventAssignment.IsInvalid)
                         {
                             // report inside after checking for null to make sure it does't crash.
                             operationContext.ReportDiagnostic(Diagnostic.Create(InvalidEventDescriptor, eventAssignment.Syntax.GetLocation()));
                         }
                     }
                 },
                 OperationKind.EventAssignmentExpression);

            context.RegisterOperationAction(
                 (operationContext) =>
                 {
                     operationContext.ReportDiagnostic(Diagnostic.Create(PropertyReferenceDescriptor, operationContext.Operation.Syntax.GetLocation()));
                 },
                 OperationKind.PropertyReferenceExpression);

            context.RegisterOperationAction(
                 (operationContext) =>
                 {
                     operationContext.ReportDiagnostic(Diagnostic.Create(FieldReferenceDescriptor, operationContext.Operation.Syntax.GetLocation()));
                 },
                 OperationKind.FieldReferenceExpression);

            context.RegisterOperationAction(
                 (operationContext) =>
                 {
                     operationContext.ReportDiagnostic(Diagnostic.Create(MethodBindingDescriptor, operationContext.Operation.Syntax.GetLocation()));
                 },
                 OperationKind.MethodBindingExpression);
        }
    }

    /// <summary>Analyzer used to test IOperation treatment of params array arguments.</summary>
    public class ParamsArrayTestAnalyzer : DiagnosticAnalyzer
    {
        public static readonly DiagnosticDescriptor LongParamsDescriptor = new DiagnosticDescriptor(
            "LongParams",
            "Long Params",
            "Params array argument has more than 3 elements.",
            "Testing",
            DiagnosticSeverity.Warning,
            isEnabledByDefault: true);

        public static readonly DiagnosticDescriptor InvalidConstructorDescriptor = new DiagnosticDescriptor(
            "InvalidConstructor",
            "Invalid Constructor",
            "Invalid Constructor.",
            "Testing",
            DiagnosticSeverity.Warning,
            isEnabledByDefault: true);

        public sealed override ImmutableArray<DiagnosticDescriptor> SupportedDiagnostics => ImmutableArray.Create(LongParamsDescriptor, InvalidConstructorDescriptor);

        public sealed override void Initialize(AnalysisContext context)
        {
            context.RegisterOperationAction(
                 (operationContext) =>
                 {
                     IInvocationExpression invocation = (IInvocationExpression)operationContext.Operation;

                     foreach (IArgument argument in invocation.ArgumentsInSourceOrder)
                     {
                         if (argument.Parameter.IsParams)
                         {
                             IArrayCreationExpression arrayValue = argument.Value as IArrayCreationExpression;
                             if (arrayValue != null)
                             {
                                 Optional<object> dimensionSize = arrayValue.DimensionSizes[0].ConstantValue;
                                 if (dimensionSize.HasValue && IntegralValue(dimensionSize.Value) > 3)
                                 {
                                     operationContext.ReportDiagnostic(Diagnostic.Create(LongParamsDescriptor, argument.Value.Syntax.GetLocation()));
                                 }
                             }
                         }
                     }

                     foreach (IArgument argument in invocation.ArgumentsInParameterOrder)
                     {
                         if (argument.Parameter.IsParams)
                         {
                             IArrayCreationExpression arrayValue = argument.Value as IArrayCreationExpression;
                             if (arrayValue != null)
                             {
                                 Optional<object> dimensionSize = arrayValue.DimensionSizes[0].ConstantValue;
                                 if (dimensionSize.HasValue && IntegralValue(dimensionSize.Value) > 3)
                                 {
                                     operationContext.ReportDiagnostic(Diagnostic.Create(LongParamsDescriptor, argument.Value.Syntax.GetLocation()));
                                 }
                             }
                         }
                     }
                 },
                 OperationKind.InvocationExpression);

            context.RegisterOperationAction(
                (operationContext) =>
                {
                    IObjectCreationExpression creation = (IObjectCreationExpression)operationContext.Operation;

                    if (creation.Constructor == null)
                    {
                        operationContext.ReportDiagnostic(Diagnostic.Create(InvalidConstructorDescriptor, creation.Syntax.GetLocation()));
                    }

                    foreach (IArgument argument in creation.ArgumentsInParameterOrder)
                    {
                        if (argument.Parameter.IsParams)
                        {
                            IArrayCreationExpression arrayValue = argument.Value as IArrayCreationExpression;
                            if (arrayValue != null)
                            {
                                Optional<object> dimensionSize = arrayValue.DimensionSizes[0].ConstantValue;
                                if (dimensionSize.HasValue && IntegralValue(dimensionSize.Value) > 3)
                                {
                                    operationContext.ReportDiagnostic(Diagnostic.Create(LongParamsDescriptor, argument.Value.Syntax.GetLocation()));
                                }
                            }
                        }
                    }
                },
                OperationKind.ObjectCreationExpression);
        }

        private static long IntegralValue(object value)
        {
            if (value is long)
            {
                return (long)value;
            }

            if (value is int)
            {
                return (int)value;
            }

            return 0;
        }
    }

    /// <summary>Analyzer used to test for initializer constructs for members and parameters.</summary>
    public class EqualsValueTestAnalyzer : DiagnosticAnalyzer
    {
        public static readonly DiagnosticDescriptor EqualsValueDescriptor = new DiagnosticDescriptor(
            "EqualsValue",
            "Equals Value",
            "Equals value found.",
            "Testing",
            DiagnosticSeverity.Warning,
            isEnabledByDefault: true);

        public sealed override ImmutableArray<DiagnosticDescriptor> SupportedDiagnostics => ImmutableArray.Create(EqualsValueDescriptor);

        public sealed override void Initialize(AnalysisContext context)
        {
            context.RegisterOperationAction(
                 (operationContext) =>
                 {
                     IFieldInitializer equalsValue = (IFieldInitializer)operationContext.Operation;
                     if (equalsValue.InitializedFields[0].Name.StartsWith("F"))
                     {
                         operationContext.ReportDiagnostic(Diagnostic.Create(EqualsValueDescriptor, equalsValue.Syntax.GetLocation()));
                     }
                 },
                 OperationKind.FieldInitializerAtDeclaration);

            context.RegisterOperationAction(
                 (operationContext) =>
                 {
                     IParameterInitializer equalsValue = (IParameterInitializer)operationContext.Operation;
                     if (equalsValue.Parameter.Name.StartsWith("F"))
                     {
                         operationContext.ReportDiagnostic(Diagnostic.Create(EqualsValueDescriptor, equalsValue.Syntax.GetLocation()));
                     }
                 },
                 OperationKind.ParameterInitializerAtDeclaration);
        }
    }

    /// <summary>Analyzer used to test None IOperations.</summary>
    public class NoneOperationTestAnalyzer : DiagnosticAnalyzer
    {
        private const string ReliabilityCategory = "Reliability";

        // We should not see this warning triggered by any code
        public static readonly DiagnosticDescriptor NoneOperationDescriptor = new DiagnosticDescriptor(
            "NoneOperation",
            "None operation found",
            "An IOperation of None kind is found",
            ReliabilityCategory,
            DiagnosticSeverity.Warning,
            isEnabledByDefault: true);

        public sealed override ImmutableArray<DiagnosticDescriptor> SupportedDiagnostics
        {
            get { return ImmutableArray.Create(NoneOperationDescriptor); }
        }

        public sealed override void Initialize(AnalysisContext context)
        {
            context.RegisterOperationAction(
                 (operationContext) =>
                 {
                     operationContext.ReportDiagnostic(Diagnostic.Create(NoneOperationDescriptor, operationContext.Operation.Syntax.GetLocation()));
                 },
                 // None kind is only supposed to be used internally and will not actually register actions.
                 OperationKind.None);
        }
    }
    
    public class AddressOfTestAnalyzer : DiagnosticAnalyzer
    {
        private const string ReliabilityCategory = "Reliability";
        
        public static readonly DiagnosticDescriptor AddressOfDescriptor = new DiagnosticDescriptor(
            "AddressOfOperation",
            "AddressOf operation found",
            "An AddressOf operation found",
            ReliabilityCategory,
            DiagnosticSeverity.Warning,
            isEnabledByDefault: true);

        public static readonly DiagnosticDescriptor InvalidAddressOfReferenceDescriptor = new DiagnosticDescriptor(
            "InvalidAddressOfReference",
            "Invalid AddressOf reference found",
            "An invalid AddressOf reference found",
            ReliabilityCategory,
            DiagnosticSeverity.Warning,
            isEnabledByDefault: true);

        public sealed override ImmutableArray<DiagnosticDescriptor> SupportedDiagnostics =>
            ImmutableArray.Create(AddressOfDescriptor, InvalidAddressOfReferenceDescriptor);

        public sealed override void Initialize(AnalysisContext context)
        {
            context.RegisterOperationAction(
                 (operationContext) =>
                 {
                     var addressOfOperation = (IAddressOfExpression)operationContext.Operation;
                     operationContext.ReportDiagnostic(Diagnostic.Create(AddressOfDescriptor, addressOfOperation.Syntax.GetLocation()));

                     if (addressOfOperation.Reference.Kind == OperationKind.InvalidExpression && addressOfOperation.IsInvalid)
                     {
                         operationContext.ReportDiagnostic(Diagnostic.Create(InvalidAddressOfReferenceDescriptor, addressOfOperation.Reference.Syntax.GetLocation()));
                     }
                 },
                 OperationKind.AddressOfExpression);
        }
    }

    /// <summary>Analyzer used to test LambdaExpression IOperations.</summary>
    public class LambdaTestAnalyzer : DiagnosticAnalyzer
    {
        private const string ReliabilityCategory = "Reliability";

        public static readonly DiagnosticDescriptor LambdaExpressionDescriptor = new DiagnosticDescriptor(
            "LambdaExpression",
            "Lambda expressionn found",
            "An Lambda expression is found",
            ReliabilityCategory,
            DiagnosticSeverity.Warning,
            isEnabledByDefault: true);

        public static readonly DiagnosticDescriptor TooManyStatementsInLambdaExpressionDescriptor = new DiagnosticDescriptor(
            "TooManyStatementsInLambdaExpression",
            "Too many statements in a Lambda expression",
            "More than 3 statements in a Lambda expression",
            ReliabilityCategory,
            DiagnosticSeverity.Warning,
            isEnabledByDefault: true);

        // This warning should never be triggered.
        public static readonly DiagnosticDescriptor NoneOperationInLambdaExpressionDescriptor = new DiagnosticDescriptor(
            "NoneOperationInLambdaExpression",
            "None Operation found in Lambda expression",
            "None Operation is found Lambda expression",
            ReliabilityCategory,
            DiagnosticSeverity.Warning,
            isEnabledByDefault: true);

        public sealed override ImmutableArray<DiagnosticDescriptor> SupportedDiagnostics =>
            ImmutableArray.Create(LambdaExpressionDescriptor,
                                  TooManyStatementsInLambdaExpressionDescriptor,
                                  NoneOperationInLambdaExpressionDescriptor);

        public sealed override void Initialize(AnalysisContext context)
        {
            context.RegisterOperationAction(
                 (operationContext) =>
                 {
                     var lambdaExpression = (ILambdaExpression)operationContext.Operation;
                     operationContext.ReportDiagnostic(Diagnostic.Create(LambdaExpressionDescriptor, operationContext.Operation.Syntax.GetLocation()));
                     var block = lambdaExpression.Body;
                     // TODO: Can this possibly be null? Remove check if not.
                     if (block == null)
                     {
                         return;
                     }
                     if (block.Statements.Length > 3)
                     {
                         operationContext.ReportDiagnostic(Diagnostic.Create(TooManyStatementsInLambdaExpressionDescriptor, operationContext.Operation.Syntax.GetLocation()));
                     }
                     bool flag = false;
                     foreach (var statement in block.Statements)
                     {
                         if (statement.Kind == OperationKind.None)
                         {
                             flag = true;
                             break;
                         }
                     }
                     if (flag)
                     {
                         operationContext.ReportDiagnostic(Diagnostic.Create(NoneOperationInLambdaExpressionDescriptor, operationContext.Operation.Syntax.GetLocation()));
                     }
                 },
                 OperationKind.LambdaExpression);
        }
    }

    public class StaticMemberTestAnalyzer : DiagnosticAnalyzer
    {
        private const string ReliabilityCategory = "Reliability";

        public static readonly DiagnosticDescriptor StaticMemberDescriptor = new DiagnosticDescriptor(
            "StaticMember",
            "Static member found",
            "A static member reference expression is found",
            ReliabilityCategory,
            DiagnosticSeverity.Warning,
            isEnabledByDefault: true);

        // We should not see this warning triggered by any code
        public static readonly DiagnosticDescriptor StaticMemberWithInstanceDescriptor = new DiagnosticDescriptor(
            "StaticMemberWithInstance",
            "Static member with non null Instance found",
            "A static member reference with non null Instance is found",
            ReliabilityCategory,
            DiagnosticSeverity.Warning,
            isEnabledByDefault: true);

        public sealed override ImmutableArray<DiagnosticDescriptor> SupportedDiagnostics
        {
            get
            {
                return ImmutableArray.Create(StaticMemberDescriptor,
                                             StaticMemberWithInstanceDescriptor);
            }
        }

        public sealed override void Initialize(AnalysisContext context)
        {
            context.RegisterOperationAction(
                 (operationContext) =>
                 {
                     var operation = operationContext.Operation;
                     ISymbol memberSymbol;
                     IOperation receiver;
                     switch (operation.Kind)
                     {
                         case OperationKind.FieldReferenceExpression:
                             memberSymbol = ((IFieldReferenceExpression)operation).Field;
                             receiver = ((IFieldReferenceExpression)operation).Instance;
                             break;
                         case OperationKind.PropertyReferenceExpression:
                             memberSymbol = ((IPropertyReferenceExpression)operation).Property;
                             receiver = ((IPropertyReferenceExpression)operation).Instance;
                             break;
                         case OperationKind.EventReferenceExpression:
                             memberSymbol = ((IEventReferenceExpression)operation).Event;
                             receiver = ((IEventReferenceExpression)operation).Instance;
                             break;
                         case OperationKind.MethodBindingExpression:
                             memberSymbol = ((IMethodBindingExpression)operation).Method;
                             receiver = ((IMethodBindingExpression)operation).Instance;
                             break;
                         case OperationKind.InvocationExpression:
                             memberSymbol = ((IInvocationExpression)operation).TargetMethod;
                             receiver = ((IInvocationExpression)operation).Instance;
                             break;
                         case OperationKind.EventAssignmentExpression:
                             memberSymbol = ((IEventAssignmentExpression)operation).Event;
                             receiver = ((IEventAssignmentExpression)operation).EventInstance;
                             break;
                         default:
                             throw new ArgumentException();
                     }
                     if (memberSymbol.IsStatic)
                     {
                         operationContext.ReportDiagnostic(Diagnostic.Create(StaticMemberDescriptor, operation.Syntax.GetLocation()));

                         if (receiver != null)
                         {
                             operationContext.ReportDiagnostic(Diagnostic.Create(StaticMemberWithInstanceDescriptor, operation.Syntax.GetLocation()));
                         }
                     }
                 },
                 OperationKind.FieldReferenceExpression,
                 OperationKind.PropertyReferenceExpression,
                 OperationKind.EventReferenceExpression,
                 OperationKind.MethodBindingExpression,
                 OperationKind.InvocationExpression,
                 OperationKind.EventAssignmentExpression);
        }
    }

    public class LabelOperationsTestAnalyzer : DiagnosticAnalyzer
    {
        public static readonly DiagnosticDescriptor LabelDescriptor = new DiagnosticDescriptor(
           "Label",
           "Label found",
           "A label was was found",
           "Testing",
           DiagnosticSeverity.Warning,
           isEnabledByDefault: true);

        public static readonly DiagnosticDescriptor GotoDescriptor = new DiagnosticDescriptor(
          "Goto",
          "Goto found",
          "A goto was was found",
          "Testing",
          DiagnosticSeverity.Warning,
          isEnabledByDefault: true);

        public sealed override ImmutableArray<DiagnosticDescriptor> SupportedDiagnostics => ImmutableArray.Create(LabelDescriptor, GotoDescriptor);

        public sealed override void Initialize(AnalysisContext context)
        {
            context.RegisterOperationAction(
                (operationContext) =>
                {
                    ILabelSymbol label = ((ILabelStatement)operationContext.Operation).Label;
                    if (label.Name == "Wilma" || label.Name == "Betty")
                    {
                        operationContext.ReportDiagnostic(Diagnostic.Create(LabelDescriptor, operationContext.Operation.Syntax.GetLocation()));
                    }
                },
                OperationKind.LabelStatement);

            context.RegisterOperationAction(
                (operationContext) =>
                {
                    IBranchStatement branch = (IBranchStatement)operationContext.Operation;
                    if (branch.BranchKind == BranchKind.GoTo)
                    {
                        ILabelSymbol label = branch.Target;
                        if (label.Name == "Wilma" || label.Name == "Betty")
                        {
                            operationContext.ReportDiagnostic(Diagnostic.Create(GotoDescriptor, branch.Syntax.GetLocation()));
                        }
                    }
                },
                OperationKind.BranchStatement);
        }
    }

    public class UnaryAndBinaryOperationsTestAnalyzer : DiagnosticAnalyzer
    {
        public static readonly DiagnosticDescriptor OperatorAddMethodDescriptor = new DiagnosticDescriptor(
            "OperatorAddMethod",
            "Operator Add method found",
            "An operator Add method was found",
            "Testing",
            DiagnosticSeverity.Warning,
            isEnabledByDefault: true);

        public static readonly DiagnosticDescriptor OperatorMinusMethodDescriptor = new DiagnosticDescriptor(
            "OperatorMinusMethod",
            "Operator Minus method found",
            "An operator Minus method was found",
            "Testing",
            DiagnosticSeverity.Warning,
            isEnabledByDefault: true);

        public static readonly DiagnosticDescriptor DoubleMultiplyDescriptor = new DiagnosticDescriptor(
            "DoubleMultiply",
            "Double multiply found",
            "A double multiply was found",
            "Testing",
            DiagnosticSeverity.Warning,
            isEnabledByDefault: true);

        public static readonly DiagnosticDescriptor BooleanNotDescriptor = new DiagnosticDescriptor(
            "BooleanNot",
            "Boolean not found",
            "A boolean not was found",
            "Testing",
            DiagnosticSeverity.Warning,
            isEnabledByDefault: true);

        public sealed override ImmutableArray<DiagnosticDescriptor> SupportedDiagnostics => ImmutableArray.Create(OperatorAddMethodDescriptor, OperatorMinusMethodDescriptor, DoubleMultiplyDescriptor, BooleanNotDescriptor);

        public sealed override void Initialize(AnalysisContext context)
        {
            context.RegisterOperationAction(
                (operationContext) =>
                {
                    IBinaryOperatorExpression binary = (IBinaryOperatorExpression)operationContext.Operation;
                    if (binary.GetSimpleBinaryOperationKind() == SimpleBinaryOperationKind.Add)
                    {
                        if (binary.GetBinaryOperandsKind() == BinaryOperandsKind.OperatorMethod)
                        {
                            if (binary.BinaryOperationKind == BinaryOperationKind.OperatorMethodAdd)
                            {
                                if (binary.OperatorMethod.Name.Contains("Addition"))
                                {
                                    operationContext.ReportDiagnostic(Diagnostic.Create(OperatorAddMethodDescriptor, binary.Syntax.GetLocation()));
                                }
                            }
                        }
                    }

                    if (binary.GetSimpleBinaryOperationKind() == SimpleBinaryOperationKind.Multiply)
                    {
                        if (binary.GetBinaryOperandsKind() == BinaryOperandsKind.Floating)
                        {
                            if (binary.BinaryOperationKind == BinaryOperationKind.FloatingMultiply && binary.Type.SpecialType == SpecialType.System_Double)
                            {
                                operationContext.ReportDiagnostic(Diagnostic.Create(DoubleMultiplyDescriptor, binary.Syntax.GetLocation()));
                            }
                        }
                    }
                },
                OperationKind.BinaryOperatorExpression);

            context.RegisterOperationAction(
                (operationContext) =>
                {
                    IUnaryOperatorExpression unary = (IUnaryOperatorExpression)operationContext.Operation;
                    if (unary.GetSimpleUnaryOperationKind() == SimpleUnaryOperationKind.Minus)
                    {
                        if (unary.GetUnaryOperandKind() == UnaryOperandKind.OperatorMethod)
                        {
                            if (unary.UnaryOperationKind == UnaryOperationKind.OperatorMethodMinus)
                            {
                                if (unary.OperatorMethod.Name.Contains("UnaryNegation"))
                                {
                                    operationContext.ReportDiagnostic(Diagnostic.Create(OperatorMinusMethodDescriptor, unary.Syntax.GetLocation()));
                                }
                            }
                        }
                    }

                    if (unary.GetSimpleUnaryOperationKind() == SimpleUnaryOperationKind.LogicalNot)
                    {
                        if (unary.GetUnaryOperandKind() == UnaryOperandKind.Boolean)
                        {
                            if (unary.UnaryOperationKind == UnaryOperationKind.BooleanLogicalNot)
                            {
                                operationContext.ReportDiagnostic(Diagnostic.Create(BooleanNotDescriptor, unary.Syntax.GetLocation()));
                            }
                        }
                    }

                    if (unary.GetSimpleUnaryOperationKind() == SimpleUnaryOperationKind.BitwiseNegation)
                    {
                        if (unary.GetUnaryOperandKind() == UnaryOperandKind.Boolean)
                        {
                            if (unary.UnaryOperationKind == UnaryOperationKind.BooleanBitwiseNegation)
                            {
                                operationContext.ReportDiagnostic(Diagnostic.Create(BooleanNotDescriptor, unary.Syntax.GetLocation()));
                            }
                        }
                    }
                },
                OperationKind.UnaryOperatorExpression);
        }
    }

    public class BinaryOperatorVBTestAnalyzer : DiagnosticAnalyzer
    {
        public static readonly DiagnosticDescriptor BinaryUserDefinedOperatorDescriptor = new DiagnosticDescriptor(
            "BinaryUserDefinedOperator",
            "Binary user defined operator found",
            "A Binary user defined operator {0} is found",
            "Testing",
            DiagnosticSeverity.Warning,
            isEnabledByDefault: true);

        public sealed override ImmutableArray<DiagnosticDescriptor> SupportedDiagnostics 
            => ImmutableArray.Create(BinaryUserDefinedOperatorDescriptor);

        public sealed override void Initialize(AnalysisContext context)
        {
            context.RegisterOperationAction(
                (operationContext) =>
                {
                    var binary = (IBinaryOperatorExpression)operationContext.Operation;
                    if (binary.GetBinaryOperandsKind() == BinaryOperandsKind.OperatorMethod)
                    {
                        operationContext.ReportDiagnostic(
                            Diagnostic.Create(BinaryUserDefinedOperatorDescriptor, 
                                binary.Syntax.GetLocation(),
                                binary.BinaryOperationKind.ToString()));
                    }
                },
                OperationKind.BinaryOperatorExpression);
        }
    }

<<<<<<< HEAD
=======
    public class OperatorPropertyPullerTestAnalyzer : DiagnosticAnalyzer
    {
        public static readonly DiagnosticDescriptor BinaryOperatorDescriptor = new DiagnosticDescriptor(
            "BinaryOperator",
            "Binary operator found",
            "A Binary operator {0} was found",
            "Testing",
            DiagnosticSeverity.Warning,
            isEnabledByDefault: true);

        public static readonly DiagnosticDescriptor UnaryOperatorDescriptor = new DiagnosticDescriptor(
           "UnaryOperator",
           "Unary operator found",
           "A Unary operator {0} was found",
           "Testing",
           DiagnosticSeverity.Warning,
           isEnabledByDefault: true);

        public sealed override ImmutableArray<DiagnosticDescriptor> SupportedDiagnostics
            => ImmutableArray.Create(BinaryOperatorDescriptor, UnaryOperatorDescriptor);

        public sealed override void Initialize(AnalysisContext context)
        {
            context.RegisterOperationAction(
                (operationContext) =>
                {
                    var binary = (IBinaryOperatorExpression)operationContext.Operation;
                    var left = binary.LeftOperand;
                    var right = binary.RightOperand;
                    if (!left.IsInvalid && !right.IsInvalid && !binary.UsesOperatorMethod && binary.OperatorMethod == null)
                    {
                        if (left.Kind == OperationKind.LocalReferenceExpression)
                        {
                            var leftLocal = ((ILocalReferenceExpression)left).Local;
                            if (leftLocal.Name == "x")
                            {
                                if (right.Kind == OperationKind.LiteralExpression)
                                {
                                    var rightValue = right.ConstantValue;
                                    if (rightValue.HasValue && rightValue.Value is int && (int)rightValue.Value == 10)
                                    {
                                        operationContext.ReportDiagnostic(
                                            Diagnostic.Create(BinaryOperatorDescriptor,
                                            binary.Syntax.GetLocation(),
                                            binary.BinaryOperationKind.ToString()));
                                    }
                                }
                            }
                        }
                    }
                },
                OperationKind.BinaryOperatorExpression);

            context.RegisterOperationAction(
                (operationContext) =>
                {
                    var unary = (IUnaryOperatorExpression)operationContext.Operation;
                    var operand = unary.Operand;
                    if (operand.Kind == OperationKind.LocalReferenceExpression)
                    {
                        var operandLocal = ((ILocalReferenceExpression)operand).Local;
                        if (operandLocal.Name == "x")
                        {
                            if (!operand.IsInvalid && !unary.UsesOperatorMethod && unary.OperatorMethod == null)
                            {
                                operationContext.ReportDiagnostic(
                                    Diagnostic.Create(UnaryOperatorDescriptor,
                                        unary.Syntax.GetLocation(),
                                        unary.UnaryOperationKind.ToString()));
                            }
                        }
                    }
                },
                OperationKind.UnaryOperatorExpression);
        }
    }

>>>>>>> 3a88e9f3
    public class NullOperationSyntaxTestAnalyzer : DiagnosticAnalyzer
    {
        private const string ReliabilityCategory = "Reliability";

        // We should not see this warning triggered by any code
        public static readonly DiagnosticDescriptor NullOperationSyntaxDescriptor = new DiagnosticDescriptor(
            "NullOperationSyntax",
            "null operation Syntax found",
            "An IOperation with Syntax property of value null is found",
            ReliabilityCategory,
            DiagnosticSeverity.Warning,
            isEnabledByDefault: true);

        // since we don't expect to see the first diagnostic, we created this one to make sure 
        // the test didn't pass because the analyzer crashed.
        public static readonly DiagnosticDescriptor ParamsArrayOperationDescriptor = new DiagnosticDescriptor(
            "ParamsArray",
            "Params array argument found",
            "A params array argument is found",
            ReliabilityCategory,
            DiagnosticSeverity.Warning,
            isEnabledByDefault: true);

        public sealed override ImmutableArray<DiagnosticDescriptor> SupportedDiagnostics
        {
            get { return ImmutableArray.Create(NullOperationSyntaxDescriptor, ParamsArrayOperationDescriptor); }
        }
        public sealed override void Initialize(AnalysisContext context)
        {
            context.RegisterOperationAction(
                (operationContext) =>
                {
                    var nullList = new List<IOperation>();
                    var paramsList = new List<IOperation>();
                    var collector = new Walker(nullList, paramsList);
                    collector.Visit(operationContext.Operation);

                    foreach (var nullSyntaxOperation in nullList)
                    {
                        operationContext.ReportDiagnostic(
                            Diagnostic.Create(NullOperationSyntaxDescriptor, null));
                    }
                    foreach (var paramsarrayArgumentOperation in paramsList)
                    {
                        operationContext.ReportDiagnostic(
                            Diagnostic.Create(ParamsArrayOperationDescriptor,
                                              paramsarrayArgumentOperation.Syntax.GetLocation()));
                    }
                },
                OperationKind.InvocationExpression);
        }

        // this OperationWalker collect:
        // 1. all the operation with null Syntax property
        // 2. all the params array argument operations
        private sealed class Walker : OperationWalker
        {
            private readonly List<IOperation> _nullList;
            private readonly List<IOperation> _paramsList;

            public Walker(List<IOperation> nullList, List<IOperation> paramsList)
            {
                _nullList = nullList;
                _paramsList = paramsList;
            }

            public override void Visit(IOperation operation)
            {
                if (operation != null)
                {
                    if (operation.Syntax == null)
                    {
                        _nullList.Add(operation);
                    }
                    if (operation.Kind == OperationKind.Argument)
                    {
                        if (((IArgument)operation).ArgumentKind == ArgumentKind.ParamArray)
                        {
                            _paramsList.Add(operation);
                        }
                    }
                }
                base.Visit(operation);
            }
        }
    }

    public class InvalidOperatorExpressionTestAnalyzer : DiagnosticAnalyzer
    {
        private const string ReliabilityCategory = "Reliability";

        public static readonly DiagnosticDescriptor InvalidBinaryDescriptor = new DiagnosticDescriptor(
            "InvalidBinary",
            "Invalid binary expression operation with BinaryOperationKind.Invalid",
            "An Invalid binary expression operation with BinaryOperationKind.Invalid is found",
            ReliabilityCategory,
            DiagnosticSeverity.Warning,
            isEnabledByDefault: true);

        public static readonly DiagnosticDescriptor InvalidUnaryDescriptor = new DiagnosticDescriptor(
            "InvalidUnary",
            "Invalid unary expression operation with UnaryOperationKind.Invalid",
            "An Invalid unary expression operation with UnaryOperationKind.Invalid is found",
            ReliabilityCategory,
            DiagnosticSeverity.Warning,
            isEnabledByDefault: true);

        public static readonly DiagnosticDescriptor InvalidIncrementDescriptor = new DiagnosticDescriptor(
            "InvalidIncrement",
            "Invalid increment expression operation with ICompoundAssignmentExpression.BinaryOperationKind == BinaryOperationKind.Invalid",
            "An Invalid increment expression operation with ICompoundAssignmentExpression.BinaryOperationKind == BinaryOperationKind.Invalid is found",
            ReliabilityCategory,
            DiagnosticSeverity.Warning,
            isEnabledByDefault: true);

        public sealed override ImmutableArray<DiagnosticDescriptor> SupportedDiagnostics => ImmutableArray.Create(InvalidBinaryDescriptor,
                                                                                                                  InvalidUnaryDescriptor,
                                                                                                                  InvalidIncrementDescriptor);

        public sealed override void Initialize(AnalysisContext context)
        {
            context.RegisterOperationAction(
                 (operationContext) =>
                 {
                     var operation = operationContext.Operation;
                     if (operation.Kind == OperationKind.BinaryOperatorExpression)
                     {
                         var binary = (IBinaryOperatorExpression)operation;
                         if (binary.IsInvalid && binary.BinaryOperationKind == BinaryOperationKind.Invalid)
                         {
                             operationContext.ReportDiagnostic(Diagnostic.Create(InvalidBinaryDescriptor, binary.Syntax.GetLocation()));
                         }
                     }
                     else if (operation.Kind == OperationKind.UnaryOperatorExpression)
                     {
                         var unary = (IUnaryOperatorExpression)operation;
                         if (unary.IsInvalid && unary.UnaryOperationKind == UnaryOperationKind.Invalid)
                         {
                             operationContext.ReportDiagnostic(Diagnostic.Create(InvalidUnaryDescriptor, unary.Syntax.GetLocation()));
                         }
                     }
                     else if (operation.Kind == OperationKind.IncrementExpression)
                     {
                         var inc = (IIncrementExpression)operation;
                         if (inc.IsInvalid && inc.BinaryOperationKind == BinaryOperationKind.Invalid)
                         {
                             operationContext.ReportDiagnostic(Diagnostic.Create(InvalidIncrementDescriptor, inc.Syntax.GetLocation()));
                         }
                     }
                 },
                 OperationKind.BinaryOperatorExpression,
                 OperationKind.UnaryOperatorExpression,
                 OperationKind.IncrementExpression);
        }
    }

    public class ConditionalAccessOperationTestAnalyzer : DiagnosticAnalyzer
    {
        public static readonly DiagnosticDescriptor ConditionalAccessOperationDescriptor = new DiagnosticDescriptor(
           "ConditionalAccessOperation",
           "Conditional access operation found",
           "Conditional access operation was found",
           "Testing",
           DiagnosticSeverity.Warning,
           isEnabledByDefault: true);

        public static readonly DiagnosticDescriptor ConditionalAccessInstanceOperationDescriptor = new DiagnosticDescriptor(
           "ConditionalAccessInstanceOperation",
           "Conditional access instance operation found",
           "Conditional access instance operation was found",
           "Testing",
           DiagnosticSeverity.Warning,
           isEnabledByDefault: true);

        public sealed override ImmutableArray<DiagnosticDescriptor> SupportedDiagnostics
        {
            get { return ImmutableArray.Create(ConditionalAccessOperationDescriptor, ConditionalAccessInstanceOperationDescriptor); }
        }

        public sealed override void Initialize(AnalysisContext context)
        {
            context.RegisterOperationAction(
                 (operationContext) =>
                 {
                     IConditionalAccessExpression conditionalAccess = (IConditionalAccessExpression)operationContext.Operation;
                     if (conditionalAccess.ConditionalValue != null && conditionalAccess.ConditionalInstance != null)
                     {
                         operationContext.ReportDiagnostic(Diagnostic.Create(ConditionalAccessOperationDescriptor, conditionalAccess.Syntax.GetLocation()));
                     }
                 },
                 OperationKind.ConditionalAccessExpression);

            context.RegisterOperationAction(
                 (operationContext) =>
                 {
                     IConditionalAccessInstanceExpression conditionalAccessInstance = (IConditionalAccessInstanceExpression)operationContext.Operation;
                     operationContext.ReportDiagnostic(Diagnostic.Create(ConditionalAccessInstanceOperationDescriptor, conditionalAccessInstance.Syntax.GetLocation()));
                 },
                 OperationKind.ConditionalAccessInstanceExpression);

            context.RegisterOperationAction(
                (operationContext) =>
                {
                    IPlaceholderExpression placeholder = (IPlaceholderExpression)operationContext.Operation;
                    operationContext.ReportDiagnostic(Diagnostic.Create(ConditionalAccessInstanceOperationDescriptor, placeholder.Syntax.GetLocation()));
                },
                OperationKind.PlaceholderExpression);
        }
    }

    public class ConversionExpressionCSharpTestAnalyzer : DiagnosticAnalyzer
    {
        private const string ReliabilityCategory = "Reliability";

        public static readonly DiagnosticDescriptor InvalidConversionExpressionDescriptor = new DiagnosticDescriptor(
            "InvalidConversionExpression",
            "Invalid conversion expression",
            "Invalid conversion expression.",
            ReliabilityCategory,
            DiagnosticSeverity.Warning,
            isEnabledByDefault: true);

        public sealed override ImmutableArray<DiagnosticDescriptor> SupportedDiagnostics
        {
            get { return ImmutableArray.Create(InvalidConversionExpressionDescriptor); }
        }

        public sealed override void Initialize(AnalysisContext context)
        {
            context.RegisterOperationAction(
                 (operationContext) =>
                 {
                     var conversion = (IConversionExpression)operationContext.Operation;
                     if (conversion.ConversionKind == ConversionKind.Invalid)
                     {
                         Debug.Assert(conversion.IsInvalid == true);
                         operationContext.ReportDiagnostic(Diagnostic.Create(InvalidConversionExpressionDescriptor, conversion.Syntax.GetLocation()));
                     }
                 },
                 OperationKind.ConversionExpression);
        }
    }

    public class ForLoopConditionCrashVBTestAnalyzer : DiagnosticAnalyzer
    {
        private const string ReliabilityCategory = "Reliability";
        
        public static readonly DiagnosticDescriptor ForLoopConditionCrashDescriptor = new DiagnosticDescriptor(
            "ForLoopConditionCrash",
            "Ensure ForLoopCondition property doesn't crash",
            "Ensure ForLoopCondition property doesn't crash",
            ReliabilityCategory,
            DiagnosticSeverity.Warning,
            isEnabledByDefault: true);

        public sealed override ImmutableArray<DiagnosticDescriptor> SupportedDiagnostics
        {
            get { return ImmutableArray.Create(ForLoopConditionCrashDescriptor); }
        }

        public sealed override void Initialize(AnalysisContext context)
        {
            context.RegisterOperationAction(
                 (operationContext) =>
                 {
                     ILoopStatement loop = (ILoopStatement)operationContext.Operation;
                     if (loop.LoopKind == LoopKind.For)
                     {
                         IForLoopStatement forLoop = (IForLoopStatement)loop;
                         var forCondition = forLoop.Condition;

                         if (forCondition.IsInvalid)
                         {
                             // Generate a warning to prove we didn't crash
                             operationContext.ReportDiagnostic(Diagnostic.Create(ForLoopConditionCrashDescriptor, forLoop.Condition.Syntax.GetLocation()));
                         }
                     }
                 },
                 OperationKind.LoopStatement);
        }
    }

    public class TrueFalseUnaryOperationTestAnalyzer : DiagnosticAnalyzer
    {
        private const string ReliabilityCategory = "Reliability";

        public static readonly DiagnosticDescriptor UnaryTrueDescriptor = new DiagnosticDescriptor(
            "UnaryTrue",
            "An unary True operation is found",
            "A unary True operation is found",
            ReliabilityCategory,
            DiagnosticSeverity.Warning,
            isEnabledByDefault: true);

        public static readonly DiagnosticDescriptor UnaryFalseDescriptor = new DiagnosticDescriptor(
            "UnaryFalse",
            "An unary False operation is found",
            "A unary False operation is found",
            ReliabilityCategory,
            DiagnosticSeverity.Warning,
            isEnabledByDefault: true);

        public sealed override ImmutableArray<DiagnosticDescriptor> SupportedDiagnostics
            => ImmutableArray.Create(UnaryTrueDescriptor, UnaryFalseDescriptor);

        public sealed override void Initialize(AnalysisContext context)
        {
            context.RegisterOperationAction(
                 (operationContext) =>
                 {
                     var unary = (IUnaryOperatorExpression)operationContext.Operation;
                     if (unary.UnaryOperationKind == UnaryOperationKind.OperatorMethodTrue)
                     {
                         operationContext.ReportDiagnostic(Diagnostic.Create(UnaryTrueDescriptor, unary.Syntax.GetLocation()));
                     }
                     else if (unary.UnaryOperationKind == UnaryOperationKind.OperatorMethodFalse)
                     {
                         operationContext.ReportDiagnostic(Diagnostic.Create(UnaryFalseDescriptor, unary.Syntax.GetLocation()));
                     }
                 },
                 OperationKind.UnaryOperatorExpression);
        }
    }

    public class AssignmentOperationSyntaxTestAnalyzer : DiagnosticAnalyzer
    {
        private const string ReliabilityCategory = "Reliability";

        public static readonly DiagnosticDescriptor AssignmentOperationDescriptor = new DiagnosticDescriptor(
            "AssignmentOperation",
            "An assignment operation is found",
            "An assignment operation is found",
            ReliabilityCategory,
            DiagnosticSeverity.Warning,
            isEnabledByDefault: true);

        public static readonly DiagnosticDescriptor AssignmentSyntaxDescriptor = new DiagnosticDescriptor(
            "AssignmentSyntax",
            "An assignment syntax is found",
            "An assignment syntax is found",
            ReliabilityCategory,
            DiagnosticSeverity.Warning,
            isEnabledByDefault: true);

        public sealed override ImmutableArray<DiagnosticDescriptor> SupportedDiagnostics
        {
            get { return ImmutableArray.Create(AssignmentOperationDescriptor, AssignmentSyntaxDescriptor); }
        }

        public sealed override void Initialize(AnalysisContext context)
        {
            context.RegisterOperationAction(
                 (operationContext) =>
                 {
                     operationContext.ReportDiagnostic(Diagnostic.Create(AssignmentOperationDescriptor, operationContext.Operation.Syntax.GetLocation()));
                 },
                 OperationKind.AssignmentExpression);

            context.RegisterSyntaxNodeAction(
                 (syntaxContext) =>
                 {
                     
                     syntaxContext.ReportDiagnostic(Diagnostic.Create(AssignmentSyntaxDescriptor, syntaxContext.Node.GetLocation()));
                 },
                 CSharp.SyntaxKind.SimpleAssignmentExpression);
        }
    }

    public class LiteralTestAnalyzer : DiagnosticAnalyzer
    {
        private const string ReliabilityCategory = "Reliability";
        
        public static readonly DiagnosticDescriptor LiteralDescriptor = new DiagnosticDescriptor(
            "Literal",
            "A literal is found",
            "A literal of value {0} is found",
            ReliabilityCategory,
            DiagnosticSeverity.Warning,
            isEnabledByDefault: true);

        public sealed override ImmutableArray<DiagnosticDescriptor> SupportedDiagnostics
        {
            get { return ImmutableArray.Create(LiteralDescriptor); }
        }

        public sealed override void Initialize(AnalysisContext context)
        {
            context.RegisterOperationAction(
                 (operationContext) =>
                 {
                     var literal = (ILiteralExpression)operationContext.Operation;
                     operationContext.ReportDiagnostic(Diagnostic.Create(LiteralDescriptor, literal.Syntax.GetLocation(), literal.Text));
                 },
                 OperationKind.LiteralExpression);
        }
    }
}<|MERGE_RESOLUTION|>--- conflicted
+++ resolved
@@ -1624,8 +1624,6 @@
         }
     }
 
-<<<<<<< HEAD
-=======
     public class OperatorPropertyPullerTestAnalyzer : DiagnosticAnalyzer
     {
         public static readonly DiagnosticDescriptor BinaryOperatorDescriptor = new DiagnosticDescriptor(
@@ -1703,7 +1701,6 @@
         }
     }
 
->>>>>>> 3a88e9f3
     public class NullOperationSyntaxTestAnalyzer : DiagnosticAnalyzer
     {
         private const string ReliabilityCategory = "Reliability";
