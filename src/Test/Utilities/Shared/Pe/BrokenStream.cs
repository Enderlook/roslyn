﻿// Copyright (c) Microsoft.  All Rights Reserved.  Licensed under the Apache License, Version 2.0.  See License.txt in the project root for license information.

using System;
using System.IO;

namespace Roslyn.Test.Utilities
{
    internal class BrokenStream : Stream
    {
        public enum BreakHowType
        {
            ThrowOnSetPosition,
            ThrowOnWrite,
            ThrowOnSetLength,
<<<<<<< HEAD
            ThrowOnCancellation
=======
            ThrowOnWriteWithOperationCancelled,
>>>>>>> b7e18377
        }

        public BreakHowType BreakHow;
        public Exception ThrownException { get; private set; }

        public override bool CanRead
        {
            get { return true; }
        }

        public override bool CanSeek
        {
            get { return true; }
        }

        public override bool CanWrite
        {
            get { return true; }
        }

        public override void Flush()
        {
        }

        public override long Length
        {
            get
            {
                return 0;
            }
        }

        public override long Position
        {
            get
            {
                return 0;
            }
            set
            {
                if (BreakHow == BreakHowType.ThrowOnSetPosition)
                {
                    ThrownException = new NotSupportedException();
                    throw ThrownException;
                }
            }
        }

        public override int Read(byte[] buffer, int offset, int count)
        {
            return 0;
        }

        public override long Seek(long offset, SeekOrigin origin)
        {
            return 0;
        }

        public override void SetLength(long value)
        {
            if (BreakHow == BreakHowType.ThrowOnSetLength)
            {
                ThrownException = new IOException();
                throw ThrownException;
            }
        }

        public override void Write(byte[] buffer, int offset, int count)
        {
            if (BreakHow == BreakHowType.ThrowOnWrite)
            {
                ThrownException = new IOException();
                throw ThrownException;
            }
<<<<<<< HEAD

            if (BreakHow == BreakHowType.ThrowOnCancellation)
            {
                ThrownException = new OperationCanceledException();
                throw ThrownException;
=======
            else if (BreakHow == BreakHowType.ThrowOnWriteWithOperationCancelled)
            {
                ThrownException = new OperationCanceledException();
                throw new OperationCanceledException();
>>>>>>> b7e18377
            }
        }
    }
}<|MERGE_RESOLUTION|>--- conflicted
+++ resolved
@@ -12,11 +12,7 @@
             ThrowOnSetPosition,
             ThrowOnWrite,
             ThrowOnSetLength,
-<<<<<<< HEAD
-            ThrowOnCancellation
-=======
             ThrowOnWriteWithOperationCancelled,
->>>>>>> b7e18377
         }
 
         public BreakHowType BreakHow;
@@ -91,18 +87,10 @@
                 ThrownException = new IOException();
                 throw ThrownException;
             }
-<<<<<<< HEAD
-
-            if (BreakHow == BreakHowType.ThrowOnCancellation)
-            {
-                ThrownException = new OperationCanceledException();
-                throw ThrownException;
-=======
             else if (BreakHow == BreakHowType.ThrowOnWriteWithOperationCancelled)
             {
                 ThrownException = new OperationCanceledException();
                 throw new OperationCanceledException();
->>>>>>> b7e18377
             }
         }
     }
