--- conflicted
+++ resolved
@@ -33,11 +33,7 @@
         }
 
         public async Task<LSP.SumType<LSP.Command, LSP.CodeAction>[]> HandleRequestAsync(Solution solution, LSP.CodeActionParams request,
-<<<<<<< HEAD
-            LSP.ClientCapabilities clientCapabilities, CancellationToken cancellationToken)
-=======
             LSP.ClientCapabilities clientCapabilities, string? clientName, CancellationToken cancellationToken)
->>>>>>> 9e672772
         {
             var codeActions = await GetCodeActionsAsync(solution,
                 request.TextDocument.Uri,
