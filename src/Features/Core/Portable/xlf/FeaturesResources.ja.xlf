--- conflicted
+++ resolved
@@ -720,8 +720,6 @@
         <target state="translated">折り返し</target>
         <note />
       </trans-unit>
-<<<<<<< HEAD
-=======
       <trans-unit id="_0_can_be_simplified">
         <source>{0} can be simplified</source>
         <target state="translated">{0} を簡略化できます。</target>
@@ -1025,7 +1023,6 @@
         <target state="new">The "dddd" custom format specifier (plus any number of additional "d" specifiers) represents the full name of the day of the week. The localized name of the day of the week is retrieved from the DateTimeFormatInfo.DayNames property of the current or specified culture.</target>
         <note />
       </trans-unit>
->>>>>>> f5030ba0
       <trans-unit id="discard">
         <source>discard</source>
         <target state="translated">破棄</target>
@@ -2962,8 +2959,6 @@
         <target state="translated">依存プロジェクトの使用の更新</target>
         <note />
       </trans-unit>
-<<<<<<< HEAD
-=======
       <trans-unit id="using_statement_can_be_simplified">
         <source>'using' statement can be simplified</source>
         <target state="translated">'using' ステートメントは単純にできます</target>
@@ -3099,7 +3094,6 @@
         <target state="new">The "Y" or "y" standard format specifier represents a custom date and time format string that is defined by the DateTimeFormatInfo.YearMonthPattern property of a specified culture. For example, the custom format string for the invariant culture is "yyyy MMMM".</target>
         <note />
       </trans-unit>
->>>>>>> f5030ba0
     </body>
   </file>
 </xliff>