--- conflicted
+++ resolved
@@ -1244,19 +1244,17 @@
   <data name="default_expression_can_be_simplified" xml:space="preserve">
     <value>'default' expression can be simplified</value>
   </data>
-<<<<<<< HEAD
   <data name="Format_string_contains_invalid_placeholder" xml:space="preserve">
     <value>Format string contains invalid placeholder</value>
   </data>
   <data name="Invalid_format_string" xml:space="preserve">
     <value>Invalid format string</value>
-=======
-    <data name="Use_inferred_member_name" xml:space="preserve">
+  </data>
+  <data name="Use_inferred_member_name" xml:space="preserve">
     <value>Use inferred member name</value>
   </data>
   <data name="Member_name_can_be_simplified" xml:space="preserve">
     <value>Member name can be simplified</value>
->>>>>>> 426f05e9
   </data>
   <data name="Reported_diagnostic_0_has_a_source_location_in_file_1_which_is_not_part_of_the_compilation_being_analyzed" xml:space="preserve">
     <value>Reported diagnostic '{0}' has a source location in file '{1}', which is not part of the compilation being analyzed.</value>
