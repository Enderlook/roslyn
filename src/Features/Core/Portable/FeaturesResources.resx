--- conflicted
+++ resolved
@@ -1612,7 +1612,12 @@
   <data name="Base_classes_contain_inaccessible_unimplemented_members" xml:space="preserve">
     <value>Base classes contain inaccessible unimplemented members</value>
   </data>
-<<<<<<< HEAD
+  <data name="Simplify_conditional_expression" xml:space="preserve">
+    <value>Simplify conditional expression</value>
+  </data>
+  <data name="Conditional_expression_can_be_simplified" xml:space="preserve">
+    <value>Conditional expression can be simplified</value>
+  </data>
   <data name="AM_PM_abbreviated" xml:space="preserve">
     <value>AM/PM (abbreviated)</value>
   </data>
@@ -2068,12 +2073,5 @@
   </data>
   <data name="_24_hour_clock_2_digits_description" xml:space="preserve">
     <value>The "HH" custom format specifier (plus any number of additional "H" specifiers) represents the hour as a number from 00 through 23; that is, the hour is represented by a zero-based 24-hour clock that counts the hours since midnight. A single-digit hour is formatted with a leading zero.</value>
-=======
-  <data name="Simplify_conditional_expression" xml:space="preserve">
-    <value>Simplify conditional expression</value>
-  </data>
-  <data name="Conditional_expression_can_be_simplified" xml:space="preserve">
-    <value>Conditional expression can be simplified</value>
->>>>>>> c8eb69d8
   </data>
 </root>