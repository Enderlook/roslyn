--- conflicted
+++ resolved
@@ -66,32 +66,12 @@
                 var (document, textSpan, cancellationToken) = context;
                 var root = await document.GetSyntaxRootAsync(cancellationToken).ConfigureAwait(false);
 
-<<<<<<< HEAD
-                var helperService = document.GetLanguageService<IRefactoringHelpersService>();
-                var ifStatement = await helperService.TryGetSelectedNodeAsync<TIfStatementSyntax>(context).ConfigureAwait(false);
-=======
-                var ifStatement = root.FindNode(textSpan).FirstAncestorOrSelf<TIfStatementSyntax>();
-                if (ifStatement == null)
+                var ifStatement = await context.TryGetSelectedNodeAsync<TIfStatementSyntax>().ConfigureAwait(false);
+                if (ifStatement == null || ifStatement.ContainsDiagnostics)
                 {
                     return;
                 }
->>>>>>> 9fbd6658
-
-                if (ifStatement.ContainsDiagnostics)
-                {
-                    return;
-                }
-
-<<<<<<< HEAD
-=======
-                // To prevent noisiness, only show this feature on the 'if' keyword of the if-statement.
-                var token = ifStatement.GetFirstToken();
-                if (!token.Span.Contains(textSpan))
-                {
-                    return;
-                }
-
->>>>>>> 9fbd6658
+
                 var switchSections = GetSections(ifStatement).ToList();
 
                 // To prevent noisiness we don't offer this unless we're going to generate at least
