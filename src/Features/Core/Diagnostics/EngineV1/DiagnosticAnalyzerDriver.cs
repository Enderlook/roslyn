﻿// Copyright (c) Microsoft.  All Rights Reserved.  Licensed under the Apache License, Version 2.0.  See License.txt in the project root for license information.

using System;
using System.Collections.Generic;
using System.Collections.Immutable;
using System.Linq;
using System.Threading;
using System.Threading.Tasks;
using Microsoft.CodeAnalysis.Diagnostics.Log;
using Microsoft.CodeAnalysis.GeneratedCodeRecognition;
using Microsoft.CodeAnalysis.Internal.Log;
using Microsoft.CodeAnalysis.LanguageServices;
using Microsoft.CodeAnalysis.Text;
using Roslyn.Utilities;

namespace Microsoft.CodeAnalysis.Diagnostics.EngineV1
{
    internal class DiagnosticAnalyzerDriver
    {
        private readonly Document _document;

        // The root of the document.  May be null for documents without a root.
        private readonly SyntaxNode _root;

        // The span of the documents we want diagnostics for.  If null, then we want diagnostics 
        // for the entire file.
        private readonly TextSpan? _span;
        private readonly Project _project;
        private readonly AbstractHostDiagnosticUpdateSource _hostDiagnosticUpdateSource;
        private readonly CancellationToken _cancellationToken;
        private readonly ISyntaxNodeAnalyzerService _syntaxNodeAnalyzerService;
        private readonly Dictionary<SyntaxNode, ImmutableArray<SyntaxNode>> _descendantExecutableNodesMap;
        private readonly ISyntaxFactsService _syntaxFacts;
        private readonly IGeneratedCodeRecognitionService _generatedCodeService;
        private readonly IAnalyzerDriverService _analyzerDriverService;

        private readonly Action<Exception, DiagnosticAnalyzer, Diagnostic> _onAnalyzerException;
        private readonly Action<Exception, DiagnosticAnalyzer, Diagnostic> _onAnalyzerException_NoTelemetryLogging;

        private LogAggregator _logAggregator;

        private ImmutableArray<DeclarationInfo> _lazyDeclarationInfos;
        private ImmutableArray<ISymbol> _lazySymbols;
        private ImmutableArray<SyntaxNode> _lazyAllSyntaxNodesToAnalyze;

        private AnalyzerOptions _analyzerOptions = null;

        public DiagnosticAnalyzerDriver(Document document, TextSpan? span, SyntaxNode root, LogAggregator logAggregator, AbstractHostDiagnosticUpdateSource hostDiagnosticUpdateSource, CancellationToken cancellationToken)
            : this(document, span, root, document.Project.LanguageServices.GetService<ISyntaxNodeAnalyzerService>(), hostDiagnosticUpdateSource, overriddenOnAnalyzerException: null, cancellationToken: cancellationToken)
        {
            _logAggregator = logAggregator;
        }

        public DiagnosticAnalyzerDriver(Project project, LogAggregator logAggregator, AbstractHostDiagnosticUpdateSource hostDiagnosticUpdateSource, CancellationToken cancellationToken)
            : this(project, project.LanguageServices.GetService<ISyntaxNodeAnalyzerService>(), hostDiagnosticUpdateSource, overriddenOnAnalyzerException: null, cancellationToken: cancellationToken)
        {
            _logAggregator = logAggregator;
        }

        // internal for testing purposes
        internal DiagnosticAnalyzerDriver(
            Document document,
            TextSpan? span,
            SyntaxNode root,
            ISyntaxNodeAnalyzerService syntaxNodeAnalyzerService,
            AbstractHostDiagnosticUpdateSource hostDiagnosticUpdateSource,
            Action<Exception, DiagnosticAnalyzer, Diagnostic> overriddenOnAnalyzerException = null,
            CancellationToken cancellationToken = default(CancellationToken))
        {
            _document = document;
            _span = span;
            _root = root;
            _project = document.Project;
            _syntaxNodeAnalyzerService = syntaxNodeAnalyzerService;
            _hostDiagnosticUpdateSource = hostDiagnosticUpdateSource;
            _cancellationToken = cancellationToken;
            _descendantExecutableNodesMap = new Dictionary<SyntaxNode, ImmutableArray<SyntaxNode>>();
            _syntaxFacts = document.Project.LanguageServices.GetService<ISyntaxFactsService>();
            _generatedCodeService = document.Project.Solution.Workspace.Services.GetService<IGeneratedCodeRecognitionService>();
            _analyzerDriverService = document.Project.LanguageServices.GetService<IAnalyzerDriverService>();
            _analyzerOptions = new WorkspaceAnalyzerOptions(_project.AnalyzerOptions, _project.Solution.Workspace);
            _onAnalyzerException = overriddenOnAnalyzerException ?? Default_OnAnalyzerException;
            _onAnalyzerException_NoTelemetryLogging = overriddenOnAnalyzerException ?? Default_OnAnalyzerException_NoTelemetryLogging;
        }

        // internal for testing purposes
        internal DiagnosticAnalyzerDriver(
            Project project,
            ISyntaxNodeAnalyzerService syntaxNodeAnalyzerService,
            AbstractHostDiagnosticUpdateSource hostDiagnosticUpdateSource,
<<<<<<< HEAD
            Action<Exception, DiagnosticAnalyzer, Diagnostic> overriddenOnAnalyzerException = null,
            CancellationToken cancellationToken = default(CancellationToken))
=======
            CancellationToken cancellationToken)
>>>>>>> 846633ba
        {
            _project = project;
            _cancellationToken = cancellationToken;
            _syntaxNodeAnalyzerService = syntaxNodeAnalyzerService;
            _generatedCodeService = project.Solution.Workspace.Services.GetService<IGeneratedCodeRecognitionService>();
            _analyzerDriverService = project.LanguageServices.GetService<IAnalyzerDriverService>();
            _hostDiagnosticUpdateSource = hostDiagnosticUpdateSource;
            _descendantExecutableNodesMap = null;
            _analyzerOptions = _project.AnalyzerOptions;
            _onAnalyzerException = overriddenOnAnalyzerException ?? Default_OnAnalyzerException;
            _onAnalyzerException_NoTelemetryLogging = overriddenOnAnalyzerException ?? Default_OnAnalyzerException_NoTelemetryLogging;
        }

        public Document Document
        {
            get
            {
                Contract.ThrowIfNull(_document);
                return _document;
            }
        }

        public TextSpan? Span
        {
            get
            {
                Contract.ThrowIfNull(_document);
                return _span;
            }
        }

        public Project Project
        {
            get
            {
                Contract.ThrowIfNull(_project);
                return _project;
            }
        }

        public CancellationToken CancellationToken
        {
            get
            {
                return _cancellationToken;
            }
        }

        public ISyntaxNodeAnalyzerService SyntaxNodeAnalyzerService
        {
            get
            {
                return _syntaxNodeAnalyzerService;
            }
        }

        private ImmutableArray<DeclarationInfo> GetDeclarationInfos(SemanticModel model)
        {
            if (_lazyDeclarationInfos == null)
            {
                ImmutableArray<DeclarationInfo> declarations;
                if (_span == null)
                {
                    declarations = ImmutableArray<DeclarationInfo>.Empty;
                }
                else
                {
                    declarations = _analyzerDriverService.GetDeclarationsInSpan(model, _span.Value, getSymbol: true, cancellationToken: _cancellationToken);
                }

                _lazyDeclarationInfos = declarations;
            }

            return _lazyDeclarationInfos;
        }

        private ImmutableArray<ISymbol> GetSymbolsToAnalyze(SemanticModel model)
        {
            if (_lazySymbols == null)
            {
                var declarationInfos = GetDeclarationInfos(model);

                // Avoid duplicate callbacks for partial symbols by analyzing symbol only for the document with first declaring syntaxref.
                var builder = ImmutableHashSet.CreateBuilder<ISymbol>();

                for (var i = 0; i < declarationInfos.Length; i++)
                {
                    var symbol = declarationInfos[i].DeclaredSymbol;
                    if (symbol == null || symbol.IsImplicitlyDeclared)
                    {
                        continue;
                    }

                    if (symbol.DeclaringSyntaxReferences.Length > 1 &&
                        ShouldExcludePartialSymbol(symbol))
                    {
                        continue;
                    }

                    builder.Add(symbol);
                }

                ImmutableInterlocked.InterlockedInitialize(ref _lazySymbols, builder.ToImmutableArrayOrEmpty());
            }

            return _lazySymbols;
        }

        private bool ShouldExcludePartialSymbol(ISymbol symbol)
        {
            // Get the first partial definition in a non-generated file.
            var reference = symbol.DeclaringSyntaxReferences.FirstOrDefault(r => !IsInGeneratedCode(r));
            if (reference == null)
            {
                // All definitions in generated code, so just pick the first one.
                reference = symbol.DeclaringSyntaxReferences[0];
            }

            return reference.SyntaxTree != _root.SyntaxTree;
        }

        private bool IsInGeneratedCode(SyntaxReference reference)
        {
            if (_generatedCodeService == null)
            {
                // Test code might take this path.
                return false;
            }

            var tree = reference.SyntaxTree;
            var document = _project.GetDocument(reference.SyntaxTree);
            if (document == null)
            {
                return false;
            }

            return _generatedCodeService.IsGeneratedCode(document);
        }

        private ImmutableArray<SyntaxNode> GetSyntaxNodesToAnalyze()
        {
            if (_lazyAllSyntaxNodesToAnalyze == null)
            {
                if (_root == null || _span == null)
                {
                    return ImmutableArray<SyntaxNode>.Empty;
                }

                var node = _root.FindNode(_span.Value, findInsideTrivia: true);
                var descendantNodes = ImmutableArray.CreateRange(node.DescendantNodesAndSelf(descendIntoTrivia: true));
                ImmutableInterlocked.InterlockedInitialize(ref _lazyAllSyntaxNodesToAnalyze, descendantNodes);
            }

            return _lazyAllSyntaxNodesToAnalyze;
        }

        public async Task<ImmutableArray<Diagnostic>> GetSyntaxDiagnosticsAsync(DiagnosticAnalyzer analyzer)
        {
            var compilation = _document.Project.SupportsCompilation ? await _document.Project.GetCompilationAsync(_cancellationToken).ConfigureAwait(false) : null;

            Contract.ThrowIfNull(_document);

            using (var pooledObject = SharedPools.Default<List<Diagnostic>>().GetPooledObject())
            {
                var diagnostics = pooledObject.Object;

                _cancellationToken.ThrowIfCancellationRequested();
                var documentAnalyzer = analyzer as DocumentDiagnosticAnalyzer;
                if (documentAnalyzer != null)
                {
                    try
                    {
                        await documentAnalyzer.AnalyzeSyntaxAsync(_document, diagnostics.Add, _cancellationToken).ConfigureAwait(false);
                        return diagnostics.ToImmutableArrayOrEmpty();
                    }
                    catch (Exception e)
                    {
                        OnAnalyzerException(e, analyzer, compilation);
                        return ImmutableArray<Diagnostic>.Empty;
                    }
                }

                var analyzerExecutor = GetAnalyzerExecutor(analyzer, compilation, diagnostics.Add);
                var analyzerActions = await this.GetAnalyzerActionsAsync(analyzer, analyzerExecutor).ConfigureAwait(false);
                if (analyzerActions != null)
                {
                    if (_document.SupportsSyntaxTree)
                    {
                        analyzerExecutor.ExecuteSyntaxTreeActions(analyzerActions, _root.SyntaxTree);
                    }
                }

                if (diagnostics.Count == 0)
                {
                    return ImmutableArray<Diagnostic>.Empty;
                }

                return GetFilteredDocumentDiagnostics(diagnostics, compilation).ToImmutableArray();
            }
        }

        private IEnumerable<Diagnostic> GetFilteredDocumentDiagnostics(IEnumerable<Diagnostic> diagnostics, Compilation compilation)
        {
            if (_root == null)
            {
                return diagnostics;
            }

            return GetFilteredDocumentDiagnosticsCore(diagnostics, compilation);
        }

        private IEnumerable<Diagnostic> GetFilteredDocumentDiagnosticsCore(IEnumerable<Diagnostic> diagnostics, Compilation compilation)
        {
            var diagsFilteredByLocation = diagnostics.Where(diagnostic => (diagnostic.Location == Location.None) ||
                        (diagnostic.Location.SourceTree == _root.SyntaxTree &&
                         (_span == null || diagnostic.Location.SourceSpan.IntersectsWith(_span.Value))));

            return compilation == null
                ? diagnostics
                : CompilationWithAnalyzers.GetEffectiveDiagnostics(diagsFilteredByLocation, compilation);
        }

        internal void OnAnalyzerException(Exception ex, DiagnosticAnalyzer analyzer, Compilation compilation)
        {
            var exceptionDiagnostic = AnalyzerExceptionToDiagnostic(analyzer, ex, _cancellationToken);

            if (compilation != null)
            {
                exceptionDiagnostic = CompilationWithAnalyzers.GetEffectiveDiagnostics(ImmutableArray.Create(exceptionDiagnostic), compilation).SingleOrDefault();
            }

            _onAnalyzerException(ex, analyzer, exceptionDiagnostic);
        }

        private AnalyzerExecutor GetAnalyzerExecutor(DiagnosticAnalyzer analyzer, Compilation compilation, Action<Diagnostic> addDiagnostic)
        {
            return AnalyzerExecutor.Create(compilation, _analyzerOptions, addDiagnostic, _onAnalyzerException, _cancellationToken);
        }

        public async Task<AnalyzerActions> GetAnalyzerActionsAsync(DiagnosticAnalyzer analyzer)
        {
            var compilation = _project.SupportsCompilation ? await _project.GetCompilationAsync(_cancellationToken).ConfigureAwait(false) : null;
            var analyzerExecutor = GetAnalyzerExecutor(analyzer, compilation, addDiagnostic: null);
            return await GetAnalyzerActionsAsync(analyzer, analyzerExecutor).ConfigureAwait(false);
        }

        public bool IsAnalyzerSuppressed(DiagnosticAnalyzer analyzer)
        {
            var options = this.Project.CompilationOptions;
            if (options == null)
            {
                return false;
            }

            var analyzerExecutor = AnalyzerHelper.GetAnalyzerExecutorForSupportedDiagnostics(analyzer, _hostDiagnosticUpdateSource, _onAnalyzerException_NoTelemetryLogging, _cancellationToken);
            return AnalyzerManager.Instance.IsDiagnosticAnalyzerSuppressed(analyzer, options, AnalyzerHelper.IsCompilerAnalyzer, analyzerExecutor);
        }

        private async Task<AnalyzerActions> GetAnalyzerActionsAsync(DiagnosticAnalyzer analyzer, AnalyzerExecutor analyzerExecutor)
        {
            var analyzerActions = await AnalyzerManager.Instance.GetAnalyzerActionsAsync(analyzer, analyzerExecutor).ConfigureAwait(false);
            DiagnosticAnalyzerLogger.UpdateAnalyzerTypeCount(analyzer, analyzerActions, (DiagnosticLogAggregator)_logAggregator);
            return analyzerActions;
        }

        public async Task<ImmutableArray<Diagnostic>> GetSemanticDiagnosticsAsync(DiagnosticAnalyzer analyzer)
        {
            var model = await _document.GetSemanticModelAsync(_cancellationToken).ConfigureAwait(false);
            var compilation = model?.Compilation;

            Contract.ThrowIfNull(_document);

            using (var pooledObject = SharedPools.Default<List<Diagnostic>>().GetPooledObject())
            {
                var diagnostics = pooledObject.Object;

                // Stateless semantic analyzers:
                //  1) ISemanticModelAnalyzer/IDocumentBasedDiagnosticAnalyzer
                //  2) ISymbolAnalyzer
                //  3) ISyntaxNodeAnalyzer

                _cancellationToken.ThrowIfCancellationRequested();

                var documentAnalyzer = analyzer as DocumentDiagnosticAnalyzer;
                if (documentAnalyzer != null)
                {
                    try
                    {
                        await documentAnalyzer.AnalyzeSemanticsAsync(_document, diagnostics.Add, _cancellationToken).ConfigureAwait(false);
                    }
                    catch (Exception e)
                    {
                        OnAnalyzerException(e, analyzer, compilation);
                        return ImmutableArray<Diagnostic>.Empty;
                    }
                }
                else
                {
                    var analyzerExecutor = GetAnalyzerExecutor(analyzer, compilation, diagnostics.Add);
                    var analyzerActions = await GetAnalyzerActionsAsync(analyzer, analyzerExecutor).ConfigureAwait(false);
                    if (analyzerActions != null)
                    {
                        // SemanticModel actions.
                        if (analyzerActions.SemanticModelActionsCount > 0)
                        {
                            analyzerExecutor.ExecuteSemanticModelActions(analyzerActions, model);
                        }

                        // Symbol actions.
                        if (analyzerActions.SymbolActionsCount > 0)
                        {
                            var symbols = this.GetSymbolsToAnalyze(model);
                            analyzerExecutor.ExecuteSymbolActions(analyzerActions, symbols);
                        }

                        if (this.SyntaxNodeAnalyzerService != null)
                        {
                            // SyntaxNode actions.
                            if (analyzerActions.SyntaxNodeActionsCount > 0)
                            {
                                this.SyntaxNodeAnalyzerService.ExecuteSyntaxNodeActions(analyzerActions, GetSyntaxNodesToAnalyze(), model, analyzerExecutor);
                            }

                            // CodeBlockStart, CodeBlockEnd, and generated SyntaxNode actions.
                            if (analyzerActions.CodeBlockStartActionsCount > 0 || analyzerActions.CodeBlockEndActionsCount > 0)
                            {
                                this.SyntaxNodeAnalyzerService.ExecuteCodeBlockActions(analyzerActions, this.GetDeclarationInfos(model), model, analyzerExecutor);
                            }
                        }
                    }
                }

                return GetFilteredDocumentDiagnostics(diagnostics, compilation).ToImmutableArray();
            }
        }

        public async Task<ImmutableArray<Diagnostic>> GetProjectDiagnosticsAsync(DiagnosticAnalyzer analyzer, Action<Project, DiagnosticAnalyzer, CancellationToken> forceAnalyzeAllDocuments)
        {
            Contract.ThrowIfNull(_project);
            Contract.ThrowIfFalse(_document == null);

            using (var diagnostics = SharedPools.Default<List<Diagnostic>>().GetPooledObject())
            {
                if (_project.SupportsCompilation)
                {
                    await this.GetCompilationDiagnosticsAsync(analyzer, diagnostics.Object, forceAnalyzeAllDocuments).ConfigureAwait(false);
                }

                await this.GetProjectDiagnosticsWorkerAsync(analyzer, diagnostics.Object).ConfigureAwait(false);

                return diagnostics.Object.ToImmutableArray();
            }
        }

        private async Task GetProjectDiagnosticsWorkerAsync(DiagnosticAnalyzer analyzer, List<Diagnostic> diagnostics)
        {
            var projectAnalyzer = analyzer as ProjectDiagnosticAnalyzer;
            if (projectAnalyzer == null)
            {
                return;
            }

            try
            {
                await projectAnalyzer.AnalyzeProjectAsync(_project, diagnostics.Add, _cancellationToken).ConfigureAwait(false);
            }
            catch (Exception e)
            {
                var compilation = await _project.GetCompilationAsync(_cancellationToken).ConfigureAwait(false);
                OnAnalyzerException(e, analyzer, compilation);
            }
        }

        private async Task GetCompilationDiagnosticsAsync(DiagnosticAnalyzer analyzer, List<Diagnostic> diagnostics, Action<Project, DiagnosticAnalyzer, CancellationToken> forceAnalyzeAllDocuments)
        {
            Contract.ThrowIfFalse(_project.SupportsCompilation);

            using (var pooledObject = SharedPools.Default<List<Diagnostic>>().GetPooledObject())
            {
                var localDiagnostics = pooledObject.Object;
                var compilation = await _project.GetCompilationAsync(_cancellationToken).ConfigureAwait(false);

                // Get all the analyzer actions, including the per-compilation actions.
                var analyzerExecutor = GetAnalyzerExecutor(analyzer, compilation, localDiagnostics.Add);
                var analyzerActions = await this.GetAnalyzerActionsAsync(analyzer, analyzerExecutor).ConfigureAwait(false);
                var hasDependentCompilationEndAction = await AnalyzerManager.Instance.GetAnalyzerHasDependentCompilationEndAsync(analyzer, analyzerExecutor).ConfigureAwait(false);

                if (hasDependentCompilationEndAction && forceAnalyzeAllDocuments != null)
                {
                    // Analyzer registered a compilation end action and at least one other analyzer action during it's compilation start action.
                    // We need to ensure that we have force analyzed all documents in this project for this analyzer before executing the end actions.
                    forceAnalyzeAllDocuments(_project, analyzer, _cancellationToken);
                }

                // CompilationEnd actions.
                analyzerExecutor.ExecuteCompilationEndActions(analyzerActions);

                var filteredDiagnostics = CompilationWithAnalyzers.GetEffectiveDiagnostics(localDiagnostics, compilation);
                diagnostics.AddRange(filteredDiagnostics);
            }
        }

        private static Diagnostic AnalyzerExceptionToDiagnostic(DiagnosticAnalyzer analyzer, Exception e, CancellationToken cancellationToken)
        {
            if (!IsCanceled(e, cancellationToken))
            {
                // Create a info diagnostic saying that the analyzer failed
                return AnalyzerExecutor.GetAnalyzerDiagnostic(analyzer, e);
            }

            return null;
        }

        private static bool IsCanceled(Exception e, CancellationToken cancellationToken)
        {
            var canceled = e as OperationCanceledException;
            return canceled != null && canceled.CancellationToken == cancellationToken;
        }

        private void Default_OnAnalyzerException_NoTelemetryLogging(Exception e, DiagnosticAnalyzer analyzer, Diagnostic diagnostic)
        {
            AnalyzerHelper.OnAnalyzerException_NoTelemetryLogging(e, analyzer, diagnostic, _hostDiagnosticUpdateSource, _project);
        }

        private void Default_OnAnalyzerException(Exception e, DiagnosticAnalyzer analyzer, Diagnostic diagnostic)
        {
            // Log telemetry, if analyzer supports telemetry.
            DiagnosticAnalyzerLogger.LogAnalyzerCrashCount(analyzer, e, _logAggregator);

            Default_OnAnalyzerException_NoTelemetryLogging(e, analyzer, diagnostic);
        }
    }
}<|MERGE_RESOLUTION|>--- conflicted
+++ resolved
@@ -85,15 +85,11 @@
 
         // internal for testing purposes
         internal DiagnosticAnalyzerDriver(
-            Project project,
-            ISyntaxNodeAnalyzerService syntaxNodeAnalyzerService,
-            AbstractHostDiagnosticUpdateSource hostDiagnosticUpdateSource,
-<<<<<<< HEAD
+            Project project, 
+            ISyntaxNodeAnalyzerService syntaxNodeAnalyzerService, 
+            AbstractHostDiagnosticUpdateSource hostDiagnosticUpdateSource, 
             Action<Exception, DiagnosticAnalyzer, Diagnostic> overriddenOnAnalyzerException = null,
             CancellationToken cancellationToken = default(CancellationToken))
-=======
-            CancellationToken cancellationToken)
->>>>>>> 846633ba
         {
             _project = project;
             _cancellationToken = cancellationToken;
@@ -270,7 +266,7 @@
                         return diagnostics.ToImmutableArrayOrEmpty();
                     }
                     catch (Exception e)
-                    {
+                        {
                         OnAnalyzerException(e, analyzer, compilation);
                         return ImmutableArray<Diagnostic>.Empty;
                     }
@@ -323,7 +319,7 @@
             if (compilation != null)
             {
                 exceptionDiagnostic = CompilationWithAnalyzers.GetEffectiveDiagnostics(ImmutableArray.Create(exceptionDiagnostic), compilation).SingleOrDefault();
-            }
+                }
 
             _onAnalyzerException(ex, analyzer, exceptionDiagnostic);
         }
@@ -434,7 +430,7 @@
         {
             Contract.ThrowIfNull(_project);
             Contract.ThrowIfFalse(_document == null);
-
+            
             using (var diagnostics = SharedPools.Default<List<Diagnostic>>().GetPooledObject())
             {
                 if (_project.SupportsCompilation)
@@ -462,10 +458,10 @@
             }
             catch (Exception e)
             {
-                var compilation = await _project.GetCompilationAsync(_cancellationToken).ConfigureAwait(false);
+                    var compilation = await _project.GetCompilationAsync(_cancellationToken).ConfigureAwait(false);
                 OnAnalyzerException(e, analyzer, compilation);
-            }
-        }
+                }
+            }
 
         private async Task GetCompilationDiagnosticsAsync(DiagnosticAnalyzer analyzer, List<Diagnostic> diagnostics, Action<Project, DiagnosticAnalyzer, CancellationToken> forceAnalyzeAllDocuments)
         {
