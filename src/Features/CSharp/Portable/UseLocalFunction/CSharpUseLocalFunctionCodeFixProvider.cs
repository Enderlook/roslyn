﻿// Copyright (c) Microsoft.  All Rights Reserved.  Licensed under the Apache License, Version 2.0.  See License.txt in the project root for license information.

using System;
using System.Collections.Generic;
using System.Collections.Immutable;
using System.Composition;
using System.Linq;
using System.Threading;
using System.Threading.Tasks;
using Microsoft.CodeAnalysis.CodeActions;
using Microsoft.CodeAnalysis.CodeFixes;
using Microsoft.CodeAnalysis.CSharp.CodeGeneration;
using Microsoft.CodeAnalysis.CSharp.Extensions;
using Microsoft.CodeAnalysis.CSharp.Syntax;
using Microsoft.CodeAnalysis.Diagnostics;
using Microsoft.CodeAnalysis.Editing;
using Microsoft.CodeAnalysis.Formatting;
using Microsoft.CodeAnalysis.Shared.Extensions;
using Roslyn.Utilities;

namespace Microsoft.CodeAnalysis.CSharp.UseLocalFunction
{
    [ExportCodeFixProvider(LanguageNames.CSharp), Shared]
    internal class CSharpUseLocalFunctionCodeFixProvider : SyntaxEditorBasedCodeFixProvider
    {
        private static TypeSyntax s_voidType = SyntaxFactory.PredefinedType(SyntaxFactory.Token(SyntaxKind.VoidKeyword));
        private static TypeSyntax s_objectType = SyntaxFactory.PredefinedType(SyntaxFactory.Token(SyntaxKind.ObjectKeyword));

        public override ImmutableArray<string> FixableDiagnosticIds
            => ImmutableArray.Create(IDEDiagnosticIds.UseLocalFunctionDiagnosticId);

        protected override bool IncludeDiagnosticDuringFixAll(Diagnostic diagnostic)
            => diagnostic.Severity != DiagnosticSeverity.Hidden;

        public override Task RegisterCodeFixesAsync(CodeFixContext context)
        {
            context.RegisterCodeFix(
                new MyCodeAction(c => FixAsync(context.Document, context.Diagnostics.First(), c)),
                context.Diagnostics);
            return SpecializedTasks.EmptyTask;
        }

        protected override async Task FixAllAsync(
            Document document, ImmutableArray<Diagnostic> diagnostics, 
            SyntaxEditor editor, CancellationToken cancellationToken)
        {
            var semanticModel = await document.GetSemanticModelAsync(cancellationToken).ConfigureAwait(false);

            var nodesFromDiagnostics = new List<(
                LocalDeclarationStatementSyntax declaration,
                AnonymousFunctionExpressionSyntax function,
                List<InvocationExpressionSyntax> invocations)>(diagnostics.Length);

            var nodesToTrack = new HashSet<SyntaxNode>();

            foreach (var diagnostic in diagnostics)
            {
                var localDeclaration = (LocalDeclarationStatementSyntax)diagnostic.AdditionalLocations[0].FindNode(cancellationToken);
                var anonymousFunction = (AnonymousFunctionExpressionSyntax)diagnostic.AdditionalLocations[1].FindNode(cancellationToken);

                var invocations = new List<InvocationExpressionSyntax>(diagnostic.AdditionalLocations.Count - 2);

                for (var i = 2; i < diagnostic.AdditionalLocations.Count; i++)
                {
                    invocations.Add((InvocationExpressionSyntax)diagnostic.AdditionalLocations[i].FindNode(getInnermostNodeForTie: true, cancellationToken));
                }

                nodesFromDiagnostics.Add((localDeclaration, anonymousFunction, invocations));

                nodesToTrack.Add(localDeclaration);
                nodesToTrack.Add(anonymousFunction);
                nodesToTrack.AddRange(invocations);
            }

            var root = editor.OriginalRoot;
            var currentRoot = root.TrackNodes(nodesToTrack);

            // Process declarations in reverse order so that we see the effects of nested
            // declarations befor processing the outer decls.
            foreach (var (localDeclaration, anonymousFunction, invocations) in nodesFromDiagnostics.OrderByDescending(nodes => nodes.function.SpanStart))
            {
                var delegateType = (INamedTypeSymbol)semanticModel.GetTypeInfo(anonymousFunction, cancellationToken).ConvertedType;
                var parameterList = GenerateParameterList(anonymousFunction, delegateType.DelegateInvokeMethod);

                var currentLocalDeclaration = currentRoot.GetCurrentNode(localDeclaration);
                var currentAnonymousFunction = currentRoot.GetCurrentNode(anonymousFunction);

                currentRoot = ReplaceAnonymousWithLocalFunction(
                    document.Project.Solution.Workspace, currentRoot,
                    currentLocalDeclaration, currentAnonymousFunction,
                    delegateType.DelegateInvokeMethod, parameterList);

                // these invocations might actually be inside the local function! so we have to do this separately
                currentRoot = ReplaceInvocations(
                    document.Project.Solution.Workspace, currentRoot,
                    delegateType.DelegateInvokeMethod, parameterList,
                    invocations.Select(node => currentRoot.GetCurrentNode(node)).ToImmutableArray());
            }

            editor.ReplaceNode(root, currentRoot);
        }

        private static SyntaxNode ReplaceAnonymousWithLocalFunction(
            Workspace workspace, SyntaxNode currentRoot,
            LocalDeclarationStatementSyntax localDeclaration, AnonymousFunctionExpressionSyntax anonymousFunction,
            IMethodSymbol delegateMethod, ParameterListSyntax parameterList)
        {
            var newLocalFunctionStatement = CreateLocalFunctionStatement(localDeclaration, anonymousFunction, delegateMethod, parameterList)
                .WithTriviaFrom(localDeclaration)
                .WithAdditionalAnnotations(Formatter.Annotation);

            var editor = new SyntaxEditor(currentRoot, workspace);
            editor.ReplaceNode(localDeclaration, newLocalFunctionStatement);

            var anonymousFunctionStatement = anonymousFunction.GetAncestor<StatementSyntax>();
            if (anonymousFunctionStatement != localDeclaration)
            {
                // This is the split decl+init form.  Remove the second statement as we're
                // merging into the first one.
                editor.RemoveNode(anonymousFunctionStatement);
            }

            return editor.GetChangedRoot();
        }

        private static SyntaxNode ReplaceInvocations(
            Workspace workspace, SyntaxNode currentRoot,
            IMethodSymbol delegateMethod, ParameterListSyntax parameterList,
            ImmutableArray<InvocationExpressionSyntax> invocations)
        {
            return currentRoot.ReplaceNodes(invocations, (_ /* nested invocations! */, invocation) =>
            {
                var directInvocation = invocation.Expression is MemberAccessExpressionSyntax memberAccessExpression // it's a .Invoke call
                    ? invocation.WithExpression(memberAccessExpression.Expression).WithTriviaFrom(invocation) // remove it
                    : invocation;

                return WithNewParameterNames(directInvocation, delegateMethod, parameterList);
            });
        }

        private static LocalFunctionStatementSyntax CreateLocalFunctionStatement(
            LocalDeclarationStatementSyntax localDeclaration,
            AnonymousFunctionExpressionSyntax anonymousFunction,
            IMethodSymbol delegateMethod,
            ParameterListSyntax parameterList)
        {
            var modifiers = anonymousFunction.AsyncKeyword.IsKind(SyntaxKind.AsyncKeyword)
                ? new SyntaxTokenList(anonymousFunction.AsyncKeyword)
                : default;

<<<<<<< HEAD
            // We add a space directly after the return-type, as the default presence of an elastic 
            // trivia makes the formatting engine thing it can take a single-line local function and
            // wrap it over multiple lines.
            var returnType = delegateMethod.GenerateReturnTypeSyntax().WithTrailingTrivia(SyntaxFactory.Space);
            if (modifiers.Count > 0) // if it's async, we need to add one before the return type as well...
            {
                returnType = returnType.WithLeadingTrivia(SyntaxFactory.Space);
            }

=======
            var invokeMethod = delegateType.DelegateInvokeMethod;

            var returnType = invokeMethod.GenerateReturnTypeSyntax();
            
>>>>>>> 08c6c598
            var identifier = localDeclaration.Declaration.Variables[0].Identifier;
            var typeParameterList = default(TypeParameterListSyntax);

            var constraintClauses = default(SyntaxList<TypeParameterConstraintClauseSyntax>);

            var body = anonymousFunction.Body.IsKind(SyntaxKind.Block)
                ? (BlockSyntax)anonymousFunction.Body
                : null;

            var expressionBody = anonymousFunction.Body is ExpressionSyntax expression
                ? SyntaxFactory.ArrowExpressionClause(((LambdaExpressionSyntax)anonymousFunction).ArrowToken, expression)
                : null;

            var semicolonToken = anonymousFunction.Body is ExpressionSyntax
                ? localDeclaration.SemicolonToken
                : default;

            return SyntaxFactory.LocalFunctionStatement(
                modifiers, returnType, identifier, typeParameterList, parameterList,
                constraintClauses, body, expressionBody, semicolonToken);
        }

        private static ParameterListSyntax GenerateParameterList(
            AnonymousFunctionExpressionSyntax anonymousFunction, IMethodSymbol delegateMethod)
        {
            var parameterList = TryGetOrCreateParameterList(anonymousFunction);
            int i = 0;

            return parameterList != null
                ? parameterList.ReplaceNodes(parameterList.Parameters, (parameterNode, _) => PromoteParameter(parameterNode, delegateMethod.Parameters.ElementAtOrDefault(i++)))
                : SyntaxFactory.ParameterList(SyntaxFactory.SeparatedList(delegateMethod.Parameters.Select(parameter =>
                    PromoteParameter(SyntaxFactory.Parameter(parameter.Name.ToIdentifierToken()), parameter))));

            ParameterSyntax PromoteParameter(ParameterSyntax parameterNode, IParameterSymbol delegateParameter)
            {
                // delegateParameter may be null, consider this case: Action x = (a, b) => { };
                // we will still fall back to object

                if (parameterNode.Type == null)
                {
                    parameterNode = parameterNode.WithType(delegateParameter?.Type.GenerateTypeSyntax() ?? s_objectType);
                }

                if (delegateParameter?.HasExplicitDefaultValue == true)
                {
                    parameterNode = parameterNode.WithDefault(GetDefaultValue(delegateParameter));
                }

                return parameterNode;
            }
        }

        private static ParameterListSyntax TryGetOrCreateParameterList(AnonymousFunctionExpressionSyntax anonymousFunction)
        {
            switch (anonymousFunction)
            {
                case SimpleLambdaExpressionSyntax simpleLambda:
                    return SyntaxFactory.ParameterList(SyntaxFactory.SingletonSeparatedList(simpleLambda.Parameter));
                case ParenthesizedLambdaExpressionSyntax parenthesizedLambda:
                    return parenthesizedLambda.ParameterList;
                case AnonymousMethodExpressionSyntax anonymousMethod:
                    return anonymousMethod.ParameterList; // may be null!
                default:
                    throw ExceptionUtilities.UnexpectedValue(anonymousFunction);
            }
        }

        private static InvocationExpressionSyntax WithNewParameterNames(InvocationExpressionSyntax invocation, IMethodSymbol method, ParameterListSyntax newParameterList)
        {
            return invocation.ReplaceNodes(invocation.ArgumentList.Arguments, (argumentNode, _) =>
            {
                if (argumentNode.NameColon == null)
                {
                    return argumentNode;
                }

                var parameterIndex = TryDetermineParameterIndex(argumentNode.NameColon, method);
                if (parameterIndex == -1)
                {
                    return argumentNode;
                }

                var newParameter = newParameterList.Parameters.ElementAtOrDefault(parameterIndex);
                if (newParameter == null || newParameter.Identifier.IsMissing)
                {
                    return argumentNode;
                }

                return argumentNode.WithNameColon(argumentNode.NameColon.WithName(SyntaxFactory.IdentifierName(newParameter.Identifier)));
            });
        }

        private static int TryDetermineParameterIndex(NameColonSyntax argumentNameColon, IMethodSymbol method)
        {
            var name = argumentNameColon.Name.Identifier.ValueText;
            return method.Parameters.IndexOf(p => p.Name == name);
        }

        private static EqualsValueClauseSyntax GetDefaultValue(IParameterSymbol parameter)
            => SyntaxFactory.EqualsValueClause(ExpressionGenerator.GenerateExpression(parameter.Type, parameter.ExplicitDefaultValue, canUseFieldReference: true));

        private class MyCodeAction : CodeAction.DocumentChangeAction
        {
            public MyCodeAction(Func<CancellationToken, Task<Document>> createChangedDocument) 
                : base(FeaturesResources.Use_local_function, createChangedDocument, FeaturesResources.Use_local_function)
            {
            }
        }
    }
}<|MERGE_RESOLUTION|>--- conflicted
+++ resolved
@@ -148,22 +148,8 @@
                 ? new SyntaxTokenList(anonymousFunction.AsyncKeyword)
                 : default;
 
-<<<<<<< HEAD
-            // We add a space directly after the return-type, as the default presence of an elastic 
-            // trivia makes the formatting engine thing it can take a single-line local function and
-            // wrap it over multiple lines.
-            var returnType = delegateMethod.GenerateReturnTypeSyntax().WithTrailingTrivia(SyntaxFactory.Space);
-            if (modifiers.Count > 0) // if it's async, we need to add one before the return type as well...
-            {
-                returnType = returnType.WithLeadingTrivia(SyntaxFactory.Space);
-            }
-
-=======
-            var invokeMethod = delegateType.DelegateInvokeMethod;
-
-            var returnType = invokeMethod.GenerateReturnTypeSyntax();
+            var returnType = delegateMethod.GenerateReturnTypeSyntax();
             
->>>>>>> 08c6c598
             var identifier = localDeclaration.Declaration.Variables[0].Identifier;
             var typeParameterList = default(TypeParameterListSyntax);
 
