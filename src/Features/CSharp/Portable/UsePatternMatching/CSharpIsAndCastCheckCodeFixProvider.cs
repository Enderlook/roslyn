﻿// Copyright (c) Microsoft.  All Rights Reserved.  Licensed under the Apache License, Version 2.0.  See License.txt in the project root for license information.

using System;
using System.Collections.Immutable;
using System.Composition;
using System.Linq;
using System.Threading;
using System.Threading.Tasks;
using Microsoft.CodeAnalysis.CodeActions;
using Microsoft.CodeAnalysis.CodeFixes;
using Microsoft.CodeAnalysis.CSharp.Extensions;
using Microsoft.CodeAnalysis.CSharp.Syntax;
using Microsoft.CodeAnalysis.Diagnostics;
using Microsoft.CodeAnalysis.Editing;
using Microsoft.CodeAnalysis.Formatting;
using Microsoft.CodeAnalysis.Shared.Extensions;
using Roslyn.Utilities;

namespace Microsoft.CodeAnalysis.CSharp.UsePatternMatching
{
    [ExportCodeFixProvider(LanguageNames.CSharp), Shared]
    internal partial class CSharpIsAndCastCheckCodeFixProvider : SyntaxEditorBasedCodeFixProvider
    {
        public override ImmutableArray<string> FixableDiagnosticIds
            => ImmutableArray.Create(IDEDiagnosticIds.InlineIsTypeCheckId);

        public override Task RegisterCodeFixesAsync(CodeFixContext context)
        {
            context.RegisterCodeFix(new MyCodeAction(
                c => FixAsync(context.Document, context.Diagnostics.First(), c)),
                context.Diagnostics);
            return SpecializedTasks.EmptyTask;
        }

        protected override Task FixAllAsync(
            Document document, ImmutableArray<Diagnostic> diagnostics, 
            SyntaxEditor editor, CancellationToken cancellationToken)
        {
            foreach (var diagnostic in diagnostics)
            {
                cancellationToken.ThrowIfCancellationRequested();
                AddEdits(editor, diagnostic, cancellationToken);
            }

            return SpecializedTasks.EmptyTask;
        }

        private void AddEdits(
            SyntaxEditor editor,
            Diagnostic diagnostic,
            CancellationToken cancellationToken)
        {
            var ifStatementLocation = diagnostic.AdditionalLocations[0];
            var localDeclarationLocation = diagnostic.AdditionalLocations[1];

            var ifStatement = (IfStatementSyntax)ifStatementLocation.FindNode(cancellationToken);
            var localDeclaration = (LocalDeclarationStatementSyntax)localDeclarationLocation.FindNode(cancellationToken);
            var isExpression = (BinaryExpressionSyntax)ifStatement.Condition;

            var updatedCondition = SyntaxFactory.IsPatternExpression(
                isExpression.Left, SyntaxFactory.DeclarationPattern(
                    ((TypeSyntax)isExpression.Right).WithoutTrivia(),
<<<<<<< HEAD
                    localDeclaration.Declaration.Variables[0].Identifier.WithoutTrivia()));
=======
                    SyntaxFactory.SingleVariableDesignation(
                        Extensions.SyntaxTokenExtensions.WithoutTrivia(
                            localDeclaration.Declaration.Variables[0].Identifier))));
>>>>>>> 2c25d107

            var trivia = localDeclaration.GetLeadingTrivia().Concat(localDeclaration.GetTrailingTrivia())
                                         .Where(t => t.IsSingleOrMultiLineComment())
                                         .SelectMany(t => ImmutableArray.Create(t, SyntaxFactory.ElasticCarriageReturnLineFeed))
                                         .ToImmutableArray();

            var updatedIfStatement = ifStatement.ReplaceNode(ifStatement.Condition, updatedCondition)
                                                .WithPrependedLeadingTrivia(trivia)
                                                .WithAdditionalAnnotations(Formatter.Annotation);
            
            editor.RemoveNode(localDeclaration);
            editor.ReplaceNode(ifStatement,
                (i, g) =>
                {
                    // Because the local declaration is *inside* the 'if', we need to get the 'if' 
                    // statement after it was already modified and *then* update the condition
                    // portion of it.
                    var currentIf = (IfStatementSyntax)i;
                    return currentIf.ReplaceNode(currentIf.Condition, updatedCondition)
                                    .WithPrependedLeadingTrivia(trivia)
                                    .WithAdditionalAnnotations(Formatter.Annotation);
                });
        }

        private class MyCodeAction : CodeAction.DocumentChangeAction
        {
            public MyCodeAction(Func<CancellationToken, Task<Document>> createChangedDocument)
                : base(CSharpFeaturesResources.Inline_temporary_variable, createChangedDocument)
            {
            }
        }
    }
}<|MERGE_RESOLUTION|>--- conflicted
+++ resolved
@@ -60,13 +60,8 @@
             var updatedCondition = SyntaxFactory.IsPatternExpression(
                 isExpression.Left, SyntaxFactory.DeclarationPattern(
                     ((TypeSyntax)isExpression.Right).WithoutTrivia(),
-<<<<<<< HEAD
-                    localDeclaration.Declaration.Variables[0].Identifier.WithoutTrivia()));
-=======
                     SyntaxFactory.SingleVariableDesignation(
-                        Extensions.SyntaxTokenExtensions.WithoutTrivia(
-                            localDeclaration.Declaration.Variables[0].Identifier))));
->>>>>>> 2c25d107
+                        localDeclaration.Declaration.Variables[0].Identifier.WithoutTrivia())));
 
             var trivia = localDeclaration.GetLeadingTrivia().Concat(localDeclaration.GetTrailingTrivia())
                                          .Where(t => t.IsSingleOrMultiLineComment())
